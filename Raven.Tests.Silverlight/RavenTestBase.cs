﻿using System.Diagnostics;
using System.Linq;
using Raven.Abstractions;
using Raven.Tests.Silverlight.UnitTestProvider;

namespace Raven.Tests.Silverlight
{
	public abstract class RavenTestBase : AsynchronousTaskTest
	{
<<<<<<< HEAD
		protected const int Port = 8080;
=======
		protected const int Port = 8079;
>>>>>>> 339d23f2
		protected const string Url = "http://localhost:";

		protected static string GenerateNewDatabaseName()
		{
			var stackTrace = new StackTrace();
			var stackFrame =
				stackTrace.GetFrames().First(x => 
					x.GetMethod().Name == "MoveNext" && 
					x.GetMethod().DeclaringType.FullName.Contains("+<"));
			
			var generateNewDatabaseName = stackFrame.GetMethod().DeclaringType.FullName.Replace("+<",".");

			return generateNewDatabaseName
				.Substring(0, generateNewDatabaseName.IndexOf(">"))
				.Replace("Raven.Tests.Silverlight.", string.Empty) + SystemTime.UtcNow.Ticks;
		}
	}
}<|MERGE_RESOLUTION|>--- conflicted
+++ resolved
@@ -7,11 +7,7 @@
 {
 	public abstract class RavenTestBase : AsynchronousTaskTest
 	{
-<<<<<<< HEAD
-		protected const int Port = 8080;
-=======
 		protected const int Port = 8079;
->>>>>>> 339d23f2
 		protected const string Url = "http://localhost:";
 
 		protected static string GenerateNewDatabaseName()
