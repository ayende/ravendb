﻿<?xml version="1.0" encoding="utf-8"?>
<Project ToolsVersion="12.0" DefaultTargets="Build" xmlns="http://schemas.microsoft.com/developer/msbuild/2003">
  <PropertyGroup>
    <Configuration Condition=" '$(Configuration)' == '' ">Debug</Configuration>
    <Platform Condition=" '$(Platform)' == '' ">AnyCPU</Platform>
    <ProductVersion>8.0.30703</ProductVersion>
    <SchemaVersion>2.0</SchemaVersion>
    <ProjectGuid>{41AC479E-1EB2-4D23-AAF2-E4C8DF1BC2BA}</ProjectGuid>
    <OutputType>Library</OutputType>
    <AppDesignerFolder>Properties</AppDesignerFolder>
    <RootNamespace>Raven.Abstractions</RootNamespace>
    <AssemblyName>Raven.Abstractions</AssemblyName>
    <TargetFrameworkVersion>v4.5</TargetFrameworkVersion>
    <FileAlignment>512</FileAlignment>
    <TargetFrameworkProfile>
    </TargetFrameworkProfile>
    <SolutionDir Condition="$(SolutionDir) == '' Or $(SolutionDir) == '*Undefined*'">..\..\ravendb\</SolutionDir>
    <RestorePackages>true</RestorePackages>
  </PropertyGroup>
  <PropertyGroup Condition=" '$(Configuration)|$(Platform)' == 'Debug|AnyCPU' ">
    <DebugSymbols>true</DebugSymbols>
    <DebugType>full</DebugType>
    <Optimize>false</Optimize>
    <OutputPath>bin\Debug\</OutputPath>
    <DefineConstants>TRACE;DEBUG</DefineConstants>
    <ErrorReport>prompt</ErrorReport>
    <WarningLevel>4</WarningLevel>
    <NoWarn>1591</NoWarn>
    <DocumentationFile>bin\Debug\Raven.Abstractions.xml</DocumentationFile>
    <Prefer32Bit>false</Prefer32Bit>
    <AllowUnsafeBlocks>true</AllowUnsafeBlocks>
  </PropertyGroup>
  <PropertyGroup Condition=" '$(Configuration)|$(Platform)' == 'Release|AnyCPU' ">
    <DebugType>pdbonly</DebugType>
    <Optimize>true</Optimize>
    <OutputPath>bin\Release\</OutputPath>
    <DefineConstants>TRACE</DefineConstants>
    <ErrorReport>prompt</ErrorReport>
    <WarningLevel>4</WarningLevel>
    <StyleCopTreatErrorsAsWarnings>false</StyleCopTreatErrorsAsWarnings>
    <DocumentationFile>bin\Release\Raven.Abstractions.xml</DocumentationFile>
    <Prefer32Bit>false</Prefer32Bit>
    <NoWarn>1591</NoWarn>
    <AllowUnsafeBlocks>true</AllowUnsafeBlocks>
  </PropertyGroup>
  <PropertyGroup>
    <SignAssembly>true</SignAssembly>
  </PropertyGroup>
  <PropertyGroup>
    <AssemblyOriginatorKeyFile>..\Raven.Database\RavenDB.snk</AssemblyOriginatorKeyFile>
  </PropertyGroup>
  <PropertyGroup Condition="'$(Configuration)|$(Platform)' == 'Profiling|AnyCPU'">
    <OutputPath>bin\Profiling\</OutputPath>
    <DefineConstants>TRACE</DefineConstants>
    <DocumentationFile>bin\Release\Raven.Abstractions.xml</DocumentationFile>
    <Optimize>true</Optimize>
    <NoWarn>1591</NoWarn>
    <DebugType>pdbonly</DebugType>
    <PlatformTarget>AnyCPU</PlatformTarget>
    <ErrorReport>prompt</ErrorReport>
    <CodeAnalysisRuleSet>MinimumRecommendedRules.ruleset</CodeAnalysisRuleSet>
    <AllowUnsafeBlocks>true</AllowUnsafeBlocks>
  </PropertyGroup>
  <ItemGroup>
    <Reference Include="ICSharpCode.NRefactory">
      <HintPath>..\packages\ICSharpCode.NRefactory.5.3.0\lib\Net40\ICSharpCode.NRefactory.dll</HintPath>
    </Reference>
    <Reference Include="ICSharpCode.NRefactory.CSharp">
      <HintPath>..\packages\ICSharpCode.NRefactory.5.3.0\lib\Net40\ICSharpCode.NRefactory.CSharp.dll</HintPath>
    </Reference>
    <Reference Include="ICSharpCode.NRefactory.Xml">
      <HintPath>..\packages\ICSharpCode.NRefactory.5.3.0\lib\Net40\ICSharpCode.NRefactory.Xml.dll</HintPath>
    </Reference>
    <Reference Include="Mono.Cecil">
      <HintPath>..\packages\Mono.Cecil.0.9.5.4\lib\net40\Mono.Cecil.dll</HintPath>
    </Reference>
    <Reference Include="Mono.Cecil.Mdb">
      <HintPath>..\packages\Mono.Cecil.0.9.5.4\lib\net40\Mono.Cecil.Mdb.dll</HintPath>
    </Reference>
    <Reference Include="Mono.Cecil.Pdb">
      <HintPath>..\packages\Mono.Cecil.0.9.5.4\lib\net40\Mono.Cecil.Pdb.dll</HintPath>
    </Reference>
    <Reference Include="Mono.Cecil.Rocks">
      <HintPath>..\packages\Mono.Cecil.0.9.5.4\lib\net40\Mono.Cecil.Rocks.dll</HintPath>
    </Reference>
    <Reference Include="Spatial4n.Core.NTS, Version=0.3.0.0, Culture=neutral, PublicKeyToken=9f9456e1ca16d45e, processorArchitecture=MSIL">
      <SpecificVersion>False</SpecificVersion>
      <HintPath>..\SharedLibs\Spatial4n.Core.NTS.dll</HintPath>
    </Reference>
    <Reference Include="System" />
    <Reference Include="System.ComponentModel.Composition" />
    <Reference Include="System.Configuration" />
    <Reference Include="System.Core" />
    <Reference Include="System.IO.Compression" />
    <Reference Include="System.Net" />
    <Reference Include="System.Net.Http" />
    <Reference Include="System.Net.Http.WebRequest" />
    <Reference Include="System.Numerics" />
    <Reference Include="System.Runtime.Serialization" />
    <Reference Include="System.ServiceModel" />
    <Reference Include="System.Xml.Linq" />
    <Reference Include="System.Data.DataSetExtensions" />
    <Reference Include="Microsoft.CSharp" />
    <Reference Include="System.Data" />
    <Reference Include="System.Xml" />
  </ItemGroup>
  <ItemGroup>
    <Compile Include="..\CommonAssemblyInfo.cs">
      <Link>Properties\CommonAssemblyInfo.cs</Link>
    </Compile>
    <Compile Include="..\Imports\Newtonsoft.Json\Src\Newtonsoft.Json\*.cs">
      <Link>Imports\Newtonsoft.Json\%(FileName)</Link>
    </Compile>
    <Compile Include="..\Imports\Newtonsoft.Json\Src\Newtonsoft.Json\Bson\*.cs">
      <Link>Imports\Newtonsoft.Json\Bson\%(FileName)</Link>
    </Compile>
    <Compile Include="..\Imports\Newtonsoft.Json\Src\Newtonsoft.Json\Converters\*.cs">
      <Link>Imports\Newtonsoft.Json\Converters\%(FileName)</Link>
    </Compile>
    <Compile Include="..\Imports\Newtonsoft.Json\Src\Newtonsoft.Json\Linq\*.cs">
      <Link>Imports\Newtonsoft.Json\Linq\%(FileName)</Link>
    </Compile>
    <Compile Include="..\Imports\Newtonsoft.Json\Src\Newtonsoft.Json\Linq\JsonPath\*.cs">
      <Link>Imports\Newtonsoft.Json\Linq\JsonPath\%(FileName)</Link>
    </Compile>
    <Compile Include="..\Imports\Newtonsoft.Json\Src\Newtonsoft.Json\Schema\*.cs">
      <Link>Imports\Newtonsoft.Json\Schema\%(FileName)</Link>
    </Compile>
    <Compile Include="..\Imports\Newtonsoft.Json\Src\Newtonsoft.Json\Serialization\*.cs">
      <Link>Imports\Newtonsoft.Json\Serialization\%(FileName)</Link>
    </Compile>
    <Compile Include="..\Imports\Newtonsoft.Json\Src\Newtonsoft.Json\Utilities\*.cs">
      <Link>Imports\Newtonsoft.Json\Utilities\%(FileName)</Link>
    </Compile>
    <Compile Include="Commands\ScriptedPatchCommandData.cs" />
    <Compile Include="Commands\DeleteCommandData.cs" />
    <Compile Include="Commands\PatchCommandData.cs" />
    <Compile Include="Commands\PutCommandData.cs" />
    <Compile Include="Connection\CompressedStringContent.cs" />
    <Compile Include="Connection\CountingStream.cs" />
    <Compile Include="Connection\ErrorResponseException.cs" />
    <Compile Include="Connection\HttpRavenRequest.cs" />
    <Compile Include="Connection\HttpRavenRequestFactory.cs" />
    <Compile Include="Connection\HttpRequestHelper.cs" />
    <Compile Include="Connection\HttpResponseHeadersExtensions.cs" />
    <Compile Include="Connection\JsonContent.cs" />
    <Compile Include="Connection\OAuthHelper.cs" />
    <Compile Include="Connection\OperationCredentials.cs" />
    <Compile Include="Connection\WebRequestEventArgs.cs" />
    <Compile Include="Connection\WebResponseExtensions.cs" />
    <Compile Include="Counters\CountersDocument.cs" />
    <Compile Include="Counters\CounterStorageStats.cs" />
    <Compile Include="Counters\CounterChanges.cs" />
    <Compile Include="Counters\CounterStorageReplicationDestination.cs" />
    <Compile Include="Counters\CounterStorageReplicationDocument.cs" />
    <Compile Include="Counters\CounterView.cs" />
    <Compile Include="Data\AccessTokenBody.cs" />
    <Compile Include="Data\AbstractRestoreRequest.cs" />
    <Compile Include="Data\BulkOperationOptions.cs" />
    <Compile Include="Data\CompactStatus.cs" />
    <Compile Include="Data\DatabaseOperationsStatus.cs" />
    <Compile Include="Data\EtagJsonConverter.cs" />
    <Compile Include="Data\FilesystemRestoreRequest.cs" />
    <Compile Include="Data\FilesystemBackupRequest.cs" />
    <Compile Include="Data\EsentStorageStats.cs" />
    <Compile Include="Data\IndexingBatchInfo.cs" />
    <Compile Include="Data\AdminStatistics.cs" />
    <Compile Include="Data\Alert.cs" />
    <Compile Include="Data\AlertsDocument.cs" />
    <Compile Include="Data\ApiKeyDefinition.cs" />
    <Compile Include="Data\AttachmentInformation.cs" />
    <Compile Include="Data\DatabaseBackupRequest.cs" />
    <Compile Include="Data\DatabaseMetrics.cs" />
    <Compile Include="Data\DocumentsChanges.cs" />
    <Compile Include="Data\FacetQuery.cs" />
    <Compile Include="Data\FailoverServers.cs" />
    <Compile Include="Data\ExtensionsLog.cs" />
    <Compile Include="Data\ExtensionsLogDetail.cs" />
    <Compile Include="Data\FutureBatchStats.cs" />
    <Compile Include="Data\HighlightedField.cs" />
    <Compile Include="Data\BulkInsertOptions.cs" />
    <Compile Include="Data\Etag.cs" />
    <Compile Include="Data\IndexFailureInformation.cs" />
    <Compile Include="Data\IOperationState.cs" />
    <Compile Include="Data\MoreLikeThisQueryResult.cs" />
    <Compile Include="Data\PeriodicBackupSetup.cs" />
    <Compile Include="Data\PrefetchingUser.cs" />
    <Compile Include="Data\QueryHeaderInformation.cs" />
    <Compile Include="Data\ReduceType.cs" />
    <Compile Include="Data\ReducingBatchInfo.cs" />
    <Compile Include="Data\ReplicationInfoStatus.cs" />
    <Compile Include="Data\DatabaseRestoreRequest.cs" />
    <Compile Include="Data\RestoreInProgress.cs" />
    <Compile Include="Data\RestoreStatus.cs" />
    <Compile Include="Data\ScriptedIndexResults.cs" />
    <Compile Include="Data\ScriptedPatchRequest.cs" />
    <Compile Include="Data\Attachment.cs" />
    <Compile Include="Data\BackupStatus.cs" />
    <Compile Include="Data\BatchResult.cs" />
    <Compile Include="Data\BoostedValue.cs" />
    <Compile Include="Data\BuildNumber.cs" />
    <Compile Include="Data\ChangeNotification.cs" />
    <Compile Include="Data\ConnectionStringParser.cs" />
    <Compile Include="Data\Constants.cs" />
    <Compile Include="Data\FacetTermSortMode.cs" />
    <Compile Include="Data\FacetResults.cs" />
    <Compile Include="Data\FacetResult.cs" />
    <Compile Include="Data\DatabaseDocument.cs" />
    <Compile Include="Data\DatabaseStatistics.cs" />
    <Compile Include="Commands\ICommandData.cs" />
    <Compile Include="Data\EnumerableExtension.cs" />
    <Compile Include="Data\FacetMode.cs" />
    <Compile Include="Data\Facet.cs" />
    <Compile Include="Data\FacetSetup.cs" />
    <Compile Include="Data\FacetValue.cs" />
    <Compile Include="Data\GetRequest.cs" />
    <Compile Include="Data\GetResponse.cs" />
    <Compile Include="Data\IJsonDocumentMetadata.cs" />
    <Compile Include="Data\IndexStats.cs" />
    <Compile Include="Data\JsonDocument.cs" />
    <Compile Include="Data\JsonDocumentMetadata.cs" />
    <Compile Include="Data\LicensingStatus.cs" />
    <Compile Include="Data\LogItem.cs" />
    <Compile Include="Data\MoreLikeThisQuery.cs" />
    <Compile Include="Data\MultiLoadResult.cs" />
    <Compile Include="Data\PatchCommandType.cs" />
    <Compile Include="Data\PatchRequest.cs" />
    <Compile Include="Data\PatchResult.cs" />
    <Compile Include="Data\PutResult.cs" />
    <Compile Include="Data\IndexingError.cs" />
    <Compile Include="Data\SortedField.cs" />
    <Compile Include="Data\SpatialIndexQuery.cs" />
    <Compile Include="Data\StopWordsSetup.cs" />
    <Compile Include="Data\StorageStats.cs" />
    <Compile Include="Data\StreamResult.cs" />
    <Compile Include="Data\StringDistanceTypes.cs" />
    <Compile Include="Data\SubscriptionCriteria.cs" />
    <Compile Include="Data\SubscriptionConfig.cs" />
    <Compile Include="Data\SubscriptionConnectionOptions.cs" />
    <Compile Include="Data\SuggestionQuery.cs" />
    <Compile Include="Data\SuggestionQueryResult.cs" />
    <Compile Include="Data\TaskBasedOperationState.cs" />
    <Compile Include="Data\TransactionInformation.cs" />
    <Compile Include="Data\TransactionMode.cs" />
    <Compile Include="Data\UserInfo.cs" />
    <Compile Include="Data\UuidType.cs" />
    <Compile Include="Data\VoronActiveTransaction.cs" />
    <Compile Include="Data\VoronStorageStats.cs" />
    <Compile Include="Exceptions\BadRequestException.cs" />
    <Compile Include="Exceptions\ClientNotSupportedException.cs" />
    <Compile Include="Exceptions\DocumentDoesNotExistsException.cs" />
    <Compile Include="Exceptions\InvalidSpatialShapeException.cs" />
    <Compile Include="Exceptions\SmugglerException.cs" />
    <Compile Include="Exceptions\SmugglerExportException.cs" />
    <Compile Include="Exceptions\Subscriptions\SubscriptionClosedException.cs" />
    <Compile Include="Exceptions\Subscriptions\SubscriptionInUseException.cs" />
    <Compile Include="Exceptions\Subscriptions\SubscriptionDoesNotExistExeption.cs" />
    <Compile Include="Exceptions\Subscriptions\SubscriptionException.cs" />
    <Compile Include="Exceptions\TransformCompilationException.cs" />
    <Compile Include="Exceptions\IndexCompilationException.cs" />
    <Compile Include="Exceptions\IndexDisabledException.cs" />
    <Compile Include="Exceptions\IndexDoesNotExistsException.cs" />
    <Compile Include="Exceptions\OperationVetoedException.cs" />
    <Compile Include="Extensions\AttachmentExtensions.cs" />
    <Compile Include="Extensions\CharExtensions.cs" />
    <Compile Include="Extensions\CryptoTransformExtensions.cs" />
    <Compile Include="Extensions\ExceptionExtensions.cs" />
    <Compile Include="Exceptions\ConcurrencyException.cs" />
    <Compile Include="Extensions\Buffers.cs" />
    <Compile Include="Extensions\ConcurrentDictionaryExtensions.cs" />
    <Compile Include="Extensions\Internal\DictionaryExtensions.cs" />
    <Compile Include="Extensions\DisposableAction.cs" />
    <Compile Include="Extensions\ExpressionExtensions.cs" />
    <Compile Include="Extensions\JsonDocumentExtensions.cs" />
    <Compile Include="Extensions\JsonExtensions.cs" />
    <Compile Include="Default.cs" />
    <Compile Include="Extensions\ListExtensions.cs" />
    <Compile Include="Extensions\MemberInfoExtensions.cs" />
    <Compile Include="Extensions\RavenDateTimeExtensions.cs" />
    <Compile Include="Extensions\TaskExtensions.cs" />
    <Compile Include="FileSystem\ConfigurationSearchResults.cs" />
    <Compile Include="FileSystem\FileHeader.cs" />
    <Compile Include="FileSystem\FileSystemDocument.cs" />
    <Compile Include="FileSystem\SearchResults.cs" />
    <Compile Include="FileSystem\SynchronizationConfig.cs" />
    <Compile Include="Indexing\IndexLockMode.cs" />
    <Compile Include="Indexing\IndexMergeResults.cs" />
    <Compile Include="Indexing\IndexReplaceDocument.cs" />
    <Compile Include="Indexing\MergeSuggestions.cs" />
    <Compile Include="Indexing\TransformerDefinition.cs" />
    <Compile Include="Json\JsonInternalsVisibleTo.cs" />
    <Compile Include="Json\JsonLinqEnumerableConverter.cs" />
    <Compile Include="Json\JsonTextReaderAsync.cs" />
    <Compile Include="Indexing\FieldTermVector.cs" />
    <Compile Include="Indexing\SpatialOptions.cs" />
    <Compile Include="Indexing\SpatialOptionsFactory.cs" />
    <Compile Include="Indexing\SuggestionOptions.cs" />
    <Compile Include="Json\ConflictsResolver.cs" />
    <Compile Include="Json\JsonDictionaryDateTimeKeysConverter.cs" />
    <Compile Include="Json\JsonDateTimeISO8601Converter.cs" />
    <Compile Include="Json\Linq\DictionaryWithParentSnapshot.cs" />
    <Compile Include="Json\Linq\Extensions.cs" />
    <Compile Include="Json\Linq\RavenJArray.cs" />
    <Compile Include="Json\Linq\RavenJObject.cs" />
    <Compile Include="Json\Linq\RavenJPath.cs" />
    <Compile Include="Json\Linq\RavenJsonConvert.cs" />
    <Compile Include="Json\Linq\RavenJToken.cs" />
    <Compile Include="Json\Linq\RavenJTokenEqualityComparer.cs" />
    <Compile Include="Json\Linq\RavenJTokenReader.cs" />
    <Compile Include="Json\Linq\RavenJTokenWriter.cs" />
    <Compile Include="Json\Linq\RavenJValue.cs" />
    <Compile Include="Json\RavenJsonConverter.cs" />
    <Compile Include="Json\RavenJsonTextReader.cs" />
    <Compile Include="Json\StreamFromJsonConverter.cs" />
    <Compile Include="Json\Utilities\MiscellaneousUtils.cs" />
    <Compile Include="Json\Utilities\StringUtils.cs" />
    <Compile Include="Linq\DynamicList.cs" />
    <Compile Include="Linq\DynamicNullObject.cs" />
    <Compile Include="Logging\ILog.cs" />
    <Compile Include="Logging\ILogExtensions.cs" />
    <Compile Include="Logging\ILogManager.cs" />
    <Compile Include="Logging\LogContext.cs" />
    <Compile Include="Logging\LoggerExecutionWrapper.cs" />
    <Compile Include="Logging\LogLevel.cs" />
    <Compile Include="Logging\LogManager.cs" />
    <Compile Include="Logging\LogProviders\Log4NetLogManager.cs" />
    <Compile Include="Logging\LogProviders\LogManagerBase.cs" />
    <Compile Include="Logging\LogProviders\NLogLogManager.cs" />
    <Compile Include="MEF\IPartMetadata.cs" />
    <Compile Include="MEF\OrderedPartCollection.cs" />
    <Compile Include="Json\JsonDateTimeOffsetConverter.cs" />
    <Compile Include="Json\JsonMultiDimensionalArrayConverter.cs" />
    <Compile Include="Json\JsonToJsonConverter.cs" />
    <Compile Include="Extensions\MetadataExtensions.cs" />
    <Compile Include="Extensions\Reference.cs" />
    <Compile Include="Extensions\StreamExtensions.cs" />
    <Compile Include="Indexing\FieldIndexing.cs" />
    <Compile Include="Indexing\FieldStorage.cs" />
    <Compile Include="Indexing\IndexDefinition.cs" />
    <Compile Include="Indexing\NumberUtil.cs" />
    <Compile Include="Data\IndexQuery.cs" />
    <Compile Include="Json\DynamicUtil.cs" />
    <Compile Include="Json\JsonDynamicConverter.cs" />
    <Compile Include="Json\JsonEnumConverter.cs" />
    <Compile Include="Json\JsonNumericConverter.cs" />
    <Compile Include="Json\JTokenExtensions.cs" />
    <Compile Include="Linq\DateTools.cs" />
    <Compile Include="Linq\DynamicJsonObject.cs" />
    <Compile Include="MEF\PartMetadata.cs" />
    <Compile Include="Data\QueryResult.cs" />
    <Compile Include="Indexing\SortOptions.cs" />
    <Compile Include="OAuth\AbstractAuthenticator.cs" />
    <Compile Include="OAuth\BasicAuthenticator.cs" />
    <Compile Include="OAuth\SecuredAuthenticator.cs" />
    <Compile Include="FileSystem\Notifications\ConfigurationChangeNotification.cs" />
    <Compile Include="FileSystem\ConflictItem.cs" />
    <Compile Include="FileSystem\Notifications\ConflictNotification.cs" />
    <Compile Include="FileSystem\ConflictResolutionStrategy.cs" />
    <Compile Include="FileSystem\DestinationSyncResult.cs" />
    <Compile Include="FileSystem\Notifications\FileChangeNotification.cs" />
    <Compile Include="FileSystem\FilesSortOptions.cs" />
    <Compile Include="FileSystem\FileStatus.cs" />
    <Compile Include="FileSystem\FileSystemMetrics.cs" />
    <Compile Include="FileSystem\HistoryItem.cs" />
    <Compile Include="FileSystem\ItemsPage.cs" />
    <Compile Include="FileSystem\Notification.cs" />
    <Compile Include="FileSystem\RdcStats.cs" />
    <Compile Include="FileSystem\ServerInfo.cs" />
    <Compile Include="FileSystem\FileSystemStats.cs" />
    <Compile Include="FileSystem\Signature.cs" />
    <Compile Include="FileSystem\SignatureManifest.cs" />
    <Compile Include="FileSystem\SourceSynchronizationInformation.cs" />
    <Compile Include="FileSystem\SynchronizationConfirmation.cs" />
    <Compile Include="FileSystem\SynchronizationConstants.cs" />
    <Compile Include="FileSystem\SynchronizationDestination.cs" />
    <Compile Include="FileSystem\SynchronizationDetails.cs" />
    <Compile Include="FileSystem\SynchronizationException.cs" />
    <Compile Include="FileSystem\SynchronizationReport.cs" />
    <Compile Include="FileSystem\SynchronizationType.cs" />
    <Compile Include="FileSystem\Notifications\SynchronizationUpdateNotification.cs" />
    <Compile Include="FileSystem\SyncingMultipartConstants.cs" />
    <Compile Include="FileSystem\Notifications\UploadFailedNotification.cs" />
    <Compile Include="Replication\FailoverBehavior.cs" />
    <Compile Include="Replication\ReplicatedEtagInfo.cs" />
    <Compile Include="Replication\ReplicationClientConfiguration.cs" />
    <Compile Include="Replication\ReplicationConfig.cs" />
    <Compile Include="Replication\ReplicationDestination.cs" />
    <Compile Include="Replication\ReplicationDocument.cs" />
    <Compile Include="Replication\ReplicationStatistics.cs" />
    <Compile Include="Smuggler\Data\AttachmentExportInfo.cs" />
    <Compile Include="Smuggler\Data\OperationState.cs" />
    <Compile Include="Smuggler\Data\ExportFilesDestinations.cs" />
    <Compile Include="Smuggler\Data\ExportFilesResult.cs" />
    <Compile Include="Smuggler\Data\Tombstone.cs" />
    <Compile Include="Smuggler\ISmugglerApi.cs" />
    <Compile Include="Smuggler\ISmugglerDatabaseOperations.cs" />
    <Compile Include="Smuggler\Data\LastEtagsInfo.cs" />
    <Compile Include="Smuggler\ISmugglerFilesOperations.cs" />
    <Compile Include="Smuggler\SmugglerAction.cs" />
    <Compile Include="Smuggler\SmugglerDatabaseApiBase.cs" />
    <Compile Include="Smuggler\SmugglerDatabaseOptions.cs" />
    <Compile Include="Smuggler\SmugglerFilesApiBase.cs" />
    <Compile Include="Smuggler\SmugglerFilesOptions.cs" />
    <Compile Include="Smuggler\SmugglerMode.cs" />
    <Compile Include="Smuggler\SmugglerOptions.cs" />
    <Compile Include="Spatial\ShapeConverter.cs" />
    <Compile Include="Spatial\GeoJsonWktConverter.cs" />
    <Compile Include="Spatial\WktSanitizer.cs" />
    <Compile Include="SystemTime.cs" />
    <Compile Include="Util\AssemblyHelper.cs" />
    <Compile Include="Util\AsyncEnumeratorBridge.cs" />
    <Compile Include="Util\AsyncManualResetEvent.cs" />
    <Compile Include="Util\AtomicDictionary.cs" />
    <Compile Include="Util\Base62Util.cs" />
    <Compile Include="Util\ComparableByteArray.cs" />
    <Compile Include="Util\CompletedTask.cs" />
    <Compile Include="Util\ConcurrentSet.cs" />
    <Compile Include="Util\DocumentHelpers.cs" />
    <Compile Include="Util\EasyReaderWriterLock.cs" />
    <Compile Include="Util\Encryptors\DefaultEncryptor.cs" />
    <Compile Include="Util\Encryptors\Encryptor.cs" />
    <Compile Include="Util\Encryptors\EncryptorBase.cs" />
    <Compile Include="Util\Encryptors\FipsEncryptor.cs" />
    <Compile Include="Util\Encryptors\HashEncryptorBase.cs" />
    <Compile Include="Util\Encryptors\IEncryptor.cs" />
    <Compile Include="Util\EscapingHelper.cs" />
    <Compile Include="Util\EtagUtil.cs" />
    <Compile Include="Util\IAsyncEnumerator.cs" />
    <Compile Include="Util\IncludesUtil.cs" />
    <Compile Include="Util\IndexPrettyPrinter.cs" />
    <Compile Include="Util\MD5.cs" />
<<<<<<< HEAD
    <Compile Include="Util\NetworkUtil.cs" />
=======
    <Compile Include="Util\PositionWrapperStream.cs" />
>>>>>>> c5b27049
    <Compile Include="Util\RavenGC.cs" />
    <Compile Include="Util\RavenQuery.cs" />
    <Compile Include="Util\SizeLimitedConcurrentDictionary.cs" />
    <Compile Include="Util\SizeLimitedConcurrentSet.cs" />
    <Compile Include="Util\Streams\BufferPool.cs" />
    <Compile Include="Util\Streams\IBufferPool.cs" />
    <Compile Include="Util\Streams\NoBufferPool.cs" />
    <Compile Include="Util\Streams\Substream.cs" />
  </ItemGroup>
  <ItemGroup>
    <EmbeddedResource Include="..\Imports\Newtonsoft.Json\Src\Newtonsoft.Json\Dynamic.snk">
      <Link>Imports\Newtonsoft.Json\Dynamic.snk</Link>
    </EmbeddedResource>
    <None Include="..\Raven.Database\RavenDB.snk">
      <Link>RavenDB.snk</Link>
    </None>
    <None Include="packages.config" />
  </ItemGroup>
  <ItemGroup />
  <Import Project="$(MSBuildToolsPath)\Microsoft.CSharp.targets" Condition="'$(TasksTargetsImported)' == ''" />
  <Import Project="$(SolutionDir)\.nuget\nuget.targets" Condition="'$(TasksTargetsImported)' == ''" />
  <!-- <Import Project="$(MSBuildProjectDirectory)\..\Tools\StyleCop\StyleCop.Targets" /> -->
  <!-- To modify your build process, add your task inside one of the targets below and uncomment it. 
       Other similar extension points exist, see Microsoft.Common.targets.
  <Target Name="BeforeBuild">
  </Target>
  <Target Name="AfterBuild">
  </Target>
  -->
  <Import Project="..\Imports\Tasks.targets" Condition="'$(TasksTargetsImported)' == ''" />
</Project><|MERGE_RESOLUTION|>--- conflicted
+++ resolved
@@ -429,11 +429,8 @@
     <Compile Include="Util\IncludesUtil.cs" />
     <Compile Include="Util\IndexPrettyPrinter.cs" />
     <Compile Include="Util\MD5.cs" />
-<<<<<<< HEAD
     <Compile Include="Util\NetworkUtil.cs" />
-=======
     <Compile Include="Util\PositionWrapperStream.cs" />
->>>>>>> c5b27049
     <Compile Include="Util\RavenGC.cs" />
     <Compile Include="Util\RavenQuery.cs" />
     <Compile Include="Util\SizeLimitedConcurrentDictionary.cs" />
