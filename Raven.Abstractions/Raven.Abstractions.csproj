--- conflicted
+++ resolved
@@ -84,10 +84,6 @@
     <Reference Include="System.Numerics" />
     <Reference Include="System.Runtime.Serialization" />
     <Reference Include="System.ServiceModel" />
-    <Reference Include="System.Web.Http, Version=5.2.2.0, Culture=neutral, PublicKeyToken=31bf3856ad364e35, processorArchitecture=MSIL">
-      <SpecificVersion>False</SpecificVersion>
-      <HintPath>..\packages\Microsoft.AspNet.WebApi.Core.5.2.2\lib\net45\System.Web.Http.dll</HintPath>
-    </Reference>
     <Reference Include="System.Xml.Linq" />
     <Reference Include="System.Data.DataSetExtensions" />
     <Reference Include="Microsoft.CSharp" />
@@ -108,6 +104,9 @@
     <Reference Include="ICSharpCode.NRefactory.Xml">
       <HintPath>..\packages\ICSharpCode.NRefactory.5.5.0\lib\Net40\ICSharpCode.NRefactory.Xml.dll</HintPath>
     </Reference>
+    <Reference Include="System.Web.Http">
+      <HintPath>..\packages\Microsoft.AspNet.WebApi.Core.5.2.2\lib\net45\System.Web.Http.dll</HintPath>
+    </Reference>
   </ItemGroup>
   <ItemGroup>
     <Compile Include="..\CommonAssemblyInfo.cs">
@@ -126,7 +125,7 @@
       <Link>Imports\Newtonsoft.Json\Linq\%25%28FileName%29</Link>
     </Compile>
     <Compile Include="..\Imports\Newtonsoft.Json\Src\Newtonsoft.Json\Linq\JsonPath\*.cs">
-      <Link>Imports\Newtonsoft.Json\Linq\JsonPath\%(FileName)</Link>
+      <Link>Imports\Newtonsoft.Json\Linq\JsonPath\%25%28FileName%29</Link>
     </Compile>
     <Compile Include="..\Imports\Newtonsoft.Json\Src\Newtonsoft.Json\Schema\*.cs">
       <Link>Imports\Newtonsoft.Json\Schema\%25%28FileName%29</Link>
@@ -137,14 +136,11 @@
     <Compile Include="..\Imports\Newtonsoft.Json\Src\Newtonsoft.Json\Utilities\*.cs">
       <Link>Imports\Newtonsoft.Json\Utilities\%25%28FileName%29</Link>
     </Compile>
-<<<<<<< HEAD
     <Compile Include="..\Imports\Newtonsoft.Json\Src\Newtonsoft.Json\*.cs">
       <Link>Imports\Newtonsoft.Json\%25%28FileName%29</Link>
     </Compile>
-=======
     <Compile Include="Cluster\ClusterBehavior.cs" />
     <Compile Include="Cluster\ClusterInformation.cs" />
->>>>>>> 0172de14
     <Compile Include="Commands\ScriptedPatchCommandData.cs" />
     <Compile Include="Commands\DeleteCommandData.cs" />
     <Compile Include="Commands\PatchCommandData.cs" />
