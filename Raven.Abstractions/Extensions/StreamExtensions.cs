--- conflicted
+++ resolved
@@ -59,22 +59,6 @@
 		[MethodImpl(MethodImplOptions.AggressiveInlining)]
 	    private static void PartialRead(this Stream stream, byte[] buffer, int size)
 	    {
-<<<<<<< HEAD
-			try
-			{
-		    	var totalRead = 0;
-				while (totalRead < size)
-		    	{					
-					var bytesRead = stream.Read(buffer, totalRead, size - totalRead);
-					if(bytesRead == 0 )
-						throw new EndOfStreamException();
-			    	totalRead += bytesRead;
-				}
-			}
-			catch(Exception e) {
-				throw;
-			}
-=======
 		    var totalRead = 0;
 			while (totalRead < size)
 		    {
@@ -83,36 +67,16 @@
                     throw new EndOfStreamException();
 			    totalRead += bytesRead;
 		    }
->>>>>>> 0172de14
 	    }
 
         [MethodImpl(MethodImplOptions.AggressiveInlining)]
         public static long ReadInt64(this Stream stream)
         {
-<<<<<<< HEAD
-			byte[] buffer = null;
-
-            try
-            {
-				buffer = BufferPool.TakeBuffer(sizeof(long));
-                stream.PartialRead(buffer,sizeof(long));
-                return BitConverter.ToInt64(buffer, 0);
-            }
-			catch(Exception e) {
-				throw;
-			}
-            finally
-            {
-				if(buffer != null)
-                	BufferPool.ReturnBuffer(buffer);
-            }
-=======
 	        var buffer = new byte[sizeof(long)];
             var bytesRead = stream.Read(buffer, 0, sizeof(long));
             if (bytesRead == 0)
                 throw new EndOfStreamException();
             return BitConverter.ToInt64(buffer, 0);
->>>>>>> 0172de14
         }
 
         [MethodImpl(MethodImplOptions.AggressiveInlining)]
@@ -123,8 +87,18 @@
             if (bytesRead == 0)
                 throw new EndOfStreamException();
             return BitConverter.ToUInt64(buffer, 0);
-        }
-
+        
+
+			try
+			{
+				stream.PartialRead(buffer,sizeof(ulong));
+				return BitConverter.ToUInt64(buffer, 0);
+			}
+			finally
+			{
+				BufferPool.ReturnBuffer(buffer);
+			}
+		}
 
         [MethodImpl(MethodImplOptions.AggressiveInlining)]
         public static int ReadInt32(this Stream stream)
@@ -191,8 +165,7 @@
         public static Etag ReadEtag(this Stream stream)
         {
 	        const int EtagSize = 16;
-
-            var buffer = new byte[EtagSize]; //etag size is 16 bytes
+            var buffer = BufferPool.TakeBuffer(EtagSize); //etag size is 16 bytes
             var bytesRead = stream.Read(buffer, 0, EtagSize);
             if (bytesRead == 0)
                 throw new EndOfStreamException();
