--- conflicted
+++ resolved
@@ -1,5 +1,6 @@
 using System;
 using System.Collections.Concurrent;
+using System.IO;
 using System.Net;
 using System.Net.Http;
 
@@ -15,6 +16,8 @@
 	{
 		public int? RequestTimeoutInMs { get; set; }
 
+		public bool? AllowWriteStreamBuffering { get; set; }
+
 		readonly ConcurrentDictionary<Tuple<string, string>, AbstractAuthenticator> authenticators = new ConcurrentDictionary<Tuple<string, string>, AbstractAuthenticator>();
 
 		public void ConfigureRequest(RavenConnectionStringOptions options, HttpWebRequest request)
@@ -22,16 +25,13 @@
 			if (RequestTimeoutInMs.HasValue)
 				request.Timeout = RequestTimeoutInMs.Value;
 
-<<<<<<< HEAD
 			if (AllowWriteStreamBuffering.HasValue)
 			{
 				request.AllowWriteStreamBuffering = AllowWriteStreamBuffering.Value;
 				if(AllowWriteStreamBuffering.Value == false)
-					request.SendChunked = !EnvironmentUtils.RunningOnPosix;
+					request.SendChunked = true;
 			}
 
-=======
->>>>>>> 0172de14
 			if (options.ApiKey == null)
 			{
 				request.Credentials = options.Credentials ?? CredentialCache.DefaultNetworkCredentials;
