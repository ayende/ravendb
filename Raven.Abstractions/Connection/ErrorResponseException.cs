using System;
using System.ComponentModel;
using System.IO;
using System.Net;
using System.Net.Http;
using System.Text;
using Raven.Abstractions.Data;

namespace Raven.Abstractions.Connection
{
    [Serializable]
    public class ErrorResponseException : Exception
    {
#if !DNXCORE50
        [NonSerialized]
#endif
        private readonly HttpResponseMessage response;

        public HttpResponseMessage Response
        {
            get { return response; }
        }

        public HttpStatusCode StatusCode
        {
            get { return Response.StatusCode; }
        }

        public ErrorResponseException()
        {
        }

        public ErrorResponseException(ErrorResponseException e, string message)
            : base(message)
        {
            response = e.Response;
            ResponseString = e.ResponseString;
        }

        public ErrorResponseException(HttpResponseMessage response, string msg, Exception exception)
            : base(msg, exception)
        {
            this.response = response;
        }

        public ErrorResponseException(HttpResponseMessage response, string msg, string responseString = null)
            : base(msg)
        {
            this.response = response;
            ResponseString = responseString;
        }

<<<<<<< HEAD
=======
        public static ErrorResponseException FromHttpRequestException(HttpRequestException exception)
        {
            var ex = new ErrorResponseException(new HttpResponseMessage(HttpStatusCode.ServiceUnavailable), exception.Message, exception.Message);

            foreach (var key in exception.Data.Keys)
                ex.Data[key] = exception.Data[key];

            return ex;
        }

>>>>>>> 4a5179a0
        public static ErrorResponseException FromResponseMessage(HttpResponseMessage response, bool readErrorString = true)
        {
            var sb = new StringBuilder("Status code: ").Append(response.StatusCode).AppendLine();

            string responseString = null;
            if (readErrorString && response.Content != null)
            {
                var readAsStringAsync = response.GetResponseStreamWithHttpDecompression();
                if (readAsStringAsync.IsCompleted)
                {
                    using (var streamReader = new StreamReader(readAsStringAsync.Result))
                    {
                        responseString = streamReader.ReadToEnd();
                        sb.AppendLine(responseString);
                    }
                }
            }
            return new ErrorResponseException(response, sb.ToString())
            {
                ResponseString = responseString
            };
        }

        public string ResponseString { get; private set; }

        public Etag Etag
        {
            get
            {
                if (Response.Headers.ETag == null)
                    return null;
                var responseHeader = Response.Headers.ETag.Tag;

                if (responseHeader[0] == '\"')
                    return Etag.Parse(responseHeader.Substring(1, responseHeader.Length - 2));

                return Etag.Parse(responseHeader);
            }
        }

#if !DNXCORE50
        protected ErrorResponseException(
            System.Runtime.Serialization.SerializationInfo info,
            System.Runtime.Serialization.StreamingContext context)
            : base(info, context)
        {
        }
<<<<<<< HEAD

        public static ErrorResponseException FromException(HttpRequestException e)
        {
            var builder = new StringBuilder();

            var webException = e.InnerException as WebException;
            var statusCode = HttpStatusCode.ServiceUnavailable;
            if (webException != null)
            {
                builder.Append("WebException Message: ");
                builder.AppendLine(webException.Message);
                builder.Append("Status Code: ");
                builder.AppendLine(webException.Status.ToString());
                var webResponse = webException.Response as HttpWebResponse;
                if (webResponse != null)
                {
                    builder.Append("Response Status Code: ");
                    statusCode = webResponse.StatusCode;
                    builder.AppendLine(statusCode.ToString());

                    try
                    {
                        using (var stream = webResponse.GetResponseStreamWithHttpDecompression())
                        using (var reader = new StreamReader(stream))
                        {
                            builder.Append("Response: ");
                            builder.AppendLine(reader.ReadToEnd());
                        }
                    }
                    catch (Exception e2)
                    {
                        builder.Append("Failed to read the response: " + e2);
                    }

                }

                var win32Exception = webException.InnerException as Win32Exception;
                if (win32Exception != null)
                {
                    builder.Append("Win32 Error: ");
                    builder.AppendLine(win32Exception.Message);
                }
            }

            return new ErrorResponseException
            {
                Response = new HttpResponseMessage(statusCode),
                ResponseString = builder.ToString(),
            };
        }
=======
#endif
>>>>>>> 4a5179a0
    }
}<|MERGE_RESOLUTION|>--- conflicted
+++ resolved
@@ -27,11 +27,11 @@
         }
 
         public ErrorResponseException()
-        {
+        {				
         }
 
         public ErrorResponseException(ErrorResponseException e, string message)
-            : base(message)
+            :base(message)
         {
             response = e.Response;
             ResponseString = e.ResponseString;
@@ -43,15 +43,13 @@
             this.response = response;
         }
 
-        public ErrorResponseException(HttpResponseMessage response, string msg, string responseString = null)
+        public ErrorResponseException(HttpResponseMessage response, string msg, string responseString= null)
             : base(msg)
         {
             this.response = response;
             ResponseString = responseString;
         }
 
-<<<<<<< HEAD
-=======
         public static ErrorResponseException FromHttpRequestException(HttpRequestException exception)
         {
             var ex = new ErrorResponseException(new HttpResponseMessage(HttpStatusCode.ServiceUnavailable), exception.Message, exception.Message);
@@ -62,7 +60,6 @@
             return ex;
         }
 
->>>>>>> 4a5179a0
         public static ErrorResponseException FromResponseMessage(HttpResponseMessage response, bool readErrorString = true)
         {
             var sb = new StringBuilder("Status code: ").Append(response.StatusCode).AppendLine();
@@ -110,36 +107,9 @@
             : base(info, context)
         {
         }
-<<<<<<< HEAD
-
-        public static ErrorResponseException FromException(HttpRequestException e)
-        {
-            var builder = new StringBuilder();
-
-            var webException = e.InnerException as WebException;
-            var statusCode = HttpStatusCode.ServiceUnavailable;
-            if (webException != null)
-            {
-                builder.Append("WebException Message: ");
-                builder.AppendLine(webException.Message);
-                builder.Append("Status Code: ");
-                builder.AppendLine(webException.Status.ToString());
-                var webResponse = webException.Response as HttpWebResponse;
-                if (webResponse != null)
-                {
-                    builder.Append("Response Status Code: ");
-                    statusCode = webResponse.StatusCode;
-                    builder.AppendLine(statusCode.ToString());
-
-                    try
-                    {
-                        using (var stream = webResponse.GetResponseStreamWithHttpDecompression())
-                        using (var reader = new StreamReader(stream))
-                        {
-                            builder.Append("Response: ");
-                            builder.AppendLine(reader.ReadToEnd());
-                        }
-                    }
+#endif
+    }
+}
                     catch (Exception e2)
                     {
                         builder.Append("Failed to read the response: " + e2);
@@ -161,8 +131,5 @@
                 ResponseString = builder.ToString(),
             };
         }
-=======
-#endif
->>>>>>> 4a5179a0
     }
 }