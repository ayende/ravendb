using System;
using Raven.Json.Linq;

namespace Raven.Abstractions.Data
{
	public static class Constants
	{
		static Constants()
		{
			InResourceKeyVerificationDocumentContents = new RavenJObject { { "Text", "The encryption is correct." } };
			InResourceKeyVerificationDocumentContents.EnsureCannotBeChangeAndEnableSnapshotting();
		}

		public const string RavenClientPrimaryServerUrl = "Raven-Client-Primary-Server-Url";

		public const string RavenClientPrimaryServerLastCheck = "Raven-Client-Primary-Server-LastCheck";

		public const string RavenForcePrimaryServerCheck = "Raven-Force-Primary-Server-Check";

		public const string RavenShardId = "Raven-Shard-Id";
        
		
		public const string LastModified = "Last-Modified";

        public const string CreationDate = "Creation-Date";

        public const string RavenCreationDate = "Raven-Creation-Date";

        public const string RavenLastModified = "Raven-Last-Modified";

		public const string SystemDatabase = "<system>";

		public const string TemporaryScoreValue = "Temp-Index-Score";

		public const string AlphaNumericFieldName = "__alphaNumeric";

		public const string RandomFieldName = "__random";

		public const string CustomSortFieldName = "__customSort";

		public const string NullValueNotAnalyzed = "[[NULL_VALUE]]";

		public const string EmptyStringNotAnalyzed = "[[EMPTY_STRING]]";

		public const string NullValue = "NULL_VALUE";

		public const string EmptyString = "EMPTY_STRING";

		public const string DocumentIdFieldName = "__document_id";

		public const string ReduceKeyFieldName = "__reduce_key";

		public const string ReduceValueFieldName = "__reduced_val";

		public const string IntersectSeparator = " INTERSECT ";

		public const string RavenClrType = "Raven-Clr-Type";

		public const string RavenEntityName = "Raven-Entity-Name";

		public const string RavenReadOnly = "Raven-Read-Only";

		public const string AllFields = "__all_fields";

		// This is used to indicate that a document exists in an uncommitted transaction
		public const string RavenDocumentDoesNotExists = "Raven-Document-Does-Not-Exists";

		public const string Metadata = "@metadata";

		public const string NotForReplication = "Raven-Not-For-Replication";

		public const string RavenDeleteMarker = "Raven-Delete-Marker";
		public const string RavenIndexDeleteMarker = "Raven-Index-Delete-Marker";
		public const string RavenTransformerDeleteMarker = "Raven-Transformer-Delete-Marker";

		public const string TemporaryTransformerPrefix = "Temp/";

		public const string ActiveBundles = "Raven/ActiveBundles";

		public const string AllowBundlesChange = "Raven-Temp-Allow-Bundles-Change";

		public const string RavenAlerts = "Raven/Alerts";

		public const string RavenJavascriptFunctions = "Raven/Javascript/Functions";

		public const string MemoryLimitForProcessing_BackwardCompatibility = "Raven/MemoryLimitForIndexing";

		public const string MemoryLimitForProcessing = "Raven/MemoryLimitForProcessing";
<<<<<<< HEAD
		public const string LowMemoryLimitForLinuxDetectionInMB = "Raven/LowMemoryLimitForLinuxDetectionInMB";
=======

>>>>>>> 0172de14
        public const string RunInMemory = "Raven/RunInMemory";

	    public const string ExposeConfigOverTheWire = "Raven/ExposeConfigOverTheWire";

		// Server
		public const string MaxConcurrentServerRequests = "Raven/MaxConcurrentServerRequests";

		public const string MaxConcurrentMultiGetRequests = "Raven/MaxConcurrentMultiGetRequests";

	    public const string MaxConcurrentRequestsForDatabaseDuringLoad = "Raven/MaxConcurrentRequestsForDatabaseDuringLoad";

        public const string MaxSecondsForTaskToWaitForDatabaseToLoad = "Raven/MaxSecondsForTaskToWaitForDatabaseToLoad";

	    public const string RejectClientsModeEnabled = "Raven/RejectClientsModeEnabled";

	    public const string RavenServerBuild = "Raven-Server-Build";

		// Indexing
		public const string RavenPrefetchingDurationLimit = "Raven/Prefetching/DurationLimit";

		public const int DefaultPrefetchingDurationLimit = 5000;

		public const string BulkImportBatchTimeout = "Raven/BulkImport/BatchTimeout";

		public const int BulkImportDefaultTimeoutInMs = 60000;

	    public const string IndexingDisabled = "Raven/IndexingDisabled";

		public const string MaxNumberOfItemsToProcessInTestIndexes = "Raven/Indexing/MaxNumberOfItemsToProcessInTestIndexes";
		public const string MaxNumberOfStoredIndexingBatchInfoElements = "Raven/Indexing/MaxNumberOfStoredIndexingBatchInfoElements";

		public const string IndexReplacePrefix = "Raven/Indexes/Replace/";

		//Paths
		public const string RavenDataDir = "Raven/DataDir";

		public const string RavenEsentLogsPath = "Raven/Esent/LogsPath";

        public const string RavenTxJournalPath = "Raven/TransactionJournalsPath";

		public const string RavenIndexPath = "Raven/IndexStoragePath";

		//Files
		public const int WindowsMaxPath = 260 - 30;

		public const int LinuxMaxPath = 4096;

		public const int LinuxMaxFileNameLength = WindowsMaxPath;

		public static readonly string[] WindowsReservedFileNames = { "con", "prn", "aux", "nul", "com1", "com2", "com3", "com4", "com5", "com6", "com7", "com8", "com9", "lpt1", "lpt2", "lpt3", "lpt4", "lpt5", "lpt6", "lpt7", "lpt8", "lpt9", "clock$" };

		//Encryption
		public const string DontEncryptDocumentsStartingWith = "Raven/";

		public const string AlgorithmTypeSetting = "Raven/Encryption/Algorithm";

		public const string EncryptionKeySetting = "Raven/Encryption/Key";

		public const string EncryptionKeyBitsPreferenceSetting = "Raven/Encryption/KeyBitsPreference";

		public const string EncryptIndexes = "Raven/Encryption/EncryptIndexes";

		public const string InResourceKeyVerificationDocumentName = "Raven/Encryption/Verification";

		public static readonly RavenJObject InResourceKeyVerificationDocumentContents;

		public const int DefaultGeneratedEncryptionKeyLength = 256 / 8;

		public const int MinimumAcceptableEncryptionKeyLength = 64 / 8;

		public const int DefaultKeySizeToUseInActualEncryptionInBits = 128;

		public const int Rfc2898Iterations = 1000;

		public const int DefaultIndexFileBlockSize = 12 * 1024;

		public static readonly Type DefaultCryptoServiceProvider = typeof(System.Security.Cryptography.AesCryptoServiceProvider);

	    //Quotas
		public const string DocsHardLimit = "Raven/Quotas/Documents/HardLimit";

		public const string DocsSoftLimit = "Raven/Quotas/Documents/SoftLimit";

		public const string SizeHardLimitInKB = "Raven/Quotas/Size/HardLimitInKB";

		public const string SizeSoftLimitInKB = "Raven/Quotas/Size/SoftMarginInKB";

		//Replications
	    public const string RavenIndexAndTransformerReplicationLatencyInSec = "Raven/Replication/IndexAndTransformerReplicationLatency"; //in seconds

	    public const int DefaultRavenIndexAndTransformerReplicationLatencyInSec = 600;

		public const string RavenReplicationSource = "Raven-Replication-Source";

		public const string RavenReplicationVersion = "Raven-Replication-Version";

		public const string RavenReplicationHistory = "Raven-Replication-History";

		public const string RavenReplicationConflict = "Raven-Replication-Conflict";

		public const string RavenReplicationConflictDocument = "Raven-Replication-Conflict-Document";

		public const string RavenReplicationSourcesBasePath = "Raven/Replication/Sources";

		public const string RavenReplicationDestinations = "Raven/Replication/Destinations";

		public const string RavenReplicationDestinationsBasePath = "Raven/Replication/Destinations/";

		public const string RavenReplicationConfig = "Raven/Replication/Config";

		public const string RavenReplicationDocsTombstones = "Raven/Replication/Docs/Tombstones";
		public const string RavenReplicationIndexesTombstones = "Raven/Replication/Indexes/Tombstones";
		public const string RavenReplicationTransformerTombstones = "Raven/Replication/Transformers/Tombstones";

		public const string RavenSqlReplicationConnectionsDocumentName = "Raven/SqlReplication/Connections";

        [Obsolete("Use RavenFS instead.")]
		public const string RavenReplicationAttachmentsTombstones = "Raven/Replication/Attachments/Tombstones";

        //Periodic export
		public const string RavenPeriodicExportsDocsTombstones = "Raven/PeriodicExports/Docs/Tombstones";

        [Obsolete("Use RavenFS instead.")]
		public const string RavenPeriodicExportsAttachmentsTombstones = "Raven/PeriodicExports/Attachments/Tombstones";

		public const int ChangeHistoryLength = 50;

		//Spatial
		public const string DefaultSpatialFieldName = "__spatial";

		public const string SpatialShapeFieldName = "__spatialShape";

		public const double DefaultSpatialDistanceErrorPct = 0.025d;

		public const string DistanceFieldName = "__distance";

		/// <summary>
		/// The International Union of Geodesy and Geophysics says the Earth's mean radius in KM is:
		///
		/// [1] http://en.wikipedia.org/wiki/Earth_radius
		/// </summary>
		public const double EarthMeanRadiusKm = 6371.0087714;

		public const double MilesToKm = 1.60934;
		
		//Versioning
		public const string RavenCreateVersion = "Raven-Create-Version";

	    public const string RavenIgnoreVersioning = "Raven-Ignore-Versioning";

		public const string RavenClientVersion = "Raven-Client-Version";

        public const string RavenDefaultQueryTimeout = "Raven_Default_Query_Timeout";

		public const string NextPageStart = "Next-Page-Start";

        /// <summary>
        /// if no encoding information in headers of incoming request, this encoding is assumed
        /// </summary>
        public const string DefaultRequestEncoding = "UTF-8";
        
		public const string DocumentsByEntityNameIndex = "Raven/DocumentsByEntityName";
		
		//Counters
		public static class Counter
		{
			public const string Prefix = "Raven/Counters/";

			public const string DataDirectory = "Raven/Counters/DataDir";

			public const string UrlPrefix = "counters";
		}

        public const string MetadataEtagField = "ETag";

		public const string TempUploadsDirectoryName = "RavenTempUploads";

		public const string DataCouldNotBeDecrypted = "<data could not be decrypted>";

		public const int NumberOfCachedRequests = 1024;

		// Backup

		public const string DatabaseDocumentFilename = "Database.Document";

		public const string FilesystemDocumentFilename = "Filesystem.Document";

	    public const string IncrementalBackupAlertTimeout = "Raven/IncrementalBackup/AlertTimeoutHours";

        public const string IncrementalBackupRecurringAlertTimeout = "Raven/IncrementalBackup/RecurringAlertTimeoutDays";

		public const string IncrementalBackupState = "IncrementalBackupState.Document";


		// General
		public static class Database
		{
			public const string Prefix = "Raven/Databases/";

			public const string DataDirectory = "Raven/Databases/DataDir";

			public const string UrlPrefix = "databases";
		}
		
		public static class FileSystem
        {
			public const string Prefix = "Raven/FileSystems/";

            public const string DataDirectory = "Raven/FileSystem/DataDir";

            public const string IndexStorageDirectory = "Raven/FileSystem/IndexStoragePath";

            public const string MaximumSynchronizationInterval = "Raven/FileSystem/MaximumSynchronizationInterval";

            public const string Storage = "Raven/FileSystem/Storage";

	        public const string UrlPrefix = "fs";

	        public const string RavenFsSize = "RavenFS-Size";
            public const string PreventSchemaUpdate = "Raven/PreventSchemaUpdate";

	        public static class Versioning
	        {
				public const string ChangesToRevisionsAllowed = "Raven/FileSystem/Versioning/ChangesToRevisionsAllowed";
	        }
        }

		// Subscriptions
		public const string RavenSubscriptionsPrefix = "Raven/Subscriptions/";

		public static class Esent
        {
            public const string CircularLog = "Raven/Esent/CircularLog";

            public const string CacheSizeMax = "Raven/Esent/CacheSizeMax";

            public const string MaxVerPages = "Raven/Esent/MaxVerPages";

            public const string PreferredVerPages = "Raven/Esent/PreferredVerPages";

            public const string LogFileSize = "Raven/Esent/LogFileSize";

            public const string LogBuffers = "Raven/Esent/LogBuffers";

            public const string MaxCursors = "Raven/Esent/MaxCursors";

            public const string DbExtensionSize = "Raven/Esent/DbExtensionSize";
        }

        public static class Voron
        {
            public const string AllowIncrementalBackups = "Raven/Voron/AllowIncrementalBackups";

            public const string InitialFileSize = "Raven/Voron/InitialFileSize";

            public const string TempPath = "Raven/Voron/TempPath";

            public const string MaxBufferPoolSize = "Raven/Voron/MaxBufferPoolSize";

            public const string InitialSize = "Raven/Voron/InitialSize";

            public const string MaxScratchBufferSize = "Raven/Voron/MaxScratchBufferSize";
	        public const string AllowOn32Bits = "Raven/Voron/AllowOn32Bits";
        }

		public class Versioning
		{
			public const string RavenVersioningPrefix = "Raven/Versioning/";

			public const string RavenVersioningDefaultConfiguration = "Raven/Versioning/DefaultConfiguration";
		}

		public class SqlReplication
		{
			public const string SqlReplicationConnectionsDocumentName = "Raven/SqlReplication/Connections";
		}

		public class PeriodicExport
		{
			public const string AwsAccessKey = "Raven/AWSAccessKey";

			public const string AwsSecretKey = "Raven/AWSSecretKey";

			public const string AzureStorageAccount = "Raven/AzureStorageAccount";

			public const string AzureStorageKey = "Raven/AzureStorageKey";
		}

		public class Global
		{
			public const string GlobalSettingsDocumentKey = "Raven/Global/Settings";

			public const string ReplicationConflictResolutionDocumentName = "Raven/Global/Replication/Config";

			public const string ReplicationDestinationsDocumentName = "Raven/Global/Replication/Destinations";

			public const string VersioningDocumentPrefix = "Raven/Global/Versioning/";

			public const string VersioningDefaultConfigurationDocumentName = "Raven/Global/Versioning/DefaultConfiguration";

			public const string PeriodicExportDocumentName = "Raven/Global/Backup/Periodic/Setup";

			public const string SqlReplicationConnectionsDocumentName = "Raven/Global/SqlReplication/Connections";

			public const string JavascriptFunctions = "Raven/Global/Javascript/Functions";
		}

	    public static class Smuggler
	    {
		    public const string CallContext = "Raven/Smuggler/CallContext";
	    }

		public static class Cluster
		{
			public const string ClusterConfigurationDocumentKey = "Raven/Cluster/Configuration";

			public const string NonClusterDatabaseMarker = "Raven-Non-Cluster-Database";

			public const string ClusterAwareHeader = "Raven-Cluster-Aware";

			public const string ClusterReadBehaviorHeader = "Raven-Cluster-Read-Behavior";

			public const string ClusterFailoverBehaviorHeader = "Raven-Cluster-Failover-Behavior";
		}

		public class Authorization
		{
			public const string RavenAuthorizationUser = "Raven-Authorization-User";

			public const string RavenAuthorizationOperation = "Raven-Authorization-Operation";

			public const string RavenDocumentAuthorization = "Raven-Document-Authorization";
		}

		public class Monitoring
		{
			public class Snmp
			{
				public const string Enabled = "Raven/Monitoring/Snmp/Enabled";

				public const string Community = "Raven/Monitoring/Snmp/Community";

				public const string Port = "Raven/Monitoring/Snmp/Port";

				public const string DatabaseMappingDocumentKey = "Raven/Monitoring/Snmp/Databases";

				public const string DatabaseMappingDocumentPrefix = "Raven/Monitoring/Snmp/Databases/";
			} 
		}

		public const string AllowScriptsToAdjustNumberOfSteps = "Raven/AllowScriptsToAdjustNumberOfSteps";

		public const string RequestFailedExceptionMarker = "ExceptionRequestFailed";
	}
}<|MERGE_RESOLUTION|>--- conflicted
+++ resolved
@@ -86,11 +86,7 @@
 		public const string MemoryLimitForProcessing_BackwardCompatibility = "Raven/MemoryLimitForIndexing";
 
 		public const string MemoryLimitForProcessing = "Raven/MemoryLimitForProcessing";
-<<<<<<< HEAD
 		public const string LowMemoryLimitForLinuxDetectionInMB = "Raven/LowMemoryLimitForLinuxDetectionInMB";
-=======
-
->>>>>>> 0172de14
         public const string RunInMemory = "Raven/RunInMemory";
 
 	    public const string ExposeConfigOverTheWire = "Raven/ExposeConfigOverTheWire";
