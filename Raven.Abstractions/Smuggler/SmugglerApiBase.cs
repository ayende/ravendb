--- conflicted
+++ resolved
@@ -35,15 +35,11 @@
 		protected bool ensuredDatabaseExists;
 		private const string IncrementalExportStateFile = "IncrementalExport.state.json";
 
-<<<<<<< HEAD
 		protected double maximumBatchChangePercentage = 0.3;
 
 		protected int minimumBatchSize = 10;
 
-		public SmugglerApiBase(SmugglerOptions smugglerOptions)
-=======
 		protected SmugglerApiBase(SmugglerOptions smugglerOptions)
->>>>>>> c6c75a88
 		{
 			this.smugglerOptions = smugglerOptions;
 		}
@@ -85,7 +81,7 @@
 						counter++;
 					}
 				}
-			}
+					}
 
 			using (var streamWriter = new StreamWriter(new GZipStream(File.Create(file), CompressionMode.Compress)))
 			{
