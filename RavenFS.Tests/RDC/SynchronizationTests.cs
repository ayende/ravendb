--- conflicted
+++ resolved
@@ -46,20 +46,7 @@
             sourceContent.Position = 0;
             sourceClient.UploadAsync("test.txt", sourceMetadata, sourceContent).Wait();
 
-<<<<<<< HEAD
-            try
-            {
-                seedClient.StartSynchronizationAsync(sourceClient.ServerUrl, "test.txt").Wait();
-            } 
-            catch
-            {
-                // pass
-            }
-            seedClient.ResolveConflictAsync(sourceClient.ServerUrl, "test.txt", ConflictResolutionStrategy.Theirs).Wait();
-            var result = seedClient.StartSynchronizationAsync(sourceClient.ServerUrl, "test.txt").Result;
-=======
             SynchronizationReport result = ResolveConflictAndSynchronize("test.txt", seedClient, sourceClient);
->>>>>>> dfe46ef3
             Assert.Equal(sourceContent.Length, result.BytesCopied + result.BytesTransfered);
 
             string resultMD5 = null;
