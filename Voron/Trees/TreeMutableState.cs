<<<<<<< HEAD
﻿using System;
using Voron.Impl.FileHeaders;

namespace Voron.Trees
{
    public unsafe class TreeMutableState
    {
        public long BranchPages;
        public long LeafPages;
        public long OverflowPages;
        public int Depth;
        public long PageCount;
        public long EntriesCount;
	    public TreeFlags Flags;

        public long RootPageNumber;
        private bool _isModified;

        public bool InWriteTransaction;

        public bool IsModified
        {
            get { return _isModified; }
            set
            {
                if (InWriteTransaction == false)
                    throw new InvalidOperationException("Invalid operation outside of a write transaction");
                _isModified = value;
            }
        }

        public void CopyTo(TreeRootHeader* header)
        {
			header->Flags = Flags;
            header->BranchPages = BranchPages;
            header->Depth = Depth;
            header->LeafPages = LeafPages;
            header->OverflowPages = OverflowPages;
            header->PageCount = PageCount;
            header->EntriesCount = EntriesCount;
            header->RootPageNumber = RootPageNumber;
        }

        public TreeMutableState Clone()
        {
            return new TreeMutableState
                {
                    BranchPages = BranchPages,
                    Depth = Depth,
                    EntriesCount = EntriesCount,
                    LeafPages = LeafPages,
                    OverflowPages = OverflowPages,
                    PageCount = PageCount,
					Flags = Flags,
                    RootPageNumber = RootPageNumber
                };
        }

		public void RecordNewPage(Page p, int num)
		{
			PageCount++;
			var flags = p.Flags;
			if (flags == (PageFlags.Branch))
			{
				BranchPages++;
			}
			else if (flags == (PageFlags.Leaf))
			{
				LeafPages++;
			}
			else if (flags == (PageFlags.Overflow))
			{
				OverflowPages += num;
			}
		}
    }
=======
﻿using System;
using Voron.Impl.FileHeaders;

namespace Voron.Trees
{
    public unsafe class TreeMutableState
    {
        public long BranchPages;
        public long LeafPages;
        public long OverflowPages;
        public int Depth;
        public long PageCount;
        public long EntriesCount;
	    public TreeFlags Flags;

        public long RootPageNumber;
        private bool _isModified;

        public bool InWriteTransaction;

        public bool IsModified
        {
            get { return _isModified; }
            set
            {
                if (InWriteTransaction == false)
                    throw new InvalidOperationException("Invalid operation outside of a write transaction");
                _isModified = value;
            }
        }

        public void CopyTo(TreeRootHeader* header)
        {
			header->Flags = Flags;
            header->BranchPages = BranchPages;
            header->Depth = Depth;
            header->LeafPages = LeafPages;
            header->OverflowPages = OverflowPages;
            header->PageCount = PageCount;
            header->EntriesCount = EntriesCount;
            header->RootPageNumber = RootPageNumber;
        }

        public TreeMutableState Clone()
        {
            return new TreeMutableState
                {
                    BranchPages = BranchPages,
                    Depth = Depth,
                    EntriesCount = EntriesCount,
                    LeafPages = LeafPages,
                    OverflowPages = OverflowPages,
                    PageCount = PageCount,
					Flags = Flags,
                    RootPageNumber = RootPageNumber,
                };
        }

		public void RecordNewPage(Page p, int num)
		{
			PageCount++;
			var flags = p.Flags;
			if (flags == (PageFlags.Branch))
			{
				BranchPages++;
			}
			else if (flags == (PageFlags.Leaf))
			{
				LeafPages++;
			}
			else if (flags == (PageFlags.Overflow))
			{
				OverflowPages += num;
			}
		}
    }
>>>>>>> d8897405
}<|MERGE_RESOLUTION|>--- conflicted
+++ resolved
@@ -1,81 +1,3 @@
-<<<<<<< HEAD
-﻿using System;
-using Voron.Impl.FileHeaders;
-
-namespace Voron.Trees
-{
-    public unsafe class TreeMutableState
-    {
-        public long BranchPages;
-        public long LeafPages;
-        public long OverflowPages;
-        public int Depth;
-        public long PageCount;
-        public long EntriesCount;
-	    public TreeFlags Flags;
-
-        public long RootPageNumber;
-        private bool _isModified;
-
-        public bool InWriteTransaction;
-
-        public bool IsModified
-        {
-            get { return _isModified; }
-            set
-            {
-                if (InWriteTransaction == false)
-                    throw new InvalidOperationException("Invalid operation outside of a write transaction");
-                _isModified = value;
-            }
-        }
-
-        public void CopyTo(TreeRootHeader* header)
-        {
-			header->Flags = Flags;
-            header->BranchPages = BranchPages;
-            header->Depth = Depth;
-            header->LeafPages = LeafPages;
-            header->OverflowPages = OverflowPages;
-            header->PageCount = PageCount;
-            header->EntriesCount = EntriesCount;
-            header->RootPageNumber = RootPageNumber;
-        }
-
-        public TreeMutableState Clone()
-        {
-            return new TreeMutableState
-                {
-                    BranchPages = BranchPages,
-                    Depth = Depth,
-                    EntriesCount = EntriesCount,
-                    LeafPages = LeafPages,
-                    OverflowPages = OverflowPages,
-                    PageCount = PageCount,
-					Flags = Flags,
-                    RootPageNumber = RootPageNumber
-                };
-        }
-
-		public void RecordNewPage(Page p, int num)
-		{
-			PageCount++;
-			var flags = p.Flags;
-			if (flags == (PageFlags.Branch))
-			{
-				BranchPages++;
-			}
-			else if (flags == (PageFlags.Leaf))
-			{
-				LeafPages++;
-			}
-			else if (flags == (PageFlags.Overflow))
-			{
-				OverflowPages += num;
-			}
-		}
-    }
-=======
 ﻿using System;
 using Voron.Impl.FileHeaders;
 
@@ -152,5 +74,4 @@
 			}
 		}
     }
->>>>>>> d8897405
 }