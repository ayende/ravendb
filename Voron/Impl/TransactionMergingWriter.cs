--- conflicted
+++ resolved
@@ -1,269 +1,261 @@
-﻿namespace Voron.Impl
-{
-	using System;
-	using System.Collections.Concurrent;
-	using System.Collections.Generic;
-	using System.Diagnostics;
-	using System.IO;
-	using System.Linq;
-	using System.Threading;
-	using System.Threading.Tasks;
-
-	using Extensions;
-	using Trees;
-
-	public class TransactionMergingWriter
-	{
-		private readonly StorageEnvironment _env;
-
-		private readonly ConcurrentQueue<OutstandingWrite> _pendingWrites;
-
-		internal readonly SemaphoreSlim _semaphore;
-
-		internal TransactionMergingWriter(StorageEnvironment env)
-		{
-			_env = env;
-			_pendingWrites = new ConcurrentQueue<OutstandingWrite>();
-			_semaphore = new SemaphoreSlim(1, 1);
-		}
-
-		public async Task WriteAsync(WriteBatch batch)
-		{
-			if (batch.Operations.Count == 0)
-				return;
-
-			using (batch)
-			{
-				var mine = new OutstandingWrite(batch);
-				_pendingWrites.Enqueue(mine);
-
-				await _semaphore.WaitAsync();
-
-				HandleActualWrites(mine);
-			}
-		}
-
-		public void Write(WriteBatch batch)
-		{
-			if (batch.Operations.Count == 0)
-				return;
-
-			using (batch)
-			{
-				var mine = new OutstandingWrite(batch);
-				_pendingWrites.Enqueue(mine);
-
-				_semaphore.Wait();
-
-				HandleActualWrites(mine);
-			}
-		}
-
-		private void HandleActualWrites(OutstandingWrite mine)
-		{
-			List<OutstandingWrite> writes = null;
-			try
-			{
-				if (mine.Done())
-					return;
-
-				writes = BuildBatchGroup(mine);
-
-				using (var tx = _env.NewTransaction(TransactionFlags.ReadWrite))
-				{
-					HandleOperations(tx, writes.SelectMany(x => x.Batch.Operations));
-
-					tx.Commit();
-				}
-
-				foreach (var write in writes)
-					write.SetSuccess();
-			}
-			catch (Exception)
-			{
-				if (writes == null)
-					throw;
-
-				SplitWrites(writes);
-			}
-			finally
-			{
-				Finalize(writes);
-
-				_semaphore.Release();
-			}
-
-			Debug.Assert(mine.Status != OutstandingWriteStatus.Pending);
-			mine.Done();
-		}
-
-		private void Finalize(IEnumerable<OutstandingWrite> writes)
-		{
-			if (writes != null)
-			{
-				foreach (var write in writes)
-				{
-					Debug.Assert(_pendingWrites.Peek() == write);
-
-					OutstandingWrite pendingWrite;
-					_pendingWrites.TryDequeue(out pendingWrite);
-				}
-			}
-		}
-
-		private void HandleOperations(Transaction tx, IEnumerable<WriteBatch.BatchOperation> operations)
-		{
-			foreach (var g in operations.GroupBy(x => x.TreeName))
-			{
-				var tree = GetTree(g.Key);
-				foreach (var operation in g)
-				{
-					operation.Reset();
-
-					switch (operation.Type)
-					{
-						case WriteBatch.BatchOperationType.Add:
-							tree.Add(tx, operation.Key, operation.Value, operation.Version);
-							break;
-						case WriteBatch.BatchOperationType.Delete:
-							tree.Delete(tx, operation.Key, operation.Version);
-							break;
-						case WriteBatch.BatchOperationType.MultiAdd:
-<<<<<<< HEAD
-							tree.MultiAdd(tx, operation.Key, operation.MultiValue, operation.Version);
-							break;
-						case WriteBatch.BatchOperationType.MultiDelete:
-							tree.MultiDelete(tx, operation.Key, operation.MultiValue, operation.Version);
-							break;
-						default:
-							throw new ArgumentOutOfRangeException();
-=======
-							tree.MultiAdd(tx, operation.Key, new Slice(ConvertStreamToByteArray(operation.Value)), operation.Version);
-							break;
-						case WriteBatch.BatchOperationType.MultiDelete:
-							tree.MultiDelete(tx, operation.Key, new Slice(ConvertStreamToByteArray(operation.Value)), operation.Version);
-							break;
->>>>>>> b07c9757
-					}
-				}
-			}
-		}
-
-		private void SplitWrites(IEnumerable<OutstandingWrite> writes)
-		{
-			foreach (var write in writes)
-			{
-				try
-				{
-					using (var tx = _env.NewTransaction(TransactionFlags.ReadWrite))
-					{
-						HandleOperations(tx, write.Batch.Operations);
-						tx.Commit();
-
-						write.SetSuccess();
-					}
-				}
-				catch (Exception e)
-				{
-					write.SetError(e);
-				}
-			}
-		}
-
-		private List<OutstandingWrite> BuildBatchGroup(OutstandingWrite mine)
-		{
-			// Allow the group to grow up to a maximum size, but if the
-			// original write is small, limit the growth so we do not slow
-			// down the small write too much.
-			long maxSize = 1024 * 1024; // 1 MB by default
-			if (mine.Size < 128 * 1024)
-				maxSize = mine.Size + (128 * 1024);
-
-			var list = new List<OutstandingWrite> { mine };
-
-			foreach (var write in _pendingWrites)
-			{
-				if (maxSize <= 0)
-					break;
-
-				if (write == mine)
-					continue;
-
-				list.Add(write);
-
-				maxSize -= write.Size;
-			}
-
-			return list;
-		}
-
-		private Tree GetTree(string treeName)
-		{
-			if (treeName == null)
-				return _env.Root;
-
-			return _env.GetTree(null, treeName);
-		}
-
-		private byte[] ConvertStreamToByteArray(Stream input)
-		{
-			var buffer = new byte[4 * 1024];
-			using (var output = new MemoryStream())
-			{
-				int read;
-				while ((read = input.Read(buffer, 0, buffer.Length)) > 0)
-					output.Write(buffer, 0, read);
-
-				return output.ToArray();
-			}
-		}
-
-		private class OutstandingWrite
-		{
-			private Exception exception;
-
-			public OutstandingWrite(WriteBatch batch)
-			{
-				Batch = batch;
-				Size = batch.Size;
-				Status = OutstandingWriteStatus.Pending;
-			}
-
-			public WriteBatch Batch { get; private set; }
-
-			public long Size { get; private set; }
-
-			public OutstandingWriteStatus Status { get; private set; }
-
-			public void SetSuccess()
-			{
-				Status = OutstandingWriteStatus.Success;
-				exception = null;
-			}
-
-			public void SetError(Exception e)
-			{
-				Status = OutstandingWriteStatus.Error;
-				exception = e;
-			}
-
-			public bool Done()
-			{
-				if (Status == OutstandingWriteStatus.Success)
-					return true;
-
-				if (Status == OutstandingWriteStatus.Pending)
-					return false;
-
-				throw exception;
-			}
-		}
-
-		private enum OutstandingWriteStatus
-		{
-			Pending,
-			Success,
-			Error
-		}
-	}
-}+﻿namespace Voron.Impl
+{
+	using System;
+	using System.Collections.Concurrent;
+	using System.Collections.Generic;
+	using System.Diagnostics;
+	using System.IO;
+	using System.Linq;
+	using System.Threading;
+	using System.Threading.Tasks;
+
+	using Extensions;
+	using Trees;
+
+	public class TransactionMergingWriter
+	{
+		private readonly StorageEnvironment _env;
+
+		private readonly ConcurrentQueue<OutstandingWrite> _pendingWrites;
+
+		internal readonly SemaphoreSlim _semaphore;
+
+		internal TransactionMergingWriter(StorageEnvironment env)
+		{
+			_env = env;
+			_pendingWrites = new ConcurrentQueue<OutstandingWrite>();
+			_semaphore = new SemaphoreSlim(1, 1);
+		}
+
+		public async Task WriteAsync(WriteBatch batch)
+		{
+			if (batch.Operations.Count == 0)
+				return;
+
+			using (batch)
+			{
+				var mine = new OutstandingWrite(batch);
+				_pendingWrites.Enqueue(mine);
+
+				await _semaphore.WaitAsync();
+
+				HandleActualWrites(mine);
+			}
+		}
+
+		public void Write(WriteBatch batch)
+		{
+			if (batch.Operations.Count == 0)
+				return;
+
+			using (batch)
+			{
+				var mine = new OutstandingWrite(batch);
+				_pendingWrites.Enqueue(mine);
+
+				_semaphore.Wait();
+
+				HandleActualWrites(mine);
+			}
+		}
+
+		private void HandleActualWrites(OutstandingWrite mine)
+		{
+			List<OutstandingWrite> writes = null;
+			try
+			{
+				if (mine.Done())
+					return;
+
+				writes = BuildBatchGroup(mine);
+
+				using (var tx = _env.NewTransaction(TransactionFlags.ReadWrite))
+				{
+					HandleOperations(tx, writes.SelectMany(x => x.Batch.Operations));
+
+					tx.Commit();
+				}
+
+				foreach (var write in writes)
+					write.SetSuccess();
+			}
+			catch (Exception)
+			{
+				if (writes == null)
+					throw;
+
+				SplitWrites(writes);
+			}
+			finally
+			{
+				Finalize(writes);
+
+				_semaphore.Release();
+			}
+
+			Debug.Assert(mine.Status != OutstandingWriteStatus.Pending);
+			mine.Done();
+		}
+
+		private void Finalize(IEnumerable<OutstandingWrite> writes)
+		{
+			if (writes != null)
+			{
+				foreach (var write in writes)
+				{
+					Debug.Assert(_pendingWrites.Peek() == write);
+
+					OutstandingWrite pendingWrite;
+					_pendingWrites.TryDequeue(out pendingWrite);
+				}
+			}
+		}
+
+		private void HandleOperations(Transaction tx, IEnumerable<WriteBatch.BatchOperation> operations)
+		{
+			foreach (var g in operations.GroupBy(x => x.TreeName))
+			{
+				var tree = GetTree(g.Key);
+				foreach (var operation in g)
+				{
+					operation.Reset();
+
+					switch (operation.Type)
+					{
+						case WriteBatch.BatchOperationType.Add:
+							tree.Add(tx, operation.Key, operation.Value, operation.Version);
+							break;
+						case WriteBatch.BatchOperationType.Delete:
+							tree.Delete(tx, operation.Key, operation.Version);
+							break;
+						case WriteBatch.BatchOperationType.MultiAdd:
+							tree.MultiAdd(tx, operation.Key, operation.MultiValue, operation.Version);
+							break;
+						case WriteBatch.BatchOperationType.MultiDelete:
+							tree.MultiDelete(tx, operation.Key, operation.MultiValue, operation.Version);
+							break;
+						default:
+							throw new ArgumentOutOfRangeException();
+					}
+				}
+			}
+		}
+
+		private void SplitWrites(IEnumerable<OutstandingWrite> writes)
+		{
+			foreach (var write in writes)
+			{
+				try
+				{
+					using (var tx = _env.NewTransaction(TransactionFlags.ReadWrite))
+					{
+						HandleOperations(tx, write.Batch.Operations);
+						tx.Commit();
+
+						write.SetSuccess();
+					}
+				}
+				catch (Exception e)
+				{
+					write.SetError(e);
+				}
+			}
+		}
+
+		private List<OutstandingWrite> BuildBatchGroup(OutstandingWrite mine)
+		{
+			// Allow the group to grow up to a maximum size, but if the
+			// original write is small, limit the growth so we do not slow
+			// down the small write too much.
+			long maxSize = 1024 * 1024; // 1 MB by default
+			if (mine.Size < 128 * 1024)
+				maxSize = mine.Size + (128 * 1024);
+
+			var list = new List<OutstandingWrite> { mine };
+
+			foreach (var write in _pendingWrites)
+			{
+				if (maxSize <= 0)
+					break;
+
+				if (write == mine)
+					continue;
+
+				list.Add(write);
+
+				maxSize -= write.Size;
+			}
+
+			return list;
+		}
+
+		private Tree GetTree(string treeName)
+		{
+			if (treeName == null)
+				return _env.Root;
+
+			return _env.GetTree(null, treeName);
+		}
+
+		private byte[] ConvertStreamToByteArray(Stream input)
+		{
+			var buffer = new byte[4 * 1024];
+			using (var output = new MemoryStream())
+			{
+				int read;
+				while ((read = input.Read(buffer, 0, buffer.Length)) > 0)
+					output.Write(buffer, 0, read);
+
+				return output.ToArray();
+			}
+		}
+
+		private class OutstandingWrite
+		{
+			private Exception exception;
+
+			public OutstandingWrite(WriteBatch batch)
+			{
+				Batch = batch;
+				Size = batch.Size;
+				Status = OutstandingWriteStatus.Pending;
+			}
+
+			public WriteBatch Batch { get; private set; }
+
+			public long Size { get; private set; }
+
+			public OutstandingWriteStatus Status { get; private set; }
+
+			public void SetSuccess()
+			{
+				Status = OutstandingWriteStatus.Success;
+				exception = null;
+			}
+
+			public void SetError(Exception e)
+			{
+				Status = OutstandingWriteStatus.Error;
+				exception = e;
+			}
+
+			public bool Done()
+			{
+				if (Status == OutstandingWriteStatus.Success)
+					return true;
+
+				if (Status == OutstandingWriteStatus.Pending)
+					return false;
+
+				throw exception;
+			}
+		}
+
+		private enum OutstandingWriteStatus
+		{
+			Pending,
+			Success,
+			Error
+		}
+	}
+}