--- conflicted
+++ resolved
@@ -12,12 +12,7 @@
 		private readonly SafeList<PureMemoryJournalWriter.Buffer> _buffers;
 
 
-<<<<<<< HEAD
-		internal FragmentedPureMemoryPager(SafeList<PureMemoryJournalWriter.Buffer> buffers) 
-            : base(false)
-=======
 		internal FragmentedPureMemoryPager(SafeList<PureMemoryJournalWriter.Buffer> buffers)
->>>>>>> c6aeffbc
 		{
 			_buffers = buffers;
 			NumberOfAllocatedPages = buffers.Sum(x => x.SizeInPages);
