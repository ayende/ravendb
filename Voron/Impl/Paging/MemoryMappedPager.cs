--- conflicted
+++ resolved
@@ -1,148 +1,3 @@
-<<<<<<< HEAD
-﻿using System;
-using System.ComponentModel;
-using System.Diagnostics;
-using System.IO;
-using System.IO.MemoryMappedFiles;
-using System.Runtime.InteropServices;
-using Microsoft.Win32.SafeHandles;
-using Voron.Trees;
-
-namespace Voron.Impl.Paging
-{
-    public unsafe class MemoryMapPager : AbstractPager
-    {
-        private readonly NativeFileAccess access;
-        private readonly FileInfo _fileInfo;
-        private readonly SafeFileHandle _handle;
-        private long _length;
-        private FileStream _fileStream;
-
-        [DllImport("kernel32.dll", SetLastError = true)]
-        [return: MarshalAs(UnmanagedType.Bool)]
-        static extern bool FlushFileBuffers(SafeFileHandle hFile);
-
-        public MemoryMapPager(string file,
-            NativeFileAttributes options = NativeFileAttributes.Normal,
-            NativeFileAccess access = NativeFileAccess.GenericRead | NativeFileAccess.GenericWrite)
-        {
-            this.access = access;
-            _fileInfo = new FileInfo(file);
-            var noData = _fileInfo.Exists == false || _fileInfo.Length == 0;
-            _handle = NativeFileMethods.CreateFile(file, access, NativeFileShare.Read | NativeFileShare.Write | NativeFileShare.Delete, IntPtr.Zero,
-                NativeFileCreationDisposition.OpenAlways, options, IntPtr.Zero);
-            if (_handle.IsInvalid)
-                throw new Win32Exception();
-
-            _fileStream = new FileStream(_handle, FileAccess.ReadWrite);
-
-            if (noData)
-            {
-                NumberOfAllocatedPages = 0;
-            }
-            else
-            {
-                NumberOfAllocatedPages = _fileInfo.Length / PageSize;
-                PagerState.Release();
-                PagerState = CreateNewPagerState();
-            }
-        }
-
-        public override void AllocateMorePages(Transaction tx, long newLength)
-        {
-            if (newLength < _length)
-                throw new ArgumentException("Cannot set the legnth to less than the current length");
-
-            if (newLength == _length)
-                return;
-
-            // need to allocate memory again
-            NativeFileMethods.SetFileLength(_handle, newLength);
-
-            Debug.Assert(_fileStream.Length == newLength);
-
-            _length = newLength;
-            PagerState.Release(); // when the last transaction using this is over, will dispose it
-            PagerState newPager = CreateNewPagerState();
-
-            if (tx != null) // we only pass null during startup, and we don't need it there
-            {
-                newPager.AddRef(); // one for the current transaction
-                tx.AddPagerState(newPager);
-            }
-
-            PagerState = newPager;
-            NumberOfAllocatedPages = newLength / PageSize;
-        }
-
-        private PagerState CreateNewPagerState()
-        {
-            var memoryMappedFileAccess = access == NativeFileAccess.GenericRead ? MemoryMappedFileAccess.Read : MemoryMappedFileAccess.ReadWrite;
-            var mmf = MemoryMappedFile.CreateFromFile(_fileStream, null, _fileStream.Length,
-                memoryMappedFileAccess,
-                null, HandleInheritability.None, true);
-            var accessor = mmf.CreateViewAccessor(0, _fileStream.Length, memoryMappedFileAccess);
-            byte* p = null;
-            accessor.SafeMemoryMappedViewHandle.AcquirePointer(ref p);
-
-            var newPager = new PagerState(this)
-            {
-                Accessor = accessor,
-                File = mmf,
-                MapBase = p
-            };
-            newPager.AddRef(); // one for the pager
-            return newPager;
-        }
-
-        protected override unsafe string GetSourceName()
-        {
-            if (_fileInfo == null)
-                return "Unknown";
-            return "MemMap: " + _fileInfo.Name;
-        }
-
-        public override byte* AcquirePagePointer(long pageNumber)
-        {
-            return PagerState.MapBase + (pageNumber * PageSize);
-        }
-
-        public override void Sync()
-        {
-            FlushFileBuffers(_handle);
-        }
-
-        public override void Write(Page page, long? pageNumber)
-        {
-            var startPage = pageNumber ?? page.PageNumber;
-
-            var toWrite = page.IsOverflow ? GetNumberOfOverflowPages(page.OverflowSize) : 1;
-
-            WriteDirect(page, startPage, toWrite);
-        }
-
-        public override string ToString()
-        {
-            return _fileInfo.Name;
-        }
-
-        public override void WriteDirect(Page start, long pagePosition, int pagesToWrite)
-        {
-            NativeMethods.memcpy(PagerState.MapBase + pagePosition * PageSize, start.Base, pagesToWrite * PageSize);
-        }
-
-        public override void Dispose()
-        {
-            base.Dispose();
-
-            _fileStream.Dispose();
-            _handle.Close();
-            if (DeleteOnClose)
-                _fileInfo.Delete();
-        }
-    }
-}
-=======
 ﻿using System;
 using System.ComponentModel;
 using System.Diagnostics;
@@ -351,5 +206,4 @@
                 _fileInfo.Delete();
         }
     }
-}
->>>>>>> d8897405
+}