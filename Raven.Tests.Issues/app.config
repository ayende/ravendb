--- conflicted
+++ resolved
@@ -43,16 +43,9 @@
       <dependentAssembly>
         <assemblyIdentity name="System.Reactive.Linq" publicKeyToken="31bf3856ad364e35" culture="neutral" />
         <bindingRedirect oldVersion="0.0.0.0-2.2.5.0" newVersion="2.2.5.0" />
-<<<<<<< HEAD
       </dependentAssembly>
       <dependentAssembly>
-        <assemblyIdentity name="FluentAssertions.Core" publicKeyToken="33f2691a05b67b6a" culture="neutral" />
-        <bindingRedirect oldVersion="0.0.0.0-3.5.0.0" newVersion="3.5.0.0" />
-      </dependentAssembly>
-=======
-      </dependentAssembly>    
->>>>>>> 6e32e2d9
-      <dependentAssembly>
+
         <assemblyIdentity name="Mono.Cecil" publicKeyToken="0738eb9f132ed756" culture="neutral" />
         <bindingRedirect oldVersion="0.0.0.0-0.9.6.0" newVersion="0.9.6.0" />
       </dependentAssembly>
