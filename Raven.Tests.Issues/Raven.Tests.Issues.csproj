--- conflicted
+++ resolved
@@ -56,7 +56,6 @@
     <Reference Include="FizzWare.NBuilder">
       <HintPath>..\packages\NBuilder.3.0.1.1\lib\FizzWare.NBuilder.dll</HintPath>
     </Reference>
-<<<<<<< HEAD
     <Reference Include="FluentAssertions, Version=3.4.1.0, Culture=neutral, PublicKeyToken=33f2691a05b67b6a, processorArchitecture=MSIL">
       <SpecificVersion>False</SpecificVersion>
       <HintPath>..\packages\FluentAssertions.3.4.1\lib\net45\FluentAssertions.dll</HintPath>
@@ -65,7 +64,6 @@
     <Reference Include="FluentAssertions.Core, Version=3.4.0.0, Culture=neutral, PublicKeyToken=33f2691a05b67b6a, processorArchitecture=MSIL">
       <SpecificVersion>False</SpecificVersion>
       <HintPath>..\packages\FluentAssertions.3.4.1\lib\net45\FluentAssertions.Core.dll</HintPath>
-=======
     <Reference Include="FluentAssertions">
       <HintPath>..\packages\FluentAssertions.3.4.1\lib\net45\FluentAssertions.dll</HintPath>
       <Private>True</Private>
@@ -76,7 +74,6 @@
 		</Reference>
 		<Reference Include="FluentAssertions.Core">
       <HintPath>..\packages\FluentAssertions.3.4.1\lib\net45\FluentAssertions.Core.dll</HintPath>
->>>>>>> 1f036d99
       <Private>True</Private>
     </Reference>
     <Reference Include="Jint, Version=2.4.0.0, Culture=neutral, PublicKeyToken=2e92ba9c8d81157f, processorArchitecture=MSIL">
