﻿<?xml version="1.0" encoding="utf-8"?>
<Project ToolsVersion="12.0" DefaultTargets="Build" xmlns="http://schemas.microsoft.com/developer/msbuild/2003">
  <Import Project="$(MSBuildExtensionsPath)\$(MSBuildToolsVersion)\Microsoft.Common.props" Condition="Exists('$(MSBuildExtensionsPath)\$(MSBuildToolsVersion)\Microsoft.Common.props')" />
  <PropertyGroup>
    <Configuration Condition=" '$(Configuration)' == '' ">Debug</Configuration>
    <Platform Condition=" '$(Platform)' == '' ">AnyCPU</Platform>
    <ProjectGuid>{D8BDD718-6E21-41B7-9C41-D0FBE0532DF4}</ProjectGuid>
    <OutputType>Library</OutputType>
    <AppDesignerFolder>Properties</AppDesignerFolder>
    <RootNamespace>Raven.Tests.Issues</RootNamespace>
    <AssemblyName>Raven.Tests.Issues</AssemblyName>
    <TargetFrameworkVersion>v4.5</TargetFrameworkVersion>
    <FileAlignment>512</FileAlignment>
    <SolutionDir Condition="$(SolutionDir) == '' Or $(SolutionDir) == '*Undefined*'">..\</SolutionDir>
    <RestorePackages>true</RestorePackages>
    <TargetFrameworkProfile />
  </PropertyGroup>
  <PropertyGroup Condition=" '$(Configuration)|$(Platform)' == 'Debug|AnyCPU' ">
    <DebugSymbols>true</DebugSymbols>
    <DebugType>full</DebugType>
    <Optimize>false</Optimize>
    <OutputPath>bin\Debug\</OutputPath>
    <DefineConstants>DEBUG;TRACE</DefineConstants>
    <ErrorReport>prompt</ErrorReport>
    <WarningLevel>4</WarningLevel>
    <NoWarn>618</NoWarn>
    <PlatformTarget>x64</PlatformTarget>
    <LangVersion>6</LangVersion>
  </PropertyGroup>
  <PropertyGroup Condition=" '$(Configuration)|$(Platform)' == 'Release|AnyCPU' ">
    <DebugType>pdbonly</DebugType>
    <Optimize>true</Optimize>
    <OutputPath>bin\Release\</OutputPath>
    <DefineConstants>TRACE</DefineConstants>
    <ErrorReport>prompt</ErrorReport>
    <WarningLevel>4</WarningLevel>
    <NoWarn>618</NoWarn>
    <PlatformTarget>x64</PlatformTarget>
  </PropertyGroup>
  <PropertyGroup>
    <SignAssembly>true</SignAssembly>
  </PropertyGroup>
  <PropertyGroup>
    <AssemblyOriginatorKeyFile>..\Raven.Database\RavenDB.snk</AssemblyOriginatorKeyFile>
  </PropertyGroup>
  <PropertyGroup Condition="'$(Configuration)|$(Platform)' == 'Profiling|AnyCPU'">
    <OutputPath>bin\Profiling\</OutputPath>
    <DefineConstants>TRACE</DefineConstants>
    <Optimize>true</Optimize>
    <DebugType>pdbonly</DebugType>
    <PlatformTarget>AnyCPU</PlatformTarget>
    <ErrorReport>prompt</ErrorReport>
    <CodeAnalysisRuleSet>MinimumRecommendedRules.ruleset</CodeAnalysisRuleSet>
    <WarningLevel>4</WarningLevel>
    <NoWarn>618</NoWarn>
  </PropertyGroup>
  <ItemGroup>
    <Reference Include="FizzWare.NBuilder, Version=3.0.1.0, Culture=neutral, PublicKeyToken=5651b03e12e42c12, processorArchitecture=MSIL">
      <HintPath>..\packages\NBuilder.3.0.1.1\lib\FizzWare.NBuilder.dll</HintPath>
      <Private>True</Private>
    </Reference>
    <Reference Include="Lucene.Net">
      <HintPath>..\SharedLibs\Lucene.Net.dll</HintPath>
    </Reference>
    <Reference Include="Microsoft.Owin, Version=3.0.1.0, Culture=neutral, PublicKeyToken=31bf3856ad364e35, processorArchitecture=MSIL">
      <HintPath>..\packages\Microsoft.Owin.3.0.1\lib\net45\Microsoft.Owin.dll</HintPath>
      <Private>True</Private>
    </Reference>
    <Reference Include="Microsoft.Owin.Host.HttpListener, Version=3.0.1.0, Culture=neutral, PublicKeyToken=31bf3856ad364e35, processorArchitecture=MSIL">
      <HintPath>..\packages\Microsoft.Owin.Host.HttpListener.3.0.1\lib\net45\Microsoft.Owin.Host.HttpListener.dll</HintPath>
      <Private>True</Private>
    </Reference>
    <Reference Include="Microsoft.Owin.Hosting, Version=3.0.1.0, Culture=neutral, PublicKeyToken=31bf3856ad364e35, processorArchitecture=MSIL">
      <HintPath>..\packages\Microsoft.Owin.Hosting.3.0.1\lib\net45\Microsoft.Owin.Hosting.dll</HintPath>
      <Private>True</Private>
    </Reference>
    <Reference Include="Newtonsoft.Json, Version=6.0.0.0, Culture=neutral, PublicKeyToken=30ad4fe6b2a6aeed, processorArchitecture=MSIL">
      <HintPath>..\packages\Newtonsoft.Json.6.0.8\lib\net45\Newtonsoft.Json.dll</HintPath>
      <Private>True</Private>
    </Reference>
    <Reference Include="Owin, Version=1.0.0.0, Culture=neutral, PublicKeyToken=f0ebd12fd5e55cc5, processorArchitecture=MSIL">
      <HintPath>..\packages\Owin.1.0\lib\net40\Owin.dll</HintPath>
      <Private>True</Private>
    </Reference>
    <Reference Include="System" />
    <Reference Include="System.ComponentModel.Composition" />
    <Reference Include="System.Configuration" />
    <Reference Include="System.Core" />
    <Reference Include="System.DirectoryServices" />
    <Reference Include="System.DirectoryServices.AccountManagement" />
    <Reference Include="System.Net.Http" />
    <Reference Include="System.Net.Http.Formatting, Version=5.2.3.0, Culture=neutral, PublicKeyToken=31bf3856ad364e35, processorArchitecture=MSIL">
      <HintPath>..\packages\Microsoft.AspNet.WebApi.Client.5.2.3\lib\net45\System.Net.Http.Formatting.dll</HintPath>
      <Private>True</Private>
    </Reference>
    <Reference Include="System.Reactive.Core, Version=2.2.5.0, Culture=neutral, PublicKeyToken=31bf3856ad364e35, processorArchitecture=MSIL">
      <HintPath>..\packages\Rx-Core.2.2.5\lib\net45\System.Reactive.Core.dll</HintPath>
      <Private>True</Private>
    </Reference>
    <Reference Include="System.Reactive.Interfaces, Version=2.2.5.0, Culture=neutral, PublicKeyToken=31bf3856ad364e35, processorArchitecture=MSIL">
      <HintPath>..\packages\Rx-Interfaces.2.2.5\lib\net45\System.Reactive.Interfaces.dll</HintPath>
      <Private>True</Private>
    </Reference>
    <Reference Include="System.Runtime.Serialization" />
    <Reference Include="System.Transactions" />
    <Reference Include="System.Web" />
    <Reference Include="System.Web.Http, Version=5.2.3.0, Culture=neutral, PublicKeyToken=31bf3856ad364e35, processorArchitecture=MSIL">
      <HintPath>..\packages\Microsoft.AspNet.WebApi.Core.5.2.3\lib\net45\System.Web.Http.dll</HintPath>
      <Private>True</Private>
    </Reference>
    <Reference Include="System.Xml.Linq" />
    <Reference Include="System.Data.DataSetExtensions" />
    <Reference Include="Microsoft.CSharp" />
    <Reference Include="System.Data" />
    <Reference Include="System.Xml" />
    <Reference Include="xunit">
      <HintPath>..\SharedLibs\xunit\xunit.dll</HintPath>
    </Reference>
    <Reference Include="xunit.extensions">
      <HintPath>..\SharedLibs\xunit\xunit.extensions.dll</HintPath>
    </Reference>
    <Reference Include="Jint">
      <HintPath>..\SharedLibs\Jint.dll</HintPath>
    </Reference>
  </ItemGroup>
  <ItemGroup>
    <Compile Include="..\CommonAssemblyInfo.cs">
      <Link>Properties\CommonAssemblyInfo.cs</Link>
    </Compile>
    <Compile Include="..\Raven.Tests\Properties\TestAssemblyInfo.cs">
      <Link>Properties\TestAssemblyInfo.cs</Link>
    </Compile>
    <Compile Include="1379\RavenDB_1379.cs" />
    <Compile Include="1379\RavenDB_1379_Client.cs" />
    <Compile Include="1379\RavenDB_1379_Client_Lazy.cs" />
    <Compile Include="1379\RavenDB_1379_Client_Remote.cs" />
    <Compile Include="ActualValueInJsonReaderException.cs" />
<<<<<<< HEAD
    <Compile Include="RavenDB-4705.cs" />
=======
    <Compile Include="RavenDb_4706.cs" />
>>>>>>> d9556bc8
    <Compile Include="RavenDB-4613.cs" />
    <Compile Include="RavenDB-4607.cs" />
    <Compile Include="RavenDb4583.cs" />
    <Compile Include="RavenDB-4563.cs" />
    <Compile Include="RavenDB-3460.cs" />
    <Compile Include="RavenDB-3736_2.cs" />
    <Compile Include="RavenDB-3973.cs" />
    <Compile Include="RavenDB-3979.cs" />
    <Compile Include="RavenDB-3987.cs" />
    <Compile Include="RavenDB-4165.cs" />
    <Compile Include="RavenDB_4025.cs" />
    <Compile Include="RavenDB_3620.cs" />
    <Compile Include="RavenDB_3899.cs" />
    <Compile Include="RavenDB_3878.cs" />
    <Compile Include="RavenDB_3663.cs" />
    <Compile Include="RavenDB_3744.cs" />
    <Compile Include="RavenDB_4147.cs" />
    <Compile Include="RavenDB_4091.cs" />
    <Compile Include="RavenDB_4420.cs" />
    <Compile Include="RavenDB_4461.cs" />
    <Compile Include="RavenDB-4196.cs" />
    <Compile Include="RavenDB-4300.cs" />
    <Compile Include="RavenDB-4379.cs" />
    <Compile Include="RavenDB_4196.cs" />
    <Compile Include="RavenDB_3928.cs" />
    <Compile Include="RavenDB-4227.cs" />
    <Compile Include="RavenDB_4053.cs" />
    <Compile Include="RavenDB-4222.cs" />
    <Compile Include="RavenDB-4221.cs" />
    <Compile Include="RavenDB_4110.cs" />
    <Compile Include="RavenDB_4215.cs" />
    <Compile Include="RavenDB-4210.cs" />
    <Compile Include="RavenDB-4153.cs" />
    <Compile Include="RavenDB-4144.cs" />
    <Compile Include="RavenDB-4240.cs" />
    <Compile Include="RavenDB-4085.cs" />
    <Compile Include="RavenDB-4041.cs" />
    <Compile Include="RavenDB-4011.cs" />
    <Compile Include="RavenDB-3931.cs" />
    <Compile Include="RavenDB-3974.cs" />
    <Compile Include="BackupRestore.cs" />
    <Compile Include="RavenDB-3559.cs" />
    <Compile Include="RavenDB-3609.cs" />
    <Compile Include="RavenDB-3726.cs" />
    <Compile Include="RavenDB-3763.cs" />
    <Compile Include="RavenDB-3818.cs" />
    <Compile Include="RavenDB_3981.cs" />
    <Compile Include="RavenDB_3488.cs" />
    <Compile Include="RavenDB-3472-async.cs" />
    <Compile Include="RavenDB-4142.cs" />
    <Compile Include="RavenDB-4161.cs" />
    <Compile Include="RavenDB3936.cs" />
    <Compile Include="RavenDB_3646.cs" />
    <Compile Include="Prefetcher\PrefetcherTestBase.cs" />
    <Compile Include="RavenDB-3152.cs" />
    <Compile Include="RavenDB-3179.cs" />
    <Compile Include="RavenDB-3758.cs" />
    <Compile Include="RavenDB-3302.cs" />
    <Compile Include="RavenDB-3314.cs" />
    <Compile Include="RavenDB-3326.cs" />
    <Compile Include="RavenDB-3420.cs" />
    <Compile Include="RavenDB-3465.cs" />
    <Compile Include="RavenDB-3472.cs" />
    <Compile Include="RavenDB_3199.cs" />
    <Compile Include="RavenDB-3383.cs" />
    <Compile Include="RavenDB_2706.cs" />
    <Compile Include="RavenDB-3393.cs" />
    <Compile Include="RavenDB-3401.cs" />
    <Compile Include="RavenDB-3451.cs" />
    <Compile Include="RavenDB-3491.cs" />
    <Compile Include="RavenDB-3509.cs" />
    <Compile Include="RavenDB-3530.cs" />
    <Compile Include="RavenDB-3632.cs" />
    <Compile Include="RavenDB_3230.cs" />
    <Compile Include="RavenDB_3573.cs" />
    <Compile Include="RavenDB_3400.cs" />
    <Compile Include="RavenDB_3543.cs" />
    <Compile Include="RavenDB_3570.cs" />
    <Compile Include="RavenDB_3365.cs" />
    <Compile Include="RavenDB_3580.cs" />
    <Compile Include="RavenDB_3271.cs" />
    <Compile Include="RavenDB_3276.cs" />
    <Compile Include="BulkInsertAuth.cs" />
    <Compile Include="BulkInsertClient.cs" />
    <Compile Include="BulkInsertDatabaseUrl.cs" />
    <Compile Include="BulkInsertTests.cs" />
    <Compile Include="RavenDB_3222.cs" />
    <Compile Include="RavenDB-3136.cs" />
    <Compile Include="RavenDB-3150.cs" />
    <Compile Include="RavenDB-3277.cs" />
    <Compile Include="RavenDB-3285.cs" />
    <Compile Include="RavenDB-3300.cs" />
    <Compile Include="RavenDB-3301.cs" />
    <Compile Include="RavenDB3075.cs" />
    <Compile Include="RavenDB_2712\GlobalConfigurationTest.cs" />
    <Compile Include="RavenDB_2712\RavenDB_2712.cs" />
    <Compile Include="RavenDB_2712\RavenDB_2712_JavascriptFunctions.cs" />
    <Compile Include="RavenDB_2712\RavenDB_2712_PeriodicExport.cs" />
    <Compile Include="RavenDB_2712\RavenDB_2712_Quotas.cs" />
    <Compile Include="RavenDB_2712\RavenDB_2712_Replication.cs" />
    <Compile Include="RavenDB_2712\RavenDB_2712_SqlReplication.cs" />
    <Compile Include="RavenDB_2712\RavenDB_2712_Versioning.cs" />
    <Compile Include="RavenDB_2867.cs" />
    <Compile Include="RavenDB_2879.cs" />
    <Compile Include="RavenDB-2716.cs" />
    <Compile Include="RavenDB-2717.cs" />
    <Compile Include="RavenDB-2913.cs" />
    <Compile Include="RavenDB2854.cs" />
    <Compile Include="RavenDB_1344 .cs" />
    <Compile Include="RavenDB_1733.cs" />
    <Compile Include="RavenDB_2115.cs" />
    <Compile Include="RavenDB_2699.cs" />
    <Compile Include="DatabaseConfiguration.cs" />
    <Compile Include="EmbeddedMultipleDatabases.cs" />
    <Compile Include="GermanUmlauts.cs" />
    <Compile Include="IndexResestWithReplication.cs" />
    <Compile Include="LongIndexAndTransformerNames.cs" />
    <Compile Include="NestedPropertiesIndex_1182.cs" />
    <Compile Include="RavenDB-1279.cs" />
    <Compile Include="RavenDB-1847.cs" />
    <Compile Include="RavenDb-1934.cs" />
    <Compile Include="RavenDB-2036.cs" />
    <Compile Include="RavenDB-2334.cs" />
    <Compile Include="RavenDB-2643.cs" />
    <Compile Include="RavenDB1009.cs" />
    <Compile Include="RavenDB1019.cs" />
    <Compile Include="RavenDB1025.cs" />
    <Compile Include="RavenDB1067.cs" />
    <Compile Include="RavenDB1229.cs" />
    <Compile Include="RavenDB1247.cs" />
    <Compile Include="RavenDB1259.cs" />
    <Compile Include="RavenDB1260.cs" />
    <Compile Include="RavenDB1261.cs" />
    <Compile Include="RavenDB1316.cs" />
    <Compile Include="RavenDB1369.cs" />
    <Compile Include="RavenDB1508.cs" />
    <Compile Include="RavenDB1519.cs" />
    <Compile Include="RavenDb1962.cs" />
    <Compile Include="RavenDB2408.cs" />
    <Compile Include="RavenDB2537.cs" />
    <Compile Include="RavenDB2568.cs" />
    <Compile Include="Ravendb718\DateTimeOffset_LoadTests.cs" />
    <Compile Include="Ravendb718\DateTimeOffset_QueryDynamicTests.cs" />
    <Compile Include="Ravendb718\DateTimeOffset_QueryMapReduceAnalyzedTests.cs" />
    <Compile Include="Ravendb718\DateTimeOffset_QueryMapReduceNotAnalyzedTests.cs" />
    <Compile Include="Ravendb718\DateTimeOffset_QueryMapReduceTests.cs" />
    <Compile Include="Ravendb718\DateTimeOffset_QueryMultiMapTests.cs" />
    <Compile Include="Ravendb718\DateTimeOffset_QueryStaticTests.cs" />
    <Compile Include="Ravendb718\DateTimeOffset_QueryTransformTests.cs" />
    <Compile Include="Ravendb718\DateTime_LoadTests.cs" />
    <Compile Include="Ravendb718\DateTime_QueryDynamicTests.cs" />
    <Compile Include="Ravendb718\DateTime_QueryMapReduceTests.cs" />
    <Compile Include="Ravendb718\DateTime_QueryMultiMapTests.cs" />
    <Compile Include="Ravendb718\DateTime_QueryStaticTests.cs" />
    <Compile Include="Ravendb718\DateTime_QueryTransformTests.cs" />
    <Compile Include="RavenDB741.cs" />
    <Compile Include="RavenDB814.cs" />
    <Compile Include="RavenDB815.cs" />
    <Compile Include="RavenDB820.cs" />
    <Compile Include="RavenDb827.cs" />
    <Compile Include="RavenDB845.cs" />
    <Compile Include="RavenDB903.cs" />
    <Compile Include="RavenDB921.cs" />
    <Compile Include="RavenDB934.cs" />
    <Compile Include="RavenDB937.cs" />
    <Compile Include="RavenDB953.cs" />
    <Compile Include="RavenDB955.cs" />
    <Compile Include="RavenDB957.cs" />
    <Compile Include="RavenDB982.cs" />
    <Compile Include="RavenDB987.cs" />
    <Compile Include="RavenDB_10.cs" />
    <Compile Include="RavenDB_1007.cs" />
    <Compile Include="RavenDB_1010.cs" />
    <Compile Include="RavenDB_1018.cs" />
    <Compile Include="RavenDB_1041.cs" />
    <Compile Include="RavenDB_1077.cs" />
    <Compile Include="RavenDB_1088.cs" />
    <Compile Include="RavenDB_1107.cs" />
    <Compile Include="RavenDB_1165.cs" />
    <Compile Include="RavenDB_1187.cs" />
    <Compile Include="RavenDB_1205.cs" />
    <Compile Include="RavenDB_1207.cs" />
    <Compile Include="RavenDB_1217.cs" />
    <Compile Include="RavenDB_1226.cs" />
    <Compile Include="RavenDB_1235.cs" />
    <Compile Include="RavenDB_1251_1.cs" />
    <Compile Include="RavenDB_1251_2.cs" />
    <Compile Include="RavenDB_1279.cs" />
    <Compile Include="RavenDB_1285.cs" />
    <Compile Include="RavenDB_1288.cs" />
    <Compile Include="RavenDB_1289.cs" />
    <Compile Include="RavenDB_1297 .cs" />
    <Compile Include="RavenDB_1302.cs" />
    <Compile Include="RavenDB_1304.cs" />
    <Compile Include="RavenDB_1305.cs" />
    <Compile Include="RavenDB_1333.cs" />
    <Compile Include="RavenDB_1345.cs" />
    <Compile Include="RavenDB_1346.cs" />
    <Compile Include="RavenDB_1353.cs" />
    <Compile Include="RavenDB_1374 .cs" />
    <Compile Include="RavenDB_1377.cs" />
    <Compile Include="RavenDB_1380.cs" />
    <Compile Include="RavenDB_1395.cs" />
    <Compile Include="RavenDB_1410.cs" />
    <Compile Include="RavenDB_1435.cs" />
    <Compile Include="RavenDB_1443 .cs" />
    <Compile Include="RavenDB_1461.cs" />
    <Compile Include="RavenDB_1466.cs" />
    <Compile Include="RavenDB_1470.cs" />
    <Compile Include="RavenDB_1472.cs" />
    <Compile Include="RavenDB_1489.cs" />
    <Compile Include="RavenDB_1493.cs" />
    <Compile Include="RavenDB_1497.cs" />
    <Compile Include="RavenDB_2176.cs" />
    <Compile Include="RavenDB_2514.cs" />
    <Compile Include="RavenDB_2516.cs" />
    <Compile Include="RavenDB_1517.cs" />
    <Compile Include="RavenDB_1520.cs" />
    <Compile Include="RavenDB_1533.cs" />
    <Compile Include="RavenDB_1538.cs" />
    <Compile Include="RavenDB_1539.cs" />
    <Compile Include="RavenDB_1540.cs" />
    <Compile Include="RavenDB_1553.cs" />
    <Compile Include="RavenDB_1555.cs" />
    <Compile Include="RavenDB_1557.cs" />
    <Compile Include="RavenDB_1560.cs" />
    <Compile Include="RavenDB_1561.cs" />
    <Compile Include="RavenDB_1565.cs" />
    <Compile Include="RavenDB_1595.cs" />
    <Compile Include="RavenDB_1598_MappingComplexProperties.cs" />
    <Compile Include="RavenDB_1600.cs" />
    <Compile Include="RavenDB_1601.cs" />
    <Compile Include="RavenDB_1609.cs" />
    <Compile Include="RavenDB_1610.cs" />
    <Compile Include="RavenDB_1650.cs" />
    <Compile Include="RavenDB_1666.cs" />
    <Compile Include="RavenDB_1716.cs" />
    <Compile Include="RavenDB_1717.cs" />
    <Compile Include="RavenDB_1735.cs" />
    <Compile Include="RavenDB_1749.cs" />
    <Compile Include="RavenDB_1760.cs" />
    <Compile Include="RavenDB_1761.cs" />
    <Compile Include="RavenDB_1762.cs" />
    <Compile Include="RavenDB_1765.cs" />
    <Compile Include="RavenDb_1816.cs" />
    <Compile Include="RavenDB_1817.cs" />
    <Compile Include="RavenDB_1824.cs" />
    <Compile Include="RavenDB_1825.cs" />
    <Compile Include="RavenDB_1828.cs" />
    <Compile Include="RavenDB_187.cs" />
    <Compile Include="RavenDB_1877.cs" />
    <Compile Include="RavenDb_1977.cs" />
    <Compile Include="RavenDb_1982.cs" />
    <Compile Include="RavenDb_2016.cs" />
    <Compile Include="RavenDB_2101.cs" />
    <Compile Include="RavenDB_2113.cs" />
    <Compile Include="RavenDb_2123.cs" />
    <Compile Include="RavenDB_2124.cs" />
    <Compile Include="RavenDB_2129.cs" />
    <Compile Include="RavenDB_2172.cs" />
    <Compile Include="RavenDB_2181.cs" />
    <Compile Include="RavenDB_2183.cs" />
    <Compile Include="RavenDB_2205.cs" />
    <Compile Include="RavenDB_2209.cs" />
    <Compile Include="RavenDb_2215.cs" />
    <Compile Include="RavenDb_2239.cs" />
    <Compile Include="RavenDB_2233.cs" />
    <Compile Include="RavenDB_2244.cs" />
    <Compile Include="RavenDB_2273.cs" />
    <Compile Include="RavenDB_2325.cs" />
    <Compile Include="RavenDB_2314.cs">
      <SubType>Code</SubType>
    </Compile>
    <Compile Include="RavenDB_2387.cs" />
    <Compile Include="RavenDB_2424.cs" />
    <Compile Include="RavenDB_2391.cs" />
    <Compile Include="RavenDB_2432.cs" />
    <Compile Include="RavenDB_2435.cs" />
    <Compile Include="RavenDB_2440.cs" />
    <Compile Include="RavenDB_2458.cs" />
    <Compile Include="RavenDB_2486.cs" />
    <Compile Include="RavenDB_2495.cs" />
    <Compile Include="RavenDB_2496.cs" />
    <Compile Include="RavenDB_2502.cs" />
    <Compile Include="RavenDB_2556.cs" />
    <Compile Include="RavenDB_2566.cs" />
    <Compile Include="RavenDB_2571.cs" />
    <Compile Include="RavenDB_2576.cs" />
    <Compile Include="RavenDB_2586.cs" />
    <Compile Include="RavenDB_2604.cs" />
    <Compile Include="RavenDB_2609.cs" />
    <Compile Include="RavenDB_2607.cs" />
    <Compile Include="RavenDB_2615.cs" />
    <Compile Include="RavenDB_2623.cs" />
    <Compile Include="RavenDB_2670.cs" />
    <Compile Include="RavenDB_2672.cs" />
    <Compile Include="RavenDB_2719.cs" />
    <Compile Include="RavenDB_2762 .cs" />
    <Compile Include="RavenDB_2710.cs" />
    <Compile Include="RavenDB_2767.cs" />
    <Compile Include="RavenDB_2779.cs" />
    <Compile Include="RavenDB_2793.cs" />
    <Compile Include="RavenDB_2794.cs" />
    <Compile Include="RavenDB_2808.cs" />
    <Compile Include="RavenDB_2824 .cs" />
    <Compile Include="RavenDB_2862.cs" />
    <Compile Include="RavenDB_2877.cs" />
    <Compile Include="RavenDB_2908.cs" />
    <Compile Include="RavenDB_2909.cs" />
    <Compile Include="RavenDB_2911.cs" />
    <Compile Include="RavenDB_2936.cs" />
    <Compile Include="RavenDB_2944.cs" />
    <Compile Include="RavenDB_295.cs" />
    <Compile Include="RavenDB_2955.cs" />
    <Compile Include="RavenDB_2974.cs" />
    <Compile Include="RavenDB_2984.cs" />
    <Compile Include="RavenDB_299.cs" />
    <Compile Include="RavenDB_2994.cs" />
    <Compile Include="RavenDB_3008.cs" />
    <Compile Include="RavenDB_301.cs" />
    <Compile Include="RavenDB_3013.cs" />
    <Compile Include="RavenDB_302.cs" />
    <Compile Include="RavenDB_3042.cs" />
    <Compile Include="RavenDB_3071.cs" />
    <Compile Include="RavenDB_3082.cs" />
    <Compile Include="RavenDB_3086.cs" />
    <Compile Include="RavenDB_3109.cs" />
    <Compile Include="RavenDB_3117.cs" />
    <Compile Include="RavenDB_3145.cs" />
    <Compile Include="RavenDB_3166.cs" />
    <Compile Include="RavenDB_3173.cs" />
    <Compile Include="RavenDB_3181.cs" />
    <Compile Include="RavenDB_3190.cs" />
    <Compile Include="RavenDB_3193.cs" />
    <Compile Include="RavenDB_3197.cs" />
    <Compile Include="RavenDB_3207.cs" />
    <Compile Include="RavenDB_3232.cs" />
    <Compile Include="RavenDB_3237.cs" />
    <Compile Include="RavenDB_3248.cs" />
    <Compile Include="RavenDB_3264.cs" />
    <Compile Include="RavenDB_3286.cs" />
    <Compile Include="RavenDB_3298.cs" />
    <Compile Include="RavenDB_3335.cs" />
    <Compile Include="Ravendb_334.cs" />
    <Compile Include="RavenDB_3344.cs" />
    <Compile Include="RavenDB_3373.cs" />
    <Compile Include="RavenDB_3375.cs" />
    <Compile Include="RavenDB_3381.cs" />
    <Compile Include="RavenDB_3390.cs" />
    <Compile Include="RavenDB_3417.cs" />
    <Compile Include="RavenDB_3418.cs" />
    <Compile Include="RavenDB_3422.cs" />
    <Compile Include="RavenDB_3435.cs" />
    <Compile Include="RavenDB_3442.cs" />
    <Compile Include="RavenDB_3448.cs" />
    <Compile Include="RavenDB_3462.cs" />
    <Compile Include="RavenDB_3484.cs" />
    <Compile Include="RavenDB_349.cs" />
    <Compile Include="RavenDB_3501.cs" />
    <Compile Include="RavenDB_3525.cs" />
    <Compile Include="RavenDB_3574.cs" />
    <Compile Include="Prefetcher\RavenDB_3581.cs" />
    <Compile Include="RavenDB_3605.cs" />
    <Compile Include="RavenDB_3612.cs" />
    <Compile Include="RavenDB_3628.cs" />
    <Compile Include="RavenDB_3629.cs" />
    <Compile Include="RavenDB_3639.cs" />
    <Compile Include="RavenDB_3659.cs" />
    <Compile Include="RavenDB_3625.cs" />
    <Compile Include="RavenDB_3647.cs" />
    <Compile Include="RavenDB_3658.cs" />
    <Compile Include="RavenDB_367.cs" />
    <Compile Include="RavenDB_3760.cs" />
    <Compile Include="RavenDB_381.cs" />
    <Compile Include="RavenDB_384.cs" />
    <Compile Include="RavenDB_3864.cs" />
    <Compile Include="RavenDB_3917.cs" />
    <Compile Include="RavenDB_3921.cs" />
    <Compile Include="RavenDB_3929.cs" />
    <Compile Include="RavenDB_3938.cs" />
    <Compile Include="RavenDB_3970.cs" />
    <Compile Include="RavenDB_3985.cs" />
    <Compile Include="RavenDB_3996.cs" />
    <Compile Include="RavenDB_4010.cs" />
    <Compile Include="RavenDB_406.cs" />
    <Compile Include="RavenDB_4065.cs" />
    <Compile Include="RavenDB_4066.cs" />
    <Compile Include="RavenDB_4099.cs" />
    <Compile Include="RavenDB_410.cs" />
    <Compile Include="RavenDB_4173.cs" />
    <Compile Include="RavenDB_421.cs" />
    <Compile Include="RavenDB_422.cs" />
    <Compile Include="RavenDB_4248.cs" />
    <Compile Include="RavenDB_4226.cs" />
    <Compile Include="RavenDB_4241.cs" />
    <Compile Include="RavenDB_425.cs" />
    <Compile Include="RavenDB_4269.cs" />
    <Compile Include="RavenDB_4388.cs" />
    <Compile Include="RavenDB_4432.cs" />
    <Compile Include="RavenDB_4487.cs" />
    <Compile Include="RavenDB_478.cs" />
    <Compile Include="RavenDB_483.cs" />
    <Compile Include="RavenDB_505.cs" />
    <Compile Include="RavenDB_514.cs" />
    <Compile Include="RavenDB_535.cs" />
    <Compile Include="RavenDB_542 .cs" />
    <Compile Include="RavenDB_554.cs" />
    <Compile Include="RavenDB_556.cs" />
    <Compile Include="RavenDB_4453.cs" />
    <Compile Include="RavenDB_576.cs" />
    <Compile Include="RavenDB_578.cs" />
    <Compile Include="RavenDB_579.cs" />
    <Compile Include="RavenDB_626.cs" />
    <Compile Include="RavenDB_644.cs" />
    <Compile Include="RavenDB_651.cs" />
    <Compile Include="RavenDB_653.cs" />
    <Compile Include="RavenDB_659.cs" />
    <Compile Include="RavenDB_689.cs" />
    <Compile Include="RavenDB_714.cs" />
    <Compile Include="RavenDB_718.cs" />
    <Compile Include="RavenDB_72.cs" />
    <Compile Include="RavenDB_726.cs" />
    <Compile Include="RavenDB_743.cs" />
    <Compile Include="RavenDB_752.cs" />
    <Compile Include="RavenDB_757.cs" />
    <Compile Include="RavenDB_766.cs" />
    <Compile Include="RavenDB_772.cs" />
    <Compile Include="RavenDb_783.cs" />
    <Compile Include="RavenDB_784.cs" />
    <Compile Include="RavenDB_790.cs" />
    <Compile Include="RavenDB_806.cs" />
    <Compile Include="RavenDB_851.cs" />
    <Compile Include="RavenDB_863.cs" />
    <Compile Include="RavenDB_863_2.cs" />
    <Compile Include="RavenDB_868.cs" />
    <Compile Include="RavenDB_967.cs" />
    <Compile Include="RavenDB_993.cs" />
    <Compile Include="RavenDB_2344.cs" />
    <Compile Include="RavenDB_2907.cs" />
    <Compile Include="RavenDB_3555.cs" />
    <Compile Include="RavenDB_3994.cs" />
    <Compile Include="RDBQA_1.cs" />
    <Compile Include="RDBQA_11.cs" />
    <Compile Include="RDBQA_13.cs" />
    <Compile Include="RDBQA_16.cs" />
    <Compile Include="RDBQA_17.cs" />
    <Compile Include="RDBQA_18.cs" />
    <Compile Include="RDBQA_4.cs" />
    <Compile Include="RDBQA_7.cs" />
    <Compile Include="RDBQA_9.cs" />
    <Compile Include="RDoc_391.cs" />
    <Compile Include="RDoc_56.cs" />
    <Compile Include="RDoc_60.cs" />
    <Compile Include="RDoc_76.cs" />
    <Compile Include="ReplicationAlerts.cs" />
    <Compile Include="RavenDB_3096.cs" />
    <Compile Include="SlowIndex.cs" />
    <Compile Include="RavenDB_3113.cs" />
    <Compile Include="RavenDB_3106.cs" />
    <Compile Include="RavenDB-3225.cs" />
    <Compile Include="ThorMigrationIssues.cs" />
    <Compile Include="WaitForStaleOnAbandonedIndexShouldWork.cs" />
  </ItemGroup>
  <ItemGroup>
    <ProjectReference Include="..\Bundles\Raven.Client.Authorization\Raven.Client.Authorization.csproj">
      <Project>{3A852FD2-E0F9-449C-8F66-0C6A180D030A}</Project>
      <Name>Raven.Client.Authorization</Name>
    </ProjectReference>
    <ProjectReference Include="..\Bundles\Raven.Client.UniqueConstraints\Raven.Client.UniqueConstraints.csproj">
      <Project>{D185331D-2B7C-4251-8EBE-140EDE1FAB9F}</Project>
      <Name>Raven.Client.UniqueConstraints</Name>
    </ProjectReference>
    <ProjectReference Include="..\Raven.Abstractions\Raven.Abstractions.csproj">
      <Project>{41AC479E-1EB2-4D23-AAF2-E4C8DF1BC2BA}</Project>
      <Name>Raven.Abstractions</Name>
    </ProjectReference>
    <ProjectReference Include="..\Raven.Client.Lightweight\Raven.Client.Lightweight.csproj">
      <Project>{4E087ECB-E7CA-4891-AC3C-3C76702715B6}</Project>
      <Name>Raven.Client.Lightweight</Name>
    </ProjectReference>
    <ProjectReference Include="..\Raven.Database\Raven.Database.csproj">
      <Project>{212823CD-25E1-41AC-92D1-D6DF4D53FC85}</Project>
      <Name>Raven.Database</Name>
    </ProjectReference>
    <ProjectReference Include="..\Raven.Migration\Raven.Migration.csproj">
      <Project>{E6C2EAA5-B5BC-4BE2-B981-0064E819DBEB}</Project>
      <Name>Raven.Migration</Name>
    </ProjectReference>
    <ProjectReference Include="..\Raven.Smuggler\Raven.Smuggler.csproj">
      <Project>{3e6401ac-3e33-4b61-a460-49953654a207}</Project>
      <Name>Raven.Smuggler</Name>
    </ProjectReference>
    <ProjectReference Include="..\Raven.Sparrow\Sparrow\Sparrow.csproj">
      <Project>{104699c8-0fd3-4ab9-8542-e8fa89ed199b}</Project>
      <Name>Sparrow</Name>
    </ProjectReference>
    <ProjectReference Include="..\Raven.Tests.Bundles\Raven.Tests.Bundles.csproj">
      <Project>{83AB5B46-5502-40DD-BA5F-83499F19B953}</Project>
      <Name>Raven.Tests.Bundles</Name>
    </ProjectReference>
    <ProjectReference Include="..\Raven.Tests.Common\Raven.Tests.Common.csproj">
      <Project>{381234CC-8AA7-41FF-8CAD-22330E15F993}</Project>
      <Name>Raven.Tests.Common</Name>
    </ProjectReference>
    <ProjectReference Include="..\Raven.Tests.Core\Raven.Tests.Core.csproj">
      <Project>{93287FBA-732A-4603-9BBE-9CFDC82FC8BE}</Project>
      <Name>Raven.Tests.Core</Name>
    </ProjectReference>
    <ProjectReference Include="..\Raven.Tests.Helpers\Raven.Tests.Helpers.csproj">
      <Project>{14F2D508-8E06-407B-9451-97E99538E26B}</Project>
      <Name>Raven.Tests.Helpers</Name>
    </ProjectReference>
    <ProjectReference Include="..\Raven.Tests.MailingList\Raven.Tests.MailingList.csproj">
      <Project>{EA32FD05-8537-4A31-879E-20A0F2C87479}</Project>
      <Name>Raven.Tests.MailingList</Name>
    </ProjectReference>
    <ProjectReference Include="..\Raven.Voron\Voron\Voron.csproj">
      <Project>{FF83C7C2-BC7B-4DCC-A782-49EF9BBD9390}</Project>
      <Name>Voron</Name>
    </ProjectReference>
    <ProjectReference Include="..\Raven.Smuggler\Raven.Smuggler.csproj">
      <Project>{3E6401AC-3E33-4B61-A460-49953654A207}</Project>
      <Name>Raven.Smuggler</Name>
    </ProjectReference>
    <ProjectReference Include="..\Raven.Backup\Raven.Backup.csproj">
      <Project>{DBB6561C-6264-430D-8F3C-E11C6268981E}</Project>
      <Name>Raven.Backup</Name>
    </ProjectReference>
  </ItemGroup>
  <ItemGroup>
    <None Include="..\Raven.Database\RavenDB.snk">
      <Link>RavenDB.snk</Link>
    </None>
    <None Include="app.config" />
    <None Include="packages.config" />
  </ItemGroup>
  <ItemGroup>
    <Service Include="{82A7F48D-3B50-4B1E-B82E-3ADA8210C358}" />
  </ItemGroup>
  <Import Project="$(MSBuildToolsPath)\Microsoft.CSharp.targets" Condition="'$(TasksTargetsImported)' == ''" />
  <!-- To modify your build process, add your task inside one of the targets below and uncomment it. 
       Other similar extension points exist, see Microsoft.Common.targets.
  <Target Name="BeforeBuild">
  </Target>
  <Target Name="AfterBuild">
  </Target>
  -->
  <Import Project="..\Imports\Tasks.targets" Condition="'$(TasksTargetsImported)' == ''" />
</Project><|MERGE_RESOLUTION|>--- conflicted
+++ resolved
@@ -135,11 +135,8 @@
     <Compile Include="1379\RavenDB_1379_Client_Lazy.cs" />
     <Compile Include="1379\RavenDB_1379_Client_Remote.cs" />
     <Compile Include="ActualValueInJsonReaderException.cs" />
-<<<<<<< HEAD
     <Compile Include="RavenDB-4705.cs" />
-=======
     <Compile Include="RavenDb_4706.cs" />
->>>>>>> d9556bc8
     <Compile Include="RavenDB-4613.cs" />
     <Compile Include="RavenDB-4607.cs" />
     <Compile Include="RavenDb4583.cs" />
