--- conflicted
+++ resolved
@@ -138,11 +138,8 @@
     <Compile Include="1379\RavenDB_1379_Client_Lazy.cs" />
     <Compile Include="1379\RavenDB_1379_Client_Remote.cs" />
     <Compile Include="ActualValueInJsonReaderException.cs" />
-<<<<<<< HEAD
     <Compile Include="RavenDB-4196.cs" />
-=======
     <Compile Include="RavenDB_3928.cs" />
->>>>>>> 2d1481d3
     <Compile Include="RavenDB_4215.cs" />
     <Compile Include="RavenDB-4210.cs" />
     <Compile Include="RavenDB-4153.cs" />
