--- conflicted
+++ resolved
@@ -428,11 +428,8 @@
     <Compile Include="RavenDB_3574.cs" />
     <Compile Include="Prefetcher\RavenDB_3581.cs" />
     <Compile Include="RavenDB_3612.cs" />
-<<<<<<< HEAD
     <Compile Include="RavenDB_3629.cs" />
-=======
     <Compile Include="RavenDB_3625.cs" />
->>>>>>> 9b287d17
     <Compile Include="RavenDB_367.cs" />
     <Compile Include="RavenDB_381.cs" />
     <Compile Include="RavenDB_384.cs" />
