--- conflicted
+++ resolved
@@ -1,171 +1,161 @@
-﻿using System.IO;
-using System.Security.Cryptography;
-<<<<<<< HEAD
-using Raven.Studio.Infrastructure.Services;
-=======
-using Raven.Studio.Infrastructure.Navigation;
->>>>>>> 72d59878
-
-namespace Raven.Studio
-{
-	using System;
-	using System.Collections.Generic;
-	using System.ComponentModel.Composition;
-	using System.ComponentModel.Composition.Hosting;
-	using System.ComponentModel.Composition.Primitives;
-	using System.Linq;
-	using System.Reflection;
-	using System.Windows;
-	using System.Windows.Controls;
-	using Caliburn.Micro;
-	using Framework;
-	using Shell;
-	using Shell.MessageBox;
-
-    public class AppBootstrapper : Bootstrapper<IShell>
-	{
-		CompositionContainer container;
-
-    	static AppBootstrapper()
-    	{
-			LogManager.GetLog = type => new DebugLogger(type);	
-    	}
-
-		protected override void OnStartup(object sender, StartupEventArgs e)
-		{
-			base.OnStartup(sender, e);
-			var navigationService = container.GetExportedValue<NavigationService>();
-			navigationService.Initialize();
-		}
-
-		protected override void Configure()
-		{
-			ConfigureConventions();
-
-			var catalog = new AggregateCatalog(
-				AssemblySource.Instance.Select(assembly => new AssemblyCatalog(assembly))
-					.Cast<ComposablePartCatalog>());
-
-            RegisterSettings();
-			RegisterTypesByConvention(catalog);
-			
-			container = CompositionHost.Initialize(catalog);
-
-			var batch = new CompositionBatch();
-			batch.AddExportedValue<IWindowManager>(new WindowManager());
-			batch.AddExportedValue<IEventAggregator>(new EventAggregator());
-			batch.AddExportedValue<ShowMessageBox>(ShowMessageBox);
-			batch.AddExportedValue(container);
-			batch.AddExportedValue(catalog);
-
-			container.Compose(batch);
-		}
-
-		protected override void OnStartup(object sender, StartupEventArgs e)
-		{
-			//var navigationService = IoC.Get<NavigationService>();
-			//navigationService.Initialize();
-		}
-
-        static void RegisterTypesByConvention(AggregateCatalog master)
-		{
-			var catalog = new ConventionalCatalog();
-			
-			var commands = from command in Assembly.GetExecutingAssembly().GetExportedTypes()
-							where command.Namespace.StartsWith("Raven.Studio.Commands")
-							select command;
-
-			commands.Apply(catalog.RegisterWithTypeNameAsKey);
-
-			master.Catalogs.Add(catalog);
-		}
-
-		protected override object GetInstance(Type serviceType, string key)
-		{
-			string contract = string.IsNullOrEmpty(key) ? AttributedModelServices.GetContractName(serviceType) : key;
-			IEnumerable<object> exports = container.GetExportedValues<object>(contract);
-
-			if (exports.Count() > 0)
-			{
-				return exports.First();
-			}
-
-			throw new InvalidOperationException(string.Format("Could not locate any instances of contract {0}.", contract));
-		}
-
-		protected override IEnumerable<object> GetAllInstances(Type serviceType)
-		{
-			return container.GetExportedValues<object>(AttributedModelServices.GetContractName(serviceType));
-		}
-
-		protected override void BuildUp(object instance)
-		{
-			container.SatisfyImportsOnce(instance);
-		}
-
-		static void ConfigureConventions()
-		{
-			ConventionManager.AddElementConvention<TransitioningContentControl>(View.ModelProperty, "DataContext", null);
-			ConventionManager.AddElementConvention<BusyIndicator>(BusyIndicator.IsBusyProperty, "IsBusy", null);
-
-			var original = ViewLocator.LocateForModelType;
-			ViewLocator.LocateForModelType = (t, v, c) => { return StudioViewLocator.LocateForModelType(t, v, c, original); };
-
-		    MessageBinder.SpecialValues["$selecteditems"] = context => {
-                ListBox listBox;
-
-                if (context.Source is ListBox)
-                    listBox = (ListBox)context.Source;
-                else {
-                    var viewAware = (ViewAware)context.Source.Tag;
-                    var parentView = (FrameworkElement)viewAware.GetView();
-                    listBox = (ListBox)parentView.FindName("DocumentPageContainer");
-                }
-
-		        return listBox.SelectedItems;
-		    };
-		}
-
-		void ShowMessageBox(string message, string title, MessageBoxOptions options = MessageBoxOptions.Ok,
-							Action<IMessageBox> callback = null)
-		{
-            Execute.OnUIThread( ()=>{
-			var box = container.GetExportedValue<IMessageBox>();
-
-			box.DisplayName = title;
-			box.Message = message;
-			box.Options = options;
-
-			if (callback != null)
-				box.Deactivated += (s, e) => callback(box);
-
-			container.GetExportedValue<IWindowManager>().ShowDialog(box);
-            });
-		}
-
-        private static void RegisterSettings()
-        {
-            using (var manifestResourceStream = typeof(AppBootstrapper).Assembly.GetManifestResourceStream("Raven.Studio.Settings.dat"))
-            {
-                if (manifestResourceStream == null || manifestResourceStream.Length == 0)
-                    return;
-
-                using (var reader = new BinaryReader(manifestResourceStream))
-                {
-                    using (var aes = new AesManaged())
-                    {
-                        aes.Key = reader.ReadBytes(32);
-                        aes.IV = reader.ReadBytes(16);
-
-                        using (var cryptoStream = new CryptoStream(manifestResourceStream, aes.CreateDecryptor(), CryptoStreamMode.Read))
-                        using (var cryptoReader = new BinaryReader(cryptoStream))
-                        {
-                            ActiproSoftware.Products.ActiproLicenseManager.RegisterLicense(
-                                cryptoReader.ReadString(), cryptoReader.ReadString());
-                        }
-                    }
-                }
-            }
-        }
-	}
+﻿using System.IO;
+using System.Security.Cryptography;
+using Raven.Studio.Infrastructure.Navigation;
+
+namespace Raven.Studio
+{
+	using System;
+	using System.Collections.Generic;
+	using System.ComponentModel.Composition;
+	using System.ComponentModel.Composition.Hosting;
+	using System.ComponentModel.Composition.Primitives;
+	using System.Linq;
+	using System.Reflection;
+	using System.Windows;
+	using System.Windows.Controls;
+	using Caliburn.Micro;
+	using Framework;
+	using Shell;
+	using Shell.MessageBox;
+
+    public class AppBootstrapper : Bootstrapper<IShell>
+	{
+		CompositionContainer container;
+
+    	static AppBootstrapper()
+    	{
+			LogManager.GetLog = type => new DebugLogger(type);	
+    	}
+
+		protected override void OnStartup(object sender, StartupEventArgs e)
+		{
+			base.OnStartup(sender, e);
+			var navigationService = container.GetExportedValue<NavigationService>();
+			navigationService.Initialize();
+		}
+
+		protected override void Configure()
+		{
+			ConfigureConventions();
+
+			var catalog = new AggregateCatalog(
+				AssemblySource.Instance.Select(assembly => new AssemblyCatalog(assembly))
+					.Cast<ComposablePartCatalog>());
+
+            RegisterSettings();
+			RegisterTypesByConvention(catalog);
+			
+			container = CompositionHost.Initialize(catalog);
+
+			var batch = new CompositionBatch();
+			batch.AddExportedValue<IWindowManager>(new WindowManager());
+			batch.AddExportedValue<IEventAggregator>(new EventAggregator());
+			batch.AddExportedValue<ShowMessageBox>(ShowMessageBox);
+			batch.AddExportedValue(container);
+			batch.AddExportedValue(catalog);
+
+			container.Compose(batch);
+		}
+
+        static void RegisterTypesByConvention(AggregateCatalog master)
+		{
+			var catalog = new ConventionalCatalog();
+			
+			var commands = from command in Assembly.GetExecutingAssembly().GetExportedTypes()
+							where command.Namespace.StartsWith("Raven.Studio.Commands")
+							select command;
+
+			commands.Apply(catalog.RegisterWithTypeNameAsKey);
+
+			master.Catalogs.Add(catalog);
+		}
+
+		protected override object GetInstance(Type serviceType, string key)
+		{
+			string contract = string.IsNullOrEmpty(key) ? AttributedModelServices.GetContractName(serviceType) : key;
+			IEnumerable<object> exports = container.GetExportedValues<object>(contract);
+
+			if (exports.Count() > 0)
+			{
+				return exports.First();
+			}
+
+			throw new InvalidOperationException(string.Format("Could not locate any instances of contract {0}.", contract));
+		}
+
+		protected override IEnumerable<object> GetAllInstances(Type serviceType)
+		{
+			return container.GetExportedValues<object>(AttributedModelServices.GetContractName(serviceType));
+		}
+
+		protected override void BuildUp(object instance)
+		{
+			container.SatisfyImportsOnce(instance);
+		}
+
+		static void ConfigureConventions()
+		{
+			ConventionManager.AddElementConvention<TransitioningContentControl>(View.ModelProperty, "DataContext", null);
+			ConventionManager.AddElementConvention<BusyIndicator>(BusyIndicator.IsBusyProperty, "IsBusy", null);
+
+			var original = ViewLocator.LocateForModelType;
+			ViewLocator.LocateForModelType = (t, v, c) => { return StudioViewLocator.LocateForModelType(t, v, c, original); };
+
+		    MessageBinder.SpecialValues["$selecteditems"] = context => {
+                ListBox listBox;
+
+                if (context.Source is ListBox)
+                    listBox = (ListBox)context.Source;
+                else {
+                    var viewAware = (ViewAware)context.Source.Tag;
+                    var parentView = (FrameworkElement)viewAware.GetView();
+                    listBox = (ListBox)parentView.FindName("DocumentPageContainer");
+                }
+
+		        return listBox.SelectedItems;
+		    };
+		}
+
+		void ShowMessageBox(string message, string title, MessageBoxOptions options = MessageBoxOptions.Ok,
+							Action<IMessageBox> callback = null)
+		{
+            Execute.OnUIThread( ()=>{
+			var box = container.GetExportedValue<IMessageBox>();
+
+			box.DisplayName = title;
+			box.Message = message;
+			box.Options = options;
+
+			if (callback != null)
+				box.Deactivated += (s, e) => callback(box);
+
+			container.GetExportedValue<IWindowManager>().ShowDialog(box);
+            });
+		}
+
+        private static void RegisterSettings()
+        {
+            using (var manifestResourceStream = typeof(AppBootstrapper).Assembly.GetManifestResourceStream("Raven.Studio.Settings.dat"))
+            {
+                if (manifestResourceStream == null || manifestResourceStream.Length == 0)
+                    return;
+
+                using (var reader = new BinaryReader(manifestResourceStream))
+                {
+                    using (var aes = new AesManaged())
+                    {
+                        aes.Key = reader.ReadBytes(32);
+                        aes.IV = reader.ReadBytes(16);
+
+                        using (var cryptoStream = new CryptoStream(manifestResourceStream, aes.CreateDecryptor(), CryptoStreamMode.Read))
+                        using (var cryptoReader = new BinaryReader(cryptoStream))
+                        {
+                            ActiproSoftware.Products.ActiproLicenseManager.RegisterLicense(
+                                cryptoReader.ReadString(), cryptoReader.ReadString());
+                        }
+                    }
+                }
+            }
+        }
+	}
 }