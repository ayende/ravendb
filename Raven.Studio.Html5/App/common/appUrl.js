--- conflicted
+++ resolved
@@ -1,8 +1,4 @@
-<<<<<<< HEAD
-define(["require", "exports", "models/database", "common/raven", "common/pagedList"], function(require, exports, database, raven, pagedList) {
-=======
 define(["require", "exports", "models/database", "common/pagedList"], function(require, exports, database, pagedList) {
->>>>>>> 1bf5d335
     // Helper class with static methods for generating app URLs.
     var appUrl = (function () {
         function appUrl() {
@@ -15,11 +11,7 @@
         * @param database The database to use in the URL. If null, the current database will be used.
         */
         appUrl.forEditDoc = function (id, collectionName, docIndexInCollection, db) {
-<<<<<<< HEAD
-            if (typeof db === "undefined") { db = raven.activeDatabase(); }
-=======
             if (typeof db === "undefined") { db = appUrl.getDatabase(); }
->>>>>>> 1bf5d335
             var databaseUrlPart = appUrl.getEncodedDbPart(db);
             var docIdUrlPart = id ? "&id=" + encodeURIComponent(id) : "";
             var pagedListInfo = collectionName && docIndexInCollection != null ? "&list=" + encodeURIComponent(collectionName) + "&item=" + docIndexInCollection : "";
@@ -31,11 +23,7 @@
         * @param database The database to use in the URL. If null, the current database will be used.
         */
         appUrl.forStatus = function (db) {
-<<<<<<< HEAD
-            if (typeof db === "undefined") { db = raven.activeDatabase(); }
-=======
             if (typeof db === "undefined") { db = appUrl.getDatabase(); }
->>>>>>> 1bf5d335
             return "#status?" + appUrl.getEncodedDbPart(db);
         };
 
@@ -51,8 +39,6 @@
             return "#documents?" + collectionPart + databasePart;
         };
 
-<<<<<<< HEAD
-=======
         appUrl.forDatabaseQuery = function (db) {
             if (db && !db.isSystem) {
                 return appUrl.baseUrl + "/databases/" + db.name;
@@ -99,7 +85,6 @@
             return window.location.protocol + "//" + window.location.host;
         };
 
->>>>>>> 1bf5d335
         /**
         * Gets an object containing computed URLs that update when the current database updates.
         */
