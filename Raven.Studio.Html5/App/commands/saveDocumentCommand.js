--- conflicted
+++ resolved
@@ -4,11 +4,7 @@
     __.prototype = b.prototype;
     d.prototype = new __();
 };
-<<<<<<< HEAD
-define(["require", "exports", "commands/commandBase", "models/document"], function(require, exports, commandBase, document) {
-=======
 define(["require", "exports", "commands/commandBase", "models/document", "models/database"], function(require, exports, commandBase, document, database) {
->>>>>>> 1bf5d335
     var saveDocumentCommand = (function (_super) {
         __extends(saveDocumentCommand, _super);
         function saveDocumentCommand(id, document, db) {
