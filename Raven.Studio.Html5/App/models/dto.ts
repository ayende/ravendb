interface collectionInfoDto extends indexResultsDto<documentDto> {
}

interface documentDto extends metadataAwareDto {

}

interface conflictsInfoDto extends indexResultsDto<conflictDto> {
}

interface dictionary<TValue> {
    [key: string]: TValue;
}

interface metadataAwareDto {
    '@metadata'?: documentMetadataDto;
}
interface documentChangeNotificationDto {
    Type: documentChangeType;
    Id: string;
    CollectionName: string;
    TypeName: string;
    Etag: string;
    Message: string;
}

interface bulkInsertChangeNotificationDto extends documentChangeNotificationDto{
    OperationId: string;
}

interface indexChangeNotificationDto {
    Type: string;
    Name: string;
    Etag: string;
}

interface documentMetadataDto {
    'Raven-Entity-Name'?: string;
    'Raven-Clr-Type'?: string;
    'Non-Authoritative-Information'?: boolean;
    '@id'?: string;
    'Temp-Index-Score'?: number;
    'Last-Modified'?: string;
    'Raven-Last-Modified'?: string;
    '@etag'?: string;
}

interface databaseStatisticsDto {
    ApproximateTaskCount: number;
    CountOfDocuments: number;
    CountOfIndexes: number;
    CurrentNumberOfItemsToIndexInSingleBatch: number;
    CurrentNumberOfItemsToReduceInSingleBatch: number;
    DatabaseId: string;
    DatabaseTransactionVersionSizeInMB: number;
    Errors: serverErrorDto[];
    Extensions: Array<any>;
    InMemoryIndexingQueueSize: number;
    Indexes: indexStatisticsDto[];
    LastAttachmentEtag: string;
    LastDocEtag: string;
    Prefetches: Array<any>;
    StaleIndexes: Array<any>;
    Triggers: Array<any>;
}

interface indexStatisticsDto {
    PublicName: string;
    IndexingAttempts: number;
    IndexingSuccesses: number;
    IndexingErrors: number;
    LastIndexedEtag: string;
    LastIndexedTimestamp: string;
    LastQueryTimestamp: string;
    TouchCount: number;
    Priority: string;
    ReduceIndexingAttempts: number;
    ReduceIndexingSuccesses: number;
    ReduceIndexingErrors: number;
    LastReducedEtag: string;
    LastReducedTimestamp: string;
    CreatedTimestamp: string;
    LastIndexingTime: string;
    IsOnRam: string; // Yep, really. Example values: "false", "true (3 KBytes)"
    LockMode: string;
    ForEntityName: string[];
    Performance: indexPerformanceDto[];
    DocsCount: number;
}

interface indexPerformanceDto {
    Operation: string;
    OutputCount: number;
    InputCount: number;
    ItemsCount: number;
    Duration: string;
    Started: string; // Date
    DurationMilliseconds: number;
}

interface apiKeyDto extends documentDto {
    Name: string;
    Secret: string;
    Enabled: boolean;
    Databases: Array<databaseAccessDto>;
}

interface buildVersionDto {
    ProductVersion: string;
    BuildVersion: string;
}

interface licenseStatusDto {
    Message: string;
    Status: string;
    Error: boolean;
    IsCommercial: boolean;
    ValidCommercialLicenseSeen: boolean;
    Attributes: {
        periodicBackup: string;
        encryption: string;
        compression: string;
        quotas: string;
        authorization: string;
        documentExpiration: string;
        replication: string;
        versioning: string;
        version: string;
        allowWindowsClustering: string;
        OEM: string;
        numberOfDatabases: string;
        maxSizeInMb: string;
        maxRamUtilization: string;
        maxParallelism: string;
    }
}

interface userInfoDto {
    Remark: string;
    User: string;
    IsAdminGlobal: boolean;
    IsAdminCurrentDb: boolean;
    Databases: string[];
    Principal: string;
    AdminDatabases: string[];
    ReadOnlyDatabases: string[];
    ReadWriteDatabases: string[];
    AccessTokenBody: string;
}

interface logDto {
    TimeStamp: string;
    Message: string;
    LoggerName: string;
    Level: string;
    Exception: string;
}

interface queryResultDto {
    Results: any[];
    Includes: any[];
}

interface alertContainerDto extends documentDto {
    Alerts: alertDto[];
}

interface alertDto {
    Title: string;
    CreatedAt: string;
    Observed: boolean;
    Message: string;
    AlertLevel: string;
    Exception: string;
    UniqueKey: string;
}

interface serverErrorDto {
    Index: number;
    IndexName: string;
    Error: string;
    Timestamp: string;
    Document: string;
    Action: string;
}

interface replicationStatsDocumentDto {
    Self: string; // e.g. "http://judah-pc:8080/databases/ReplSrc"
    MostRecentDocumentEtag: string;
    MostRecentAttachmentEtag: string;
    Stats: replicationStatsDto[];
}

interface replicationStatsDto {
    FailureCountInternal: number;
    Url: string;
    LastHeartbeatReceived: string;
    LastEtagCheckedForReplication: string;
    LastReplicatedEtag: string;
    LastReplicatedLastModified: string;
    LastSuccessTimestamp: string;
    LastFailureTimestamp: string;
    FailureCount: number;
    LastError: string;
}

interface indexDefinitionContainerDto {
    Index: indexDefinitionDto;
}

interface indexDefinitionDto {
    Name: string;
    LockMode: string;
    Map: string;
    Maps: string[];
    Reduce: string;
    TransformResults: string;
    IsMapReduce: boolean;
    IsCompiled: boolean;
    Stores: any;
    Indexes: any;
    SortOptions: any;
    Analyzers: any;
    Fields: string[];
    Suggestions: any;
    TermVectors: any;
    SpatialIndexes: any; // This will be an object with zero or more properties, each property being the name of one of the .Fields, its value being of type spatialIndexDto.
    InternalFieldsMapping: any;
    Type: string;
    MaxIndexOutputsPerDocument;
}

/*
 * Represents a spatial field of an index. Shows up in the Edit Index view when the index has spatial fields defined.
*/
interface spatialIndexFieldDto {
    Type: string;
    Strategy: string;
    MaxTreeLevel: number;
    MinX: number;
    MaxX: number;
    MinY: number;
    MaxY: number;
    Units: string;
}

interface spatialIndexSuggestionDto {
    Distance: string;
    Accuracy: number;
}

interface periodicBackupSetupDto {
    Disabled: boolean;
    GlacierVaultName: string;
    S3BucketName: string;
    AwsRegionEndpoint: string;
    AzureStorageContainer: string;
    LocalFolderName: string;
    IntervalMilliseconds: number;
    FullBackupIntervalMilliseconds: number;
}

interface indexResultsDto<T extends metadataAwareDto> {
    DurationMilliseconds: number;
    Highlightings: any;
    Includes: any;
    IndexEtag: string;
    IndexName: string;
    IndexTimestamp: string;
    IsStale: boolean;
    LastQueryTime: string;
    NonAuthoritativeInformation: boolean;
    ResultEtag: string;
    Results: T[];
    SkippedResults: number;
    TotalResults: number;
}

interface indexQueryResultsDto extends indexResultsDto<documentDto> {

}

interface replicationDestinationDto {
    Url: string;
    Username: string;
    Password: string;
    Domain: string;
    ApiKey: string;
    Database: string;
    TransitiveReplicationBehavior: string;
    IgnoredClient: boolean;
    Disabled: boolean;
    ClientVisibleUrl: string;
}

interface replicationsDto {
    Destinations: replicationDestinationDto[];
    Source: string;
}

interface replicationConfigDto {
    DocumentConflictResolution: string;
    AttachmentConflictResolution: string;
}

interface databaseAccessDto {
    Admin: boolean;
    TenantId: string;
    ReadOnly: boolean;
}

interface windowsAuthDataDto {
    Name: string;
    Enabled: boolean;
    Databases: databaseAccessDto[];
}

interface windowsAuthDto {
    RequiredGroups: windowsAuthDataDto[];
    RequiredUsers: windowsAuthDataDto[];
}

interface transformerDto {
    name: string;
    definition: {
        TransformResults: string;
        Name: string;
    }
}

interface saveTransformerDto {
    'Name': string;
    'TransformResults': string;
}

interface getTransformerResultDto {
    'Transformer': string;
}

interface savedTransformerDto {
    "Transformer":
    {
        "TransformResults": string;
        "Name": string;
    }
}

interface storedQueryDto {
    IsPinned: boolean;
    IndexName: string;
    QueryText: string;
    Sorts: string[];
    TransformerName: string;
    ShowFields: boolean;
    IndexEntries: boolean;
    UseAndOperator: boolean;
    Hash: number;
}

interface storedQueryContainerDto extends documentDto {
    Queries: storedQueryDto[];
}

interface bulkDocumentDto {
    Key: string;
    Method: string;
    AdditionalData?: any[];
    Document?: documentDto; // Can be null when Method == "DELETE"
    Metadata?: documentMetadataDto; // Can be null when Method == "DELETE"
    Etag?: string; // Often is null on sending to server, non-null when returning from server.
    PatchResult?: any;
    Deleted?: any;
}

interface backupRequestDto {
    BackupLocation: string;
    DatabaseDocument: databaseDocumentDto;
}

interface backupStatusDto {
    Started: string;
    Completed?: string;
    IsRunning: boolean;
    Messages: backupMessageDto[];
}

interface backupMessageDto {
    Message: string;
    Timestamp: string;
    Severity: string;
}

interface databaseDocumentDto {
    Id: string;
    Settings: {};
    SecuredSettings: {};
    Disabled: boolean;
}

interface restoreRequestDto {
    RestoreLocation: string;
    DatabaseLocation: string;
    DatabaseName: string;
}

interface restoreStatusDto {
    Messages: string[];
    IsRunning: boolean;
}

interface sqlReplicationTableDto {
    TableName: string;
    DocumentKeyColumn: string;
}

interface sqlReplicationDto extends documentDto {
    Name: string;
    Disabled: boolean;
    ParameterizeDeletesDisabled: boolean;
    RavenEntityName: string;
    Script: string;
    FactoryName: string;
    ConnectionString: string;
    ConnectionStringName: string;
    ConnectionStringSettingName: string;
    SqlReplicationTables: sqlReplicationTableDto[];
}

interface facetDto {
    Mode: number; // Default = 0, Ranges = 1
    Aggregation: number; // None = 0, Count = 1, Max = 2, Min = 4, Average = 8, Sum = 16
    AggregationField: string;
    AggregationType: string;
    Name: string;
    DisplayName: string;
    Ranges: any[];
    MaxResults: number;
    TermSortMode: number;
    IncludeRemainingTerms: boolean;
}

interface facetResultSetDto {
    Results: any; // An object containing keys that look like [FacetName]-[FacetAggregationField]. For example "Company-Total". Each key will be of type facetResultDto.
    Duration: string;
}

interface facetResultDto {
    Values: facetValueDto[];
    RemainingTerms: string[];
    RemainingTermsCount: number;
    RemainingHits: number;
}

interface facetValueDto {
    Range: string;
    Hits: number;
    Count: number;
    Sum: number;
    Max: number;
    Min: number;
    Average: number;
}

interface scriptedIndexDto extends documentDto {
    IndexScript: string;
    DeleteScript: string;
}

interface conflictDto extends documentDto {
    Id: string;
    ConflictDetectedAt: string;
    Versions: conflictVersionsDto[];
}

interface replicationSourceDto extends documentDto {
    LastDocumentEtag?: string;
    LastAttachmentEtag?: string;
    ServerInstanceId: string;
    Source: string;
}

interface conflictVersionsDto {
    Id: string;
    SourceId: string;
}

interface documentBase {
    getId(): string;
    getDocumentPropertyNames(): Array<string>;
}

interface smugglerOptionsDto {
    IncludeDocuments: boolean;
    IncludeIndexes: boolean;
    IncludeTransformers: boolean;
    IncludeAttachments: boolean;
    RemoveAnalyzers: boolean;

}

interface customColumnParamsDto {
    Header?: string;
    Binding: string;
    DefaultWidth?: number;
    Template?: string;
}

interface customColumnsDto {
    Columns: Array<customColumnParamsDto>;
}

interface patchValueDto {
    Key: string;
    Value: string;
}

interface patchDto extends documentDto {
    PatchOnOption: string;
    Query: string;
    Script: string;
    SelectedItem: string;
    Values: Array<patchValueDto>;
}

<<<<<<< HEAD
interface statusDebugChangesDto {
    Id: string;
    Connected: boolean;
    WatchAllDocuments: boolean;
    WatchAllIndexes: boolean;
    WatchConfig: boolean;
    WatchConflicts: boolean;
    WatchSync: boolean;
    WatchCancellations: boolean;
    WatchDocumentPrefixes: Array<string>;
    WatchDocumentsInCollection: Array<string>;
    WatchIndexes: Array<string>;
    WatchDocuments: Array<string>;
    WatchedFolders: Array<string>;
}

interface statusDebugMetricsDto {
    DocsWritesPerSecond: number;
    IndexedPerSecond: number;
    ReducedPerSecond: number;
    RequestsPerSecond: number;
    Requests: statusDebugMetricsRequestsDto;
    RequestsDuration: statusDebugMetricsRequestsDurationDto;
}

interface statusDebugMetricsRequestsDto {
    Count: number;
    MeanRate: number;
    OneMinuteRate: number;
    FiveMinuteRate: number;
    FifteenMinuteRate: number;
}

interface statusDebugMetricsRequestsDurationDto {
    Counter: number;
    Max: number;
    Min: number;
    Mean: number;
    Stdev: number;
    Percentiles: any;
}

interface statusDebugDocrefsDto {
    TotalCount: number;
    Results: Array<string>;
}

interface statusDebugCurrentlyIndexingDto {
    NumberOfCurrentlyWorkingIndexes: number;
    Indexes: Array<statusDebugIndexDto>;
}

interface statusDebugIndexDto {
    IndexName: string;
    IsMapReduce: boolean;
    CurrentOperations: Array<statusDebugIndexOperationDto>;
    Priority: string;
    OverallIndexingRate: Array<statusDebugIndexRateDto>;
}

interface statusDebugIndexOperationDto {
    Operation: string;
    NumberOfProcessingItems: number;
}

interface statusDebugIndexRateDto {
    Operation: string;
    Rate: string;
}

interface statusDebugQueriesGroupDto {
    IndexName: string;
    Queries: Array<statusDebugQueriesQueryDto>;
}

interface statusDebugQueriesQueryDto {
    StartTime: string;
    QueryInfo: KnockoutObservable<any>;
}

interface taskMetadataDto {
    Id: any;
    IndexId: number;
    IndexName: string;
    AddedTime: string;
    Type: string;
}

interface requestTracingDto {
    Uri: string;
    Method: string;
    StatusCode: number;
    RequestHeaders: requestHeaderDto[];
    ExecutionTime: string;
    AdditionalInfo: string;
}

interface requestHeaderDto {
    Name: string;
    Values: string[];
}

interface sqlReplicationStatisticsDto {
    Name: string;
    LastErrorTime: string;
    ScriptErrorCount: number;
    ScriptSuccessCount: number;
    WriteErrorCount: number;
    SuccessCount: number;
    LastAlert: alertDto;
}

interface statusDebugIndexFieldsDto {
    FieldNames: string[];
}

interface debugDocumentStatsDto {
    Total: number;
    Tombstones: number;
    System: number;
    NoCollection: number;
    Collections: dictionary<number>;
    TimeToGenerate: string;
=======
enum documentChangeType {
    None = 0,
    Put = 1,
    Delete = 2,
    Common= 3,
    BulkInsertStarted = 4,
    BulkInsertEnded = 8,
    BulkInsertError = 16
}

interface filterSettingDto {
    Path: string;
    Values: string[];
    ShouldMatch: boolean;
>>>>>>> b88e36c8
}<|MERGE_RESOLUTION|>--- conflicted
+++ resolved
@@ -522,7 +522,6 @@
     Values: Array<patchValueDto>;
 }
 
-<<<<<<< HEAD
 interface statusDebugChangesDto {
     Id: string;
     Connected: boolean;
@@ -646,7 +645,8 @@
     NoCollection: number;
     Collections: dictionary<number>;
     TimeToGenerate: string;
-=======
+}
+
 enum documentChangeType {
     None = 0,
     Put = 1,
@@ -661,5 +661,4 @@
     Path: string;
     Values: string[];
     ShouldMatch: boolean;
->>>>>>> b88e36c8
 }