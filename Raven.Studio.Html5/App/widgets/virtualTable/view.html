--- conflicted
+++ resolved
@@ -41,16 +41,9 @@
 
 <div id="gridContextMenu">
     <ul class="dropdown-menu" role="menu">
-<<<<<<< HEAD
-        <li data-bind="visible: settings.isCopyAllowed"><button tabindex="-1" class="btn btn-link" data-bind="disable: isIndexMapReduce, click: copySelectedDocs, text: settings.selectedIndices().length === 1 ? 'Copy Item' : 'Copy Items'"></button></li>
-        <li data-bind="visible: settings.isCopyAllowed"><button tabindex="-1" class="btn btn-link" data-bind="disable: isIndexMapReduce, click: copySelectedDocIds, text: settings.selectedIndices().length === 1 ? 'Copy ID' : 'Copy IDs'"></button></li>
+        <li data-bind="visible: settings.isCopyAllowed"><a tabindex="-1" href="#" data-bind="disable:isIndexMapReduce, click: copySelectedDocs, text: settings.selectedIndices().length === 1 ? 'Copy Item' : 'Copy Items'"></a></li>
+        <li data-bind="visible: settings.isCopyAllowed"><a tabindex="-1" href="#" data-bind="disable:isIndexMapReduce, click: copySelectedDocIds, text: settings.selectedIndices().length === 1 ? 'Copy ID' : 'Copy IDs'"></a></li>
         <li data-bind="visible: settings.isCopyAllowed" class="divider"></li>
-        <li><button tabindex="-1" class="btn btn-link" data-bind="disable:isIndexMapReduce, click: deleteSelectedDocs">Delete</button></li>
-=======
-        <li><a tabindex="-1" href="#" data-bind="disable:isIndexMapReduce, click: copySelectedDocs, text: settings.selectedIndices().length === 1 ? 'Copy Document' : 'Copy Documents'"></a></li>
-        <li><a tabindex="-1" href="#" data-bind="disable:isIndexMapReduce, click: copySelectedDocIds, text: settings.selectedIndices().length === 1 ? 'Copy ID' : 'Copy IDs'"></a></li>
-        <li class="divider"></li>
         <li><a tabindex="-1" href="#" data-bind="disable:isIndexMapReduce, click: deleteSelectedDocs">Delete</a></li>
->>>>>>> ead1a6c7
     </ul>
 </div>