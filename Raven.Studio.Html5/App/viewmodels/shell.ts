--- conflicted
+++ resolved
@@ -72,10 +72,10 @@
     currentRawUrl = ko.observable<string>("");
     rawUrlIsVisible = ko.computed(() => this.currentRawUrl().length > 0);
     activeArea = ko.observable<string>("Databases");
-    
+
     static globalChangesApi: changesApi;
     static currentDbChangesApi = ko.observable<changesApi>(null);
-    
+
     constructor() {
         super();
         ko.postbox.subscribe("Alert", (alert: alertArgs) => this.showAlert(alert));
@@ -90,7 +90,7 @@
         this.systemDb = appUrl.getSystemDatabase();
         this.currentConnectedDatabase = this.systemDb;
         this.appUrls = appUrl.forCurrentDatabase();
-        
+
         this.goToDocumentSearch.throttle(250).subscribe(search => this.fetchGoToDocSearchResults(search));
         dynamicHeightBindingHandler.install();
         autoCompleteBindingHandler.install();
@@ -150,7 +150,7 @@
             { route: 'filesystems/configuration', title: 'Configuration', moduleId: 'viewmodels/filesystem/configuration', nav: true, hash: this.appUrls.filesystemConfiguration },
             { route: 'filesystems/upload', title: 'Upload File', moduleId: 'viewmodels/filesystem/filesystemUploadFile', nav: false },
             { route: 'filesystems/edit', title: 'Upload File', moduleId: 'viewmodels/filesystem/filesystemEditFile', nav: false },
-            { route: ['', 'counterstorages'], title: 'Counter Storages', moduleId: 'viewmodels/counter/counterStorages', nav: true, hash: this.appUrls.couterStorages},
+            { route: ['', 'counterstorages'], title: 'Counter Storages', moduleId: 'viewmodels/counter/counterStorages', nav: true, hash: this.appUrls.couterStorages },
             { route: 'counterstorages/counters', title: 'counters', moduleId: 'viewmodels/counter/counterStoragecounters', nav: true, hash: this.appUrls.counterStorageCounters },
             { route: 'counterstorages/replication', title: 'replication', moduleId: 'viewmodels/counter/counterStorageReplication', nav: true, hash: this.appUrls.counterStorageReplication },
             { route: 'counterstorages/stats', title: 'stats', moduleId: 'viewmodels/counter/counterStorageStats', nav: true, hash: this.appUrls.counterStorageStats },
@@ -170,12 +170,12 @@
             this.newDocument();
         });
 
-//        $("body").tooltip({
-//            delay: { show: 1000, hide: 100 },
-//            container: 'body',
-//            selector: '.use-bootstrap-tooltip',
-//            trigger: 'hover'
-//        });
+        $("body").tooltip({
+            delay: { show: 1000, hide: 100 },
+            container: 'body',
+            selector: '.use-bootstrap-tooltip',
+            trigger: 'hover'
+        });
 
         router.activeInstruction.subscribe(val => {
             if (val.config.route.split('/').length == 1) //if it's a root navigation item.
@@ -207,7 +207,7 @@
 
     private changesApiFiredForDatabases(e: documentChangeNotificationDto) {
         if (!!e.Id && (e.Type === documentChangeType.Delete ||
-                e.Type === documentChangeType.SystemResourceEnabled || e.Type === documentChangeType.SystemResourceDisabled)) {
+            e.Type === documentChangeType.SystemResourceEnabled || e.Type === documentChangeType.SystemResourceDisabled)) {
             var receivedDatabaseName = e.Id.slice(e.Id.lastIndexOf('/') + 1);
 
             if (e.Type === documentChangeType.Delete) {
@@ -240,7 +240,7 @@
 
     private changesApiFiredForFileSystems(e: documentChangeNotificationDto) {
         if (!!e.Id && (e.Type === documentChangeType.Delete ||
-                e.Type === documentChangeType.SystemResourceEnabled || e.Type === documentChangeType.SystemResourceDisabled)) {
+            e.Type === documentChangeType.SystemResourceEnabled || e.Type === documentChangeType.SystemResourceDisabled)) {
             var receivedFileSystemName = e.Id.slice(e.Id.lastIndexOf('/') + 1);
 
             if (e.Type === documentChangeType.Delete) {
@@ -352,7 +352,7 @@
                 this.fetchClientBuildVersion();
                 this.fetchLicenseStatus();
                 router.activate();
-        });
+            });
 
         this.fileSystemsLoadedTask = new getFilesystemsCommand()
             .execute()
@@ -469,14 +469,6 @@
         }
     }
 
-<<<<<<< HEAD
-    fetchDBStatsBuffered() {
-        this.fetchDbStats(this.activeDatabase());
-    }
-
-    updateChangesApi(newDb: database) {
-        if (!newDb.disabled()) {
-=======
     private activateCounterStorageWithName(counterStorageName: string) {
         if (this.counterStoragesLoadedTask) {
             this.counterStoragesLoadedTask.done(() => {
@@ -490,8 +482,7 @@
 
     private updateChangesApi(newDb: database) {
         if (!newDb.disabled() && this.currentConnectedDatabase.name != newDb.name ||
-                newDb.name == "<system>" && this.currentConnectedDatabase.name == newDb.name) {
->>>>>>> f6f9cfa3
+            newDb.name == "<system>" && this.currentConnectedDatabase.name == newDb.name) {
             if (shell.currentDbChangesApi()) {
                 shell.currentDbChangesApi().dispose();
             }
@@ -508,35 +499,20 @@
         }
     }
 
-<<<<<<< HEAD
-    fetchDbStats(db: database) {
-=======
     private fetchDbStats(db: database) {
         if (db && !db.disabled()) {
             new getDatabaseStatsCommand(db)
                 .execute()
                 .done(result => {
-                db.statistics(result);
-            });
-        }
->>>>>>> f6f9cfa3
-
-        if (this.modelPollingTimeoutFlag === true) {
-            this.modelPollingTimeoutFlag = false;
-            setTimeout(() => this.modelPollingTimeoutFlag = true, 5000);
-            
-            if (db && !db.disabled()) {
-                new getDatabaseStatsCommand(db)
-                    .execute()
-                    .done(result=> db.statistics(result));
-            }
-
-            var fs = this.activeFilesystem();
-            if (fs) {
-                new getFilesystemStatsCommand(fs)
-                    .execute()
-                    .done(result=> fs.statistics(result));
-            }
+                    db.statistics(result);
+                });
+        }
+
+        var fs = this.activeFilesystem();
+        if (fs) {
+            new getFilesystemStatsCommand(fs)
+                .execute()
+                .done(result=> fs.statistics(result));
         }
     }
 
