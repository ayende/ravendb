--- conflicted
+++ resolved
@@ -30,15 +30,8 @@
     configurationKeyText = ko.observable<string>('').extend({ required: true });
     isBusy = ko.observable(false);
     isSaveEnabled: KnockoutComputed<boolean>;
-<<<<<<< HEAD
-    editor: AceAjax.Editor;
-    
-=======
-    loadedConfiguration = ko.observable('');
-    subscription: any;
-    enabled: boolean = true;
-
->>>>>>> 72077b87
+	editor: AceAjax.Editor;
+	enabled: boolean = true;
     constructor() {
         super();
         aceEditorBindingHandler.install();
@@ -82,7 +75,6 @@
         this.setupKeyboardShortcuts();
     }
 
-<<<<<<< HEAD
     compositionComplete() {
         super.compositionComplete();
 
@@ -119,10 +111,10 @@
             default:
                 console.error("Unknown notification action.");
         }
-=======
+    }
+
     selectKeyValue(selection: Pair<string, string>) {
         this.selectedKeyValue(selection);
->>>>>>> 72077b87
     }
 
     setupKeyboardShortcuts() {
@@ -255,14 +247,10 @@
         if (!foundKey) {
             var newKey = new configurationKey(this.activeFilesystem(), key);
             this.keys.push(newKey);
-<<<<<<< HEAD
-            return newKey;
-=======
             if (this.keys().length > 0 && !this.enabled) {
                 this.enableEditor(true);
             }
-            this.selectKey(newKey);
->>>>>>> 72077b87
+            return newKey;
         }
 
         return foundKey;
