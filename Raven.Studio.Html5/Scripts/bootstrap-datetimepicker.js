--- conflicted
+++ resolved
@@ -6,14 +6,6 @@
  =========================================================
  */
 /*
-<<<<<<< HEAD
- //! version : 4.0.0
- =========================================================
- bootstrap-datetimejs
- https://github.com/Eonasdan/bootstrap-datetimepicker
- =========================================================
-=======
->>>>>>> 0172de14
  The MIT License (MIT)
 
  Copyright (c) 2015 Jonathan Peterson
@@ -36,14 +28,11 @@
  OUT OF OR IN CONNECTION WITH THE SOFTWARE OR THE USE OR OTHER DEALINGS IN
  THE SOFTWARE.
  */
-<<<<<<< HEAD
-=======
 /*global define:false */
 /*global exports:false */
 /*global require:false */
 /*global jQuery:false */
 /*global moment:false */
->>>>>>> 0172de14
 (function (factory) {
     'use strict';
     if (typeof define === 'function' && define.amd) {
@@ -53,17 +42,14 @@
         factory(require('jquery'), require('moment'));
     } else {
         // Neither AMD nor CommonJS used. Use global variables.
-<<<<<<< HEAD
-        if (!jQuery) {
-            throw 'bootstrap-datetimepicker requires jQuery to be loaded first';
-        }
-        if (!moment) {
-=======
         if (typeof jQuery === 'undefined') {
             throw 'bootstrap-datetimepicker requires jQuery to be loaded first';
+        } else if (!moment) {
+            throw 'bootstrap-datetimepicker requires moment.js to be loaded first';
+        } else {
+            factory(jQuery, moment);
         }
         if (typeof moment === 'undefined') {
->>>>>>> 0172de14
             throw 'bootstrap-datetimepicker requires Moment.js to be loaded first';
         }
         factory(jQuery, moment);
@@ -76,11 +62,7 @@
 
     var dateTimePicker = function (element, options) {
         var picker = {},
-<<<<<<< HEAD
-            date = moment(),
-=======
             date = moment().startOf('d'),
->>>>>>> 0172de14
             viewDate = date.clone(),
             unset = true,
             input,
@@ -112,8 +94,6 @@
             verticalModes = ['top', 'bottom', 'auto'],
             horizontalModes = ['left', 'right', 'auto'],
             toolbarPlacements = ['default', 'top', 'bottom'],
-<<<<<<< HEAD
-=======
             keyMap = {
                 'up': 38,
                 38: 'up',
@@ -145,7 +125,6 @@
                 46: 'delete'
             },
             keyState = {},
->>>>>>> 0172de14
 
             /********************************************************************************
              *
@@ -225,20 +204,12 @@
 
                 if (isEnabled('h')) {
                     topRow.append($('<td>')
-<<<<<<< HEAD
-                        .append($('<a>').attr('href', '#').addClass('btn').attr('data-action', 'incrementHours')
-=======
                         .append($('<a>').attr({href: '#', tabindex: '-1'}).addClass('btn').attr('data-action', 'incrementHours')
->>>>>>> 0172de14
                             .append($('<span>').addClass(options.icons.up))));
                     middleRow.append($('<td>')
                         .append($('<span>').addClass('timepicker-hour').attr('data-time-component', 'hours').attr('data-action', 'showHours')));
                     bottomRow.append($('<td>')
-<<<<<<< HEAD
-                        .append($('<a>').attr('href', '#').addClass('btn').attr('data-action', 'decrementHours')
-=======
                         .append($('<a>').attr({href: '#', tabindex: '-1'}).addClass('btn').attr('data-action', 'decrementHours')
->>>>>>> 0172de14
                             .append($('<span>').addClass(options.icons.down))));
                 }
                 if (isEnabled('m')) {
@@ -248,20 +219,12 @@
                         bottomRow.append($('<td>').addClass('separator'));
                     }
                     topRow.append($('<td>')
-<<<<<<< HEAD
-                        .append($('<a>').attr('href', '#').addClass('btn').attr('data-action', 'incrementMinutes')
-=======
                         .append($('<a>').attr({href: '#', tabindex: '-1'}).addClass('btn').attr('data-action', 'incrementMinutes')
->>>>>>> 0172de14
                             .append($('<span>').addClass(options.icons.up))));
                     middleRow.append($('<td>')
                         .append($('<span>').addClass('timepicker-minute').attr('data-time-component', 'minutes').attr('data-action', 'showMinutes')));
                     bottomRow.append($('<td>')
-<<<<<<< HEAD
-                        .append($('<a>').attr('href', '#').addClass('btn').attr('data-action', 'decrementMinutes')
-=======
                         .append($('<a>').attr({href: '#', tabindex: '-1'}).addClass('btn').attr('data-action', 'decrementMinutes')
->>>>>>> 0172de14
                             .append($('<span>').addClass(options.icons.down))));
                 }
                 if (isEnabled('s')) {
@@ -271,17 +234,12 @@
                         bottomRow.append($('<td>').addClass('separator'));
                     }
                     topRow.append($('<td>')
-<<<<<<< HEAD
-                        .append($('<a>').attr('href', '#').addClass('btn').attr('data-action', 'incrementSeconds')
-=======
                         .append($('<a>').attr({href: '#', tabindex: '-1'}).addClass('btn').attr('data-action', 'incrementSeconds')
->>>>>>> 0172de14
                             .append($('<span>').addClass(options.icons.up))));
                     middleRow.append($('<td>')
                         .append($('<span>').addClass('timepicker-second').attr('data-time-component', 'seconds').attr('data-action', 'showSeconds')));
                     bottomRow.append($('<td>')
-<<<<<<< HEAD
-                        .append($('<a>').attr('href', '#').addClass('btn').attr('data-action', 'decrementSeconds')
+                        .append($('<a>').attr({href: '#', tabindex: '-1'}).addClass('btn').attr('data-action', 'decrementSeconds')
                             .append($('<span>').addClass(options.icons.down))));
                 }
 
@@ -330,6 +288,9 @@
                 if (options.showClear) {
                     row.push($('<td>').append($('<a>').attr('data-action', 'clear').append($('<span>').addClass(options.icons.clear))));
                 }
+                if (options.showClose) {
+                    row.push($('<td>').append($('<a>').attr('data-action', 'close').append($('<span>').addClass(options.icons.close))));
+                }
                 return $('<table>').addClass('table-condensed').append($('<tbody>').append($('<tr>').append(row)));
             },
 
@@ -339,6 +300,10 @@
                     timeView = $('<div>').addClass('timepicker').append(getTimePickerTemplate()),
                     content = $('<ul>').addClass('list-unstyled'),
                     toolbar = $('<li>').addClass('picker-switch' + (options.collapse ? ' accordion-toggle' : '')).append(getToolbar());
+
+                if (options.inline) {
+                    template.removeClass('dropdown-menu');
+                }
 
                 if (use24Hours) {
                     template.addClass('usetwentyfour');
@@ -373,8 +338,14 @@
             },
 
             dataToOptions = function () {
-                var eData = element.data(),
+                var eData,
                     dataOptions = {};
+
+                if (element.is('input') || options.inline) {
+                    eData = element.data();
+                } else {
+                    eData = element.find('input').data();
+                }
 
                 if (eData.dateOptions && eData.dateOptions instanceof Object) {
                     dataOptions = $.extend(true, dataOptions, eData.dateOptions);
@@ -390,7 +361,8 @@
             },
 
             place = function () {
-                var offset = (component || element).position(),
+                var position = (component || element).position(),
+                    offset = (component || element).offset(),
                     vertical = options.widgetPositioning.vertical,
                     horizontal = options.widgetPositioning.horizontal,
                     parent;
@@ -399,6 +371,9 @@
                     parent = options.widgetParent.append(widget);
                 } else if (element.is('input')) {
                     parent = element.parent().append(widget);
+                } else if (options.inline) {
+                    parent = element.append(widget);
+                    return;
                 } else {
                     parent = element;
                     element.children().first().after(widget);
@@ -406,17 +381,20 @@
 
                 // Top and bottom logic
                 if (vertical === 'auto') {
-                    if ((component || element).offset().top + widget.height() > $(window).height() + $(window).scrollTop() &&
-                            widget.height() + element.outerHeight() < (component || element).offset().top) {
+                    if (offset.top + widget.height() * 1.5 >= $(window).height() + $(window).scrollTop() &&
+                        widget.height() + element.outerHeight() < offset.top) {
                         vertical = 'top';
                     } else {
                         vertical = 'bottom';
                     }
                 }
+            }
+            picker.use24hours = picker.format.toLowerCase().indexOf("a") < 1;
 
                 // Left and right logic
                 if (horizontal === 'auto') {
-                    if (parent.width() < offset.left + widget.outerWidth()) {
+                    if (parent.width() < offset.left + widget.outerWidth() / 2 &&
+                        offset.left + widget.outerWidth() > $(window).width()) {
                         horizontal = 'right';
                     } else {
                         horizontal = 'left';
@@ -428,6 +406,7 @@
                 } else {
                     widget.addClass('bottom').removeClass('top');
                 }
+            }
 
                 if (horizontal === 'right') {
                     widget.addClass('pull-right');
@@ -447,10 +426,10 @@
                 }
 
                 widget.css({
-                    top: vertical === 'top' ? 'auto' : offset.top + element.outerHeight(),
-                    bottom: vertical === 'top' ? offset.top + element.outerHeight() : 'auto',
+                    top: vertical === 'top' ? 'auto' : position.top + element.outerHeight(),
+                    bottom: vertical === 'top' ? position.top + element.outerHeight() : 'auto',
                     left: horizontal === 'left' ? parent.css('padding-left') : 'auto',
-                    right: horizontal === 'left' ? 'auto' : parent.css('padding-right')
+                    right: horizontal === 'left' ? 'auto' : parent.width() - element.outerWidth()
                 });
             },
 
@@ -486,29 +465,23 @@
                 widget.find('.datepicker-days thead').append(row);
             },
 
-            isInDisabledDates = function (date) {
-                if (!options.disabledDates) {
-                    return false;
-                }
-                return options.disabledDates[date.format('YYYY-MM-DD')] === true;
-            },
-
-            isInEnabledDates = function (date) {
-                if (!options.enabledDates) {
-                    return false;
-                }
-                return options.enabledDates[date.format('YYYY-MM-DD')] === true;
+            isInDisabledDates = function (testDate) {
+                return options.disabledDates[testDate.format('YYYY-MM-DD')] === true;
+            },
+
+            isInEnabledDates = function (testDate) {
+                return options.enabledDates[testDate.format('YYYY-MM-DD')] === true;
             },
 
             isValid = function (targetMoment, granularity) {
                 if (!targetMoment.isValid()) {
                     return false;
                 }
-                if (options.disabledDates && isInDisabledDates(targetMoment)) {
+                if (options.disabledDates && isInDisabledDates(targetMoment) && granularity !== 'M') {
                     return false;
                 }
-                if (options.enabledDates && isInEnabledDates(targetMoment)) {
-                    return true;
+                if (options.enabledDates && !isInEnabledDates(targetMoment) && granularity !== 'M') {
+                    return false;
                 }
                 if (options.minDate && targetMoment.isBefore(options.minDate, granularity)) {
                     return false;
@@ -516,7 +489,7 @@
                 if (options.maxDate && targetMoment.isAfter(options.maxDate, granularity)) {
                     return false;
                 }
-                if (granularity === 'd' && options.daysOfWeekDisabled.indexOf(targetMoment.day()) !== -1) {
+                if (granularity === 'd' && options.daysOfWeekDisabled.indexOf(targetMoment.day()) !== -1) { //widget && widget.find('.datepicker-days').length > 0
                     return false;
                 }
                 return true;
@@ -764,7 +737,9 @@
                         oldDate: oldDate
                     });
                 } else {
-                    input.val(unset ? '' : date.format(actualFormat));
+                    if (!options.keepInvalid) {
+                        input.val(unset ? '' : date.format(actualFormat));
+                    }
                     notifyEvent({
                         type: 'dp.error',
                         date: targetMoment
@@ -784,6 +759,7 @@
                         transitioning = true;
                         return false;
                     }
+                    return true;
                 });
                 if (transitioning) {
                     return picker;
@@ -805,6 +781,10 @@
                     date: date.clone()
                 });
                 return picker;
+            },
+
+            clear = function () {
+                setValue(null);
             },
 
             /********************************************************************************
@@ -832,10 +812,13 @@
                     viewDate.month(month);
                     if (currentViewMode === minViewModeNumber) {
                         setValue(date.clone().year(viewDate.year()).month(viewDate.month()));
-                        hide();
-                    }
-                    showMode(-1);
-                    fillDate();
+                        if (!options.inline) {
+                            hide();
+                        }
+                    } else {
+                        showMode(-1);
+                        fillDate();
+                    }
                 },
 
                 selectYear: function (e) {
@@ -843,10 +826,13 @@
                     viewDate.year(year);
                     if (currentViewMode === minViewModeNumber) {
                         setValue(date.clone().year(viewDate.year()));
-                        hide();
-                    }
-                    showMode(-1);
-                    fillDate();
+                        if (!options.inline) {
+                            hide();
+                        }
+                    } else {
+                        showMode(-1);
+                        fillDate();
+                    }
                 },
 
                 selectDay: function (e) {
@@ -858,7 +844,7 @@
                         day.add(1, 'M');
                     }
                     setValue(day.date(parseInt($(e.target).text(), 10)));
-                    if (!hasTime() && !options.keepOpen) {
+                    if (!hasTime() && !options.keepOpen && !options.inline) {
                         hide();
                     }
                 },
@@ -903,8 +889,13 @@
                         if (collapseData && collapseData.transitioning) {
                             return;
                         }
-                        expanded.collapse('hide');
-                        closed.collapse('show');
+                        if (expanded.collapse) { // if collapse plugin is available through bootstrap.js then use it
+                            expanded.collapse('hide');
+                            closed.collapse('show');
+                        } else { // otherwise just toggle in class on the two views
+                            expanded.removeClass('in');
+                            closed.addClass('in');
+                        }
                         if ($this.is('span')) {
                             $this.toggleClass(options.icons.time + ' ' + options.icons.date);
                         } else {
@@ -966,13 +957,13 @@
                     actions.showPicker.call(picker);
                 },
 
-                clear: function () {
-                    setValue(null);
-                },
+                clear: clear,
 
                 today: function () {
                     setValue(moment());
-                }
+                },
+
+                close: hide
             },
 
             doAction = function (e) {
@@ -1003,991 +994,6 @@
                         }
                     };
 
-                if (input.prop('disabled') || input.prop('readonly') || widget) {
-                    return picker;
-                }
-                if (options.useCurrent && unset) { // && input.val().trim().length !== 0) { this broke the jasmine test
-                    currentMoment = moment();
-                    if (typeof options.useCurrent === 'string') {
-                        currentMoment = useCurrentGranularity[options.useCurrent](currentMoment);
-                    }
-                    setValue(currentMoment);
-                }
-
-                widget = getTemplate();
-
-                fillDow();
-                fillMonths();
-
-                widget.find('.timepicker-hours').hide();
-                widget.find('.timepicker-minutes').hide();
-                widget.find('.timepicker-seconds').hide();
-
-                update();
-                showMode();
-
-                $(window).on('resize', place);
-                widget.on('click', '[data-action]', doAction); // this handles clicks on the widget
-                widget.on('mousedown', false);
-
-                if (component && component.hasClass('btn')) {
-                    component.toggleClass('active');
-                }
-                widget.show();
-                place();
-
-                if (!input.is(':focus')) {
-                    input.focus();
-                }
-
-                notifyEvent({
-                    type: 'dp.show'
-                });
-                return picker;
-            },
-
-            toggle = function () {
-                return (widget ? hide() : show());
-            },
-
-            parseInputDate = function (date) {
-                if (moment.isMoment(date) || date instanceof Date) {
-                    date = moment(date);
-                } else {
-                    date = moment(date, parseFormats, options.useStrict);
-                }
-                date.locale(options.locale);
-                return date;
-            },
-
-            keydown = function (e) {
-                if (e.keyCode === 27) { // allow escape to hide picker
-                    hide();
-                }
-            },
-
-            change = function (e) {
-                var val = $(e.target).val().trim(),
-                    parsedDate = val ? parseInputDate(val) : null;
-                setValue(parsedDate);
-                e.stopImmediatePropagation();
-                return false;
-            },
-
-            attachDatePickerElementEvents = function () {
-                input.on({
-                    'change': change,
-                    'blur': hide,
-                    'keydown': keydown
-                });
-
-                if (element.is('input')) {
-                    input.on({
-                        'focus': show
-                    });
-                } else if (component) {
-                    component.on('click', toggle);
-                    component.on('mousedown', false);
-                }
-            },
-
-            detachDatePickerElementEvents = function () {
-                input.off({
-                    'change': change,
-                    'blur': hide,
-                    'keydown': keydown
-                });
-
-                if (element.is('input')) {
-                    input.off({
-                        'focus': show
-                    });
-                } else if (component) {
-                    component.off('click', toggle);
-                    component.off('mousedown', false);
-                }
-            },
-
-            indexGivenDates = function (givenDatesArray) {
-                // Store given enabledDates and disabledDates as keys.
-                // This way we can check their existence in O(1) time instead of looping through whole array.
-                // (for example: options.enabledDates['2014-02-27'] === true)
-                var givenDatesIndexed = {};
-                $.each(givenDatesArray, function () {
-                    var dDate = parseInputDate(this);
-                    if (dDate.isValid()) {
-                        givenDatesIndexed[dDate.format('YYYY-MM-DD')] = true;
-                    }
-                });
-                return (Object.keys(givenDatesIndexed).length) ? givenDatesIndexed : false;
-            },
-
-            initFormatting = function () {
-                var format = options.format || 'L LT';
-
-                actualFormat = format.replace(/(\[[^\[]*\])|(\\)?(LTS|LT|LL?L?L?|l{1,4})/g, function (input) {
-                    return date.localeData().longDateFormat(input) || input;
-                });
-
-                parseFormats = options.extraFormats ? options.extraFormats.slice() : [];
-                if (parseFormats.indexOf(format) < 0 && parseFormats.indexOf(actualFormat) < 0) {
-                    parseFormats.push(actualFormat);
-                }
-
-                use24Hours = (actualFormat.toLowerCase().indexOf('a') < 1 && actualFormat.indexOf('h') < 1);
-
-                if (isEnabled('y')) {
-                    minViewModeNumber = 2;
-                }
-                if (isEnabled('M')) {
-                    minViewModeNumber = 1;
-                }
-                if (isEnabled('d')) {
-                    minViewModeNumber = 0;
-                }
-
-                currentViewMode = Math.max(minViewModeNumber, currentViewMode);
-
-                if (!unset) {
-                    setValue(date);
-                }
-            };
-
-        /********************************************************************************
-         *
-         * Public API functions
-         * =====================
-         *
-         * Important: Do not expose direct references to private objects or the options
-         * object to the outer world. Always return a clone when returning values or make
-         * a clone when setting a private variable.
-         *
-         ********************************************************************************/
-        picker.destroy = function () {
-            hide();
-            detachDatePickerElementEvents();
-            element.removeData('DateTimePicker');
-            element.removeData('date');
-        };
-
-        picker.toggle = toggle;
-
-        picker.show = show;
-
-        picker.hide = hide;
-
-        picker.disable = function () {
-            hide();
-            if (component && component.hasClass('btn')) {
-                component.addClass('disabled');
-            }
-            input.prop('disabled', true);
-            return picker;
-        };
-
-        picker.enable = function () {
-            if (component && component.hasClass('btn')) {
-                component.removeClass('disabled');
-            }
-            input.prop('disabled', false);
-            return picker;
-        };
-
-        picker.options = function (newOptions) {
-            if (arguments.length === 0) {
-                return $.extend(true, {}, options);
-            }
-
-            if (!(newOptions instanceof Object)) {
-                throw new TypeError('options() options parameter should be an object');
-            }
-            $.extend(true, options, newOptions);
-            $.each(options, function (key, value) {
-                if (picker[key] !== undefined) {
-                    picker[key](value);
-                } else {
-                    throw new TypeError('option ' + key + ' is not recognized!');
-                }
-            });
-            return picker;
-        };
-
-        picker.date = function (newDate) {
-            if (arguments.length === 0) {
-                if (unset) {
-                    return null;
-                }
-                return date.clone();
-            }
-
-            if (newDate !== null && typeof newDate !== 'string' && !moment.isMoment(newDate) && !(newDate instanceof Date)) {
-                throw new TypeError('date() parameter must be one of [null, string, moment or Date]');
-            }
-
-            setValue(newDate === null ? null : parseInputDate(newDate));
-            return picker;
-        };
-
-        picker.format = function (newFormat) {
-            if (arguments.length === 0) {
-                return options.format;
-            }
-
-            if ((typeof newFormat !== 'string') && ((typeof newFormat !== 'boolean') || (newFormat !== false))) {
-                throw new TypeError('format() expects a sting or boolean:false parameter ' + newFormat);
-=======
-                        .append($('<a>').attr({href: '#', tabindex: '-1'}).addClass('btn').attr('data-action', 'decrementSeconds')
-                            .append($('<span>').addClass(options.icons.down))));
-                }
-
-                if (!use24Hours) {
-                    topRow.append($('<td>').addClass('separator'));
-                    middleRow.append($('<td>')
-                        .append($('<button>').addClass('btn btn-primary').attr('data-action', 'togglePeriod')));
-                    bottomRow.append($('<td>').addClass('separator'));
-                }
-
-                return $('<div>').addClass('timepicker-picker')
-                    .append($('<table>').addClass('table-condensed')
-                        .append([topRow, middleRow, bottomRow]));
-            },
-
-            getTimePickerTemplate = function () {
-                var hoursView = $('<div>').addClass('timepicker-hours')
-                        .append($('<table>').addClass('table-condensed')),
-                    minutesView = $('<div>').addClass('timepicker-minutes')
-                        .append($('<table>').addClass('table-condensed')),
-                    secondsView = $('<div>').addClass('timepicker-seconds')
-                        .append($('<table>').addClass('table-condensed')),
-                    ret = [getTimePickerMainTemplate()];
-
-                if (isEnabled('h')) {
-                    ret.push(hoursView);
-                }
-                if (isEnabled('m')) {
-                    ret.push(minutesView);
-                }
-                if (isEnabled('s')) {
-                    ret.push(secondsView);
-                }
-
-                return ret;
-            },
-
-            getToolbar = function () {
-                var row = [];
-                if (options.showTodayButton) {
-                    row.push($('<td>').append($('<a>').attr('data-action', 'today').append($('<span>').addClass(options.icons.today))));
-                }
-                if (!options.sideBySide && hasDate() && hasTime()) {
-                    row.push($('<td>').append($('<a>').attr('data-action', 'togglePicker').append($('<span>').addClass(options.icons.time))));
-                }
-                if (options.showClear) {
-                    row.push($('<td>').append($('<a>').attr('data-action', 'clear').append($('<span>').addClass(options.icons.clear))));
-                }
-                if (options.showClose) {
-                    row.push($('<td>').append($('<a>').attr('data-action', 'close').append($('<span>').addClass(options.icons.close))));
-                }
-                return $('<table>').addClass('table-condensed').append($('<tbody>').append($('<tr>').append(row)));
-            },
-
-            getTemplate = function () {
-                var template = $('<div>').addClass('bootstrap-datetimepicker-widget dropdown-menu'),
-                    dateView = $('<div>').addClass('datepicker').append(getDatePickerTemplate()),
-                    timeView = $('<div>').addClass('timepicker').append(getTimePickerTemplate()),
-                    content = $('<ul>').addClass('list-unstyled'),
-                    toolbar = $('<li>').addClass('picker-switch' + (options.collapse ? ' accordion-toggle' : '')).append(getToolbar());
-
-                if (options.inline) {
-                    template.removeClass('dropdown-menu');
-                }
-
-                if (use24Hours) {
-                    template.addClass('usetwentyfour');
-                }
-                if (options.sideBySide && hasDate() && hasTime()) {
-                    template.addClass('timepicker-sbs');
-                    template.append(
-                        $('<div>').addClass('row')
-                            .append(dateView.addClass('col-sm-6'))
-                            .append(timeView.addClass('col-sm-6'))
-                    );
-                    template.append(toolbar);
-                    return template;
-                }
-
-                if (options.toolbarPlacement === 'top') {
-                    content.append(toolbar);
-                }
-                if (hasDate()) {
-                    content.append($('<li>').addClass((options.collapse && hasTime() ? 'collapse in' : '')).append(dateView));
-                }
-                if (options.toolbarPlacement === 'default') {
-                    content.append(toolbar);
-                }
-                if (hasTime()) {
-                    content.append($('<li>').addClass((options.collapse && hasDate() ? 'collapse' : '')).append(timeView));
-                }
-                if (options.toolbarPlacement === 'bottom') {
-                    content.append(toolbar);
-                }
-                return template.append(content);
-            },
-
-            dataToOptions = function () {
-                var eData,
-                    dataOptions = {};
-
-                if (element.is('input') || options.inline) {
-                    eData = element.data();
-                } else {
-                    eData = element.find('input').data();
-                }
-
-                if (eData.dateOptions && eData.dateOptions instanceof Object) {
-                    dataOptions = $.extend(true, dataOptions, eData.dateOptions);
-                }
-
-                $.each(options, function (key) {
-                    var attributeName = 'date' + key.charAt(0).toUpperCase() + key.slice(1);
-                    if (eData[attributeName] !== undefined) {
-                        dataOptions[key] = eData[attributeName];
-                    }
-                });
-                return dataOptions;
-            },
-
-            place = function () {
-                var position = (component || element).position(),
-                    offset = (component || element).offset(),
-                    vertical = options.widgetPositioning.vertical,
-                    horizontal = options.widgetPositioning.horizontal,
-                    parent;
-
-                if (options.widgetParent) {
-                    parent = options.widgetParent.append(widget);
-                } else if (element.is('input')) {
-                    parent = element.parent().append(widget);
-                } else if (options.inline) {
-                    parent = element.append(widget);
-                    return;
-                } else {
-                    parent = element;
-                    element.children().first().after(widget);
-                }
-
-                // Top and bottom logic
-                if (vertical === 'auto') {
-                    if (offset.top + widget.height() * 1.5 >= $(window).height() + $(window).scrollTop() &&
-                        widget.height() + element.outerHeight() < offset.top) {
-                        vertical = 'top';
-                    } else {
-                        vertical = 'bottom';
-                    }
-                }
-
-                // Left and right logic
-                if (horizontal === 'auto') {
-                    if (parent.width() < offset.left + widget.outerWidth() / 2 &&
-                        offset.left + widget.outerWidth() > $(window).width()) {
-                        horizontal = 'right';
-                    } else {
-                        horizontal = 'left';
-                    }
-                }
-
-                if (vertical === 'top') {
-                    widget.addClass('top').removeClass('bottom');
-                } else {
-                    widget.addClass('bottom').removeClass('top');
-                }
-
-                if (horizontal === 'right') {
-                    widget.addClass('pull-right');
-                } else {
-                    widget.removeClass('pull-right');
-                }
-
-                // find the first parent element that has a relative css positioning
-                if (parent.css('position') !== 'relative') {
-                    parent = parent.parents().filter(function () {
-                        return $(this).css('position') === 'relative';
-                    }).first();
-                }
-
-                if (parent.length === 0) {
-                    throw new Error('datetimepicker component should be placed within a relative positioned container');
-                }
-
-                widget.css({
-                    top: vertical === 'top' ? 'auto' : position.top + element.outerHeight(),
-                    bottom: vertical === 'top' ? position.top + element.outerHeight() : 'auto',
-                    left: horizontal === 'left' ? parent.css('padding-left') : 'auto',
-                    right: horizontal === 'left' ? 'auto' : parent.width() - element.outerWidth()
-                });
-            },
-
-            notifyEvent = function (e) {
-                if (e.type === 'dp.change' && ((e.date && e.date.isSame(e.oldDate)) || (!e.date && !e.oldDate))) {
-                    return;
-                }
-                element.trigger(e);
-            },
-
-            showMode = function (dir) {
-                if (!widget) {
-                    return;
-                }
-                if (dir) {
-                    currentViewMode = Math.max(minViewModeNumber, Math.min(2, currentViewMode + dir));
-                }
-                widget.find('.datepicker > div').hide().filter('.datepicker-' + datePickerModes[currentViewMode].clsName).show();
-            },
-
-            fillDow = function () {
-                var row = $('<tr>'),
-                    currentDate = viewDate.clone().startOf('w');
-
-                if (options.calendarWeeks === true) {
-                    row.append($('<th>').addClass('cw').text('#'));
-                }
-
-                while (currentDate.isBefore(viewDate.clone().endOf('w'))) {
-                    row.append($('<th>').addClass('dow').text(currentDate.format('dd')));
-                    currentDate.add(1, 'd');
-                }
-                widget.find('.datepicker-days thead').append(row);
-            },
-
-            isInDisabledDates = function (testDate) {
-                return options.disabledDates[testDate.format('YYYY-MM-DD')] === true;
-            },
-
-            isInEnabledDates = function (testDate) {
-                return options.enabledDates[testDate.format('YYYY-MM-DD')] === true;
-            },
-
-            isValid = function (targetMoment, granularity) {
-                if (!targetMoment.isValid()) {
-                    return false;
-                }
-                if (options.disabledDates && isInDisabledDates(targetMoment) && granularity !== 'M') {
-                    return false;
-                }
-                if (options.enabledDates && !isInEnabledDates(targetMoment) && granularity !== 'M') {
-                    return false;
-                }
-                if (options.minDate && targetMoment.isBefore(options.minDate, granularity)) {
-                    return false;
-                }
-                if (options.maxDate && targetMoment.isAfter(options.maxDate, granularity)) {
-                    return false;
-                }
-                if (granularity === 'd' && options.daysOfWeekDisabled.indexOf(targetMoment.day()) !== -1) { //widget && widget.find('.datepicker-days').length > 0
-                    return false;
-                }
-                return true;
-            },
-
-            fillMonths = function () {
-                var spans = [],
-                    monthsShort = viewDate.clone().startOf('y').hour(12); // hour is changed to avoid DST issues in some browsers
-                while (monthsShort.isSame(viewDate, 'y')) {
-                    spans.push($('<span>').attr('data-action', 'selectMonth').addClass('month').text(monthsShort.format('MMM')));
-                    monthsShort.add(1, 'M');
-                }
-                widget.find('.datepicker-months td').empty().append(spans);
-            },
-
-            updateMonths = function () {
-                var monthsView = widget.find('.datepicker-months'),
-                    monthsViewHeader = monthsView.find('th'),
-                    months = monthsView.find('tbody').find('span');
-
-                monthsView.find('.disabled').removeClass('disabled');
-
-                if (!isValid(viewDate.clone().subtract(1, 'y'), 'y')) {
-                    monthsViewHeader.eq(0).addClass('disabled');
-                }
-
-                monthsViewHeader.eq(1).text(viewDate.year());
-
-                if (!isValid(viewDate.clone().add(1, 'y'), 'y')) {
-                    monthsViewHeader.eq(2).addClass('disabled');
-                }
-
-                months.removeClass('active');
-                if (date.isSame(viewDate, 'y')) {
-                    months.eq(date.month()).addClass('active');
-                }
-
-                months.each(function (index) {
-                    if (!isValid(viewDate.clone().month(index), 'M')) {
-                        $(this).addClass('disabled');
-                    }
-                });
-            },
-
-            updateYears = function () {
-                var yearsView = widget.find('.datepicker-years'),
-                    yearsViewHeader = yearsView.find('th'),
-                    startYear = viewDate.clone().subtract(5, 'y'),
-                    endYear = viewDate.clone().add(6, 'y'),
-                    html = '';
-
-                yearsView.find('.disabled').removeClass('disabled');
-
-                if (options.minDate && options.minDate.isAfter(startYear, 'y')) {
-                    yearsViewHeader.eq(0).addClass('disabled');
-                }
-
-                yearsViewHeader.eq(1).text(startYear.year() + '-' + endYear.year());
-
-                if (options.maxDate && options.maxDate.isBefore(endYear, 'y')) {
-                    yearsViewHeader.eq(2).addClass('disabled');
-                }
-
-                while (!startYear.isAfter(endYear, 'y')) {
-                    html += '<span data-action="selectYear" class="year' + (startYear.isSame(date, 'y') ? ' active' : '') + (!isValid(startYear, 'y') ? ' disabled' : '') + '">' + startYear.year() + '</span>';
-                    startYear.add(1, 'y');
-                }
-
-                yearsView.find('td').html(html);
-            },
-
-            fillDate = function () {
-                var daysView = widget.find('.datepicker-days'),
-                    daysViewHeader = daysView.find('th'),
-                    currentDate,
-                    html = [],
-                    row,
-                    clsName;
-
-                if (!hasDate()) {
-                    return;
-                }
-
-                daysView.find('.disabled').removeClass('disabled');
-                daysViewHeader.eq(1).text(viewDate.format(options.dayViewHeaderFormat));
-
-                if (!isValid(viewDate.clone().subtract(1, 'M'), 'M')) {
-                    daysViewHeader.eq(0).addClass('disabled');
-                }
-                if (!isValid(viewDate.clone().add(1, 'M'), 'M')) {
-                    daysViewHeader.eq(2).addClass('disabled');
-                }
-
-                currentDate = viewDate.clone().startOf('M').startOf('week');
-
-                while (!viewDate.clone().endOf('M').endOf('w').isBefore(currentDate, 'd')) {
-                    if (currentDate.weekday() === 0) {
-                        row = $('<tr>');
-                        if (options.calendarWeeks) {
-                            row.append('<td class="cw">' + currentDate.week() + '</td>');
-                        }
-                        html.push(row);
-                    }
-                    clsName = '';
-                    if (currentDate.isBefore(viewDate, 'M')) {
-                        clsName += ' old';
-                    }
-                    if (currentDate.isAfter(viewDate, 'M')) {
-                        clsName += ' new';
-                    }
-                    if (currentDate.isSame(date, 'd') && !unset) {
-                        clsName += ' active';
-                    }
-                    if (!isValid(currentDate, 'd')) {
-                        clsName += ' disabled';
-                    }
-                    if (currentDate.isSame(moment(), 'd')) {
-                        clsName += ' today';
-                    }
-                    if (currentDate.day() === 0 || currentDate.day() === 6) {
-                        clsName += ' weekend';
-                    }
-                    row.append('<td data-action="selectDay" class="day' + clsName + '">' + currentDate.date() + '</td>');
-                    currentDate.add(1, 'd');
-                }
-
-                daysView.find('tbody').empty().append(html);
-
-                updateMonths();
-
-                updateYears();
-            },
-
-            fillHours = function () {
-                var table = widget.find('.timepicker-hours table'),
-                    currentHour = viewDate.clone().startOf('d'),
-                    html = [],
-                    row = $('<tr>');
-
-                if (viewDate.hour() > 11 && !use24Hours) {
-                    currentHour.hour(12);
-                }
-                while (currentHour.isSame(viewDate, 'd') && (use24Hours || (viewDate.hour() < 12 && currentHour.hour() < 12) || viewDate.hour() > 11)) {
-                    if (currentHour.hour() % 4 === 0) {
-                        row = $('<tr>');
-                        html.push(row);
-                    }
-                    row.append('<td data-action="selectHour" class="hour' + (!isValid(currentHour, 'h') ? ' disabled' : '') + '">' + currentHour.format(use24Hours ? 'HH' : 'hh') + '</td>');
-                    currentHour.add(1, 'h');
-                }
-                table.empty().append(html);
-            },
-
-            fillMinutes = function () {
-                var table = widget.find('.timepicker-minutes table'),
-                    currentMinute = viewDate.clone().startOf('h'),
-                    html = [],
-                    row = $('<tr>'),
-                    step = options.stepping === 1 ? 5 : options.stepping;
-
-                while (viewDate.isSame(currentMinute, 'h')) {
-                    if (currentMinute.minute() % (step * 4) === 0) {
-                        row = $('<tr>');
-                        html.push(row);
-                    }
-                    row.append('<td data-action="selectMinute" class="minute' + (!isValid(currentMinute, 'm') ? ' disabled' : '') + '">' + currentMinute.format('mm') + '</td>');
-                    currentMinute.add(step, 'm');
-                }
-                table.empty().append(html);
-            },
-
-            fillSeconds = function () {
-                var table = widget.find('.timepicker-seconds table'),
-                    currentSecond = viewDate.clone().startOf('m'),
-                    html = [],
-                    row = $('<tr>');
-
-                while (viewDate.isSame(currentSecond, 'm')) {
-                    if (currentSecond.second() % 20 === 0) {
-                        row = $('<tr>');
-                        html.push(row);
-                    }
-                    row.append('<td data-action="selectSecond" class="second' + (!isValid(currentSecond, 's') ? ' disabled' : '') + '">' + currentSecond.format('ss') + '</td>');
-                    currentSecond.add(5, 's');
-                }
-
-                table.empty().append(html);
-            },
-
-            fillTime = function () {
-                var timeComponents = widget.find('.timepicker span[data-time-component]');
-                if (!use24Hours) {
-                    widget.find('.timepicker [data-action=togglePeriod]').text(date.format('A'));
-                }
-                timeComponents.filter('[data-time-component=hours]').text(date.format(use24Hours ? 'HH' : 'hh'));
-                timeComponents.filter('[data-time-component=minutes]').text(date.format('mm'));
-                timeComponents.filter('[data-time-component=seconds]').text(date.format('ss'));
-
-                fillHours();
-                fillMinutes();
-                fillSeconds();
-            },
-
-            update = function () {
-                if (!widget) {
-                    return;
-                }
-                fillDate();
-                fillTime();
-            },
-
-            setValue = function (targetMoment) {
-                var oldDate = unset ? null : date;
-
-                // case of calling setValue(null or false)
-                if (!targetMoment) {
-                    unset = true;
-                    input.val('');
-                    element.data('date', '');
-                    notifyEvent({
-                        type: 'dp.change',
-                        date: null,
-                        oldDate: oldDate
-                    });
-                    update();
-                    return;
-                }
-
-                targetMoment = targetMoment.clone().locale(options.locale);
-
-                if (options.stepping !== 1) {
-                    targetMoment.minutes((Math.round(targetMoment.minutes() / options.stepping) * options.stepping) % 60).seconds(0);
-                }
-
-                if (isValid(targetMoment)) {
-                    date = targetMoment;
-                    viewDate = date.clone();
-                    input.val(date.format(actualFormat));
-                    element.data('date', date.format(actualFormat));
-                    update();
-                    unset = false;
-                    notifyEvent({
-                        type: 'dp.change',
-                        date: date.clone(),
-                        oldDate: oldDate
-                    });
-                } else {
-                    if (!options.keepInvalid) {
-                        input.val(unset ? '' : date.format(actualFormat));
-                    }
-                    notifyEvent({
-                        type: 'dp.error',
-                        date: targetMoment
-                    });
-                }
-            },
-
-            hide = function () {
-                var transitioning = false;
-                if (!widget) {
-                    return picker;
-                }
-                // Ignore event if in the middle of a picker transition
-                widget.find('.collapse').each(function () {
-                    var collapseData = $(this).data('collapse');
-                    if (collapseData && collapseData.transitioning) {
-                        transitioning = true;
-                        return false;
-                    }
-                    return true;
-                });
-                if (transitioning) {
-                    return picker;
-                }
-                if (component && component.hasClass('btn')) {
-                    component.toggleClass('active');
-                }
-                widget.hide();
-
-                $(window).off('resize', place);
-                widget.off('click', '[data-action]');
-                widget.off('mousedown', false);
-
-                widget.remove();
-                widget = false;
-
-                notifyEvent({
-                    type: 'dp.hide',
-                    date: date.clone()
-                });
-                return picker;
-            },
-
-            clear = function () {
-                setValue(null);
-            },
-
-            /********************************************************************************
-             *
-             * Widget UI interaction functions
-             *
-             ********************************************************************************/
-            actions = {
-                next: function () {
-                    viewDate.add(datePickerModes[currentViewMode].navStep, datePickerModes[currentViewMode].navFnc);
-                    fillDate();
-                },
-
-                previous: function () {
-                    viewDate.subtract(datePickerModes[currentViewMode].navStep, datePickerModes[currentViewMode].navFnc);
-                    fillDate();
-                },
-
-                pickerSwitch: function () {
-                    showMode(1);
-                },
-
-                selectMonth: function (e) {
-                    var month = $(e.target).closest('tbody').find('span').index($(e.target));
-                    viewDate.month(month);
-                    if (currentViewMode === minViewModeNumber) {
-                        setValue(date.clone().year(viewDate.year()).month(viewDate.month()));
-                        if (!options.inline) {
-                            hide();
-                        }
-                    } else {
-                        showMode(-1);
-                        fillDate();
-                    }
-                },
-
-                selectYear: function (e) {
-                    var year = parseInt($(e.target).text(), 10) || 0;
-                    viewDate.year(year);
-                    if (currentViewMode === minViewModeNumber) {
-                        setValue(date.clone().year(viewDate.year()));
-                        if (!options.inline) {
-                            hide();
-                        }
-                    } else {
-                        showMode(-1);
-                        fillDate();
-                    }
-                },
-
-                selectDay: function (e) {
-                    var day = viewDate.clone();
-                    if ($(e.target).is('.old')) {
-                        day.subtract(1, 'M');
-                    }
-                    if ($(e.target).is('.new')) {
-                        day.add(1, 'M');
-                    }
-                    setValue(day.date(parseInt($(e.target).text(), 10)));
-                    if (!hasTime() && !options.keepOpen && !options.inline) {
-                        hide();
-                    }
-                },
-
-                incrementHours: function () {
-                    setValue(date.clone().add(1, 'h'));
-                },
-
-                incrementMinutes: function () {
-                    setValue(date.clone().add(options.stepping, 'm'));
-                },
-
-                incrementSeconds: function () {
-                    setValue(date.clone().add(1, 's'));
-                },
-
-                decrementHours: function () {
-                    setValue(date.clone().subtract(1, 'h'));
-                },
-
-                decrementMinutes: function () {
-                    setValue(date.clone().subtract(options.stepping, 'm'));
-                },
-
-                decrementSeconds: function () {
-                    setValue(date.clone().subtract(1, 's'));
-                },
-
-                togglePeriod: function () {
-                    setValue(date.clone().add((date.hours() >= 12) ? -12 : 12, 'h'));
-                },
-
-                togglePicker: function (e) {
-                    var $this = $(e.target),
-                        $parent = $this.closest('ul'),
-                        expanded = $parent.find('.in'),
-                        closed = $parent.find('.collapse:not(.in)'),
-                        collapseData;
-
-                    if (expanded && expanded.length) {
-                        collapseData = expanded.data('collapse');
-                        if (collapseData && collapseData.transitioning) {
-                            return;
-                        }
-                        if (expanded.collapse) { // if collapse plugin is available through bootstrap.js then use it
-                            expanded.collapse('hide');
-                            closed.collapse('show');
-                        } else { // otherwise just toggle in class on the two views
-                            expanded.removeClass('in');
-                            closed.addClass('in');
-                        }
-                        if ($this.is('span')) {
-                            $this.toggleClass(options.icons.time + ' ' + options.icons.date);
-                        } else {
-                            $this.find('span').toggleClass(options.icons.time + ' ' + options.icons.date);
-                        }
-
-                        // NOTE: uncomment if toggled state will be restored in show()
-                        //if (component) {
-                        //    component.find('span').toggleClass(options.icons.time + ' ' + options.icons.date);
-                        //}
-                    }
-                },
-
-                showPicker: function () {
-                    widget.find('.timepicker > div:not(.timepicker-picker)').hide();
-                    widget.find('.timepicker .timepicker-picker').show();
-                },
-
-                showHours: function () {
-                    widget.find('.timepicker .timepicker-picker').hide();
-                    widget.find('.timepicker .timepicker-hours').show();
-                },
-
-                showMinutes: function () {
-                    widget.find('.timepicker .timepicker-picker').hide();
-                    widget.find('.timepicker .timepicker-minutes').show();
-                },
-
-                showSeconds: function () {
-                    widget.find('.timepicker .timepicker-picker').hide();
-                    widget.find('.timepicker .timepicker-seconds').show();
-                },
-
-                selectHour: function (e) {
-                    var hour = parseInt($(e.target).text(), 10);
-
-                    if (!use24Hours) {
-                        if (date.hours() >= 12) {
-                            if (hour !== 12) {
-                                hour += 12;
-                            }
-                        } else {
-                            if (hour === 12) {
-                                hour = 0;
-                            }
-                        }
-                    }
-                    setValue(date.clone().hours(hour));
-                    actions.showPicker.call(picker);
-                },
-
-                selectMinute: function (e) {
-                    setValue(date.clone().minutes(parseInt($(e.target).text(), 10)));
-                    actions.showPicker.call(picker);
-                },
-
-                selectSecond: function (e) {
-                    setValue(date.clone().seconds(parseInt($(e.target).text(), 10)));
-                    actions.showPicker.call(picker);
-                },
-
-                clear: clear,
-
-                today: function () {
-                    setValue(moment());
-                },
-
-                close: hide
-            },
-
-            doAction = function (e) {
-                if ($(e.currentTarget).is('.disabled')) {
-                    return false;
-                }
-                actions[$(e.currentTarget).data('action')].apply(picker, arguments);
-                return false;
-            },
-
-            show = function () {
-                var currentMoment,
-                    useCurrentGranularity = {
-                        'year': function (m) {
-                            return m.month(0).date(1).hours(0).seconds(0).minutes(0);
-                        },
-                        'month': function (m) {
-                            return m.date(1).hours(0).seconds(0).minutes(0);
-                        },
-                        'day': function (m) {
-                            return m.hours(0).seconds(0).minutes(0);
-                        },
-                        'hour': function (m) {
-                            return m.seconds(0).minutes(0);
-                        },
-                        'minute': function (m) {
-                            return m.seconds(0);
-                        }
-                    };
-
                 if (input.prop('disabled') || (!options.ignoreReadonly && input.prop('readonly')) || widget) {
                     return picker;
                 }
@@ -2424,191 +1430,11 @@
             }
             if (viewDate.isAfter(parsedDate)) {
                 viewDate = parsedDate.clone();
->>>>>>> 0172de14
             }
             update();
             return picker;
         };
 
-<<<<<<< HEAD
-            options.format = newFormat;
-            if (actualFormat) {
-                initFormatting(); // reinit formatting
-            }
-            return picker;
-        };
-
-        picker.dayViewHeaderFormat = function (newFormat) {
-            if (arguments.length === 0) {
-                return options.dayViewHeaderFormat;
-            }
-
-            if (typeof newFormat !== 'string') {
-                throw new TypeError('dayViewHeaderFormat() expects a string parameter');
-            }
-
-            options.dayViewHeaderFormat = newFormat;
-            return picker;
-        };
-
-        picker.extraFormats = function (formats) {
-            if (arguments.length === 0) {
-                return options.extraFormats;
-            }
-
-            if (formats !== false && !(formats instanceof Array)) {
-                throw new TypeError('extraFormats() expects an array or false parameter');
-            }
-
-            options.extraFormats = formats;
-            if (parseFormats) {
-                initFormatting(); // reinit formatting
-            }
-            return picker;
-        };
-
-        picker.disabledDates = function (dates) {
-            if (arguments.length === 0) {
-                return (options.disabledDates ? $.extend({}, options.disabledDates) : options.disabledDates);
-            }
-
-            if (!dates) {
-                options.disabledDates = false;
-                update();
-                return picker;
-            }
-            if (!(dates instanceof Array)) {
-                throw new TypeError('disabledDates() expects an array parameter');
-            }
-            options.disabledDates = indexGivenDates(dates);
-            options.enabledDates = false;
-            update();
-            return picker;
-        };
-
-        picker.enabledDates = function (dates) {
-            if (arguments.length === 0) {
-                return (options.enabledDates ? $.extend({}, options.enabledDates) : options.enabledDates);
-            }
-
-            if (!dates) {
-                options.enabledDates = false;
-                update();
-                return picker;
-            }
-            if (!(dates instanceof Array)) {
-                throw new TypeError('enabledDates() expects an array parameter');
-            }
-            options.enabledDates = indexGivenDates(dates);
-            options.disabledDates = false;
-            update();
-            return picker;
-        };
-
-        picker.daysOfWeekDisabled = function (daysOfWeekDisabled) {
-            if (arguments.length === 0) {
-                return options.daysOfWeekDisabled.splice(0);
-            }
-
-            if (!(daysOfWeekDisabled instanceof Array)) {
-                throw new TypeError('daysOfWeekDisabled() expects an array parameter');
-            }
-            options.daysOfWeekDisabled = daysOfWeekDisabled.reduce(function (previousValue, currentValue) {
-                currentValue = parseInt(currentValue, 10);
-                if (currentValue > 6 || currentValue < 0 || isNaN(currentValue)) {
-                    return previousValue;
-                }
-                if (previousValue.indexOf(currentValue) === -1) {
-                    previousValue.push(currentValue);
-                }
-                return previousValue;
-            }, []).sort();
-            update();
-            return picker;
-        };
-
-        picker.maxDate = function (date) {
-            if (arguments.length === 0) {
-                return options.maxDate ? options.maxDate.clone() : options.maxDate;
-            }
-
-            if ((typeof date === 'boolean') && date === false) {
-                options.maxDate = false;
-                update();
-                return picker;
-            }
-
-            var parsedDate = parseInputDate(date);
-
-            if (!parsedDate.isValid()) {
-                throw new TypeError('maxDate() Could not parse date parameter: ' + date);
-            }
-            if (options.minDate && parsedDate.isBefore(options.minDate)) {
-                throw new TypeError('maxDate() date parameter is before options.minDate: ' + parsedDate.format(actualFormat));
-            }
-            options.maxDate = parsedDate;
-            if (options.maxDate.isBefore(date)) {
-                setValue(options.maxDate);
-            }
-            update();
-            return picker;
-        };
-
-        picker.minDate = function (date) {
-            if (arguments.length === 0) {
-                return options.minDate ? options.minDate.clone() : options.minDate;
-            }
-
-            if ((typeof date === 'boolean') && date === false) {
-                options.minDate = false;
-                update();
-                return picker;
-            }
-
-            var parsedDate = parseInputDate(date);
-
-            if (!parsedDate.isValid()) {
-                throw new TypeError('minDate() Could not parse date parameter: ' + date);
-            }
-            if (options.maxDate && parsedDate.isAfter(options.maxDate)) {
-                throw new TypeError('minDate() date parameter is after options.maxDate: ' + parsedDate.format(actualFormat));
-            }
-            options.minDate = parsedDate;
-            if (options.minDate.isAfter(date)) {
-                setValue(options.minDate);
-            }
-            update();
-            return picker;
-        };
-
-        picker.defaultDate = function (defaultDate) {
-            if (arguments.length === 0) {
-                return options.defaultDate ? options.defaultDate.clone() : options.defaultDate;
-            }
-            if (!defaultDate) {
-                options.defaultDate = false;
-                return picker;
-            }
-            var parsedDate = parseInputDate(defaultDate);
-            if (!parsedDate.isValid()) {
-                throw new TypeError('defaultDate() Could not parse date parameter: ' + defaultDate);
-            }
-            if (!isValid(parsedDate)) {
-                throw new TypeError('defaultDate() date passed is invalid according to component setup validations');
-            }
-
-            options.defaultDate = parsedDate;
-
-            if (options.defaultDate && input.val().trim() === '') {
-                setValue(options.defaultDate);
-            }
-            return picker;
-        };
-
-        picker.locale = function (locale) {
-            if (arguments.length === 0) {
-                return options.locale;
-=======
         picker.minDate = function (minDate) {
             if (arguments.length === 0) {
                 return options.minDate ? options.minDate.clone() : options.minDate;
@@ -2680,6 +1506,7 @@
             if (arguments.length === 0) {
                 return options.locale;
             }
+        },
 
             if (!moment.localeData(locale)) {
                 throw new TypeError('locale() locale ' + locale + ' is not loaded from moment locales!');
@@ -2770,114 +1597,6 @@
 
             if (typeof useStrict !== 'boolean') {
                 throw new TypeError('useStrict() expects a boolean parameter');
->>>>>>> 0172de14
-            }
-            options.useStrict = useStrict;
-            return picker;
-        };
-
-<<<<<<< HEAD
-            if (!moment.localeData(locale)) {
-                throw new TypeError('locale() locale ' + locale + ' is not loaded from moment locales!');
-            }
-
-            options.locale = locale;
-            date.locale(options.locale);
-            viewDate.locale(options.locale);
-
-            if (actualFormat) {
-                initFormatting(); // reinit formatting
-            }
-=======
-        picker.sideBySide = function (sideBySide) {
-            if (arguments.length === 0) {
-                return options.sideBySide;
-            }
-
-            if (typeof sideBySide !== 'boolean') {
-                throw new TypeError('sideBySide() expects a boolean parameter');
-            }
-            options.sideBySide = sideBySide;
->>>>>>> 0172de14
-            if (widget) {
-                hide();
-                show();
-            }
-            return picker;
-        };
-
-<<<<<<< HEAD
-        picker.stepping = function (stepping) {
-            if (arguments.length === 0) {
-                return options.stepping;
-            }
-
-            stepping = parseInt(stepping, 10);
-            if (isNaN(stepping) || stepping < 1) {
-                stepping = 1;
-            }
-            options.stepping = stepping;
-            return picker;
-        };
-
-        picker.useCurrent = function (useCurrent) {
-            var useCurrentOptions = ['year', 'month', 'day', 'hour', 'minute'];
-            if (arguments.length === 0) {
-                return options.useCurrent;
-            }
-
-            if ((typeof useCurrent !== 'boolean') && (typeof useCurrent !== 'string')) {
-                throw new TypeError('useCurrent() expects a boolean or string parameter');
-            }
-            if (typeof useCurrent === 'string' && useCurrentOptions.indexOf(useCurrent.toLowerCase()) === -1) {
-                throw new TypeError('useCurrent() expects a string parameter of ' + useCurrentOptions.join(', '));
-            }
-            options.useCurrent = useCurrent;
-            return picker;
-        };
-
-        picker.collapse = function (collapse) {
-            if (arguments.length === 0) {
-                return options.collapse;
-            }
-
-            if (typeof collapse !== 'boolean') {
-                throw new TypeError('collapse() expects a boolean parameter');
-            }
-            if (options.collapse === collapse) {
-                return picker;
-            }
-            options.collapse = collapse;
-            if (widget) {
-                hide();
-                show();
-            }
-            return picker;
-        };
-
-        picker.icons = function (icons) {
-            if (arguments.length === 0) {
-                return $.extend({}, options.icons);
-            }
-
-            if (!(icons instanceof Object)) {
-                throw new TypeError('icons() expects parameter to be an Object');
-            }
-            $.extend(options.icons, icons);
-            if (widget) {
-                hide();
-                show();
-            }
-            return picker;
-        };
-
-        picker.useStrict = function (useStrict) {
-            if (arguments.length === 0) {
-                return options.useStrict;
-            }
-
-            if (typeof useStrict !== 'boolean') {
-                throw new TypeError('useStrict() expects a boolean parameter');
             }
             options.useStrict = useStrict;
             return picker;
@@ -2899,21 +1618,24 @@
             return picker;
         };
 
-        picker.viewMode = function (newViewMode) {
+        picker.viewMode = function (viewMode) {
             if (arguments.length === 0) {
                 return options.viewMode;
             }
 
-            if (typeof newViewMode !== 'string') {
+            if (typeof viewMode !== 'string') {
                 throw new TypeError('viewMode() expects a string parameter');
             }
 
-            if (viewModes.indexOf(newViewMode) === -1) {
+            if (viewModes.indexOf(viewMode) === -1) {
                 throw new TypeError('viewMode() parameter must be one of (' + viewModes.join(', ') + ') value');
             }
-
-            options.viewMode = newViewMode;
-            currentViewMode = Math.max(viewModes.indexOf(newViewMode), minViewModeNumber);
+            var f = dpGlobal.modes[picker.viewMode].clsName;
+            picker.widget.find('.datepicker > div').hide().filter('.datepicker-' + dpGlobal.modes[picker.viewMode].clsName).show();
+        },
+
+            options.viewMode = viewMode;
+            currentViewMode = Math.max(viewModes.indexOf(viewMode), minViewModeNumber);
 
             showMode();
             return picker;
@@ -2971,16 +1693,16 @@
             return picker;
         };
 
-        picker.calendarWeeks = function (showCalendarWeeks) {
+        picker.calendarWeeks = function (calendarWeeks) {
             if (arguments.length === 0) {
                 return options.calendarWeeks;
             }
 
-            if (typeof showCalendarWeeks !== 'boolean') {
+            if (typeof calendarWeeks !== 'boolean') {
                 throw new TypeError('calendarWeeks() expects parameter to be a boolean value');
             }
 
-            options.calendarWeeks = showCalendarWeeks;
+            options.calendarWeeks = calendarWeeks;
             update();
             return picker;
         };
@@ -3027,8 +1749,9 @@
             if (typeof widgetParent === 'string') {
                 widgetParent = $(widgetParent);
             }
-
-            if (widgetParent !== null && (typeof widgetParent !== 'string' && !(widgetParent instanceof jQuery))) {
+        },
+
+            if (widgetParent !== null && (typeof widgetParent !== 'string' && !(widgetParent instanceof $))) {
                 throw new TypeError('widgetParent() expects a string or a jQuery object parameter');
             }
 
@@ -3042,158 +1765,6 @@
 
         picker.keepOpen = function (keepOpen) {
             if (arguments.length === 0) {
-                return options.format;
-            }
-
-            if (typeof keepOpen !== 'boolean') {
-                throw new TypeError('keepOpen() expects a boolean parameter');
-            }
-
-            options.keepOpen = keepOpen;
-=======
-        picker.viewMode = function (viewMode) {
-            if (arguments.length === 0) {
-                return options.viewMode;
-            }
-
-            if (typeof viewMode !== 'string') {
-                throw new TypeError('viewMode() expects a string parameter');
-            }
-
-            if (viewModes.indexOf(viewMode) === -1) {
-                throw new TypeError('viewMode() parameter must be one of (' + viewModes.join(', ') + ') value');
-            }
-
-            options.viewMode = viewMode;
-            currentViewMode = Math.max(viewModes.indexOf(viewMode), minViewModeNumber);
-
-            showMode();
-            return picker;
-        };
-
-        picker.toolbarPlacement = function (toolbarPlacement) {
-            if (arguments.length === 0) {
-                return options.toolbarPlacement;
-            }
-
-            if (typeof toolbarPlacement !== 'string') {
-                throw new TypeError('toolbarPlacement() expects a string parameter');
-            }
-            if (toolbarPlacements.indexOf(toolbarPlacement) === -1) {
-                throw new TypeError('toolbarPlacement() parameter must be one of (' + toolbarPlacements.join(', ') + ') value');
-            }
-            options.toolbarPlacement = toolbarPlacement;
-
-            if (widget) {
-                hide();
-                show();
-            }
-            return picker;
-        };
-
-        picker.widgetPositioning = function (widgetPositioning) {
-            if (arguments.length === 0) {
-                return $.extend({}, options.widgetPositioning);
-            }
-
-            if (({}).toString.call(widgetPositioning) !== '[object Object]') {
-                throw new TypeError('widgetPositioning() expects an object variable');
-            }
-            if (widgetPositioning.horizontal) {
-                if (typeof widgetPositioning.horizontal !== 'string') {
-                    throw new TypeError('widgetPositioning() horizontal variable must be a string');
-                }
-                widgetPositioning.horizontal = widgetPositioning.horizontal.toLowerCase();
-                if (horizontalModes.indexOf(widgetPositioning.horizontal) === -1) {
-                    throw new TypeError('widgetPositioning() expects horizontal parameter to be one of (' + horizontalModes.join(', ') + ')');
-                }
-                options.widgetPositioning.horizontal = widgetPositioning.horizontal;
-            }
-            if (widgetPositioning.vertical) {
-                if (typeof widgetPositioning.vertical !== 'string') {
-                    throw new TypeError('widgetPositioning() vertical variable must be a string');
-                }
-                widgetPositioning.vertical = widgetPositioning.vertical.toLowerCase();
-                if (verticalModes.indexOf(widgetPositioning.vertical) === -1) {
-                    throw new TypeError('widgetPositioning() expects vertical parameter to be one of (' + verticalModes.join(', ') + ')');
-                }
-                options.widgetPositioning.vertical = widgetPositioning.vertical;
-            }
-            update();
-            return picker;
-        };
-
-        picker.calendarWeeks = function (calendarWeeks) {
-            if (arguments.length === 0) {
-                return options.calendarWeeks;
-            }
-
-            if (typeof calendarWeeks !== 'boolean') {
-                throw new TypeError('calendarWeeks() expects parameter to be a boolean value');
-            }
-
-            options.calendarWeeks = calendarWeeks;
-            update();
-            return picker;
-        };
-
-        picker.showTodayButton = function (showTodayButton) {
-            if (arguments.length === 0) {
-                return options.showTodayButton;
-            }
-
-            if (typeof showTodayButton !== 'boolean') {
-                throw new TypeError('showTodayButton() expects a boolean parameter');
-            }
-
-            options.showTodayButton = showTodayButton;
-            if (widget) {
-                hide();
-                show();
-            }
-            return picker;
-        };
-
-        picker.showClear = function (showClear) {
-            if (arguments.length === 0) {
-                return options.showClear;
-            }
-
-            if (typeof showClear !== 'boolean') {
-                throw new TypeError('showClear() expects a boolean parameter');
-            }
-
-            options.showClear = showClear;
-            if (widget) {
-                hide();
-                show();
-            }
-            return picker;
-        };
-
-        picker.widgetParent = function (widgetParent) {
-            if (arguments.length === 0) {
-                return options.widgetParent;
-            }
-
-            if (typeof widgetParent === 'string') {
-                widgetParent = $(widgetParent);
-            }
-
-            if (widgetParent !== null && (typeof widgetParent !== 'string' && !(widgetParent instanceof $))) {
-                throw new TypeError('widgetParent() expects a string or a jQuery object parameter');
-            }
-
-            options.widgetParent = widgetParent;
-            if (widget) {
-                hide();
-                show();
-            }
-            return picker;
-        };
-
-        picker.keepOpen = function (keepOpen) {
-            if (arguments.length === 0) {
                 return options.keepOpen;
             }
 
@@ -3272,7 +1843,6 @@
             }
 
             options.datepickerInput = datepickerInput;
->>>>>>> 0172de14
             return picker;
         };
 
@@ -3280,19 +1850,11 @@
         if (element.is('input')) {
             input = element;
         } else {
-<<<<<<< HEAD
-            input = element.find('.datepickerinput');
-            if (input.size() === 0) {
-                input = element.find('input');
-            } else if (!input.is('input')) {
-                throw new Error('CSS class "datepickerinput" cannot be applied to non input element');
-=======
             input = element.find(options.datepickerInput);
             if (input.size() === 0) {
                 input = element.find('input');
             } else if (!input.is('input')) {
                 throw new Error('CSS class "' + options.datepickerInput + '" cannot be applied to non input element');
->>>>>>> 0172de14
             }
         }
 
@@ -3305,11 +1867,7 @@
             }
         }
 
-<<<<<<< HEAD
-        if (!input.is('input')) {
-=======
         if (!options.inline && !input.is('input')) {
->>>>>>> 0172de14
             throw new Error('Could not initialize DateTimePicker without an input element');
         }
 
@@ -3318,21 +1876,6 @@
         picker.options(options);
 
         initFormatting();
-<<<<<<< HEAD
-
-        attachDatePickerElementEvents();
-
-        if (input.prop('disabled')) {
-            picker.disable();
-        }
-
-        if (input.val().trim().length !== 0) {
-            setValue(parseInputDate(input.val().trim()));
-        } else if (options.defaultDate) {
-            setValue(options.defaultDate);
-        }
-
-=======
 
         attachDatePickerElementEvents();
 
@@ -3348,7 +1891,6 @@
         if (options.inline) {
             show();
         }
->>>>>>> 0172de14
         return picker;
     };
 
@@ -3390,12 +1932,8 @@
             previous: 'glyphicon glyphicon-chevron-left',
             next: 'glyphicon glyphicon-chevron-right',
             today: 'glyphicon glyphicon-screenshot',
-<<<<<<< HEAD
-            clear: 'glyphicon glyphicon-trash'
-=======
             clear: 'glyphicon glyphicon-trash',
             close: 'glyphicon glyphicon-remove'
->>>>>>> 0172de14
         },
         useStrict: false,
         sideBySide: false,
@@ -3405,18 +1943,12 @@
         toolbarPlacement: 'default',
         showTodayButton: false,
         showClear: false,
-<<<<<<< HEAD
-=======
         showClose: false,
->>>>>>> 0172de14
         widgetPositioning: {
             horizontal: 'auto',
             vertical: 'auto'
         },
         widgetParent: null,
-<<<<<<< HEAD
-        keepOpen: false
-=======
         ignoreReadonly: false,
         keepOpen: false,
         inline: false,
@@ -3527,6 +2059,5 @@
             }
         },
         debug: false
->>>>>>> 0172de14
     };
 }));