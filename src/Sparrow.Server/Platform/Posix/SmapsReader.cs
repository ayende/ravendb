﻿using System;
using System.Diagnostics;
using System.Diagnostics.CodeAnalysis;
using System.IO;
using System.Text;

namespace Sparrow.Server.Platform.Posix
{
<<<<<<< HEAD
    internal sealed class SmapsReaderResults
    {
        public string ResultString;
        public long Size;
        public long Rss;
        public long SharedClean;
        public long SharedDirty;
        public long PrivateClean;
        public long PrivateDirty;
        public long Swap;
    }
    
    internal interface ISmapsReaderResultAction
    {
        void Add(SmapsReaderResults results);
    }

    internal struct SmapsReaderJsonResults : ISmapsReaderResultAction
    {
        private DynamicJsonArray _dja;

        public void Add(SmapsReaderResults results)
        {
            var djv = new DynamicJsonValue
            {
                ["File"] = results.ResultString,
                ["Size"] = Sizes.Humane(results.Size),
                ["Rss"] = Sizes.Humane(results.Rss),
                ["SharedClean"] = Sizes.Humane(results.SharedClean),
                ["SharedDirty"] = Sizes.Humane(results.SharedDirty),
                ["PrivateClean"] = Sizes.Humane(results.PrivateClean),
                ["PrivateDirty"] = Sizes.Humane(results.PrivateDirty),
                ["TotalClean"] = results.SharedClean + results.PrivateClean,
                ["TotalCleanHumanly"] = Sizes.Humane(results.SharedClean + results.PrivateClean),
                ["TotalDirty"] = results.SharedDirty + results.PrivateDirty,
                ["TotalDirtyHumanly"] = Sizes.Humane(results.SharedDirty + results.PrivateDirty),
                ["TotalSwap"] = results.Swap,
                ["TotalSwapHumanly"] = Sizes.Humane(results.Swap)
            };
            if (_dja == null)
                _dja = new DynamicJsonArray();
            _dja.Add(djv);
        }

        public DynamicJsonArray ReturnResults()
        {
            return _dja;
        }
    }
    
    internal struct SmapsReaderNoAllocResults : ISmapsReaderResultAction
    {
        public void Add(SmapsReaderResults results)
        {
        // currently we do not use these results with SmapsReaderNoAllocResults so we do not store them
        }
    }
    
    internal sealed class SmapsReader
=======
    internal class SmapsReader : ISmapsReader
>>>>>>> bc946aca
    {
        // this /proc/self/smaps reader assumes the format of smaps will always be with the following order:
        // - filename line (where we count rw-s) where with white-spaces delimeters - rw-s is second word in line and filename is last word
        // after that, in the following order :
        // Size, Rss, Shared_Clean, Private_Clean, Shared_Dirty, Private_Dirty and in order to finish reading a file data : Locked
        // Each must have with white-space delimiters a value, delimiter, "kB"

        private readonly byte[][] _smapsBuffer;
        private readonly SmapsReaderResults _smapsReaderResults = new SmapsReaderResults();

        private readonly byte[] _rwsBytes = Encoding.UTF8.GetBytes("rw-s");
        private readonly byte[] _sizeBytes = Encoding.UTF8.GetBytes("Size:");
        private readonly byte[] _swapBytes = Encoding.UTF8.GetBytes("Swap:");
        private readonly byte[] _rssBytes = Encoding.UTF8.GetBytes("Rss:");
        private readonly byte[] _sharedCleanBytes = Encoding.UTF8.GetBytes("Shared_Clean:");
        private readonly byte[] _sharedDirtyBytes = Encoding.UTF8.GetBytes("Shared_Dirty:");
        private readonly byte[] _privateCleanBytes = Encoding.UTF8.GetBytes("Private_Clean:");
        private readonly byte[] _privateDirtyBytes = Encoding.UTF8.GetBytes("Private_Dirty:");

        private readonly byte[] _lockedBytes = Encoding.UTF8.GetBytes("Locked:");
        private readonly byte[] _tempBufferBytes = new byte[256];

        private readonly int[] _endOfBuffer = { 0, 0 };
        private int _currentBuffer;

        private enum SearchState
        {
            None,
            Rws,
            Size,
            Rss,
            SharedClean,
            SharedDirty,
            PrivateClean,
            PrivateDirty,
            Swap
        }

        public SmapsReader(byte[][] smapsBuffer)
        {
            _smapsBuffer = smapsBuffer;
        }

        private int ReadFromFile(Stream fileStream, int bufferIndex)
        {
            var read = fileStream.Read(_smapsBuffer[bufferIndex], 0, _smapsBuffer[bufferIndex].Length);
            _endOfBuffer[bufferIndex] = read;
            return read;
        }


        public static string GetSmapsPath(int pid)
        {
            return $"/proc/{pid}/smaps";
        }

        public SmapsReadResult<T> CalculateMemUsageFromSmaps<T>() where T : struct, ISmapsReaderResultAction
        {
            using (var currentProcess = Process.GetCurrentProcess())
            using (var fileStream = new FileStream(
                GetSmapsPath(currentProcess.Id),
                FileMode.Open, FileAccess.Read, FileShare.Read))
            {
                return CalculateMemUsageFromSmaps<T>(fileStream, currentProcess.Id);
            }
        }

        public SmapsReadResult<T> CalculateMemUsageFromSmaps<T>(
            Stream fileStream, int pid) where T : struct, ISmapsReaderResultAction
        {
            _endOfBuffer[0] = 0;
            _endOfBuffer[1] = 0;
            _currentBuffer = 0;

            var state = SearchState.None;
            var smapResultsObject = new T();

            var read = ReadFromFile(fileStream, _currentBuffer);
            var offsetForNextBuffer = 0;
            long tmpRss = 0, tmpSharedClean = 0, tmpPrivateClean = 0, tmpTotalDirty = 0, tmpSwap = 0;
            string resultString = null;
            long valSize = 0, valRss = 0, valPrivateDirty = 0, valSharedDirty = 0, valSharedClean = 0, valPrivateClean = 0, valSwap = 0;
            while (true)
            {
                if (read == 0)
                {
                    return new SmapsReadResult<T>()
                    {
                        Rss = tmpRss,
                        SharedClean = tmpSharedClean,
                        PrivateClean = tmpPrivateClean,
                        TotalDirty = tmpTotalDirty,
                        SmapsResults = smapResultsObject
                    };
                }

                var switchBuffer = false;
                for (var i = offsetForNextBuffer; i < _endOfBuffer[_currentBuffer]; i++)
                {
                    byte[] term;
                    var offset = 0;
                    if (_smapsBuffer[_currentBuffer][i] == 'r')
                        term = _rwsBytes;
                    else if (_smapsBuffer[_currentBuffer][i] == 'R')
                        term = _rssBytes;
                    else if (_smapsBuffer[_currentBuffer][i] == 'S')
                    {
                        term = _sizeBytes; // or Swap or SharedDirty or SharedCleanBytes, but Size is first on the list
                    }
                    else if (_smapsBuffer[_currentBuffer][i] == 'P')
                    {
                        term = _privateCleanBytes; // or PrivateDirty (which is not longer in length from PrivateCleanBytes)
                    }
                    else if (_smapsBuffer[_currentBuffer][i] == 'L')
                    {
                        term = _lockedBytes;
                    }
                    else
                        continue;

                    // check if the current buffer too small for the search term and read next buff if so
                    if (switchBuffer == false && i + term.Length + offset > _endOfBuffer[_currentBuffer])
                    {
                        var nextBuffer = (_currentBuffer + 1) % 2;
                        read = ReadFromFile(fileStream, nextBuffer);
                        switchBuffer = true;
                    }

                    var searchedBuffer = _currentBuffer;
                    var positionToSearch = i;
                    var hasMatch = true;
                    for (var j = 1; j < term.Length; j++)
                    {
                        positionToSearch++;
                        if (positionToSearch == _smapsBuffer[searchedBuffer].Length)
                        {
                            // we assume max search term length doesn't exceed buffer length.. 
                            searchedBuffer = (searchedBuffer + 1) % 2;
                            positionToSearch = 0;
                            Debug.Assert(switchBuffer);
                        }

                        // for 'S' and 'P' we might have to search different term:
                        if (_smapsBuffer[searchedBuffer][positionToSearch] != term[j])
                        {
                            if (term == _privateCleanBytes) // didn't find PrivateCleanBytes - try to find PrivateDirtyBytes
                            {
                                term = _privateDirtyBytes;
                                if (_smapsBuffer[searchedBuffer][positionToSearch] == term[j])
                                    continue;
                            }

                            if (term == _sizeBytes) // didn't find Size - try to find SharedCleanBytes
                            {
                                term = _swapBytes;
                                if (_smapsBuffer[searchedBuffer][positionToSearch] == term[j])
                                    continue;
                            }

                            if (term == _swapBytes) // didn't find Size - try to find Swap
                            {
                                // Shared_X is longer than Swap or Size so we're putting it in between
                                term = _sharedCleanBytes;
                                if (_smapsBuffer[searchedBuffer][positionToSearch] == term[j])
                                    continue;
                            }

                            if (term == _sharedCleanBytes) // didn't find SharedCleanBytes - try to find SharedDirtyBytes
                            {
                                term = _sharedDirtyBytes;
                                if (_smapsBuffer[searchedBuffer][positionToSearch] == term[j])
                                    continue;
                            }

                            hasMatch = false;
                            break;
                        }
                    }

                    if (hasMatch == false)
                        continue;

                    // now read value.. search until reached letter 'B' (value ends with "kB")
                    var bytesSearched = 0;
                    var posInTempBuf = 0;
                    var valueSearchPosition = i + term.Length;
                    var foundValue = false;
                    var foundK = false;

                    while (bytesSearched < _tempBufferBytes.Length) // just a bullpark figure, usually ~40 bytes are enough
                    {
                        if (valueSearchPosition == _smapsBuffer[searchedBuffer].Length)
                        {
                            searchedBuffer = (_currentBuffer + 1) % 2;
                            valueSearchPosition = 0;

                            if (switchBuffer == false)
                            {

                                var readFromNextBuffer = ReadFromFile(fileStream, searchedBuffer);
                                if (readFromNextBuffer == 0)
                                {
                                    // this should not happen, the file ended without a value
                                    break;
                                }

                                switchBuffer = true;
                            }
                        }

                        var currentChar = _smapsBuffer[searchedBuffer][valueSearchPosition];

                        if (term == _rwsBytes) // value is filename which comes after last white-space and before '\n'
                        {
                            // zero previous entries
                            if (posInTempBuf == 0)
                            {
                                resultString = null; // zero previous entries
                                valSize = 0;
                                valRss = 0;
                                valPrivateDirty = 0;
                                valSharedDirty = 0;
                                valSharedClean = 0;
                                valPrivateClean = 0;
                                valSwap = 0;
                            }

                            //TODO what if there's a space in the file path?
                            if (currentChar == ' ' || currentChar == '\t')
                                posInTempBuf = 0;
                            else if (currentChar == '\n')
                                break;
                            else
                            {
                                _tempBufferBytes[posInTempBuf++] = currentChar;
                            }
                        }
                        else
                        {
                            if (currentChar >= '0' && currentChar <= '9')
                                _tempBufferBytes[posInTempBuf++] = currentChar;

                            if (currentChar == 'k')
                                foundK = true;

                            if (currentChar == 'B')
                            {
                                foundValue = true;
                                break;
                            }
                        }

                        ++valueSearchPosition;
                        ++bytesSearched;
                    }

                    if (term != _rwsBytes)
                    {
                        if (foundValue == false)
                            ThrowNotContainsValidValue(term, pid);
                        if (foundK == false)
                        {
                            var additionalInfo =
                                $"Additional Info: switchBuffer={switchBuffer}, foundK/B={foundK}/{foundValue}, valueSearchPosition={valueSearchPosition}, bytesSearched={bytesSearched}" +
                                $", posInTempBuf={posInTempBuf}, searchedBuffer={searchedBuffer}, _tempBufferBytes=<{Encoding.UTF8.GetString(_tempBufferBytes)}" +
                                $", buffer 0=<{Encoding.UTF8.GetString(_smapsBuffer[0])}>. buffer 1={Encoding.UTF8.GetString(_smapsBuffer[1])}End of Addtional Info.";
                            ThrowNotContainsKbValue(term, pid, additionalInfo);
                        }
                    }

                    i += term.Length + bytesSearched;
                    if (i >= _smapsBuffer[_currentBuffer].Length)
                        offsetForNextBuffer = _smapsBuffer[_currentBuffer].Length - i;
                    else
                        offsetForNextBuffer = 0;


                    long resultLong = 0;
                    if (term != _rwsBytes)
                    {
                        var multiplier = 1;
                        for (var j = posInTempBuf - 1; j >= 0; j--)
                        {
                            resultLong += (_tempBufferBytes[j] - (byte)'0') * multiplier;
                            multiplier *= 10;
                        }

                        resultLong *= 1024; // "kB"
                    }
                    else
                    {
                        resultString = posInTempBuf > 0 ? Encoding.UTF8.GetString(_tempBufferBytes, 0, posInTempBuf) : "";
                    }

                    if (term == _rwsBytes)
                    {
                        if (state != SearchState.None)
                            ThrowNotRwsTermAfterLockedTerm(state, term, pid);
                        state = SearchState.Rws;
                    }
                    else if (term == _sizeBytes)
                    {
                        if (state != SearchState.Rws)
                            continue; // found Rss but not after rw-s - irrelevant
                        state = SearchState.Size;
                        valSize = resultLong;
                    }
                    else if (term == _rssBytes)
                    {
                        if (state != SearchState.Size)
                            continue; // found Rss but not after rw-s - irrelevant
                        state = SearchState.Rss;
                        tmpRss += resultLong;
                        valRss = resultLong;
                    }
                    else if (term == _sharedCleanBytes)
                    {
                        if (state != SearchState.Rss)
                            continue; // found Shared_Clean but not after Rss (which must come after rw-s) - irrelevant
                        state = SearchState.SharedClean;
                        tmpSharedClean += resultLong;
                        valSharedClean = resultLong;
                    }
                    else if (term == _sharedDirtyBytes)
                    {
                        // special case - we want dirty memory of all files and not only after rw-s
                        tmpTotalDirty += resultLong;
                        if (state != SearchState.SharedClean)
                            continue;
                        state = SearchState.SharedDirty;
                        valSharedDirty = resultLong;
                    }
                    else if (term == _privateCleanBytes)
                    {
                        if (state != SearchState.SharedDirty)
                            continue;
                        state = SearchState.PrivateClean;
                        tmpPrivateClean += resultLong;
                        valPrivateClean = resultLong;
                    }
                    else if (term == _privateDirtyBytes)
                    {
                        // special case - we want dirty memory of all files and not only after rw-s
                        tmpTotalDirty += resultLong;
                        if (state != SearchState.PrivateClean)
                            continue;
                        state = SearchState.PrivateDirty;
                        valPrivateDirty = resultLong;
                    }
                    else if (term == _swapBytes)
                    {
                        if (state != SearchState.PrivateDirty)
                            continue;
                        tmpSwap += resultLong;
                        state = SearchState.Swap;
                        valSwap = resultLong;
                    }
                    else if (term == _lockedBytes)
                    {
                        if (state != SearchState.Swap)
                            continue;
                        state = SearchState.None;

                        if (resultString == null)
                            ThrowOnNullString();

                        if (resultString.EndsWith(".voron") == false &&
                            resultString.EndsWith(".buffers") == false)
                            continue;

                        _smapsReaderResults.ResultString = resultString;
                        _smapsReaderResults.Size = valSize;
                        _smapsReaderResults.Rss = valRss;
                        _smapsReaderResults.SharedClean = valSharedClean;
                        _smapsReaderResults.SharedDirty = valSharedDirty;
                        _smapsReaderResults.PrivateClean = valPrivateClean;
                        _smapsReaderResults.PrivateDirty = valPrivateDirty;
                        _smapsReaderResults.Swap = valSwap;

                        smapResultsObject.Add(_smapsReaderResults);
                    }
                    else
                    {
                        throw new InvalidOperationException($"Reached unknown unhandled term: '{Encoding.UTF8.GetString(term)}'");
                    }
                }


                _currentBuffer = (_currentBuffer + 1) % 2;
                if (switchBuffer == false)
                {
                    read = ReadFromFile(fileStream, _currentBuffer);
                    if (read == 0)
                        break;
                }
            }

            return new SmapsReadResult<T>()
            {
                Rss = tmpRss,
                SharedClean = tmpSharedClean,
                PrivateClean = tmpPrivateClean,
                TotalDirty = tmpTotalDirty,
                Swap = tmpSwap,
                SmapsResults = smapResultsObject
            };
        }

        [DoesNotReturn]
        private static void ThrowOnNullString()
        {
            throw new InvalidDataException("Got term 'Locked' (end of single mapping data) with no filename (in 'resultString') after rw-s");
        }

        [DoesNotReturn]
        private void ThrowNotRwsTermAfterLockedTerm(SearchState state, byte[] term, int processId)
        {
            throw new InvalidDataException(
                $"Found '{Encoding.UTF8.GetString(term)}' string in /proc/{processId}/smaps, but previous search did not end with '{Encoding.UTF8.GetString(_lockedBytes)}' (instead got {state})");
        }

        [DoesNotReturn]
        private void ThrowNotContainsValidValue(byte[] term, int processId)
        {
            throw new InvalidDataException($"Found '{Encoding.UTF8.GetString(term)}' string in /proc/{processId}/smaps, but no value");
        }

        [DoesNotReturn]
        private void ThrowNotContainsKbValue(byte[] term, int processId, string addtionalInfo)
        {
            throw new InvalidDataException(
                $"Found '{Encoding.UTF8.GetString(term)}' string in /proc/{processId}/smaps, and value but not in kB - invalid format. " + addtionalInfo);
        }
    }
}<|MERGE_RESOLUTION|>--- conflicted
+++ resolved
@@ -6,69 +6,7 @@
 
 namespace Sparrow.Server.Platform.Posix
 {
-<<<<<<< HEAD
-    internal sealed class SmapsReaderResults
-    {
-        public string ResultString;
-        public long Size;
-        public long Rss;
-        public long SharedClean;
-        public long SharedDirty;
-        public long PrivateClean;
-        public long PrivateDirty;
-        public long Swap;
-    }
-    
-    internal interface ISmapsReaderResultAction
-    {
-        void Add(SmapsReaderResults results);
-    }
-
-    internal struct SmapsReaderJsonResults : ISmapsReaderResultAction
-    {
-        private DynamicJsonArray _dja;
-
-        public void Add(SmapsReaderResults results)
-        {
-            var djv = new DynamicJsonValue
-            {
-                ["File"] = results.ResultString,
-                ["Size"] = Sizes.Humane(results.Size),
-                ["Rss"] = Sizes.Humane(results.Rss),
-                ["SharedClean"] = Sizes.Humane(results.SharedClean),
-                ["SharedDirty"] = Sizes.Humane(results.SharedDirty),
-                ["PrivateClean"] = Sizes.Humane(results.PrivateClean),
-                ["PrivateDirty"] = Sizes.Humane(results.PrivateDirty),
-                ["TotalClean"] = results.SharedClean + results.PrivateClean,
-                ["TotalCleanHumanly"] = Sizes.Humane(results.SharedClean + results.PrivateClean),
-                ["TotalDirty"] = results.SharedDirty + results.PrivateDirty,
-                ["TotalDirtyHumanly"] = Sizes.Humane(results.SharedDirty + results.PrivateDirty),
-                ["TotalSwap"] = results.Swap,
-                ["TotalSwapHumanly"] = Sizes.Humane(results.Swap)
-            };
-            if (_dja == null)
-                _dja = new DynamicJsonArray();
-            _dja.Add(djv);
-        }
-
-        public DynamicJsonArray ReturnResults()
-        {
-            return _dja;
-        }
-    }
-    
-    internal struct SmapsReaderNoAllocResults : ISmapsReaderResultAction
-    {
-        public void Add(SmapsReaderResults results)
-        {
-        // currently we do not use these results with SmapsReaderNoAllocResults so we do not store them
-        }
-    }
-    
-    internal sealed class SmapsReader
-=======
     internal class SmapsReader : ISmapsReader
->>>>>>> bc946aca
     {
         // this /proc/self/smaps reader assumes the format of smaps will always be with the following order:
         // - filename line (where we count rw-s) where with white-spaces delimeters - rw-s is second word in line and filename is last word
@@ -91,7 +29,7 @@
         private readonly byte[] _lockedBytes = Encoding.UTF8.GetBytes("Locked:");
         private readonly byte[] _tempBufferBytes = new byte[256];
 
-        private readonly int[] _endOfBuffer = { 0, 0 };
+        private readonly int[] _endOfBuffer = {0, 0};
         private int _currentBuffer;
 
         private enum SearchState
@@ -111,7 +49,7 @@
         {
             _smapsBuffer = smapsBuffer;
         }
-
+        
         private int ReadFromFile(Stream fileStream, int bufferIndex)
         {
             var read = fileStream.Read(_smapsBuffer[bufferIndex], 0, _smapsBuffer[bufferIndex].Length);
@@ -142,7 +80,7 @@
             _endOfBuffer[0] = 0;
             _endOfBuffer[1] = 0;
             _currentBuffer = 0;
-
+            
             var state = SearchState.None;
             var smapResultsObject = new T();
 
@@ -227,7 +165,7 @@
                                 if (_smapsBuffer[searchedBuffer][positionToSearch] == term[j])
                                     continue;
                             }
-
+                            
                             if (term == _swapBytes) // didn't find Size - try to find Swap
                             {
                                 // Shared_X is longer than Swap or Size so we're putting it in between
@@ -242,7 +180,7 @@
                                 if (_smapsBuffer[searchedBuffer][positionToSearch] == term[j])
                                     continue;
                             }
-
+                            
                             hasMatch = false;
                             break;
                         }
@@ -297,7 +235,7 @@
                             }
 
                             //TODO what if there's a space in the file path?
-                            if (currentChar == ' ' || currentChar == '\t')
+                            if (currentChar == ' ' || currentChar == '\t') 
                                 posInTempBuf = 0;
                             else if (currentChar == '\n')
                                 break;
@@ -338,7 +276,7 @@
                             ThrowNotContainsKbValue(term, pid, additionalInfo);
                         }
                     }
-
+                    
                     i += term.Length + bytesSearched;
                     if (i >= _smapsBuffer[_currentBuffer].Length)
                         offsetForNextBuffer = _smapsBuffer[_currentBuffer].Length - i;
