--- conflicted
+++ resolved
@@ -44,21 +44,6 @@
                                 </div>
                             </div>
                         </div>
-<<<<<<< HEAD
-                        <div class="form-group margin-top" data-bind="if: validationGroup.isValid()">
-                            <label class="control-label">&nbsp;</label>
-                            <div class="flex-vertical flex-grow">
-                                <div class="text-info bg-info padding padding-sm flex-horizontal">
-                                    <div class="flex-start"><i class="icon-info"></i></div>
-                                    <div data-bind="html: nextDocumentText"></div>
-                                </div>
-                                <div class="margin-top-sm" data-bind="if: warnAboutSmallerValue">
-                                    <div class="text-warning bg-warning padding padding-sm">
-                                        <small>
-                                        <i class="icon-warning"></i>
-                                        <span>New value is smaller than current. Please verify documents with higher identity value do not exist.</span>
-                                        </small>
-=======
                         <div data-bind="if: validationGroup.isValid()">
                             <div class="form-group margin-top-lg" >
                                 <label class="control-label">&nbsp;</label>
@@ -83,7 +68,6 @@
                                 <div class="flex-vertical flex-grow">
                                     <div class="text-info bg-info padding padding-sm">
                                         <div data-bind="html: textForNewIdentity"></div>
->>>>>>> 9684dcbe
                                     </div>
                                 </div>
                             </div>
