<div class="indexes content-margin no-transition" data-bind="css: { 'no-transition': indexesCount() > 50 }">
    <div data-bind="visible: sortedGroups().length === 0">
        <div class="row">
            <div class="col-sm-8 col-sm-offset-2 col-lg-6 col-lg-offset-3">
                <i class="icon-xl icon-empty-set text-muted"></i>
                <h2 class="text-center">No indexes have been created for this database.</h2>
                <p class="lead text-center text-muted">Go ahead and <a href="#" data-bind="attr: { href: newIndexUrl }">create one now</a>.</p>
            </div>
        </div>
    </div>
    <div class="flex-vertical absolute-fill" data-bind="visible: sortedGroups().length">
        <div class="flex-header">
            <div class="clearfix toolbar" data-bind="if: sortedGroups().length">
                <div class="pull-left">
                    <div class="form-inline">
                        <div class="checkbox checkbox-primary checkbox-inline align-checkboxes" title="Select all or none">
                            <input type="checkbox" class="styled" data-bind="checkboxTriple: indexesSelectionState, event: { change: toggleSelectAll }" />
                            <label></label>
                        </div>
                        <div class="btn-group-label" data-label="Filter">
                            <input type="text" accesskey="/" class="form-control" placeholder="Index Name" title="Filter indexes" data-bind="textInput: searchText" />
                            <div class="dropdown dropdown-right">
                                <button class="btn btn-default dropdown-toggle" type="button" data-toggle="dropdown" data-bind="css: { active: hasAnyStateFilter }">
                                    <span>Index Status</span>
                                    <span class="caret"></span>
                                </button>
                                <div class="dropdown-menu settings-menu" data-bind="dropdownPanel: true, template: { name: 'indexes-filter-status-template' }">
                                </div>
                            </div>
                        </div>
                        <div class="indexesToolbar-actions">
                            <div class="btn-group-label" data-bind="css: { active: selectedIndexesName().length }" data-label="Selection" role="group">
                                <button class="btn btn-danger" data-bind="click: deleteSelectedIndexes, enable: selectedIndexesName().length"><i class="icon-trash"></i><span>Delete</span></button>
                                <div class="btn-group">
                                    <button type="button" class="btn btn-default dropdown-toggle" title="Change the options of selected indexes"
                                            data-bind="enable: $root.globalIndexingStatus() === 'Running' && selectedIndexesName().length && !spinners.globalLockChanges(), css: { 'btn-spinner': spinners.globalLockChanges() }" data-toggle="dropdown" aria-haspopup="true" aria-expanded="false">
                                        <i class="icon-play"></i><span>Set indexing state...</span>
                                        <span class="caret"></span>
                                        <span class="sr-only">Toggle Dropdown</span>
                                    </button>
                                    <ul class="dropdown-menu">
                                        <li data-bind="click: enableSelectedIndexes">
                                            <a href="#" title="Enable">
                                                <i class="icon-play"></i>
                                                <span>Enable</span>
                                            </a>
                                        </li>
                                        <li data-bind="click: disableSelectedIndexes">
                                            <a href="#" title="Disable">
                                                <i class="icon-lock"></i>
                                                <span>Disable</span>
                                            </a>
                                        </li>
                                        <li class="divider"></li>
                                        <li data-bind="click: resumeSelectedIndexes">
                                            <a href="#" title="Resume">
                                                <i class="icon-play"></i>
                                                <span>Resume</span>
                                            </a>
                                        </li>
                                        <li data-bind="click: pauseSelectedIndexes">
                                            <a href="#" title="Pause">
                                                <i class="icon-pause"></i>
                                                <span>Pause</span>
                                            </a>
                                        </li>
                                    </ul>
                                </div>
                                <div class="btn-group">
                                    <button type="button" class="btn btn-default dropdown-toggle" title="Change the options of selected indexes"
                                            data-bind="enable: selectedIndexesName().length && !spinners.globalLockChanges(), 
                                                       css: { 'btn-spinner': spinners.globalLockChanges() }" data-toggle="dropdown" aria-haspopup="true" aria-expanded="false">
                                        <i class="icon-lock"></i><span>Set lock mode...</span>
                                        <span class="caret"></span>
                                        <span class="sr-only">Toggle Dropdown</span>
                                    </button>
                                    <ul class="dropdown-menu">
                                        <li data-bind="click: unlockSelectedIndexes">
                                            <a href="#" title="Unlock selected indexes">
                                                <i class="icon-unlock"></i>
                                                <span>Unlock</span>
                                            </a>
                                        </li>
                                        <li data-bind="click: lockSelectedIndexes">
                                            <a href="#" title="Lock selected indexes">
                                                <i class="icon-lock"></i>
                                                <span>Lock</span>
                                            </a>
                                        </li>
                                        <li data-bind="click: lockErrorSelectedIndexes">
                                            <a href="#" title="Lock (Error) selected indexes">
                                                <i class="icon-lock-error"></i>
                                                <span>Lock (Error)</span>
                                            </a>
                                        </li>
                                    </ul>
                                </div>
                            </div>
                            <a class="btn btn-primary" data-bind="attr: { href: newIndexUrl }">
                                <i class="icon-plus"></i>
                                <span>New index</span>
                            </a>
                        </div>
                    </div>
                </div>
                <div class="pull-right" id="toggleIndexing">
                    <button class="btn btn-default disable-indexing" title="Pause indexing process for ALL indexes until restart"
                            data-bind="click: stopIndexing, visible: $root.globalIndexingStatus() !== 'Paused', enable: !spinners.globalStartStop() && $root.globalIndexingStatus() !== 'Disabled', css: { 'btn-spinner': spinners.globalStartStop() }">
                        <i class="icon-pause"></i>
                        <span>Pause indexing until restart</span>
                    </button>
                    <button class="btn btn-success enable-indexing" title="Resume indexing process"
                            data-bind="click: startIndexing, visible: $root.globalIndexingStatus() === 'Paused', enable: !spinners.globalStartStop(), css: { 'btn-spinner': spinners.globalStartStop() }">
                        <i class="icon-play"></i>
                        <span>Resume indexing</span>
                    </button>
                </div>
            </div>
            <div>
                <small class="on-base-background" data-bind="html: searchCriteriaDescription"></small>
            </div>
        </div>
        <div class="flex-grow scroll">
            <div data-bind="foreach: sortedGroups">
                <h2 class="on-base-background" data-bind="text: entityName, visible: !groupHidden(), attr: { title: 'Collection: ' + entityName }"></h2>
                <div data-bind="foreach: indexes, visible: !groupHidden()">
                    <div data-bind="css: { 'sidebyside-indexes': replacement }, visible: !filteredOut()">
                        <div class="panel panel-state panel-hover index" data-bind="template: { name: 'index-template' }, css: { 'has-replacement': replacement }">
                        </div>
                        <div class="sidebyside-actions" data-bind="with: replacement, visible: replacement">
                            <div class="panel panel-state panel-warning">
                                <div class="state state-swap"> <i class="icon-swap"></i> </div>
                                <div class="padding flex-horizontal">
                                    <div class="title">Side by side</div>
                                    <div class="flex-separator"></div>
                                    <button class="btn btn-sm btn-warning" data-bind="click: _.partial($root.forceSideBySide, $data.parent), css: { 'btn-spinner': _.includes($root.spinners.swapNow(), parent.name) }, disable: _.includes($root.spinners.swapNow(), parent.name)">
                                        <i class="icon-force"></i> <span>Swap now</span>
                                    </button>
                                </div>
                            </div>
                        </div>
                        <div data-bind="with: replacement">
                            <div class="panel panel-state panel-hover index" data-bind="template: { name: 'index-template' }">
                            </div>
                        </div>
                    </div>
                </div>
            </div>
        </div>
    </div>
</div>

<script type="text/html" id="index-template">
    <div class="padding padding-sm">
        <div data-bind="attr: { class: 'state ' + badgeClass(), 'data-state-text' : badgeText() }"></div>
        <div class="row">
            <div class="col-xs-12 col-sm-6 col-xl-4 info-container">
                <div class="flex-horizontal">
                    <div class="checkbox">
                        <input type="checkbox" class="styled" data-bind="checked: $root.selectedIndexesName, checkedValue: name" />
                        <label></label>
                    </div>
                    <h3 class="index-name flex-grow"> 
                        <a href="#" data-bind="text: name, attr: { href: editUrl(), title: 'Index: ' + name }"></a>
                    </h3>
                    <i class="icon-timeseries" data-bind="visible: sourceType() === 'TimeSeries'" title="Index source: Time Series"></i>
                    <i class="icon-documents" data-bind="visible: sourceType() === 'Documents'" title="Index source: Documents"></i>
                </div>
<<<<<<< HEAD
               
                <div class="flex-horizontal clear-left index-info nospacing">
                    <div class="index-type-icon" data-placement="right" data-toggle="tooltip" data-animation="true" data-html="true" data-bind="tooltipText: mapReduceIndexInfoTooltip">
                        <span data-bind="if: reduceOutputCollectionName() && !hasPatternForReduceOutputCollection()"><i class="icon-output-collection"></i></span>
                        <span data-bind="if: hasPatternForReduceOutputCollection"><i class="icon-reference-pattern"></i></span>
                    </div>
=======
                <h3 class="index-name">
                    <a href="#" data-bind="text: name, attr: { href: editUrl(), title: 'Index: ' + name }"></a>
                </h3>
                    <div class="flex-horizontal clear-left index-info">
                        <div class="index-type-icon" data-placement="right" data-toggle="tooltip" data-animation="true" data-html="true" data-bind="tooltipText: mapReduceIndexInfoTooltip">
                            <span data-bind="if: reduceOutputCollectionName() && !patternForReferencesToReduceOutputCollection()"><i class="icon-output-collection"></i></span>
                            <span data-bind="if: patternForReferencesToReduceOutputCollection"><i class="icon-reference-pattern"></i></span>
                        </div>
>>>>>>> 32bc0502
                    <div class="index-type">
                        <span data-bind="text: typeForUI"></span>
                        <!--<span data-bind="visible: isTestIndex">&nbsp; <span class="label label-warning">TEST INDEX</span></span>-->
                        <span data-bind="visible: replacement" class="margin-left margin-left-sm"><span class="label label-warning">OLD</span></span>
                        <span data-bind="visible: parent" class="margin-left margin-left-sm"><span class="label label-warning">NEW</span></span>
                    </div>
                </div>
            </div>
            <div class="col-xs-12 col-sm-12 col-xl-5 vertical-divider properties-container" data-bind="if: !isFaulty()">
                <div class="properties-item state-selector">
                    <span class="properties-label">State:</span>
                    <div class="btn-group properties-value">
                        <button type="button" class="btn set-size dropdown-toggle" data-toggle="dropdown"
                                data-bind="css: { 'btn-spinner': _.includes($root.spinners.localState(), name) },
                                enable: $root.globalIndexingStatus() === 'Running'  && !_.includes($root.spinners.localState(), name)">
                            <span class="text-warning" data-bind="visible: isPausedState() && !isErrorState()">
                                <i class="icon-cancel"></i>
                                <span>Paused until restart</span>
                            </span>
                            <span data-bind="visible: isNormalState()">
                                <i class="icon-check"></i>
                                <span>Normal</span>
                            </span>
                            <span data-bind="visible: isIdleState()">
                                <i class="icon-coffee"></i>
                                <span>Idle</span>
                            </span>
                            <span class="text-danger" data-bind="visible: isDisabledState()">
                                <i class="icon-cancel"></i>
                                <span>Indexing disabled</span>
                            </span>
                            <span class="text-danger" data-bind="visible: isErrorState()">
                                <i class="icon-danger"></i>
                                <span>Error</span>
                            </span>
                            <span class="caret"></span>
                        </button>
                        <ul class="dropdown-menu">
                            <li data-bind="visible: canBeEnabled()">
                                <a href="#" data-bind="click: $root.enableIndex" title="Enable">
                                    <i class="icon-check"></i><span>Enable</span>
                                </a>
                            </li>
                            <li data-bind="visible: canBeDisabled()">
                                <a href="#" data-bind="click: $root.disableIndex" title="Disable">
                                    <i class="icon-cancel"></i><span>Disable indexing</span>
                                </a>
                            </li>
                            <li data-bind="visible: canBePaused()">
                                <a href="#" class="text-warning" data-bind="click: $root.pauseUntilRestart" title="Pause until restart">
                                    <i class="icon-pause"></i><span>Pause indexing until restart</span>
                                </a>
                            </li>
                            <li data-bind="visible: canBeResumed()">
                                <a href="#" class="text-success" data-bind="click: $root.resumeIndexing" title="Resume indexing">
                                    <i class="icon-check"></i><span>Resume indexing</span>
                                </a>
                            </li>
                        </ul>
                    </div>
                </div>
                <div class="properties-item priority" data-bind="if: !isSideBySide()">
                    <span class="properties-label">Priority:</span>
                    <div class="btn-group properties-value">
                        <button type="button" class="btn set-size dropdown-toggle" data-toggle="dropdown"
                                data-bind="css: { 'btn-spinner': _.includes($root.spinners.localPriority(), name) }, enable: !_.includes($root.spinners.localPriority(), name)">
                            <span data-bind="visible: isNormalPriority()">
                                <i class="icon-check"></i>
                                <span>Normal</span>
                            </span>
                            <span data-bind="visible: isLowPriority()">
                                <i class="icon-coffee"></i>
                                <span>Low</span>
                            </span>
                            <span data-bind="visible: isHighPriority()">
                                <i class="icon-force"></i>
                                <span>High</span>
                            </span>
                            <span class="caret"></span>
                        </button>
                        <ul class="dropdown-menu">
                            <li>
                                <a href="#" data-bind="click: $root.lowPriority" title="Low">
                                    <i class="icon-coffee"></i><span>Low</span>
                                </a>
                            </li>
                            <li>
                                <a href="#" data-bind="click: $root.normalPriority" title="Normal">
                                    <i class="icon-check"></i><span>Normal</span>
                                </a>
                            </li>
                            <li>
                                <a href="#" data-bind="click: $root.highPriority" title="High">
                                    <i class="icon-force"></i><span>High</span>
                                </a>
                            </li>
                        </ul>
                    </div>
                </div>
                <div class="properties-item mode" data-bind="css: { 'hidden': type === 'AutoMap' || type === 'AutoMapReduce' || isSideBySide() }">
                    <span class="properties-label">Mode:</span>
                    <div class="btn-group properties-value">
                        <button type="button" class="btn set-size dropdown-toggle" data-toggle="dropdown"
                                data-bind="css: { 'btn-spinner': _.includes($root.spinners.localLockChanges(), name) }, enable: !_.includes($root.spinners.localLockChanges(), name)">
                            <span data-bind="visible: lockMode() === 'Unlock'">
                                <i class="icon-unlock"></i><span>Unlocked</span>
                            </span>
                            <span data-bind="visible: lockMode() === 'LockedIgnore'">
                                <i class="icon-lock"></i><span>Locked</span>
                            </span>
                            <span data-bind="visible: lockMode() === 'LockedError'">
                                <i class="icon-lock-error"></i><span>Locked (Error)</span>
                            </span>
                            <span class="caret"></span>
                        </button>
                        <ul class="dropdown-menu">
                            <li>
                                <a href="#" data-bind="click: $root.unlockIndex" title="Unlocked: The index is unlocked for changes; apps can modify it, e.g. via IndexCreation.CreateIndexes().">
                                    <i class="icon-unlock"></i>
                                    <span>Unlock</span>
                                </a>
                            </li>
                            <li class="divider"></li>
                            <li>
                                <a href="#" data-bind="click: $root.lockIndex" title="Locked: The index is locked for changes; apps cannot modify it. Programmatic attempts to modify the index will be ignored.">
                                    <i class="icon-lock"></i>
                                    <span>Lock</span>
                                </a>
                            </li>
                            <li>
                                <a href="#" data-bind="click: $root.lockErrorIndex" title="Locked + Error: The index is locked for changes; apps cannot modify it. An error will be thrown if an app attempts to modify it.">
                                    <i class="icon-lock-error"></i>
                                    <span>Lock (Error)</span>
                                </a>
                            </li>
                        </ul>
                    </div>
                </div>
                <div class="properties-item entriesCount">
                    <div class="properties-value value-only">
                        <div class="set-size">
                            <i class="icon-list"></i><span data-bind="text: $root.pluralize(entriesCount(), 'entry', 'entries')"></span>
                        </div>
                    </div>
                </div>
                <div class="properties-item staleness" data-bind="visible: isStale()">
                    <div class="properties-value value-only">
                        <div class="set-size">
                            <a title="Show stale reason" href="#" class="text-warning" data-bind="click: $root.showStaleReasons">
                                <i class="icon-reset"></i><span>Stale</span>&nbsp;&nbsp;<i class="icon-help"></i>
                            </a>
                        </div>
                    </div>
                </div>
                <div class="properties-item text-success staleness" data-bind="visible: !isStale()">
                    <div class="properties-value value-only">
                        <div class="set-size">
                            <i class="icon-check"></i><span>Up to date</span>
                        </div>
                    </div>
                </div>
                <div class="properties-item errors" data-bind="visible: errorsCount()">
                    <div class="properties-value value-only">
                        <a title="View indexing errors" data-bind="attr: { href: $root.indexErrorsUrl() }">
                            <div class="set-size text-danger">
                                <i class="icon-index-errors"></i><span><span data-bind="text: errorsCount"></span> Errors</span>
                            </div>
                        </a>
                    </div>
                </div>
            </div>
            <div class="col-xs-12 col-sm-6 col-xl-3 actions-container">
                <div class="actions">
                    <div class="btn-toolbar pull-right-sm" role="toolbar">
                        <div class="btn-group" role="group" data-bind="if: !isFaulty()">
                            <a class="btn btn-default" data-bind="attr: { href: queryUrl() }"><i class="icon-search"></i><span>Query</span></a>
                            <button type="button" class="btn btn-default dropdown-toggle" data-toggle="dropdown" aria-haspopup="true" aria-expanded="false" >
                                <span class="caret"></span>
                                <span class="sr-only">Toggle Dropdown</span>
                            </button>
                            <ul class="dropdown-menu">
                                <li>
                                    <a href="#" data-bind="attr: { href: termsUrl() }">
                                        <i class="icon-terms"></i> Terms 
                                    </a>
                                </li>
                            </ul>
                        </div>
                        <div class="btn-group" role="group">
                            <a class="btn btn-default" data-bind="attr: { href: editUrl() }, visible: !isAutoIndex()" title="Edit index"><i class="icon-edit"></i></a>
                            <a class="btn btn-default" data-bind="attr: { href: editUrl() }, visible: isAutoIndex" title="View index fields"><i class="icon-preview"></i></a>
                        </div>
                        <div class="btn-group" role="group" data-bind="if: isFaulty">
                            <button class="btn btn-default" data-bind="click: $root.openFaultyIndex" title="Open index"><i class="icon-arrow-filled-up"></i></button>
                        </div>
                        <div class="btn-group" role="group">
                            <button class="btn btn-default" data-bind="click: $root.resetIndex" title="Reset index"><i class="icon-reset"></i></button>
                            <button class="btn btn-danger" data-bind="click: $root.deleteIndex" title="Delete the index"><i class="icon-trash"></i></button>
                        </div>
                    </div>
                </div>
            </div>
        </div>
        <div data-bind="with: progress, visible: !isErrorState() && !isFaulty()">
            <hr class="small" />
            <div class="progress-container">
                <div class="progress-overall">
                    <div class="flex-horizontal" data-bind="with: globalProgress">
                        <h3 class="flex-grow"><span data-bind="text: formattedTimeLeftToProcess"></span></h3>
                        <div class="percentage" data-bind="text: percentageFormatted,  css: { 'text-success': completed }, attr: { title: textualProgress }"></div>
                    </div>
                    <div class="progress" data-bind="with: globalProgress">
                        <div data-bind="css: { 'progress-bar-striped': !completed && !isDisabled, 'progress-bar-primary': !completed, 'active': !completed && !isDisabled, 'progress-bar-success': completed }, style: { width: percentageFormatted }, attr: { 'aria-valuenow': percentage, title: textualProgress } "
                             class="progress-bar" role="progressbar" aria-valuemin="0" aria-valuemax="100">
                            <span class="sr-only" data-bind="text: percentageFormatted() + ' Completed'"></span>
                        </div>
                    </div>
                </div>
                <div class="collections-container">
                    <!-- ko foreach: collections -->
                    <div class="panel collection-progress">
                        <div class="collection-name" data-bind="text: name, attr: { title: name }"></div>
                        <div class="documents">
                            <div class="clearfix" data-bind="with: documentsProgress">
                                <small class="name">Documents</small>
                                <small class="percentage" data-bind="text: percentageFormatted(), css: { 'text-success': completed }, attr: { title: textualProgress}"></small>
                            </div>
                            <div class="progress" data-bind="with: documentsProgress">
                                <div data-bind="css: { 'progress-bar-striped': !completed && !isDisabled, 'progress-bar-primary': !completed, 'active': !completed && !isDisabled, 'progress-bar-success': completed }, style: { width: percentageFormatted }, attr: { 'aria-valuenow': percentage, title: textualProgress } "
                                     class="progress-bar" role="progressbar" aria-valuemin="0" aria-valuemax="100">
                                    <span class="sr-only" data-bind="text: percentageFormatted() + ' Completed'"></span>
                                </div>
                            </div>
                        </div>
                        <div class="tombstones">
                            <div class="clearfix" data-bind="with: tombstonesProgress">
                                <small class="name">Tombstones</small>
                                <small class="percentage" data-bind="text: percentageFormatted(), css: { 'text-success': completed }, attr: { title: textualProgress }"></small>
                            </div>
                            <div class="progress" data-bind="with: tombstonesProgress">
                                <div data-bind="css: { 'progress-bar-striped': !completed && !isDisabled, 'progress-bar-primary': !completed, 'active': !completed && !isDisabled, 'progress-bar-success': completed }, style: { width: percentageFormatted }, attr: { 'aria-valuenow': percentage, title: textualProgress } "
                                     class="progress-bar" role="progressbar" aria-valuemin="0" aria-valuemax="100">
                                    <span class="sr-only" data-bind="text: percentageFormatted() + ' Completed'"></span>
                                </div>
                            </div>
                        </div>
                    </div>
                    <!-- /ko -->
                </div>
            </div>
        </div>
    </div>
</script>

<script type="text/html" id="indexes-filter-status-template">
    <div class="settings-item">
        <div class="margin-left margin-right margin-right-sm">
            <div class="flex-horizontal">
                <div class="control-label flex-grow">Normal</div>
                <div class="flex-noshrink">
                    <div class="toggle toggle-success">
                        <input type="checkbox" class="styled" data-bind="checkedValue: 'Normal', checked: indexStatusFilter">
                        <label></label>
                    </div>
                </div>
            </div>
            <div class="flex-horizontal">
                <div class="control-label flex-grow">Error / Faulty</div>
                <div class="flex-noshrink">
                    <div class="toggle toggle-danger">
                        <input type="checkbox" class="styled" data-bind="checkedValue: 'ErrorOrFaulty', checked: indexStatusFilter">
                        <label></label>
                    </div>
                </div>
            </div>
            <div class="flex-horizontal">
                <div class="control-label flex-grow">Stale</div>
                <div class="flex-noshrink">
                    <div class="toggle toggle-warning">
                        <input type="checkbox" class="styled" data-bind="checkedValue: 'Stale', checked: indexStatusFilter">
                        <label></label>
                    </div>
                </div>
            </div>
            <div class="flex-horizontal">
                <div class="control-label flex-grow">Paused</div>
                <div class="flex-noshrink">
                    <div class="toggle toggle-warning">
                        <input type="checkbox" class="styled" data-bind="checkedValue: 'Paused', checked: indexStatusFilter">
                        <label></label>
                    </div>
                </div>
            </div>
            <div class="flex-horizontal">
                <div class="control-label flex-grow">Disabled</div>
                <div class="flex-noshrink">
                    <div class="toggle toggle-warning">
                        <input type="checkbox" class="styled" data-bind="checkedValue: 'Disabled', checked: indexStatusFilter">
                        <label></label>
                    </div>
                </div>
            </div>
            <div class="flex-horizontal">
                <div class="control-label flex-grow">Idle</div>
                <div class="flex-noshrink">
                    <div class="toggle toggle-warning">
                        <input type="checkbox" class="styled" data-bind="checkedValue: 'Idle', checked: indexStatusFilter">
                        <label></label>
                    </div>
                </div>
            </div>
        </div>
        <div class="bg-warning auto-update-container">
            <div class="flex-horizontal">
                <div class="control-label flex-grow">With indexing errors only</div>
                <div class="flex-noshrink">
                    <div class="toggle toggle-danger">
                        <input type="checkbox" class="styled" data-bind="checked: showOnlyIndexesWithIndexingErrors">
                        <label></label>
                    </div>
                </div>
            </div>
        </div>
        <div class="bg-info auto-update-container">
            <div class="flex-horizontal">
                <div class="control-label flex-grow">Auto refresh</div>
                <div class="flex-noshrink">
                    <div class="toggle toggle-info">
                        <input type="checkbox" class="styled" data-bind="checked: autoRefresh">
                        <label></label>
                    </div>
                </div>
            </div>
            <div class="margin-right margin-right-sm">
                <small>Automatically refreshes the list of indexes. Might result in list flickering.</small>
            </div>
        </div>
    </div>
</script><|MERGE_RESOLUTION|>--- conflicted
+++ resolved
@@ -166,23 +166,12 @@
                     <i class="icon-timeseries" data-bind="visible: sourceType() === 'TimeSeries'" title="Index source: Time Series"></i>
                     <i class="icon-documents" data-bind="visible: sourceType() === 'Documents'" title="Index source: Documents"></i>
                 </div>
-<<<<<<< HEAD
                
                 <div class="flex-horizontal clear-left index-info nospacing">
                     <div class="index-type-icon" data-placement="right" data-toggle="tooltip" data-animation="true" data-html="true" data-bind="tooltipText: mapReduceIndexInfoTooltip">
-                        <span data-bind="if: reduceOutputCollectionName() && !hasPatternForReduceOutputCollection()"><i class="icon-output-collection"></i></span>
-                        <span data-bind="if: hasPatternForReduceOutputCollection"><i class="icon-reference-pattern"></i></span>
-                    </div>
-=======
-                <h3 class="index-name">
-                    <a href="#" data-bind="text: name, attr: { href: editUrl(), title: 'Index: ' + name }"></a>
-                </h3>
-                    <div class="flex-horizontal clear-left index-info">
-                        <div class="index-type-icon" data-placement="right" data-toggle="tooltip" data-animation="true" data-html="true" data-bind="tooltipText: mapReduceIndexInfoTooltip">
                             <span data-bind="if: reduceOutputCollectionName() && !patternForReferencesToReduceOutputCollection()"><i class="icon-output-collection"></i></span>
                             <span data-bind="if: patternForReferencesToReduceOutputCollection"><i class="icon-reference-pattern"></i></span>
-                        </div>
->>>>>>> 32bc0502
+                    </div>
                     <div class="index-type">
                         <span data-bind="text: typeForUI"></span>
                         <!--<span data-bind="visible: isTestIndex">&nbsp; <span class="label label-warning">TEST INDEX</span></span>-->
