--- conflicted
+++ resolved
@@ -88,9 +88,6 @@
                                 </div>
                             </div>
                         </div>
-<<<<<<< HEAD
-                        <div class="margin-bottom">
-=======
 
                         <div class="form-group" data-bind="visible: $root.usingHttps, if: $root.usingHttps">
                             <label class="control-label">&nbsp;</label>
@@ -121,8 +118,7 @@
                             </div>
                         </div>
                         
-                        <div class="margin-bottom margin-top-lg">
->>>>>>> 64e5e769
+                        <div class="margin-bottom">
                             <div class="form-group">
                                 <label class="control-label">Minimum Request Size</label>
                                 <div class="margin-left">
