<form class="content-margin edit-backup edit-ongoing-task" data-bind="with: editedTask" autocomplete="off">
    <div class="align-items-center justify-content-between d-flex gap-2 margin-bottom-md padding-top-xs">
        <div class="flex-horizontal gap-2">
            <i class="icon-server-wide-backup"></i>
            <h2 data-bind="text: $parent.isAddingNewBackupTask() ? `New Server-Wide Backup Task` : `Edit Server-Wide Backup Task`" class="mb-0"></h2>
            <span class="badge license-restricted-badge professional" data-bind="if: !$root.hasServerWideBackups">Professional +</span>
        </div>
        <div class="flex-end margin-right-xs" data-bind="react: $root.infoHubView"></div>
    </div>
    <div class="toolbar" data-bind="with: $root">
        <span data-placement="right" data-toggle="tooltip" data-html="true" data-animation="true"
                        data-bind="tooltipText: $root.hasServerWideBackups ? null : `<div class='padding'>Your current license does not support this feature.<br /><a href='https://ravendb.net/l/FLDLO4' target='_blank'>Upgrade your plan</a> to access.</div>`">
            <button type="submit" class="btn btn-primary"
                data-bind="click: saveBackupSettings, disable: spinners.save() || !dirtyFlag().isDirty(), css: { 'btn-spinner': spinners.save }">
                <i class="icon-save"></i><span>Save</span>
            </button>
        </span>
        <button data-bind="click: cancelOperation" class="btn btn-default" title="Return to the Server-Wide Tasks view">
            <i class="icon-cancel"></i><span>Cancel</span>
        </button>
    </div>
    <div data-bind="css: { 'pe-none item-disabled': !$root.hasServerWideBackups }">
        <div class="panel">
            <div class="padding">
                <div class="row margin-bottom" data-bind="validationElement: name">
                    <label class="control-label col-sm-4 col-lg-2">Task Name</label>
                    <div class="col-sm-4">
                        <input data-bind="textInput: name" id="taskName" type="text" class="form-control" placeholder="Enter a name for the Server-Wide Backup Task"/>
                    </div>
                </div>
<<<<<<< HEAD
                <div class="row margin-bottom">
                    <label class="control-label col-sm-4 col-lg-2">Task State</label>
                    <div class="col-sm-4">
                        <button type="button" class="btn btn-block dropdown-toggle text-left" data-toggle="dropdown" aria-expanded="false">
                            <span data-bind="text: stateText()"></span>
=======
            </div>
            <div class="row margin-bottom">
                <label class="control-label col-sm-4 col-lg-2">Backup Upload Mode</label>
                <div class="col-sm-4">
                    <div class="dropdown btn-block">
                        <button class="btn btn-block dropdown-toggle text-left" type="button" data-toggle="dropdown">
                            <span data-bind="text: backupUploadMode"></span>
                            <span class="caret"></span>
                        </button>
                        <ul class="dropdown-menu" data-bind="foreach: backupUploadModes">
                            <li><a href="#" data-bind="text: $data, click: $parent.useBackupUploadMode.bind($parent, $data)"></a></li>
                        </ul>
                    </div>
                </div>
            </div>
            <div class="row margin-bottom" data-bind="validationElement: backupType">
                <label class="control-label col-sm-4 col-lg-2">Backup Type <i class="required"></i> <small><i class="backup-info icon-info text-info"></i></small></label>
                <div class="col-sm-4" data-bind="validationOptions: { insertMessages: false }">
                    <div class="dropdown btn-block">
                        <button class="btn btn-block dropdown-toggle text-left" type="button" data-toggle="dropdown">
                            <span data-bind="text: backupType() || 'Select backup type..'"></span>
>>>>>>> b5cd580f
                            <span class="caret"></span>
                        </button>
                        <ul class="dropdown-menu">
                            <li><a href="#" data-bind="click: _.partial($root.setState, 'Enabled')"><span>Enabled</span></a></li>
                            <li><a href="#" data-bind="click: _.partial($root.setState, 'Disabled')"><span>Disabled</span></a></li>
                        </ul>
                    </div>
                </div>
<<<<<<< HEAD
                <div class="row margin-bottom" data-bind="validationElement: backupType">
                    <label class="control-label col-sm-4 col-lg-2">Backup Type <i class="required"></i> <small><i class="backup-info icon-info text-info"></i></small></label>
                    <div class="col-sm-4" data-bind="validationOptions: { insertMessages: false }">
=======
            </div>
            <div data-bind="collapse: isSnapshot, with: snapshot">
                <div class="row margin-bottom">
                    <label class="control-label col-sm-4 col-lg-2">Compression Algorithm</label>
                    <div class="col-sm-4">
                        <div class="dropdown btn-block">
                            <button class="btn btn-block dropdown-toggle text-left" type="button" data-toggle="dropdown">
                                <span data-bind="text: compressionAlgorithm"></span>
                                <span class="caret"></span>
                            </button>
                            <ul class="dropdown-menu" data-bind="foreach: compressionAlgorithmOptions">
                                <li><a href="#" data-bind="text: $data, click: $parent.useAlgorithm.bind($parent, $data)"></a></li>
                            </ul>
                        </div>
                    </div>
                </div>
                <div class="row margin-bottom">
                    <label class="control-label col-sm-4 col-lg-2">Compression Level</label>
                    <div class="col-sm-4">
>>>>>>> b5cd580f
                        <div class="dropdown btn-block">
                            <button class="btn btn-block dropdown-toggle text-left" type="button" data-toggle="dropdown">
                                <span data-bind="text: backupType() || 'Select backup type..'"></span>
                                <span class="caret"></span>
                            </button>
                            <ul class="dropdown-menu" data-bind="foreach: backupOptions">
                                <li class="position-relative">
                                    <a href="#" data-bind="css: { 'item-disabled pe-none': !$root.hasSnapshotBackups && $data === 'Snapshot' }, click: $parent.useBackupType.bind($parent, $data)">
                                        <span data-bind="text: $data"></span>
                                        <!-- ko if: !$root.hasSnapshotBackups && $data === 'Snapshot' -->
                                        <span class="badge license-restricted-badge enterprise margin-left-xxs">Enterprise</span>
                                        <!-- /ko -->
                                    </a>
                                </li>
                            </ul>
                            <div class="bg-warning padding-left-xxs" data-bind="visible: isSnapshot() && excludeInfo().shardedDatabaseNames().length > 0">
                                <small>Snapshot is not supported in <i class="icon-sharding text-shard"></i> Sharded Databases</small>
                            </div>
                        </div>
                        <span class="help-block" data-bind="validationMessage: backupType"></span>
                    </div>
                </div>
                <div data-bind="collapse: isSnapshot, with: snapshot">
                    <div class="row margin-bottom">
                        <label class="control-label col-sm-4 col-lg-2">Compression</label>
                        <div class="col-sm-4">
                            <div class="dropdown btn-block">
                                <button class="btn btn-block dropdown-toggle text-left" type="button" data-toggle="dropdown">
                                    <span data-bind="text: compressionLevel"></span>
                                    <span class="caret"></span>
                                </button>
                                <ul class="dropdown-menu" data-bind="foreach: compressionLevelOptions">
                                    <li><a href="#" data-bind="text: $data, click: $parent.useCompression.bind($parent, $data)"></a></li>
                                </ul>
                            </div>
                        </div>
                    </div>
                </div>
                <div class="row">
                    <div class="col-sm-offset-4 col-lg-offset-2 col-lg-4" data-bind="validationElement: hasDestination">
                        <div class="help-block" data-bind="validationMessage: hasDestination"></div>
                    </div>
                </div>
                <div class="row margin-bottom margin-bottom-sm">
                    <div class="col-sm-offset-4 col-lg-offset-2 col-sm-4">
                        <div class="toggle">
                            <div class="toggle" data-placement="right" data-toggle="tooltip" title="Toggle on to set a responsible node for the task" data-animation="true">
                                <input id="responsibleNode" type="checkbox" data-bind="checked: manualChooseMentor">
                                <label for="responsibleNode">Set responsible node</label>
                            </div>
                        </div>
                    </div>
                </div>
                <div data-bind="validationElement: mentorNode, collapse: manualChooseMentor">
                    <div class="row" data-bind="css: { 'margin-bottom-xs': mentorNode() }">
                        <label class="control-label col-sm-4 col-lg-2">Responsible Node</label>
                        <div class="col-sm-4 flex-horizontal">
                            <div class="dropdown btn-block">
                                <button class="btn btn-block dropdown-toggle text-left" data-toggle="dropdown">
                                    <span data-bind="text: mentorNode() ? 'Node ' + mentorNode() : 'Select responsible node'"></span>
                                    <span class="caret"></span>
                                </button>
                                <ul class="dropdown-menu" data-bind="foreach: $root.possibleMentors">
                                    <li><a href="#" data-bind="text: 'Node ' + $data, click: $parent.mentorNode.bind($parent.mentorNode, $data)"></a></li>
                                </ul>
                                <span class="help-block" data-bind="validationMessage: mentorNode"></span>
                            </div>
                            <span data-bind="compose: $root.pinResponsibleNodeButtonsScriptView"></span>
                        </div>
                    </div>
                    <div class="row margin-bottom small">
                        <div class="col-sm-offset-4 col-lg-offset-2 col-sm-4" data-bind="visible: mentorNode">
                            <div data-bind="compose: $root.pinResponsibleNodeTextScriptView"></div>
                        </div>
                    </div>
                </div>
                <div data-bind="collapse: isSnapshot, with: snapshot">
                    <div class="row margin-bottom-xs">
                        <div class="col-sm-4 col-sm-offset-4 col-lg-offset-2">
                            <div class="toggle">
                                <div class="toggle" data-placement="right" data-toggle="tooltip" data-animation="true"
                                     title="Back up index definitions only. Indexes will be rebuilt from these definitions upon Restore.">
                                    <input id="excludeIndexes" type="checkbox" data-bind="checked: excludeIndexes">
                                    <label for="excludeIndexes">Exclude indexes data</label>
                                </div>
                            </div>
                        </div>
                    </div>
                </div>
                <div data-bind="with: excludeInfo">
                    <div class="row margin-bottom margin-bottom-xs">
                        <div class="col-sm-offset-4 col-lg-offset-2 col-sm-4">
                            <div class="toggle">
                                <div data-placement="right" data-toggle="tooltip" title="Select databases to exclude from the server-wide backup" data-animation="true">
                                    <input id="excludeDatabase" type="checkbox" data-bind="checked: exclude, disable: isSnapshot() && shardedDatabaseNames().length > 0">
                                    <label for="excludeDatabase">Exclude databases</label>
                                </div>
                            </div>
                        </div>
                    </div>
                    <div class="row margin-bottom margin-bottom-xs">
                        <div class="col-sm-offset-4 col-lg-offset-2 col-sm-4">
                            <div data-bind="collapse: exclude">
                                <div class="flex-horizontal">
                                    <div class="flex-grow">
                                        <div class="dropdown btn-block flex-grow" data-bind="validationElement: databasesToExclude">
                                            <input class="form-control dropdown-toggle" placeholder="Select (or enter) a database to exclude" data-toggle="dropdown" autocomplete="off"
                                                   data-bind="textInput: inputDatabaseToExclude, attr: { id: 'databaseNameInput' }" />
                                            <span class="caret dropdown-toggle" data-toggle="dropdown"></span>
                                            <ul class="dropdown-menu" role="menu" style="display: none;"
                                                data-bind="autoComplete: '#databaseNameInput', foreach: createDatabaseNameAutocompleter()">
                                                <li role="presentation" data-bind="click: $parent.addWithBlink.bind($parent, $data)">
                                                    <a role="menuitem" tabindex="-1" href="#">
                                                        <span data-bind="text: $data"></span>
                                                    </a>
                                                </li>
                                            </ul>
                                            <span class="help-block" data-bind="validationMessage: databasesToExclude"></span>
                                        </div>
                                    </div>
                                    <div>
                                        <button class="btn btn-info" data-bind="click: addDatabase, enable: inputDatabaseToExclude() && canAddDatabase() && !(isSnapshot() && shardedDatabaseNames().includes(inputDatabaseToExclude()))">
                                            <i class="icon-plus"></i><span>Add Database</span>
                                        </button>
                                    </div>
                                </div>

                                <div data-bind="visible: databasesToExclude() && databasesToExclude().length || ($parent.isSnapshot() && shardedDatabaseNames().length > 0)" class="margin-top-sm">
                                    <label><strong>Excluded Databases:</strong></label>
                                    <ul class="well collection-list" data-bind="foreach: databasesToExclude, visible: databasesToExclude() && databasesToExclude().length">
                                        <li>
                                            <div class="name" data-bind="text: $data"></div>
                                            <a title="Remove database" href="#" data-bind="click: $parent.removeDatabase.bind($parent, $data)"><i class="icon-trash"></i></a>
                                        </li>
                                    </ul>
                                    <ul class="well collection-list" data-bind="visible: $parent.isSnapshot() && shardedDatabaseNames().length > 0">
                                        <li>
                                            <div class="bg-warning name">
                                                <span data-placement="top" data-toggle="tooltip" title="Snapshot is not supported in sharded databases. Existing and new sharded databases will be excluded from this task." data-animation="true" data-bind="visible: $parent.isSnapshot()"><i class="icon-info"></i><small>All sharded databases listed below are <strong>automatically excluded</strong> as Snapshot is not supported</small></span>
                                            </div>
                                        </li>
                                        <!-- ko foreach: shardedDatabaseNames()-->
                                        <li>
                                            <div class="name"><i class="icon-sharding text-shard"></i><span data-bind="text: $data"></span></div>
                                        </li>
                                        <!-- /ko -->
                                    </ul>
                                </div>
                            </div>
                        </div>
                    </div>
                </div>
            </div>
        </div>
        <h3 class="margin-bottom margin-bottom-xs">Schedule</h3>
        <div class="panel">
            <div class="padding">
                <div class="row margin-bottom" data-bind="validationElement: fullBackupFrequency">
                    <label class="control-label col-xs-12 col-sm-4 col-lg-2">Full</label>
                    <div class="col-xs-6 col-sm-4">
                        <div class="toggle" data-bind="validationOptions: { insertMessages: false }">
                            <input id="fullBackupToggle" type="checkbox" data-bind="checked: fullBackupEnabled">
                            <label for="fullBackupToggle">Enable full backup</label>
                        </div>
                        <div data-bind="compose: { model: $root.fullBackupCronEditor }, visible: fullBackupEnabled"></div>
                    </div>
                </div>
                <div class="row margin-bottom" data-bind="validationElement: incrementalBackupFrequency">
                    <label class="control-label col-xs-12 col-sm-4 col-lg-2">Incremental</label>
                    <div class="col-xs-6 col-sm-4">
                        <div class="toggle" data-bind="validationOptions: { insertMessages: false }">
                            <input id="incrementalBackupToggle" type="checkbox" data-bind="checked: incrementalBackupEnabled">
                            <label for="incrementalBackupToggle">Enable incremental backup</label>
                        </div>
                        <div data-bind="validationElement: incrementalBackupEnabled">
                            <div class="help-block" data-bind="validationMessage: incrementalBackupEnabled"></div>
                        </div>
                        <div data-bind="compose: { model: $root.incrementalBackupCronEditor }, visible: incrementalBackupEnabled"></div>
                    </div>
                </div>
            </div>
        </div>
        <h3 class="margin-bottom margin-bottom-xs">Retention Policy</h3>
        <div class="panel" data-bind="with: retentionPolicy">
            <div class="padding">
                <div class="toggle">
                    <input id="limit-backups-by-age" type="checkbox" data-bind="checked: retentionPolicyEnabled">
                    <label for="limit-backups-by-age">Limit # of backups by age</label>
                </div>
                <div class="row collapse" data-bind="collapse: retentionPolicyEnabled">
                    <div class="col-sm-8 col-lg-6 margin-top margin-bottom">
                        <div class="row" data-bind="validationElement: minimumBackupAgeToKeep">
                            <label class="control-label col-xs-12 col-sm-6 col-lg-4">
                                Minimum retention time <small><i class="backup-age-info icon-info text-info"></i></small>
                            </label>
                            <div class="col-xs-12 col-sm-6 col-lg-8">
                                <input type="text" class="form-control" data-bind="durationPicker: minimumBackupAgeToKeep, durationPickerOptions: { showDays: true }" />
                            </div>
                        </div>
                        <div class="row">
                            <div class="col-sm-offset-4">
                            <span data-bind="validationElement: minimumBackupAgeToKeep">
                                <span class="help-block" data-bind="validationMessage: minimumBackupAgeToKeep"></span>
                            </span>
                            </div>
                        </div>
                        <div class="row" data-bind="if: !minimumBackupAgeToKeep.error()">
                            <div class="col-sm-offset-2">
                                <div class="bg-info padding padding-sm small margin-top">
                                    <i class="icon-info"></i><span data-bind="html: humaneRetentionDescription"></span>
                                </div>
                            </div>
                        </div>
                    </div>
                </div>
            </div>
        </div>
        <h3 class="margin-bottom margin-bottom-xs">Encryption</h3>
        <div class="panel" data-bind="with: encryptionSettings" data-bind="validationElement: enabled">
            <div class="padding">
                <div class="flex-horizontal" data-bind="validationElement: enabled">
                    <div class="toggle margin-right" data-bind="validationOptions: { insertMessages: false }">
                        <input id="toggle-encryption" type="checkbox" data-bind="checked: enabled">
                        <label for="toggle-encryption">Encrypt backup</label>
                    </div>
                    <span class="help-block" data-bind="validationMessage: enabled"></span>
                    <small data-bind="visible: $root.editedTask().backupType() === 'Snapshot' && enabled()"><i class="serverwide-snapshot-encryption-info icon-info text-info"></i></small>
                </div>
                <div data-bind="collapse: needExplicitConsent">
                    <div class="flex-horizontal" data-bind="validationElement: allowUnencryptedBackupForEncryptedDatabase">
                        <div class="toggle margin-right" data-bind="validationOptions: { insertMessages: false }">
                            <input id="toggle-unencrypted-backup" type="checkbox" data-bind="checked: allowUnencryptedBackupForEncryptedDatabase">
                            <label for="toggle-unencrypted-backup">Allow unencrypted backup for encrypted database</label>
                        </div>
                        <span class="help-block" data-bind="validationMessage: allowUnencryptedBackupForEncryptedDatabase"></span>
                    </div>
                </div>
                <div data-bind="collapse: showOriginalKeySection">
                    <div class="row">
                        <label class="control-label col-sm-4 col-lg-2">Current Encryption Key</label>
                        <div class="col-sm-4">
                            <input type="text" data-bind="textInput: originalKey" class="form-control margin-bottom" disabled title="This key is currently in use"/>
                        </div>
                    </div>
                    <div class="row" >
                        <div class="col-sm-4 col-sm-offset-4 col-lg-offset-2">
                            <div class="toggle margin-bottom">
                                <input id="toggleChangeKey" type="checkbox" data-bind="checked: changeKeyRequest">
                                <label for="toggleChangeKey">Change encryption key</label>
                            </div>
                        </div>
                    </div>
                </div>
                <div class="panel-addon padding padding-lg" data-bind="collapse: showProvidedKeySection">
                    <div class="row">
                        <div class="col-sm-12 col-lg-6">
                            <div>
                                <h3 data-bind="visible: !changeKeyRequest()">Encryption Key Configuration</h3>
                                <h3 data-bind="visible: changeKeyRequest">Select New Encryption Key</h3>
                            </div>
                            <hr />
                            <div data-bind="with: encryptionSection">
                                <div data-bind="compose: $root.setupEncryptionKeyView"></div>
                            </div>
                            <div class="bg-warning padding padding-sm small flex-horizontal">
                                <div>
                                    <i class="icon-warning"></i>
                                </div>
                                <div>
                                <span>
                                    The encryption key defined in this section will be used only if the database being backed up is <strong>Not encrypted</strong>.<br>
                                    If the database backed up is <strong>encrypted</strong> then the backup will use the database key itself.
                                </span>
                                </div>
                            </div>
                        </div>
                    </div>
                </div>
            </div>
        </div>
        <div data-bind="compose: $root.backupDestinationsView"></div>
    </div>
</form>

<script type="text/html" id="test-connection-results-template">
    <div data-bind="with: testConnectionResult">
        <div data-bind="compose: $root.backupDestinationTestCredentialsView"></div>
    </div>
</script><|MERGE_RESOLUTION|>--- conflicted
+++ resolved
@@ -28,14 +28,19 @@
                         <input data-bind="textInput: name" id="taskName" type="text" class="form-control" placeholder="Enter a name for the Server-Wide Backup Task"/>
                     </div>
                 </div>
-<<<<<<< HEAD
                 <div class="row margin-bottom">
                     <label class="control-label col-sm-4 col-lg-2">Task State</label>
                     <div class="col-sm-4">
                         <button type="button" class="btn btn-block dropdown-toggle text-left" data-toggle="dropdown" aria-expanded="false">
                             <span data-bind="text: stateText()"></span>
-=======
-            </div>
+                            <span class="caret"></span>
+                        </button>
+                        <ul class="dropdown-menu">
+                            <li><a href="#" data-bind="click: _.partial($root.setState, 'Enabled')"><span>Enabled</span></a></li>
+                            <li><a href="#" data-bind="click: _.partial($root.setState, 'Disabled')"><span>Disabled</span></a></li>
+                        </ul>
+                    </div>
+                </div>
             <div class="row margin-bottom">
                 <label class="control-label col-sm-4 col-lg-2">Backup Upload Mode</label>
                 <div class="col-sm-4">
@@ -50,46 +55,9 @@
                     </div>
                 </div>
             </div>
-            <div class="row margin-bottom" data-bind="validationElement: backupType">
-                <label class="control-label col-sm-4 col-lg-2">Backup Type <i class="required"></i> <small><i class="backup-info icon-info text-info"></i></small></label>
-                <div class="col-sm-4" data-bind="validationOptions: { insertMessages: false }">
-                    <div class="dropdown btn-block">
-                        <button class="btn btn-block dropdown-toggle text-left" type="button" data-toggle="dropdown">
-                            <span data-bind="text: backupType() || 'Select backup type..'"></span>
->>>>>>> b5cd580f
-                            <span class="caret"></span>
-                        </button>
-                        <ul class="dropdown-menu">
-                            <li><a href="#" data-bind="click: _.partial($root.setState, 'Enabled')"><span>Enabled</span></a></li>
-                            <li><a href="#" data-bind="click: _.partial($root.setState, 'Disabled')"><span>Disabled</span></a></li>
-                        </ul>
-                    </div>
-                </div>
-<<<<<<< HEAD
                 <div class="row margin-bottom" data-bind="validationElement: backupType">
                     <label class="control-label col-sm-4 col-lg-2">Backup Type <i class="required"></i> <small><i class="backup-info icon-info text-info"></i></small></label>
                     <div class="col-sm-4" data-bind="validationOptions: { insertMessages: false }">
-=======
-            </div>
-            <div data-bind="collapse: isSnapshot, with: snapshot">
-                <div class="row margin-bottom">
-                    <label class="control-label col-sm-4 col-lg-2">Compression Algorithm</label>
-                    <div class="col-sm-4">
-                        <div class="dropdown btn-block">
-                            <button class="btn btn-block dropdown-toggle text-left" type="button" data-toggle="dropdown">
-                                <span data-bind="text: compressionAlgorithm"></span>
-                                <span class="caret"></span>
-                            </button>
-                            <ul class="dropdown-menu" data-bind="foreach: compressionAlgorithmOptions">
-                                <li><a href="#" data-bind="text: $data, click: $parent.useAlgorithm.bind($parent, $data)"></a></li>
-                            </ul>
-                        </div>
-                    </div>
-                </div>
-                <div class="row margin-bottom">
-                    <label class="control-label col-sm-4 col-lg-2">Compression Level</label>
-                    <div class="col-sm-4">
->>>>>>> b5cd580f
                         <div class="dropdown btn-block">
                             <button class="btn btn-block dropdown-toggle text-left" type="button" data-toggle="dropdown">
                                 <span data-bind="text: backupType() || 'Select backup type..'"></span>
@@ -114,10 +82,24 @@
                 </div>
                 <div data-bind="collapse: isSnapshot, with: snapshot">
                     <div class="row margin-bottom">
-                        <label class="control-label col-sm-4 col-lg-2">Compression</label>
+                    <label class="control-label col-sm-4 col-lg-2">Compression Algorithm</label>
                         <div class="col-sm-4">
                             <div class="dropdown btn-block">
                                 <button class="btn btn-block dropdown-toggle text-left" type="button" data-toggle="dropdown">
+                                <span data-bind="text: compressionAlgorithm"></span>
+                                <span class="caret"></span>
+                            </button>
+                            <ul class="dropdown-menu" data-bind="foreach: compressionAlgorithmOptions">
+                                <li><a href="#" data-bind="text: $data, click: $parent.useAlgorithm.bind($parent, $data)"></a></li>
+                            </ul>
+                        </div>
+                    </div>
+                </div>
+                <div class="row margin-bottom">
+                    <label class="control-label col-sm-4 col-lg-2">Compression Level</label>
+                    <div class="col-sm-4">
+                        <div class="dropdown btn-block">
+                            <button class="btn btn-block dropdown-toggle text-left" type="button" data-toggle="dropdown">
                                     <span data-bind="text: compressionLevel"></span>
                                     <span class="caret"></span>
                                 </button>
