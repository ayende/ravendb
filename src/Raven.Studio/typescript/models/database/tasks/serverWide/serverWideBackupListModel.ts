﻿/// <reference path="../../../../../typings/tsd.d.ts"/>
import appUrl = require("common/appUrl");
import serverWideTaskListModel = require("models/database/tasks/serverWide/serverWideTaskListModel"); 
import generalUtils = require("common/generalUtils");
import getAllServerWideTasksCommand = require("commands/serverWide/tasks/getAllServerWideTasksCommand");
import connectionStatus from "models/resources/connectionStatus";

class serverWideBackupListModel extends serverWideTaskListModel {

    backupType = ko.observable<Raven.Client.Documents.Operations.Backups.BackupType>();
    fullBackupTypeName: KnockoutComputed<string>;
    
    retentionPolicyPeriod = ko.observable<string>();
    retentionPolicyDisabled = ko.observable<boolean>();
    retentionPolicyHumanized: KnockoutComputed<string>;
    
    backupDestinations = ko.observableArray<string>([]);
    backupDestinationsHumanized: KnockoutComputed<string>;
    textClass: KnockoutComputed<string>;
    
    isBackupEncrypted = ko.observable<boolean>();

    constructor(dto: Raven.Server.Web.System.AdminStudioServerWideHandler.ServerWideTasksResult.ServerWideBackupTask) {
        super();
        
        this.update(dto);
        this.initializeObservables();
    }

    initializeObservables() {
        super.initializeObservables();

        this.editUrl = ko.pureComputed(() => appUrl.forEditServerWideBackup(this.taskName()));

        this.retentionPolicyHumanized = ko.pureComputed(() => {
            return this.retentionPolicyDisabled() ? "No backups will be removed" : generalUtils.formatTimeSpan(this.retentionPolicyPeriod(), true);
        });
        
        this.backupDestinationsHumanized = ko.pureComputed(() => {
            return this.backupDestinations().length ? this.backupDestinations().join(", ") : "No destinations defined";
        });

        this.fullBackupTypeName = ko.pureComputed(() => this.getBackupType(this.backupType(), true));
        
        this.textClass = ko.pureComputed(() => this.backupDestinations().length ? "text-details" : "text-warning")
    }

    // dto param is union-type only so that it compiles - due to class inheritance....
    update(dto: Raven.Server.Web.System.AdminStudioServerWideHandler.ServerWideTasksResult.ServerWideTask |
                Raven.Server.Web.System.AdminStudioServerWideHandler.ServerWideTasksResult.ServerWideBackupTask) {
        super.update(dto);

        const serverWideBackupTask = dto as Raven.Server.Web.System.AdminStudioServerWideHandler.ServerWideTasksResult.ServerWideBackupTask;

        this.backupType(serverWideBackupTask.BackupType);
        this.backupDestinations(serverWideBackupTask.BackupDestinations);
        
        // Check backward compatibility
        this.retentionPolicyDisabled(serverWideBackupTask.RetentionPolicy ? serverWideBackupTask.RetentionPolicy.Disabled : true);
        this.retentionPolicyPeriod(serverWideBackupTask.RetentionPolicy ? serverWideBackupTask.RetentionPolicy.MinimumBackupAgeToKeep : "0.0:00:00");
        
        this.isBackupEncrypted(serverWideBackupTask.IsEncrypted);
        this.excludedDatabases(serverWideBackupTask.ExcludedDatabases);
        this.isServerWide(true);
    }

    private getBackupType(backupType: Raven.Client.Documents.Operations.Backups.BackupType, isFull: boolean): string {
        if (!isFull) {
            return "Incremental";
        }

        if (backupType === "Snapshot") {
            return "Snapshot";
        }

        return "Full";
    }

    toggleDetails() {
        this.showDetails.toggle();

        if (this.showDetails()) {
            this.refreshBackupInfo();
        } 
    }

<<<<<<< HEAD
    refreshBackupInfo(reportFailure: boolean) {
        if (connectionStatus.showConnectionLost()) {
=======
    refreshBackupInfo() {
        if (shell.showConnectionLost()) {
>>>>>>> e52d495e
            // looks like we don't have connection to server, skip index progress update 
            return $.Deferred<Raven.Client.Documents.Operations.OngoingTasks.OngoingTaskBackup>().fail();
        }

        return new getAllServerWideTasksCommand(this.taskName(), "Backup")
            .execute()
            .done((result: Raven.Server.Web.System.AdminStudioServerWideHandler.ServerWideTasksResult) =>
                this.update(result.Tasks[0]));
    }
}

export = serverWideBackupListModel;<|MERGE_RESOLUTION|>--- conflicted
+++ resolved
@@ -84,13 +84,8 @@
         } 
     }
 
-<<<<<<< HEAD
-    refreshBackupInfo(reportFailure: boolean) {
+    refreshBackupInfo() {
         if (connectionStatus.showConnectionLost()) {
-=======
-    refreshBackupInfo() {
-        if (shell.showConnectionLost()) {
->>>>>>> e52d495e
             // looks like we don't have connection to server, skip index progress update 
             return $.Deferred<Raven.Client.Documents.Operations.OngoingTasks.OngoingTaskBackup>().fail();
         }
