--- conflicted
+++ resolved
@@ -94,13 +94,8 @@
             Mode: this.replicationMode(),
             Disabled: this.disabled(),
             PreventDeletionsMode: this.preventDeletions() ? "PreventSinkToHubDeletions" : "None",
-<<<<<<< HEAD
-            WithFiltering: this.withFiltering()
-=======
             WithFiltering: this.withFiltering(),
-            Certificates: undefined,
             BlockingSourceName: this.blockingSourceName()
->>>>>>> 7b97824b
         };
     }
     
