/// <reference path="../../../../typings/tsd.d.ts"/>
import generalUtils = require("common/generalUtils");

class revisionsConfigurationEntry {

    static readonly DefaultConfiguration = "DefaultConfiguration";
    static readonly ConflictsConfiguration = "ConflictsConfiguration";

    disabled = ko.observable<boolean>();
    purgeOnDelete = ko.observable<boolean>();
    collection = ko.observable<string>();

    limitRevisions = ko.observable<boolean>();
    minimumRevisionsToKeep = ko.observable<number>();
    minimumRevisionsToKeepCurrent = ko.observable<number>();

    limitRevisionsByAge = ko.observable<boolean>(false);
    minimumRevisionAgeToKeep = ko.observable<number>();
    minimumRevisionAgeToKeepCurrent = ko.observable<number>();

    setMaxRevisionsToDelete = ko.observable<boolean>(false);
    maxRevisionsToDeleteUponUpdate = ko.observable<number>();

    isDefault: KnockoutComputed<boolean>;
    isConflicts: KnockoutComputed<boolean>;

    canChangeName: KnockoutObservable<boolean>;

    deleteDescription: KnockoutComputed<string>;
    humaneRetentionDescription: KnockoutComputed<string>;

<<<<<<< HEAD
    name: KnockoutComputed<string>;

=======
    showLimitRevisionsWarning: KnockoutComputed<boolean>;
    showLimitRevisionsByAgeWarning: KnockoutComputed<boolean>;
    
    private static readonly revisionsDelta = 100;
    private static readonly revisionsByAgeDelta = 604800; // 7 days
    
    limitWarningHtml = (byAge: boolean = false) => `The new limit is much lower than the current value (delta > 
                        ${byAge ? generalUtils.formatTimeSpan(revisionsConfigurationEntry.revisionsByAgeDelta * 1000, true) : revisionsConfigurationEntry.revisionsDelta}).<br>
                        It is advised to set the # of revisions to delete upon document update.`
    
>>>>>>> 25986563
    validationGroup: KnockoutValidationGroup = ko.validatedObservable({
        collection: this.collection,
        minimumRevisionsToKeep: this.minimumRevisionsToKeep,
        minimumRevisionAgeToKeep: this.minimumRevisionAgeToKeep,
        maxRevisionsToDeleteUponUpdate: this.maxRevisionsToDeleteUponUpdate
    });

    constructor(collection: string, dto: Raven.Client.Documents.Operations.Revisions.RevisionsCollectionConfiguration) {
        this.collection(collection);

        this.limitRevisions(dto.MinimumRevisionsToKeep != null);
        this.minimumRevisionsToKeep(dto.MinimumRevisionsToKeep);
        this.minimumRevisionsToKeepCurrent(dto.MinimumRevisionsToKeep);

        this.limitRevisionsByAge(dto.MinimumRevisionAgeToKeep != null);
        this.minimumRevisionAgeToKeep(dto.MinimumRevisionAgeToKeep ? generalUtils.timeSpanToSeconds(dto.MinimumRevisionAgeToKeep) : null);
        this.minimumRevisionAgeToKeepCurrent(this.minimumRevisionAgeToKeep());

        this.setMaxRevisionsToDelete(dto.MaximumRevisionsToDeleteUponDocumentUpdate != null);
        this.maxRevisionsToDeleteUponUpdate(dto.MaximumRevisionsToDeleteUponDocumentUpdate);

        this.disabled(dto.Disabled);
        this.purgeOnDelete(dto.PurgeOnDelete);
        this.isDefault = ko.pureComputed<boolean>(() => this.collection() === revisionsConfigurationEntry.DefaultConfiguration);
        this.isConflicts = ko.pureComputed<boolean>(() => this.collection() === revisionsConfigurationEntry.ConflictsConfiguration);
        
        this.canChangeName = ko.pureComputed<boolean>(() => {
            const isDefault = this.isDefault();
            const isConflicts = this.isConflicts();
            
            return !isDefault && !isConflicts;
        });

        this.initObservables();
        this.initValidation();
    }
    
    private initObservables() {
        this.showLimitRevisionsWarning = ko.pureComputed(() => {
            return this.minimumRevisionsToKeepCurrent() &&
                this.limitRevisions() &&
                this.minimumRevisionsToKeep() &&
                !this.setMaxRevisionsToDelete() &&
                (this.minimumRevisionsToKeepCurrent() - this.minimumRevisionsToKeep() > revisionsConfigurationEntry.revisionsDelta);
        });
        
        this.showLimitRevisionsByAgeWarning = ko.pureComputed(() => {
            return this.minimumRevisionAgeToKeepCurrent() &&
                this.limitRevisionsByAge() &&
                this.minimumRevisionAgeToKeep() &&
                !this.setMaxRevisionsToDelete() &&
                (this.minimumRevisionAgeToKeepCurrent() - this.minimumRevisionAgeToKeep() > revisionsConfigurationEntry.revisionsByAgeDelta);
        });
        
        this.deleteDescription = ko.pureComputed(() => {
            const purgeOffText = `<li>A revision will be created anytime a document is modified or deleted.</li>
                                  <li>Revisions of a deleted document can be accessed in the Revisions Bin view.</li>`;

            const purgeOnText = `<li>A revision will be created anytime a document is modified.</li>
                                 <li>When a document is deleted all its revisions will be removed.</li>`;

            let description = this.purgeOnDelete() ? purgeOnText : purgeOffText;
            return `<ul class="margin-top">${description}</ul>`; 
        });

        this.humaneRetentionDescription = ko.pureComputed(() => {
            const retentionTimeHumane = generalUtils.formatTimeSpan(this.minimumRevisionAgeToKeep() * 1000, true);
            
            const limitByNumber = this.limitRevisions() && this.minimumRevisionsToKeep.isValid();
            const limitByAge = this.limitRevisionsByAge() && this.minimumRevisionAgeToKeep.isValid();
            const maxRevisionsToDelete = this.setMaxRevisionsToDelete() && this.maxRevisionsToDeleteUponUpdate.isValid();
            
            let description = "";
            
            if (limitByNumber && !limitByAge) {
                description = `<li>Only the latest <strong>${this.minimumRevisionsToKeep()}</strong> revisions will be kept.</li>
                               <li>Older revisions will be removed on next revision creation.</li>`;
            }
            
            if (!limitByNumber && limitByAge) {
                description = `<li>Revisions that exceed <strong>${retentionTimeHumane}</strong> will be removed on next revision creation.</li>`;
            }

            if (limitByNumber && limitByAge) {
                description =  `<li>At least <strong>${this.minimumRevisionsToKeep()}</strong> of the latest revisions will be kept.</li>
                                <li>Older revisions will be removed if they exceed <strong>${retentionTimeHumane}</strong> on next revision creation.</li>`;
            }
            
            if (maxRevisionsToDelete && (limitByNumber || limitByAge)) {
                description += `<li>A maximum of <strong>${this.maxRevisionsToDeleteUponUpdate()}</strong> revisions will be deleted each time a document is updated,
                                    until the defined '# of revisions to keep' limit is reached.
                                </li>`
            }
                
            return description ? `<ul class="margin-top">${description}</ul>` : "";
        });

        this.limitRevisions.subscribe(() => {
            this.minimumRevisionsToKeep.clearError();
        });

        this.limitRevisionsByAge.subscribe(() => {
            this.minimumRevisionAgeToKeep.clearError();
        });
<<<<<<< HEAD
        
        this.name = ko.pureComputed(() => {
            if (this.isDefault()) {
                return "Document Defaults";
            } 
            if (this.isConflicts()) {
                return "Conflicting Document Defaults";
            }
            
            return this.collection();
=======

        this.setMaxRevisionsToDelete.subscribe(() => {
            this.maxRevisionsToDeleteUponUpdate.clearError();
>>>>>>> 25986563
        });
    }

    private initValidation() {
        this.collection.extend({
            required: true
        });

        this.minimumRevisionsToKeep.extend({
            required: {
                onlyIf: () => this.limitRevisions()
            },
            digit: true
        });

        this.minimumRevisionAgeToKeep.extend({
            required: {
                onlyIf: () => this.limitRevisionsByAge()
            },
            min: 0
        });

        this.maxRevisionsToDeleteUponUpdate.extend({
            required: {
                onlyIf: () => this.setMaxRevisionsToDelete()
            },
            digit: true
        });
    }

    copyFrom(incoming: revisionsConfigurationEntry): this {
        this.disabled(incoming.disabled());
        this.purgeOnDelete(incoming.purgeOnDelete());
        this.collection(incoming.collection());

        this.limitRevisions(incoming.limitRevisions());
        this.minimumRevisionsToKeep(incoming.minimumRevisionsToKeep());
        this.minimumRevisionsToKeepCurrent(incoming.minimumRevisionsToKeepCurrent());

        this.limitRevisionsByAge(incoming.limitRevisionsByAge());
        this.minimumRevisionAgeToKeep(incoming.minimumRevisionAgeToKeep());
        this.minimumRevisionAgeToKeepCurrent(incoming.minimumRevisionAgeToKeepCurrent());

        this.setMaxRevisionsToDelete(incoming.setMaxRevisionsToDelete());
        this.maxRevisionsToDeleteUponUpdate(incoming.maxRevisionsToDeleteUponUpdate());
        
        return this;
    }

    toDto(): Raven.Client.Documents.Operations.Revisions.RevisionsCollectionConfiguration {
        const minimumRevisionsToKeep = this.limitRevisions() ? this.minimumRevisionsToKeep() : null;
        const minimumRevisionsAgeToKeep = this.limitRevisionsByAge() ? generalUtils.formatAsTimeSpan(this.minimumRevisionAgeToKeep() * 1000) : null;
        const maxRevisionsToDelete = this.setMaxRevisionsToDelete() ? this.maxRevisionsToDeleteUponUpdate() : null; 
        
        return {
            Disabled: this.disabled(),
            MinimumRevisionsToKeep: minimumRevisionsToKeep,
            MinimumRevisionAgeToKeep: minimumRevisionsAgeToKeep,
            MaximumRevisionsToDeleteUponDocumentUpdate: minimumRevisionsToKeep || minimumRevisionsAgeToKeep ? maxRevisionsToDelete : null,
            PurgeOnDelete: this.purgeOnDelete()
        };
    }

    static empty() {
        return new revisionsConfigurationEntry("",
        {
            Disabled: false,
            MinimumRevisionsToKeep: null,
            MinimumRevisionAgeToKeep: null,
            MaximumRevisionsToDeleteUponDocumentUpdate: null,
            PurgeOnDelete: false
        });
    }

    static defaultConfiguration() {
        const item = revisionsConfigurationEntry.empty();
        item.collection(revisionsConfigurationEntry.DefaultConfiguration);
        return item;
    }
}

export = revisionsConfigurationEntry;<|MERGE_RESOLUTION|>--- conflicted
+++ resolved
@@ -29,10 +29,8 @@
     deleteDescription: KnockoutComputed<string>;
     humaneRetentionDescription: KnockoutComputed<string>;
 
-<<<<<<< HEAD
     name: KnockoutComputed<string>;
 
-=======
     showLimitRevisionsWarning: KnockoutComputed<boolean>;
     showLimitRevisionsByAgeWarning: KnockoutComputed<boolean>;
     
@@ -43,7 +41,6 @@
                         ${byAge ? generalUtils.formatTimeSpan(revisionsConfigurationEntry.revisionsByAgeDelta * 1000, true) : revisionsConfigurationEntry.revisionsDelta}).<br>
                         It is advised to set the # of revisions to delete upon document update.`
     
->>>>>>> 25986563
     validationGroup: KnockoutValidationGroup = ko.validatedObservable({
         collection: this.collection,
         minimumRevisionsToKeep: this.minimumRevisionsToKeep,
@@ -131,7 +128,7 @@
                 description =  `<li>At least <strong>${this.minimumRevisionsToKeep()}</strong> of the latest revisions will be kept.</li>
                                 <li>Older revisions will be removed if they exceed <strong>${retentionTimeHumane}</strong> on next revision creation.</li>`;
             }
-            
+                
             if (maxRevisionsToDelete && (limitByNumber || limitByAge)) {
                 description += `<li>A maximum of <strong>${this.maxRevisionsToDeleteUponUpdate()}</strong> revisions will be deleted each time a document is updated,
                                     until the defined '# of revisions to keep' limit is reached.
@@ -148,22 +145,20 @@
         this.limitRevisionsByAge.subscribe(() => {
             this.minimumRevisionAgeToKeep.clearError();
         });
-<<<<<<< HEAD
         
         this.name = ko.pureComputed(() => {
             if (this.isDefault()) {
                 return "Document Defaults";
+
+        this.setMaxRevisionsToDelete.subscribe(() => {
+            this.maxRevisionsToDeleteUponUpdate.clearError();
+        });
             } 
             if (this.isConflicts()) {
                 return "Conflicting Document Defaults";
             }
             
             return this.collection();
-=======
-
-        this.setMaxRevisionsToDelete.subscribe(() => {
-            this.maxRevisionsToDeleteUponUpdate.clearError();
->>>>>>> 25986563
         });
     }
 
@@ -206,7 +201,7 @@
         this.limitRevisionsByAge(incoming.limitRevisionsByAge());
         this.minimumRevisionAgeToKeep(incoming.minimumRevisionAgeToKeep());
         this.minimumRevisionAgeToKeepCurrent(incoming.minimumRevisionAgeToKeepCurrent());
-
+        
         this.setMaxRevisionsToDelete(incoming.setMaxRevisionsToDelete());
         this.maxRevisionsToDeleteUponUpdate(incoming.maxRevisionsToDeleteUponUpdate());
         
