--- conflicted
+++ resolved
@@ -15,12 +15,9 @@
 import saveDocumentCommand = require("commands/database/documents/saveDocumentCommand");
 import changeVectorUtils = require("common/changeVectorUtils");
 import generalUtils = require("common/generalUtils");
-<<<<<<< HEAD
+import copyToClipboard = require("common/copyToClipboard");
 import moment = require("moment");
 import { highlight, languages } from "prismjs";
-=======
-import copyToClipboard = require("common/copyToClipboard");
->>>>>>> 102375de
 
 class conflictItem {
     
@@ -259,7 +256,7 @@
 
     copyThis(itemToCopy: conflictItem) {
         copyToClipboard.copy(itemToCopy.originalValue(), "Document has been copied to clipboard");
-    }
 }
+}
 
 export = conflicts;