import router = require("plugins/router");
import document = require("models/database/documents/document");
import database = require("models/resources/database");
import recentDocumentsCtr = require("models/database/documents/recentDocuments");
import verifyDocumentsIDsCommand = require("commands/database/documents/verifyDocumentsIDsCommand");
import getDocumentRevisionsCommand = require("commands/database/documents/getDocumentRevisionsCommand");
import appUrl = require("common/appUrl");
import endpoints = require("endpoints");
import moment = require("moment");
import generalUtils = require("common/generalUtils");
import virtualColumn = require("widgets/virtualGrid/columns/virtualColumn");
import textColumn = require("widgets/virtualGrid/columns/textColumn");
import actionColumn = require("widgets/virtualGrid/columns/actionColumn");
import hyperlinkColumn = require("widgets/virtualGrid/columns/hyperlinkColumn");
import documentHelpers = require("common/helpers/database/documentHelpers");
import starredDocumentsStorage = require("common/storage/starredDocumentsStorage");
import virtualGridController = require("widgets/virtualGrid/virtualGridController");
import downloader = require("common/downloader");
import viewHelpers = require("common/helpers/view/viewHelpers");
import editDocumentUploader = require("viewmodels/database/documents/editDocumentUploader");
import columnPreviewPlugin = require("widgets/virtualGrid/columnPreviewPlugin");

type connectedDocsTabs = "attachments" | "counters" | "revisions" | "related" | "recent" | "timeSeries";
type connectedItemType = connectedDocumentItem | attachmentItem | counterItem | timeSeriesItem;

interface connectedDocumentItem { 
    id: string;
    href: string;
    deletedRevision: boolean;
    conflictRevision: boolean;
    resolvedRevision: boolean;
}

interface connectedRevisionDocumentItem extends connectedDocumentItem {
    revisionChangeVector: string;
}

class connectedDocuments {

    // static field to remember current tab between navigation
    static currentTab = ko.observable<connectedDocsTabs>("attachments"); 

    loadDocumentAction: (docId: string) => void;
    loadRevisionAction: (changeVector: string) => void;
    document: KnockoutObservable<document>;
    db: database;
    
    isReadOnlyAccess: KnockoutObservable<boolean>;
    inReadOnlyMode: KnockoutObservable<boolean>;
    isClone: KnockoutObservable<boolean>;
    searchInput = ko.observable<string>("");
    searchInputVisible: KnockoutObservable<boolean>;
    clearSearchInputSubscription: KnockoutSubscription;
    gridResetSubscription: KnockoutSubscription;

    crudActionsProvider: () => editDocumentCrudActions;
    
    docsColumns: virtualColumn[];
    revisionsColumns: virtualColumn[];
    attachmentsColumns: virtualColumn[];
    attachmentsInReadOnlyModeColumns: virtualColumn[];
    countersColumns: virtualColumn[];
    countersInReadOnlyModeColumns: virtualColumn[];
    timeSeriesColumns: virtualColumn[];
    timeSeriesInReadOnlyModeColumns: virtualColumn[];
    
    private downloader = new downloader();
    currentDocumentIsStarred = ko.observable<boolean>(false);

    recentDocuments = new recentDocumentsCtr();
    
    isRelatedActive = ko.pureComputed(() => connectedDocuments.currentTab() === "related");
    isAttachmentsActive = ko.pureComputed(() => connectedDocuments.currentTab() === "attachments");
    isRecentActive = ko.pureComputed(() => connectedDocuments.currentTab() === "recent");
    isRevisionsActive = ko.pureComputed(() => connectedDocuments.currentTab() === "revisions");
    isCountersActive = ko.pureComputed(() => connectedDocuments.currentTab() === "counters");
    isTimeSeriesActive = ko.pureComputed(() => connectedDocuments.currentTab() === "timeSeries");

    isUploaderActive: KnockoutComputed<boolean>;
    
    isArtificialDocument: KnockoutComputed<boolean>;
    isHiloDocument: KnockoutComputed<boolean>;  

    gridController = ko.observable<virtualGridController<connectedItemType>>();
    private columnPreview = new columnPreviewPlugin<connectedItemType>();
    
    uploader: editDocumentUploader;

    constructor(document: KnockoutObservable<document>,
        db: database,
        loadDocument: (docId: string) => void,
        loadRevision: (changeVector: string) => void,
        isCreatingNewDocument: KnockoutObservable<boolean>,
        crudActionsProvider: () => editDocumentCrudActions,
        inReadOnlyMode: KnockoutObservable<boolean>,
        isReadOnlyAccess: KnockoutComputed<boolean>,
        isClone: KnockoutObservable<boolean>) {

        _.bindAll(this, ...["toggleStar"] as Array<keyof this & string>);

        this.document = document;
        this.db = db;
        this.isReadOnlyAccess = isReadOnlyAccess;
        this.inReadOnlyMode = inReadOnlyMode;
        this.isClone = isClone;
        this.document.subscribe((doc) => this.onDocumentLoaded(doc));
        this.loadDocumentAction = loadDocument;
        this.loadRevisionAction = loadRevision;
        this.uploader = new editDocumentUploader(document, db, () => this.afterUpload());
        this.crudActionsProvider = crudActionsProvider;

        this.isUploaderActive = ko.pureComputed(() => {
            const onAttachmentsPane = this.isAttachmentsActive();
            const newDoc = isCreatingNewDocument();
            const readOnly = inReadOnlyMode();
            return onAttachmentsPane && !newDoc && !readOnly;
        });

        this.searchInputVisible = ko.pureComputed(() => !this.isRevisionsActive() && !this.isRecentActive());
        this.searchInput.throttle(250).subscribe(() => {
            this.gridController().reset(false);
        });

        this.clearSearchInputSubscription = connectedDocuments.currentTab.subscribe(() => this.searchInput(""));

        this.isArtificialDocument = ko.pureComputed(() => {
            return this.document().__metadata.hasFlag("Artificial");
        });

        this.isHiloDocument = ko.pureComputed(() => {
            return this.document().__metadata.collection == "@hilo";
        });        
    }

    private initColumns() {
        this.docsColumns = [
            new hyperlinkColumn<connectedDocumentItem>(this.gridController() as virtualGridController<any>, x => x.id, x => x.href, "", "100%")
        ];

        const revisionColumn = new hyperlinkColumn<connectedRevisionDocumentItem>(this.gridController() as virtualGridController<any>, x => x.id, x => x.href, "Revision", "75%",
            {
                extraClass: item => item.deletedRevision ? "typed-revision deleted-revision" :
                    (item.conflictRevision ? "typed-revision conflict-revision" :
                    item.resolvedRevision ? "typed-revision resolved-revision" : ""),
                handler: (item, event) => {
                    if (!event.ctrlKey) {
                        this.loadRevisionAction(item.revisionChangeVector);
                        event.preventDefault();
                    }
                }
            });
        
        this.revisionsColumns = [revisionColumn];
        
        this.attachmentsColumns = [
            new actionColumn<attachmentItem>(this.gridController() as virtualGridController<any>, x => this.downloadAttachment(x), "Name", x => x.name, "160px",
                {
                    extraClass: () => 'btn-link',
                    title: (item: attachmentItem) => "Download file: " + item.name
                }),
            new textColumn<attachmentItem>(this.gridController() as virtualGridController<any>, x => generalUtils.formatBytesToSize(x.size), "Size", "70px", { extraClass: () => 'filesize' }),
            new actionColumn<attachmentItem>(this.gridController() as virtualGridController<any>, x => this.crudActionsProvider().deleteAttachment(x),
                "Delete",
                `<i class="icon-trash"></i>`,
                "35px",
                {
                    extraClass: () => 'file-trash',
                    title: () => 'Delete attachment',
                    hide: () => this.isReadOnlyAccess()
                })
        ];

        this.attachmentsInReadOnlyModeColumns = [
            new actionColumn<attachmentItem>(this.gridController() as virtualGridController<any>, x => this.downloadAttachment(x), "Name", x => x.name, "195px",
                {
                    extraClass: () => 'btn-link',
                    title: () => "Download attachment"
                }),
            new textColumn<attachmentItem>(this.gridController() as virtualGridController<any>, x => generalUtils.formatBytesToSize(x.size), "Size", "70px", { extraClass: () => 'filesize' })
        ];

        this.countersColumns = [
            new textColumn<counterItem>(this.gridController() as virtualGridController<any>, x => x.counterName, "Counter name", "160px"),
            new textColumn<counterItem>(this.gridController() as virtualGridController<any>, x => generalUtils.formatAsCommaSeperatedString(x.totalCounterValue, 0), "Counter total value", "100px"),
            new actionColumn<counterItem>(this.gridController() as virtualGridController<any>, 
                 x => this.crudActionsProvider().setCounter(x),
                "Edit",
                `<i class="icon-edit"></i>`,
                "35px",
                { title: () => 'Edit counter', hide: () => this.isReadOnlyAccess() }),
            new actionColumn<counterItem>(this.gridController() as virtualGridController<any>,
                 x => this.crudActionsProvider().deleteCounter(x),
                "Delete",
                `<i class="icon-trash"></i>`,
                "35px",
                { title: () => 'Delete counter', hide: () => this.isReadOnlyAccess() }),
        ];

        this.countersInReadOnlyModeColumns = [
            new textColumn<counterItem>(this.gridController() as virtualGridController<any>, x => x.counterName, "Counter name", "60%"),
            new textColumn<counterItem>(this.gridController() as virtualGridController<any>, x => generalUtils.formatAsCommaSeperatedString(x.totalCounterValue, 0), "Counter total value", "40%")
        ];
        
        const dateFormatter = (date: string) => moment.utc(date).local().format("YYYY-MM-DD");
        
        this.timeSeriesColumns = [
            new textColumn<timeSeriesItem>(this.gridController() as virtualGridController<any>, x => x.name, "Time series name", "145px"),
            new textColumn<timeSeriesItem>(this.gridController() as virtualGridController<any>, x => x.numberOfEntries, "Timeseries items count", "60px"),
            new textColumn<timeSeriesItem>(this.gridController() as virtualGridController<any>, x => dateFormatter(x.startDate) + " - " + dateFormatter(x.endDate), "Timeseries date range", "170px"),
            new actionColumn<timeSeriesItem>(this.gridController() as virtualGridController<any>,
                x => this.goToTimeSeriesEdit(x),
                "Details",
                `<i class="icon-preview"></i>`,
                "50px",
                { title: () => this.isClone() ? 'Go to time series in source document' : 'Go to time series details' })
        ]
        
        this.timeSeriesInReadOnlyModeColumns = [
            new textColumn<timeSeriesItem>(this.gridController() as virtualGridController<any>, x => x.name, "Time series name", "145px"),
            new textColumn<timeSeriesItem>(this.gridController() as virtualGridController<any>, x => x.numberOfEntries, "Time series items count", "60px"),
            new textColumn<timeSeriesItem>(this.gridController() as virtualGridController<any>, x => dateFormatter(x.startDate) + " - " + dateFormatter(x.endDate), "Time series date range", "170px")
        ];
    }

    compositionComplete() {
        const grid = this.gridController();
        this.initColumns();
        grid.headerVisible(false);
        grid.init((s, t) => this.fetchCurrentTabItems(s, t), () => {
            if (connectedDocuments.currentTab() === "attachments") {
                return this.inReadOnlyMode() ? this.attachmentsInReadOnlyModeColumns : this.attachmentsColumns;
            }
            
            if (connectedDocuments.currentTab() === "counters") {
                return this.inReadOnlyMode() ? this.countersInReadOnlyModeColumns : this.countersColumns;
                }
            
            if (connectedDocuments.currentTab() === "revisions") {
                return this.revisionsColumns;
            }

            if (connectedDocuments.currentTab() === "timeSeries") {
                return this.inReadOnlyMode() ? this.timeSeriesInReadOnlyModeColumns : this.timeSeriesColumns;
            }
            
            return this.docsColumns;
        });

        this.gridResetSubscription = connectedDocuments.currentTab.subscribe(() => this.gridController().reset());

        this.columnPreview.install(".document-items-grid", ".document-items-tooltip",
            (item: connectedItemType,
             column: virtualColumn,
             e: JQuery.TriggeredEvent,
             onValue: (context: any, valueToCopy?: string) => void) => {
                const timeSeriesItem = (item as timeSeriesItem);
                
                if (column instanceof textColumn) {
                    if (column.header === "Revision") {
                        const value = column.getCellValue(item);
                        onValue(moment.utc(value), value);
                    } else if (column.header === "Timeseries date range") {
                        onValue(timeSeriesItem.startDate + " - " + timeSeriesItem.endDate);
                    } else if (column.header === "Timeseries items count") {
                        onValue(timeSeriesItem.numberOfEntries.toLocaleString());
                    } else {
                        const value = column.getCellValue(item);
                        onValue(value);
                    }
                }
            });
    }

    dispose() {
        this.clearSearchInputSubscription.dispose();
        this.gridResetSubscription.dispose();
    }

    private fetchCurrentTabItems(skip: number, take: number): JQueryPromise<pagedResult<connectedDocumentItem | attachmentItem | counterItem | timeSeriesItem>> {
        const doc = this.document();
        if (!doc) {
            return connectedDocuments.emptyDocResult<connectedDocumentItem | attachmentItem | counterItem | timeSeriesItem>();
        }

        switch (connectedDocuments.currentTab()) {
            case "related":
                return this.fetchRelatedDocs();
            case "attachments":
                return this.crudActionsProvider().fetchAttachments(this.searchInput().toLocaleLowerCase(), skip, take);
            case "recent":
                return this.fetchRecentDocs();
            case "revisions":
                return this.fetchRevisionDocs(skip, take);
            case "counters": 
                return this.crudActionsProvider().fetchCounters(this.searchInput().toLocaleLowerCase(), skip, take); 
            case "timeSeries":
                return this.crudActionsProvider().fetchTimeSeries(this.searchInput().toLocaleLowerCase(), skip, take);
            default: return connectedDocuments.emptyDocResult<connectedDocumentItem | attachmentItem | counterItem | timeSeriesItem>();
        }
    }

    fetchRelatedDocs(): JQueryPromise<pagedResult<connectedDocumentItem>> {
        const deferred = $.Deferred<pagedResult<connectedDocumentItem>>();
        const search = this.searchInput().toLocaleLowerCase();

        let relatedDocumentsCandidates: string[] = documentHelpers.findRelatedDocumentsCandidates(this.document());

        if (search) {
            relatedDocumentsCandidates = relatedDocumentsCandidates.filter(x => x.toLocaleLowerCase().includes(search));
        }

        const docIDsVerifyCommand = new verifyDocumentsIDsCommand(relatedDocumentsCandidates, this.db);
        docIDsVerifyCommand.execute()
            .done((verifiedIDs: string[]) => {
                const connectedDocs: connectedDocumentItem[] = verifiedIDs.map(id => this.docIdToConnectedDoc(id));
                deferred.resolve({
                    items: connectedDocs,
                    totalResultCount: connectedDocs.length
                });
            });

        return deferred.promise();
    }
    
    fetchRecentDocs(): JQueryPromise<pagedResult<connectedDocumentItem>> {
        const doc = this.document();

        const recentDocs = this.recentDocuments.getTopRecentDocuments(this.db, doc.getId(), this.isClone());
        
        return $.Deferred<pagedResult<connectedDocumentItem>>().resolve({
            items: recentDocs.map(x => ({ id: x.id, href: x.href, deletedRevision: false, conflictRevision: false, resolvedRevision: false })),
            totalResultCount: recentDocs.length,
        }).promise();
    }

    fetchRevisionDocs(skip: number, take: number): JQueryPromise<pagedResult<connectedDocumentItem>> {
        const doc = this.document();

        if (!doc.__metadata.hasFlag("HasRevisions") && !doc.__metadata.hasFlag("DeleteRevision")) {
            return connectedDocuments.emptyDocResult<connectedDocumentItem>();
        }

        const fetchTask = $.Deferred<pagedResult<connectedDocumentItem>>();
        
        new getDocumentRevisionsCommand(doc.getId(), this.db, skip, take, true)
            .execute()
            .done(result => {
                const mappedResults = result.items.map(x => this.revisionToConnectedDocument(x));
                
                this.crudActionsProvider().revisionsCount(result.totalResultCount);
                
                fetchTask.resolve({
                    items: mappedResults,
                    totalResultCount: result.totalResultCount
                });

                if (doc.__metadata.hasFlag("Revision") || doc.__metadata.hasFlag("DeleteRevision")) {
                    const changeVector = doc.__metadata.changeVector();
                    const resultIdx = result.items.findIndex(x => x.__metadata.changeVector() === changeVector);
                    if (resultIdx >= 0) {
                        this.gridController().setSelectedItems([mappedResults[resultIdx]]);
                    }
                }
            })
            .fail(xhr => fetchTask.reject(xhr));

        return fetchTask.promise();
    }

    private revisionToConnectedDocument(doc: document): connectedRevisionDocumentItem {
        const changeVector = doc.__metadata.changeVector();
        return {
            href: appUrl.forViewDocumentAtRevision(doc.getId(), changeVector, this.db),
            id: doc.__metadata.lastModified(),
            
            deletedRevision: doc.__metadata.hasFlag("DeleteRevision"),
            conflictRevision: doc.__metadata.hasFlag("Conflicted"), 
            resolvedRevision: doc.__metadata.hasFlag("Resolved"), 
            
            revisionChangeVector: changeVector
        };
    }

    static emptyDocResult<T>(): JQueryPromise<pagedResult<T>> {
        return $.Deferred<pagedResult<T>>().resolve({
            items: [],
            totalResultCount: 0
        }).promise();
    }

<<<<<<< HEAD
=======
    private compareRevision(revision: connectedRevisionDocumentItem, idx: number, event: JQuery.TriggeredEvent) {
        const $target = $(event.target);
        $target.addClass("btn-spinner");
        
        this.compareWithRevisionAction(revision.revisionChangeVector)
            .always(() => $target.removeClass("btn-spinner"));
    }
    
>>>>>>> 4799b55b
    private downloadAttachment(file: attachmentItem) {
        const args = {
            id: file.documentId,
            name: file.name
        };

        const doc = this.document();
        if (doc.__metadata.hasFlag("Revision")) {
            this.downloadAttachmentAtRevision(doc, args);
        } else {
            const url = endpoints.databases.attachment.attachments + appUrl.urlEncodeArgs(args);
            this.downloader.download(this.db, url);
        }
    }

    private downloadAttachmentAtRevision(doc: document, file: { id: string; name: string }) {
        const $form = $("#downloadAttachmentAtRevisionForm");
        const $changeVector = $("[name=ChangeVectorAndType]", $form);

        const payload = {
            ChangeVector: doc.__metadata.changeVector(),
            Type: "Revision"
        };

        const url = endpoints.databases.attachment.attachments + appUrl.urlEncodeArgs(file);

        $form.attr("action", appUrl.forDatabaseQuery(this.db) + url);
        
        $changeVector.val(JSON.stringify(payload));
        $form.submit();
    }

    private afterUpload() {
        this.searchInput("");
        this.loadDocumentAction(this.document().getId());
    }

    activateRelated() {
        connectedDocuments.currentTab("related");
    }

    activateAttachments() {
        connectedDocuments.currentTab("attachments");
    }

    activateRecent() {
        connectedDocuments.currentTab("recent");
    }

    activateRevisions(blink: boolean) {
        if (blink) {
            viewHelpers.animate($("#revisions_pane"), "blink-style");
        }
        connectedDocuments.currentTab("revisions");
    }

    activateCounters() {
        connectedDocuments.currentTab("counters");
    }

    activateTimeSeries() {
        connectedDocuments.currentTab("timeSeries");
    }
    
    onDocumentDeleted() {
        this.recentDocuments.documentRemoved(this.db, this.document().getId());
        const previous = this.recentDocuments.getPreviousDocument(this.db);
        if (previous) {
            this.loadDocumentAction(previous);
            router.navigate(appUrl.forEditDoc(previous, this.db), false);
        } else {
            router.navigate(appUrl.forDocuments(null, this.db));
        }
    }

    toggleStar() {
        this.currentDocumentIsStarred(!this.currentDocumentIsStarred());
        starredDocumentsStorage.markDocument(this.db, this.document().getId(), this.currentDocumentIsStarred());
    }

    private onDocumentLoaded(document: document) {
        if (document) {
            this.recentDocuments.appendRecentDocument(this.db, this.document().getId());
            this.currentDocumentIsStarred(starredDocumentsStorage.isStarred(this.db, this.document().getId()));

            if (connectedDocuments.currentTab() === "revisions" && (!document.__metadata.hasFlag("HasRevisions") && !document.__metadata.hasFlag("DeleteRevision"))) {
                // this will also reset grid
                connectedDocuments.currentTab("attachments");
            } else {
                if (this.gridController()) {
                    this.gridController().reset(true);
                }
            }
        }
    }

    onDocumentSaved() {
        if (connectedDocuments.currentTab() === "revisions") {
            this.gridController().reset();
        }
    }
    
    reload() {
        this.gridController().reset(false);
    }

    private docIdToConnectedDoc(docId: string): connectedDocumentItem {
        return {
            id: docId,
            href: appUrl.forEditDoc(docId, this.db),
            deletedRevision: false,
            conflictRevision: false,
            resolvedRevision: false
        }
    }

    goToTimeSeriesEdit(item: timeSeriesItem) { 
        router.navigate(appUrl.forEditTimeSeries(item.name, this.document().getId(), this.db));
    }
}

export = connectedDocuments;<|MERGE_RESOLUTION|>--- conflicted
+++ resolved
@@ -388,17 +388,6 @@
         }).promise();
     }
 
-<<<<<<< HEAD
-=======
-    private compareRevision(revision: connectedRevisionDocumentItem, idx: number, event: JQuery.TriggeredEvent) {
-        const $target = $(event.target);
-        $target.addClass("btn-spinner");
-        
-        this.compareWithRevisionAction(revision.revisionChangeVector)
-            .always(() => $target.removeClass("btn-spinner"));
-    }
-    
->>>>>>> 4799b55b
     private downloadAttachment(file: attachmentItem) {
         const args = {
             id: file.documentId,
