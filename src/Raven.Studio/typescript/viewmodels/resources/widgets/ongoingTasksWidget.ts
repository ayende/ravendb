--- conflicted
+++ resolved
@@ -7,13 +7,7 @@
 import clusterDashboardWebSocketClient = require("common/clusterDashboardWebSocketClient");
 import multiNodeTagsColumn = require("widgets/virtualGrid/columns/multiNodeTagsColumn");
 import taskItem = require("models/resources/widgets/taskItem");
-<<<<<<< HEAD
 import DatabaseUtils from "components/utils/DatabaseUtils";
-=======
-import hyperlinkColumn = require("widgets/virtualGrid/columns/hyperlinkColumn");
-import appUrl = require("common/appUrl");
-import clusterTopologyManager = require("common/shell/clusterTopologyManager");
->>>>>>> a5e8a811
 
 class ongoingTasksWidget extends websocketBasedWidget<Raven.Server.Dashboard.Cluster.Notifications.OngoingTasksPayload> {
 
@@ -223,7 +217,6 @@
     private prepareColumns(): virtualColumn[] {
         const grid = this.gridController();
         return [
-<<<<<<< HEAD
             new iconsPlusTextColumn<taskItem>(grid, x => x.isTitleItem() ? this.getTaskTypeHtml(x) : "", "Task", "30%", {
                 headerTitle: "Tasks type"
             }),
@@ -239,44 +232,6 @@
             new multiNodeTagsColumn(grid, taskItem.createNodeTagsProvider(), "20%", {
                 headerTitle: "Nodes running the tasks"
             })
-=======
-            new iconsPlusTextColumn<taskItem>(
-                grid, x => x.isTitleItem() ? this.getTaskTypeHtml(x) : "",
-                "Task",
-                "30%",
-                {
-                    headerTitle: "Tasks type"
-                }
-            ),
-            new iconsPlusTextColumn<taskItem>(
-                grid,
-                x => this.getTaskCountHtml(x),
-                "Count",
-                "15%",
-                {
-                    headerTitle: "Tasks count"
-                }
-            ),
-            new hyperlinkColumn<taskItem>(
-                grid, x => x.isTitleItem() ? "" : x.databaseName(),
-                x => appUrl.forOngoingTasks(x.databaseName()),
-                "Database",
-                "30%",
-                {
-                    title: x => `Ongoing tasks for database ${x.databaseName()}`
-                }
-            ),
-            new multiNodeTagsColumn<taskItem>(
-                grid,
-                taskItem.createNodeTagsProvider(),
-                "20%",
-                {
-                    headerTitle: "Nodes running the tasks",
-                    nodeHrefAccessor: (item, nodeTag) => this.getOngoingTasksUrlForNode(item.databaseName(), nodeTag),
-                    nodeLinkTitleAccessor: (item, nodeTag) => `Ongoing tasks for database ${item.databaseName()} on node ${nodeTag}`
-                }
-            )
->>>>>>> a5e8a811
         ];
     }
 
