--- conflicted
+++ resolved
@@ -8,11 +8,8 @@
 using Sparrow.Platform;
 using Voron.Data;
 using Voron.Data.BTrees;
-<<<<<<< HEAD
 using Voron.Data.CompactTrees;
-=======
 using Voron.Data.Compression;
->>>>>>> e34d319d
 using Voron.Data.Fixed;
 using Voron.Data.Sets;
 using Voron.Global;
@@ -214,13 +211,6 @@
 
             if (PlatformDetails.RunningOnPosix == false)
             {
-<<<<<<< HEAD
-                var exec = new[]
-                {
-                     @"C:\Program Files (x86)\Google\Chrome\Application\chrome.exe",
-                     @"C:\Program Files (x86)\Microsoft\Edge\Application\msedge.exe",
-                }.First(f => File.Exists(f));
-=======
                 string pathToChromeX86 = @"C:\Program Files (x86)\Google\Chrome\Application\chrome.exe";
                 string pathToChromeX64 = @"C:\Program Files\Google\Chrome\Application\chrome.exe";
 
@@ -232,17 +222,12 @@
                     pathToChrome = pathToChromeX86;
                 else
                     throw new InvalidOperationException("Make sure path to chrome.exe is valid");
->>>>>>> e34d319d
 
                 var process = new Process
                 {
                     StartInfo =
                     {
-<<<<<<< HEAD
-                        FileName = exec,
-=======
                         FileName = pathToChrome,
->>>>>>> e34d319d
                         Arguments = output,
                         UseShellExecute = false,
                         CreateNoWindow = true,
