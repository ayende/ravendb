using System;
using System.Collections;
using System.Collections.Concurrent;
using System.Collections.Generic;
using System.Diagnostics;
using System.Runtime.CompilerServices;
using System.Threading;
using Sparrow;
using Sparrow.Binary;
using Sparrow.Logging;
using Sparrow.LowMemory;
using Sparrow.Platform;
using Sparrow.Server;
using Sparrow.Server.Platform;
using Sparrow.Threading;
using Sparrow.Utils;
using Voron.Data;
using Voron.Exceptions;
using Voron.Util.Settings;
using Constants = Voron.Global.Constants;

namespace Voron.Impl.Paging
{
    public abstract unsafe class AbstractPager : IDisposable, ILowMemoryHandler
    {
        public readonly Logger Log = LoggingSource.Instance.GetLogger<AbstractPager>("AbstractPager");
        private readonly StorageEnvironmentOptions _options;

        public static ConcurrentDictionary<string, uint> PhysicalDrivePerMountCache = new ConcurrentDictionary<string, uint>();

        protected static readonly object WorkingSetIncreaseLocker = new object();

        protected int MinIncreaseSize => 16 * Constants.Size.Kilobyte;

        protected int MaxIncreaseSize => Constants.Size.Gigabyte;

        private long _increaseSize;
        private DateTime _lastIncrease;
        private readonly object _pagerStateModificationLocker = new object();
        public readonly bool UsePageProtection;
        private readonly MultipleUseFlag _lowMemoryFlag = new MultipleUseFlag();
        protected readonly bool CanPrefetchAhead;

        public Action<PagerState> PagerStateChanged;

        public Func<long> AllocatedInBytesFunc;

        public long GetAllocatedInBytes()
        {
            return AllocatedInBytesFunc?.Invoke() ?? NumberOfAllocatedPages * Constants.Storage.PageSize;
        }

        protected AbstractPager()
        {
            CanPrefetch = new Lazy<bool>(CanPrefetchQuery);
        }
        
        public void SetPagerState(PagerState newState)
        {
            if (DisposeOnceRunner.Disposed)
                ThrowAlreadyDisposedException();

            lock (_pagerStateModificationLocker)
            {
                newState.AddRef();

                if (ShouldLockMemoryAtPagerLevel())
                {
                    // Note: This is handled differently in 32-bits.
                    // Locking/unlocking the memory is done separately for each mapping.
                    try
                    {
                        foreach (var info in newState.AllocationInfos)
                        {
                            if (info.Size == 0 || info.BaseAddress == null)
                                continue;

                            Lock(info.BaseAddress, info.Size, state: null);
                                }
                            }
                    catch
                    {
                        // need to restore the state to the way it was, so we'll dispose the pager state
                        newState.Release();
                        throw;
                    }
                }

                _debugInfo = GetSourceName();
                var oldState = _pagerState;
                _pagerState = newState;
                PagerStateChanged?.Invoke(newState);
                oldState?.Release();
            }
        }

        protected void Lock(byte* address, long sizeToLock, TransactionState state)
        {
            var lockTaken = false;
            try
            {
                if (Sodium.Lock(address, (UIntPtr)sizeToLock) == 0) 
                    return;

                if (DoNotConsiderMemoryLockFailureAsCatastrophicError)
                    return;

                if (PlatformDetails.RunningOnPosix == false)
                    // when running on linux we can't do anything from within the process, so let's avoid the locking entirely
                    Monitor.Enter(WorkingSetIncreaseLocker, ref lockTaken);

                TryHandleFailureToLockMemory(address, sizeToLock);
            }
            finally
            {
                if (lockTaken)
                    Monitor.Exit(WorkingSetIncreaseLocker);
            }
        }

        public virtual bool ShouldLockMemoryAtPagerLevel()
        {
            return LockMemory;
        }

        protected void TryHandleFailureToLockMemory(byte* addressToLock, long sizeToLock)
        {
            using var currentProcess = Process.GetCurrentProcess();

            if (PlatformDetails.RunningOnPosix == false)
            {
                var retries = 10;
                while (retries > 0)
                {
                // From: https://msdn.microsoft.com/en-us/library/windows/desktop/ms686234(v=vs.85).aspx
                // "The maximum number of pages that a process can lock is equal to the number of pages in its minimum working set minus a small overhead"
                // let's increase the max size of memory we can lock by increasing the MinWorkingSet. On Windows, that is available for all users
                var nextWorkingSetSize = GetNearestFileSize(currentProcess.MinWorkingSet.ToInt64() + sizeToLock);

                if (nextWorkingSetSize > int.MaxValue && PlatformDetails.Is32Bits)
                {
                    nextWorkingSetSize = int.MaxValue;
                }

                // Minimum working set size must be less than or equal to the maximum working set size.
                // Let's increase the max as well.
                if (nextWorkingSetSize > (long)currentProcess.MaxWorkingSet)
                {
                    try
                    {
#pragma warning disable CA1416 // Validate platform compatibility
                        currentProcess.MaxWorkingSet = new IntPtr(nextWorkingSetSize);
#pragma warning restore CA1416 // Validate platform compatibility
                    }
                    catch (Exception e)
                    {
                            throw new InsufficientMemoryException(
<<<<<<< HEAD
                                $"Need to increase the min working set size from {(long)currentProcess.MinWorkingSet:#,#;;0} bytes to {nextWorkingSetSize:#,#;;0} bytes but the max working set size was too small: {(long)currentProcess.MaxWorkingSet:#,#;;0}. " +
                                                              $"Failed to increase the max working set size so we can lock {sizeToLock:#,#;;0} bytes for {FileName}. With encrypted " +
                                                              "databases we lock some memory in order to avoid leaking secrets to disk. Treating this as a catastrophic error " +
                                                              "and aborting the current operation.", e);
=======
                                $"Need to increase the min working set size from {new Size(currentProcess.MinWorkingSet.ToInt64(), SizeUnit.Bytes)} to {new Size(nextWorkingSetSize, SizeUnit.Bytes)} but the max working set size was too small: {new Size(currentProcess.MaxWorkingSet.ToInt64(), SizeUnit.Bytes)}. " +
                                $"Failed to increase the max working set size so we can lock {new Size(sizeToLock, SizeUnit.Bytes)} for {FileName}. With encrypted " +
                                "databases we lock some memory in order to avoid leaking secrets to disk. Treating this as a catastrophic error " +
                                "and aborting the current operation.", e);
                        }
>>>>>>> dab0c01b
                    }
                }

                try
                {
#pragma warning disable CA1416 // Validate platform compatibility
                    currentProcess.MinWorkingSet = new IntPtr(nextWorkingSetSize);
#pragma warning restore CA1416 // Validate platform compatibility
                }
                catch (Exception e)
                {
                        throw new InsufficientMemoryException(
<<<<<<< HEAD
                            $"Failed to increase the min working set size to {nextWorkingSetSize:#,#;;0} bytes so we can lock {sizeToLock:#,#;;0} bytes for {FileName}. With encrypted " +
                                                          "databases we lock some memory in order to avoid leaking secrets to disk. Treating this as a catastrophic error " +
                                                          "and aborting the current operation.", e);
                }
=======
                            $"Failed to increase the min working set size to {new Size(nextWorkingSetSize, SizeUnit.Bytes)} so we can lock {new Size(sizeToLock, SizeUnit.Bytes)} for {FileName}. With encrypted " +
                            "databases we lock some memory in order to avoid leaking secrets to disk. Treating this as a catastrophic error " +
                            "and aborting the current operation.", e);
                    }
>>>>>>> dab0c01b

                    if (Sodium.Lock(addressToLock, (UIntPtr)sizeToLock) == 0)
                    return;

                    // let's retry, since we increased the WS, but other thread might have locked the memory
                    retries--;
            }
            }

            var msg =
                $"Unable to lock memory for {FileName} with size {new Size(sizeToLock, SizeUnit.Bytes)}), with encrypted databases we lock some memory in order to avoid leaking secrets to disk. Treating this as a catastrophic error and aborting the current operation.{Environment.NewLine}";
            if (PlatformDetails.RunningOnPosix)
            {
                msg +=
                    $"The admin may configure higher limits using: 'sudo prlimit --pid {currentProcess.Id} --memlock={sizeToLock}' to increase the limit. (It's recommended to do that as part of the startup script){Environment.NewLine}";
            }
            else
            {
                msg +=
                    $"Already tried to raise the the process min working set to {new Size(currentProcess.MinWorkingSet.ToInt64(), SizeUnit.Bytes)} but still got a failure.{Environment.NewLine}";
            }

            msg += "This behavior is controlled by the 'Security.DoNotConsiderMemoryLockFailureAsCatastrophicError' setting (expert only, modifications of this setting is not recommended).";

            throw new InsufficientMemoryException(msg);
        }

        internal PagerState GetPagerStateAndAddRefAtomically()
        {
            if (DisposeOnceRunner.Disposed)
                ThrowAlreadyDisposedException();

            lock (_pagerStateModificationLocker)
            {
                if (_pagerState == null)
                    return null;
                _pagerState.AddRef();
                return _pagerState;
            }
        }

        public PagerState PagerState
        {
            get
            {
                if (DisposeOnceRunner.Disposed)
                    ThrowAlreadyDisposedException();
                return _pagerState;
            }
        }

        private string _debugInfo;

        public string DebugInfo => _debugInfo;

        public const int PageMaxSpace = Constants.Storage.PageSize - Constants.Tree.PageHeaderSize;

        public VoronPathSetting FileName { get; protected set; }

        protected AbstractPager(StorageEnvironmentOptions options, bool canPrefetchAhead, bool usePageProtection = false) : this()
        {
            DisposeOnceRunner = new DisposeOnce<SingleAttempt>(() =>
            {
                if (FileName?.FullPath != null)
                    _options?.IoMetrics?.FileClosed(FileName.FullPath);

                if (_pagerState != null)
                {
                    _pagerState.Release();
                    _pagerState = null;
                }

                if (FileName?.FullPath != null)
                    NativeMemory.UnregisterFileMapping(FileName.FullPath);

                DisposeInternal();
            });

            _options = options;
            CanPrefetchAhead = canPrefetchAhead && _options.EnablePrefetching;
            UsePageProtection = usePageProtection;
            Debug.Assert((Constants.Storage.PageSize - Constants.Tree.PageHeaderSize) / Constants.Tree.MinKeysInPage >= 1024);

            NodeMaxSize = PageMaxSpace / 2 - 1;

            // MaxNodeSize is usually persisted as an unsigned short. Therefore, we must ensure it is not possible to have an overflow.
            Debug.Assert(NodeMaxSize < ushort.MaxValue);

            _increaseSize = MinIncreaseSize;
            PageMinSpace = (int)(PageMaxSpace * 0.33);

            SetPagerState(new PagerState(this, options.PrefetchSegmentSize, options.PrefetchResetThreshold));

            LowMemoryNotification.Instance.RegisterLowMemoryHandler(this);
        }

        public StorageEnvironmentOptions Options => _options;

        public int PageMinSpace
        {
            [MethodImpl(MethodImplOptions.AggressiveInlining)]
            get;
            [MethodImpl(MethodImplOptions.AggressiveInlining)]
            private set;
        }

        public bool DeleteOnClose
        {
            [MethodImpl(MethodImplOptions.AggressiveInlining)]
            get;
            [MethodImpl(MethodImplOptions.AggressiveInlining)]
            set;
        }

        public int NodeMaxSize
        {
            [MethodImpl(MethodImplOptions.AggressiveInlining)]
            get;
            [MethodImpl(MethodImplOptions.AggressiveInlining)]
            private set;
        }

        public const int RequiredSpaceForNewNode = Constants.Tree.NodeHeaderSize + Constants.Tree.NodeOffsetSize;

        protected PagerState _pagerState;

        public virtual long NumberOfAllocatedPages { get; protected set; }
        public abstract long TotalAllocationSize { get; }

        protected abstract string GetSourceName();

        [MethodImpl(MethodImplOptions.AggressiveInlining)]
        private byte* AcquirePagePointerInternal(IPagerLevelTransactionState tx, long pageNumber, PagerState pagerState)
        {
            var state = pagerState;

            if (DisposeOnceRunner.Disposed)
                goto AlreadyDisposed;

            if (pageNumber > NumberOfAllocatedPages || pageNumber < 0)
                goto InvalidPageNumber;

            if (state == null)
            {
                state = _pagerState;

                if (state == null)
                    goto AlreadyDisposed;
            }

            tx?.EnsurePagerStateReference(ref state);
            
            if (state._released)
                goto InvalidPagerState;

            return state.MapBase + pageNumber * Constants.Storage.PageSize;

        AlreadyDisposed:
            ThrowAlreadyDisposedException();
        InvalidPageNumber:
            ThrowOnInvalidPageNumber(pageNumber);
        InvalidPagerState:
            // ReSharper disable once PossibleNullReferenceException
            state.ThrowInvalidPagerState();

            return null; // Will never happen. 
        }

        public virtual byte* AcquirePagePointer(IPagerLevelTransactionState tx, long pageNumber, PagerState pagerState = null)
        {
            return AcquirePagePointerInternal(tx, pageNumber, pagerState);
        }

        public virtual byte* AcquirePagePointerForNewPage(IPagerLevelTransactionState tx, long pageNumber, int numberOfPages, PagerState pagerState = null)
        {
            return AcquirePagePointerInternal(tx, pageNumber, pagerState);
        }

        public virtual void BreakLargeAllocationToSeparatePages(IPagerLevelTransactionState tx, long valuePositionInScratchBuffer, long actualNumberOfAllocatedScratchPages)
        {
            // This method is implemented only in Crypto Pager
        }

        public abstract void Sync(long totalUnsynced);

        public PagerState EnsureContinuous(long requestedPageNumber, int numberOfPages)
        {
            if (DisposeOnceRunner.Disposed)
                ThrowAlreadyDisposedException();

            if (requestedPageNumber + numberOfPages <= NumberOfAllocatedPages)
                return null;

            // this ensure that if we want to get a range that is more than the current expansion
            // we will increase as much as needed in one shot
            var minRequested = (requestedPageNumber + numberOfPages) * Constants.Storage.PageSize;
            var allocationSize = Math.Max(NumberOfAllocatedPages * Constants.Storage.PageSize, Constants.Storage.PageSize);
            while (minRequested > allocationSize)
            {
                allocationSize = GetNewLength(allocationSize, minRequested);
            }

            if (_options.CopyOnWriteMode && FileName.FullPath.EndsWith(Constants.DatabaseFilename))
                ThrowIncreasingDataFileInCopyOnWriteModeException(FileName.FullPath, allocationSize);

            return AllocateMorePages(allocationSize);
        }

        [Conditional("VALIDATE")]
        internal virtual void ProtectPageRange(byte* start, ulong size, bool force = false)
        {
            // This method is currently implemented only in WindowsMemoryMapPager and POSIX
        }

        [Conditional("VALIDATE")]
        internal virtual void UnprotectPageRange(byte* start, ulong size, bool force = false)
        {
            // This method is currently implemented only in WindowsMemoryMapPager and POSIX
        }

        public uint UniquePhysicalDriveId;
        protected readonly DisposeOnce<SingleAttempt> DisposeOnceRunner;
        public bool Disposed => DisposeOnceRunner.Disposed;

        /// <summary>
        /// This determine whatever we'll attempt to lock the memory
        /// so it will not go to the swap / core dumps
        /// </summary>
        public bool LockMemory;

        /// <summary>
        /// Control whatever we should treat memory lock errors as catastrophic errors
        /// or not. By default, we consider them catastrophic and fail immediately to
        /// avoid leaking any data. 
        /// </summary>
        public bool DoNotConsiderMemoryLockFailureAsCatastrophicError;

        protected abstract void DisposeInternal();

        public void Dispose()
        {
            DisposeOnceRunner.Dispose();
            GC.SuppressFinalize(this);
        }

        ~AbstractPager()
        {
            // Should not reach here (GC.SuppressFinalize was called from must to be called 'Dispose')
            try
            {
                DisposeOnceRunner.Dispose();
            }
            catch (Exception e)
            {
                try
                {
                    if (Log.IsInfoEnabled)
                        Log.Info("AbstractPager finalizer was called (leak?), and 'DisposeOnceRunner.Dispose' threw exception", e);
                }
                catch
                {
                    // ignore
                }
            }
            finally
            {
                try
                {
                    if (Log.IsInfoEnabled)
                        Log.Info("AbstractPager finalizer was called although GC.SuppressFinalize should have been called", new InvalidOperationException("Leak in "));
                }
                catch
                {
                    // ignore
                }
            }
        }

        protected internal abstract PagerState AllocateMorePages(long newLength);

        private long GetNewLength(long current, long minRequested)
        {
            DateTime now = DateTime.UtcNow;
            if (_lastIncrease == DateTime.MinValue)
            {
                _lastIncrease = now;
                return MinIncreaseSize;
            }

            if (_lowMemoryFlag)
            {
                _lastIncrease = now;
                // cannot return less than the minRequested
                return GetNearestFileSize(minRequested);
            }

            TimeSpan timeSinceLastIncrease = (now - _lastIncrease);
            _lastIncrease = now;
            if (timeSinceLastIncrease.TotalMinutes < 3)
            {
                _increaseSize = Math.Min(_increaseSize * 2, MaxIncreaseSize);
            }
            else if (timeSinceLastIncrease.TotalMinutes > 15)
            {
                _increaseSize = Math.Max(MinIncreaseSize, _increaseSize / 2);
            }

            // At any rate, we won't do an increase by over 50% of current size, to prevent huge empty spaces
            // 
            // The reasoning behind this is that we want to make sure that we increase in size very slowly at first
            // because users tend to be sensitive to a lot of "wasted" space. 
            // We also consider the fact that small increases in small files would probably result in cheaper costs, and as
            // the file size increases, we will reserve more & more from the OS.
            // This also avoids "I added 300 records and the file size is 64MB" problems that occur when we are too
            // eager to reserve space
            var actualIncrease = Math.Min(_increaseSize, current / 2);

            // we then want to get the next power of two number, to get pretty file size
            var totalSize = current + actualIncrease;
            return GetNearestFileSize(totalSize);
        }

        private static readonly long IncreaseByPowerOf2Threshold = new Size(512, SizeUnit.Megabytes).GetValue(SizeUnit.Bytes);

        private static long GetNearestFileSize(long neededSize)
        {
            if (neededSize < IncreaseByPowerOf2Threshold)
                return Bits.PowerOf2(neededSize);

            // if it is over 0.5 GB, then we grow at 1 GB intervals
            var remainder = neededSize % Constants.Size.Gigabyte;
            if (remainder == 0)
                return neededSize;

            // above 0.5GB we need to round to the next GB number
            return neededSize + Constants.Size.Gigabyte - remainder;
        }

        public abstract override string ToString();


        public void ThrowAlreadyDisposedException()
        {
            // this is a separate method because we don't want to have an exception throwing in the hot path
            throw new ObjectDisposedException($"The pager is already disposed ({ToString()})");
        }

        protected void ThrowOnInvalidPageNumber(long pageNumber)
        {
            // this is a separate method because we don't want to have an exception throwing in the hot path

            VoronUnrecoverableErrorException.Raise(_options,
                "The page " + pageNumber + " was not allocated, allocated pages: " + NumberOfAllocatedPages + " in " +
                GetSourceName());
        }

        public static void ThrowIncreasingDataFileInCopyOnWriteModeException(string dataFilePath, long requestedSize)
        {
            throw new IncreasingDataFileInCopyOnWriteModeException(dataFilePath, requestedSize);
        }

        public virtual void ReleaseAllocationInfo(byte* baseAddress, long size)
        {
            if (LockMemory == false)
                return;

            // intentionally skipping verification of the result, nothing that we
            // can do about this here, and we are going to free the memory anyway
            // that at any rate, we don't care about the memory zeroing, since
            // we are already zeroing the memory ourselves (the pager is likely
            // to be part of a long term held instance).
            Sodium.Unlock(baseAddress, (UIntPtr)size);
        }

        // NodeMaxSize - RequiredSpaceForNewNode for 4Kb page is 2038, so we drop this by a bit
        public const int MaxKeySize = 2038 - RequiredSpaceForNewNode;

        [MethodImpl(MethodImplOptions.AggressiveInlining)]
        public static bool IsKeySizeValid(int keySize)
        {
            if (keySize > MaxKeySize)
                return false;

            return true;
        }

        public readonly Lazy<bool> CanPrefetch;

        protected virtual bool CanPrefetchQuery()
        {
            if (PlatformDetails.CanPrefetch == false || CanPrefetchAhead == false)
                return false; // not supported

            return true;
        }

        private struct PageIterator : IEnumerator<long>
        {
            private readonly long _startPage;
            private readonly long _endPage;
            private long _currentPage;

            public PageIterator(long pageNumber, int pagesToPrefetch)
            {
                this._startPage = pageNumber;
                this._endPage = pageNumber + pagesToPrefetch;
                this._currentPage = pageNumber;
            }

            [MethodImpl(MethodImplOptions.AggressiveInlining)]
            public bool MoveNext()
            {
                this._currentPage++;
                return _currentPage < _endPage;
            }

            public void Reset()
            {
                this._currentPage = this._startPage;
            }

            public long Current
            {
                [MethodImpl(MethodImplOptions.AggressiveInlining)]
                get => _currentPage;
            }

            object IEnumerator.Current => Current;

            public void Dispose() {}
        }

        [MethodImpl(MethodImplOptions.AggressiveInlining)]
        public void MaybePrefetchMemory(long pageNumber, int pagesToPrefetch)
        {
            MaybePrefetchMemory(new PageIterator(pageNumber, pagesToPrefetch));
        }

        public void MaybePrefetchMemory<T>(T pagesToPrefetch) where T : struct, IEnumerator<long>
        {
            if (!this.CanPrefetch.Value)
                return;

            if (pagesToPrefetch.MoveNext() == false)
                return;

            var prefetcher = GlobalPrefetchingBehavior.GlobalPrefetcher.Value;

            PalDefinitions.PrefetchRanges command = default;
            do
            {
                long pageNumber = pagesToPrefetch.Current;
                if (this._pagerState.ShouldPrefetchSegment(pageNumber, out void* virtualAddress, out long bytes))
                {
                    command.VirtualAddress = virtualAddress;
                    command.NumberOfBytes = new IntPtr(bytes);
                    prefetcher.CommandQueue.TryAdd(command, 0);
                }
            }
            while (pagesToPrefetch.MoveNext());

            this._pagerState.CheckResetPrefetchTable();
        }

        public virtual void DiscardPages(long pageNumber, int numberOfPages)
        {
            if (_options.DiscardVirtualMemory == false)
                return;
            
            var pagerState = PagerState;
            Debug.Assert(pagerState.AllocationInfos.Length == 1);

            var allocInfo = pagerState.AllocationInfos[0];

            byte* baseAddress = allocInfo.BaseAddress;
            long offset = pageNumber * Constants.Storage.PageSize;

            Pal.rvn_discard_virtual_memory(baseAddress + offset, numberOfPages * Constants.Storage.PageSize, out _);
        }

        public virtual void DiscardWholeFile()
        {
            if (_options.DiscardVirtualMemory == false)
                return;

            long size = 0;
            void* baseAddress = null;
            var pagerState = PagerState;
            Debug.Assert(pagerState.AllocationInfos.Length == 1);

            for (int i = 0; i < pagerState.AllocationInfos.Length; i++)
            {
                var allocInfo = pagerState.AllocationInfos[i];
                size += allocInfo.Size;

                if (baseAddress == null)
                    baseAddress = allocInfo.BaseAddress;

                if (i != pagerState.AllocationInfos.Length - 1 &&
                    pagerState.AllocationInfos[i + 1].BaseAddress == allocInfo.BaseAddress + allocInfo.Size)
                {
                    continue; // if adjacent ranges make one syscall
                }

                Pal.rvn_discard_virtual_memory(baseAddress, size, out _);

                size = 0;
                baseAddress = null;
            }
        }

        public void TryPrefetchingWholeFile()
        {
            if (PlatformDetails.CanPrefetch == false || CanPrefetchAhead == false)
                return; // not supported

            var pagerState = PagerState;
            Debug.Assert(pagerState.AllocationInfos.Length == 1);

            var prefetcher = GlobalPrefetchingBehavior.GlobalPrefetcher.Value;
            var command = default(PalDefinitions.PrefetchRanges);

            long size = 0;
            byte* baseAddress = null;

            // we will change the array into a single value in next version
            for (int i = 0; i < pagerState.AllocationInfos.Length; i++)
            {
                var allocInfo = pagerState.AllocationInfos[i];
                size += allocInfo.Size;

                if (baseAddress == null)
                    baseAddress = allocInfo.BaseAddress;

                if (i != pagerState.AllocationInfos.Length - 1 &&
                    pagerState.AllocationInfos[i + 1].BaseAddress == allocInfo.BaseAddress + allocInfo.Size)
                {
                    continue; // if adjacent ranges make one syscall
                }

                command.VirtualAddress = baseAddress;
                command.NumberOfBytes = new IntPtr(size);
                prefetcher.CommandQueue.TryAdd(command, 0);

                size = 0;
                baseAddress = null;
            }
        }


        public virtual bool EnsureMapped(IPagerLevelTransactionState tx, long page, int numberOfPages)
        {
            // nothing to do
            return false;
        }

        public abstract int CopyPage(I4KbBatchWrites destwI4KbBatchWrites, long p, PagerState pagerState);

        protected int CopyPageImpl(I4KbBatchWrites destwI4KbBatchWrites, long p, PagerState pagerState)
        {
            var src = AcquirePagePointer(null, p, pagerState);
            var pageHeader = (PageHeader*)src;
            int numberOfPages = 1;
            if ((pageHeader->Flags & PageFlags.Overflow) == PageFlags.Overflow)
            {
                numberOfPages = VirtualPagerLegacyExtensions.GetNumberOfOverflowPages(pageHeader->OverflowSize);
            }
            const int adjustPageSize = (Constants.Storage.PageSize) / (4 * Constants.Size.Kilobyte);
            destwI4KbBatchWrites.Write(pageHeader->PageNumber * (long)adjustPageSize, numberOfPages * adjustPageSize, src);

            return numberOfPages;
        }

        public virtual I4KbBatchWrites BatchWriter()
        {
            return new Simple4KbBatchWrites(this);
        }

        public virtual byte* AcquireRawPagePointer(IPagerLevelTransactionState tx, long pageNumber, PagerState pagerState = null)
        {
            return AcquirePagePointer(tx, pageNumber, pagerState);
        }

        public void LowMemory(LowMemorySeverity lowMemorySeverity)
        {
            // We could check for nested calls to LowMemory here, but we 
            // probably don't want to error because of it.
            _lowMemoryFlag.Raise();
        }

        public void LowMemoryOver()
        {
            _lowMemoryFlag.Lower();
        }
    }

    public interface I4KbBatchWrites : IDisposable
    {
        unsafe void Write(long posBy4Kbs, int numberOf4Kbs, byte* source);
    }

    public unsafe class Simple4KbBatchWrites : I4KbBatchWrites
    {
        private readonly AbstractPager _abstractPager;
        private PagerState _pagerState;

        public Simple4KbBatchWrites(AbstractPager abstractPager)
        {
            _abstractPager = abstractPager;
            _pagerState = _abstractPager.GetPagerStateAndAddRefAtomically();
        }

        public void Write(long posBy4Kbs, int numberOf4Kbs, byte* source)
        {
            const int pageSizeTo4KbRatio = (Constants.Storage.PageSize / (4 * Constants.Size.Kilobyte));
            var pageNumber = posBy4Kbs / pageSizeTo4KbRatio;
            var offsetBy4Kb = posBy4Kbs % pageSizeTo4KbRatio;
            var numberOfPages = numberOf4Kbs / pageSizeTo4KbRatio;
            if (numberOf4Kbs % pageSizeTo4KbRatio != 0)
                numberOfPages++;

            var newPagerState = _abstractPager.EnsureContinuous(pageNumber, numberOfPages);
            if (newPagerState != null)
            {
                _pagerState.Release();
                newPagerState.AddRef();
                _pagerState = newPagerState;
            }

            var toWrite = numberOf4Kbs * 4 * Constants.Size.Kilobyte;
            byte* destination = _abstractPager.AcquirePagePointer(null, pageNumber, _pagerState)
                                + (offsetBy4Kb * 4 * Constants.Size.Kilobyte);

            _abstractPager.UnprotectPageRange(destination, (ulong)toWrite);

            Memory.Copy(destination, source, toWrite);

            _abstractPager.ProtectPageRange(destination, (ulong)toWrite);
        }


        public void Dispose()
        {
            _pagerState.Release();
        }
    }
}
<|MERGE_RESOLUTION|>--- conflicted
+++ resolved
@@ -155,18 +155,10 @@
                     catch (Exception e)
                     {
                             throw new InsufficientMemoryException(
-<<<<<<< HEAD
-                                $"Need to increase the min working set size from {(long)currentProcess.MinWorkingSet:#,#;;0} bytes to {nextWorkingSetSize:#,#;;0} bytes but the max working set size was too small: {(long)currentProcess.MaxWorkingSet:#,#;;0}. " +
-                                                              $"Failed to increase the max working set size so we can lock {sizeToLock:#,#;;0} bytes for {FileName}. With encrypted " +
+                                $"Need to increase the min working set size from {new Size(currentProcess.MinWorkingSet.ToInt64(), SizeUnit.Bytes)} to {new Size(nextWorkingSetSize, SizeUnit.Bytes)} but the max working set size was too small: {new Size(currentProcess.MaxWorkingSet.ToInt64(), SizeUnit.Bytes)}. " +
+                                $"Failed to increase the max working set size so we can lock {new Size(sizeToLock, SizeUnit.Bytes)} for {FileName}. With encrypted " +
                                                               "databases we lock some memory in order to avoid leaking secrets to disk. Treating this as a catastrophic error " +
                                                               "and aborting the current operation.", e);
-=======
-                                $"Need to increase the min working set size from {new Size(currentProcess.MinWorkingSet.ToInt64(), SizeUnit.Bytes)} to {new Size(nextWorkingSetSize, SizeUnit.Bytes)} but the max working set size was too small: {new Size(currentProcess.MaxWorkingSet.ToInt64(), SizeUnit.Bytes)}. " +
-                                $"Failed to increase the max working set size so we can lock {new Size(sizeToLock, SizeUnit.Bytes)} for {FileName}. With encrypted " +
-                                "databases we lock some memory in order to avoid leaking secrets to disk. Treating this as a catastrophic error " +
-                                "and aborting the current operation.", e);
-                        }
->>>>>>> dab0c01b
                     }
                 }
 
@@ -179,17 +171,10 @@
                 catch (Exception e)
                 {
                         throw new InsufficientMemoryException(
-<<<<<<< HEAD
-                            $"Failed to increase the min working set size to {nextWorkingSetSize:#,#;;0} bytes so we can lock {sizeToLock:#,#;;0} bytes for {FileName}. With encrypted " +
+                            $"Failed to increase the min working set size to {new Size(nextWorkingSetSize, SizeUnit.Bytes)} so we can lock {new Size(sizeToLock, SizeUnit.Bytes)} for {FileName}. With encrypted " +
                                                           "databases we lock some memory in order to avoid leaking secrets to disk. Treating this as a catastrophic error " +
                                                           "and aborting the current operation.", e);
                 }
-=======
-                            $"Failed to increase the min working set size to {new Size(nextWorkingSetSize, SizeUnit.Bytes)} so we can lock {new Size(sizeToLock, SizeUnit.Bytes)} for {FileName}. With encrypted " +
-                            "databases we lock some memory in order to avoid leaking secrets to disk. Treating this as a catastrophic error " +
-                            "and aborting the current operation.", e);
-                    }
->>>>>>> dab0c01b
 
                     if (Sodium.Lock(addressToLock, (UIntPtr)sizeToLock) == 0)
                     return;
