--- conflicted
+++ resolved
@@ -10,11 +10,7 @@
 using System.Threading.Tasks;
 using Sparrow.Compression;
 using Sparrow.Json.Parsing;
-<<<<<<< HEAD
-using Sparrow.Platform;
 using Sparrow.Logging;
-=======
->>>>>>> 59746173
 
 namespace Sparrow.Json
 {
@@ -261,22 +257,11 @@
                 _fieldNames[field] = value;
             }
 
-<<<<<<< HEAD
             //sanity check, in case the 'value' is manually disposed outside of this function
             Debug.Assert(value.IsDisposed == false);
             return value;
         }
-        
-=======
-            var key = new StringSegment(field, 0, field.Length);
-            value = GetLazyString(key, longLived: true);
-            _fieldNames[field] = value;
-
-            return value;
-        }
-
-
->>>>>>> 59746173
+
         public LazyStringValue GetLazyString(string field)
         {
             if (field == null)
@@ -769,18 +754,10 @@
             if (allocatorForLongLivedValues != null && 
                 (allocatorForLongLivedValues.Allocated > _initialSize || forceReleaseLongLivedAllocator))
             {
-<<<<<<< HEAD
                 foreach(var mem in _fieldNames.Values){
                     mem.Dispose();
                 }                
                 
-=======
-                foreach (var mem in _fieldNames.Values)
-                {
-                    allocatorForLongLivedValues.Return(mem.AllocatedMemoryData);              
-                }
-
->>>>>>> 59746173
                 // at this point, the long lived section is far too large, this is something that can happen
                 // if we have dynamic properties. A back of the envelope calculation gives us roughly 32K 
                 // property names before this kicks in, which is a true abuse of the system. In this case, 
