using System;
using System.Collections.Generic;
using System.IO;
using System.Linq;
using System.Reflection;
using System.Runtime.CompilerServices;
using Sparrow.Json.Parsing;

namespace Sparrow.Json
{
    public unsafe class BlittableJsonReaderObject : BlittableJsonReaderBase, IDisposable
    {
        private readonly BlittableJsonDocumentBuilder _builder;
        private readonly CachedProperties _cachedProperties;
        private readonly byte* _metadataPtr;
        private readonly int _propCount;
        private readonly long _currentOffsetSize;
        private readonly long _currentPropertyIdSize;
        private readonly byte* _objStart;
        private LazyStringValue[] _propertyNames;

        public DynamicJsonValue Modifications;

        private Dictionary<StringSegment, object> _objectsPathCache;
        private Dictionary<int, object> _objectsPathCacheByIndex;

        public override string ToString()
        {
            var memoryStream = new MemoryStream();
            _context.Write(memoryStream, this);
            memoryStream.Position = 0;
            return new StreamReader(memoryStream).ReadToEnd();
        }

        public BlittableJsonReaderObject(byte* mem, int size, JsonOperationContext context,
            BlittableJsonDocumentBuilder builder = null,
            CachedProperties cachedProperties = null)
        {
            _builder = builder;
            _cachedProperties = cachedProperties;
            _mem = mem; // get beginning of memory pointer
            _size = size; // get document size
            _context = context;

            byte offset;
            var propOffsetStart = _size - 2;
            var propsOffset = ReadVariableSizeIntInReverse(_mem, propOffsetStart, out offset);
            // init document level properties
            if (_cachedProperties == null)
            {
                SetupPropertiesAccess(mem, propsOffset);
            }
            else
            {
                if (_cachedProperties.Version != propsOffset)
                    throw new InvalidOperationException(
                        $"This object requires an external properties cache with version {propsOffset}, but got one with {_cachedProperties.Version}");
            }
            // get pointer to property names array on document level

            // init root level object properties
            var objStartOffset = ReadVariableSizeIntInReverse(_mem, propOffsetStart - offset, out offset);
            // get offset of beginning of data of the main object
            byte propCountOffset;
            _propCount = ReadVariableSizeInt(objStartOffset, out propCountOffset); // get main object properties count
            _objStart = objStartOffset + mem;
            _metadataPtr = objStartOffset + mem + propCountOffset;
            // get pointer to current objects property tags metadata collection

            var currentType = (BlittableJsonToken)(*(mem + size - sizeof(byte)));
            // get current type byte flags

            // analyze main object type and it's offset and propertyIds flags
            _currentOffsetSize = ProcessTokenOffsetFlags(currentType);
            _currentPropertyIdSize = ProcessTokenPropertyFlags(currentType);
        }

        private void SetupPropertiesAccess(byte* mem, int propsOffset)
        {
            _propNames = (mem + propsOffset);
            var propNamesOffsetFlag = (BlittableJsonToken)(*_propNames);
            switch (propNamesOffsetFlag)
            {
                case BlittableJsonToken.OffsetSizeByte:
                    _propNamesDataOffsetSize = sizeof(byte);
                    break;
                case BlittableJsonToken.OffsetSizeShort:
                    _propNamesDataOffsetSize = sizeof(short);
                    break;
                case BlittableJsonToken.OffsetSizeInt:
                    _propNamesDataOffsetSize = sizeof(int);
                    break;
                default:
                    throw new ArgumentOutOfRangeException(
                        $"Property names offset flag should be either byte, short of int, instead of {propNamesOffsetFlag}");
            }
        }

        public unsafe BlittableJsonReaderObject(int pos, BlittableJsonReaderObject parent, BlittableJsonToken type)
        {
            _parent = parent;
            _context = parent._context;
            _mem = parent._mem;
            _size = parent._size;
            _propNames = parent._propNames;
            _cachedProperties = parent._cachedProperties;

            var propNamesOffsetFlag = (BlittableJsonToken)(*_propNames);
            switch (propNamesOffsetFlag)
            {
                case BlittableJsonToken.OffsetSizeByte:
                    _propNamesDataOffsetSize = sizeof(byte);
                    break;
                case BlittableJsonToken.OffsetSizeShort:
                    _propNamesDataOffsetSize = sizeof(short);
                    break;
                case BlittableJsonToken.OffsetSizeInt:
                    _propNamesDataOffsetSize = sizeof(int);
                    break;
                default:
                    throw new ArgumentOutOfRangeException(
                        $"Property names offset flag should be either byte, short of int, instead of {propNamesOffsetFlag}");
            }

            _objStart = _mem + pos;
            byte propCountOffset;
            _propCount = ReadVariableSizeInt(pos, out propCountOffset);
            _metadataPtr = _objStart + propCountOffset;

            // analyze main object type and it's offset and propertyIds flags
            _currentOffsetSize = ProcessTokenOffsetFlags(type);
            _currentPropertyIdSize = ProcessTokenPropertyFlags(type);
        }

        public int Size => _size;

        public int Count => _propCount;
        public byte* BasePointer => _mem;


        /// <summary>
        /// Returns an array of property names, ordered in the order it was stored 
        /// </summary>
        /// <returns></returns>
        public string[] GetPropertyNames()
        {
            var idsAndOffsets = new BlittableJsonDocumentBuilder.PropertyTag[_propCount];
            var sortedNames = new string[_propCount];

            var metadataSize = (_currentOffsetSize + _currentPropertyIdSize + sizeof(byte));

            // Prepare an array of all offsets and property ids
            for (var i = 0; i < _propCount; i++)
            {
                idsAndOffsets[i] = GetPropertyTag(i, metadataSize);
            }

            // sort according to offsets
            Array.Sort(idsAndOffsets, (tag1, tag2) => tag2.Position - tag1.Position);

            // generate string array, sorted according to it's offsets
            for (int i = 0; i < _propCount; i++)
            {
                sortedNames[i] = GetPropertyName(idsAndOffsets[i].PropertyId);
            }
            return sortedNames;
        }

        private BlittableJsonDocumentBuilder.PropertyTag GetPropertyTag(int index, long metadataSize)
        {
            var propPos = _metadataPtr + index * metadataSize;
            var propertyId = ReadNumber(propPos + _currentOffsetSize, _currentPropertyIdSize);
            var propertyOffset = ReadNumber(propPos, _currentOffsetSize);
            var type = *(propPos + _currentOffsetSize + _currentPropertyIdSize);
            return new BlittableJsonDocumentBuilder.PropertyTag
            {
                Position = propertyOffset,
                PropertyId = propertyId,
                Type = type
            };
        }

        private unsafe LazyStringValue GetPropertyName(int propertyId)
        {
            if (_cachedProperties != null)
                return _cachedProperties.GetProperty(propertyId);

            if (_parent != null)
                return _parent.GetPropertyName(propertyId);

            if (_propertyNames == null)
            {
                var totalNumberOfProps = (_size - (_propNames - _mem) - 1) / _propNamesDataOffsetSize;
                _propertyNames = new LazyStringValue[totalNumberOfProps];
            }

            var propertyName = _propertyNames[propertyId];
            if (propertyName == null)
            {
                var propertyNameOffsetPtr = _propNames + sizeof(byte) + propertyId * _propNamesDataOffsetSize;
                var propertyNameOffset = ReadNumber(propertyNameOffsetPtr, _propNamesDataOffsetSize);

                // Get the relative "In Document" position of the property Name
                var propRelativePos = _propNames - propertyNameOffset - _mem;

                _propertyNames[propertyId] = propertyName = ReadStringLazily((int)propRelativePos);
            }

            return propertyName;
        }

        public object this[string name]
        {
            get
            {
                object result = null;
                if (TryGetMember(name, out result) == false)
                    throw new ArgumentException($"Member named {name} does not exist");
                return result;
            }
        }

        public bool TryGet<T>(string name, out T obj)
        {
            return TryGet(new StringSegment(name, 0, name.Length), out obj);
        }

        public bool TryGet<T>(StringSegment name, out T obj)
        {
            object result;
            if (TryGetMember(name, out result) == false)
            {
                obj = default(T);
                return false;
            }
            ConvertType(result, out obj);
            return true;
        }

        internal static void ConvertType<T>(object result, out T obj)
        {
            if (result == null)
            {
                obj = default(T);
            }
            else if (result is T)
            {
                obj = (T)result;
            }
            else
            {
                try
                {
                    var nullableType = Nullable.GetUnderlyingType(typeof(T));
                    if (nullableType != null)
                    {
                        if (nullableType.GetTypeInfo().IsEnum)
                        {
                            obj = (T)Enum.Parse(nullableType, result.ToString());
                            return;
                        }

                        obj = (T)Convert.ChangeType(result, nullableType);
                        return;
                    }

                    if (typeof(T).GetTypeInfo().IsEnum)
                    {
                        obj = (T)Enum.Parse(typeof(T), result.ToString());
                        return;
                    }

                    obj = (T)Convert.ChangeType(result, typeof(T));
                }
                catch (Exception e)
                {
                    throw new FormatException($"Could not convert {result.GetType().FullName} to {typeof(T).FullName}", e);
                }
            }
        }

        public bool TryGet(string name, out double dbl)
        {
            return TryGet(new StringSegment(name, 0, name.Length), out dbl);
        }

        public bool TryGet(StringSegment name, out double dbl)
        {
            object result;
            if (TryGetMember(name, out result) == false)
            {
                dbl = 0;
                return false;
            }

            var lazyDouble = result as LazyDoubleValue;
            if (lazyDouble != null)
            {
                dbl = lazyDouble;
                return true;
            }

            dbl = 0;
            return false;
        }

        public bool TryGet(string name, out string str)
        {
            return TryGet(new StringSegment(name, 0, name.Length), out str);
        }

        public bool TryGet(StringSegment name, out string str)
        {
            object result;
            if (TryGetMember(name, out result) == false)
            {
                str = null;
                return false;
            }
            return ChangeTypeToString(result, out str);
        }

        [MethodImpl(MethodImplOptions.AggressiveInlining)]
        private static bool ChangeTypeToString(object result, out string str)
        {
            var lazyCompressedStringValue = result as LazyCompressedStringValue;
            if (lazyCompressedStringValue != null)
            {
                str = lazyCompressedStringValue;
                return true;
            }

            var lazyStringValue = result as LazyStringValue;
            if (lazyStringValue != null)
            {
                str = lazyStringValue;
                return true;
            }

            str = null;
            return false;
        }

        public bool TryGetMember(string name, out object result)
        {
            return TryGetMember(new StringSegment(name, 0, name.Length), out result);
        }


        public bool TryGetMember(StringSegment name, out object result)
        {
            // try get value from cache, works only with Blittable types, other objects are not stored for now
            if (_objectsPathCache != null && _objectsPathCache.TryGetValue(name, out result))
            {
                return true;
            }
            var index = GetPropertyIndex(name);
            if (index == -1)
            {
                result = null;
                return false;
            }
            var metadataSize = (_currentOffsetSize + _currentPropertyIdSize + sizeof(byte));
            var propertyTag = GetPropertyTag(index, metadataSize);
            result = GetObject((BlittableJsonToken)propertyTag.Type, (int)(_objStart - _mem - propertyTag.Position));
            if (result is BlittableJsonReaderBase)
            {
                if (_objectsPathCache == null)
                {
                    _objectsPathCache = new Dictionary<StringSegment, object>();
                    _objectsPathCacheByIndex = new Dictionary<int, object>();
                }
                _objectsPathCache[name] = result;
                _objectsPathCacheByIndex[index] = result;
            }
            return true;
        }

        public Tuple<LazyStringValue, object, BlittableJsonToken> GetPropertyByIndex(int index)
        {
            if (index < 0 || index >= _propCount)
                throw new ArgumentOutOfRangeException(nameof(index));

            var metadataSize = (_currentOffsetSize + _currentPropertyIdSize + sizeof(byte));
            var propertyTag = GetPropertyTag(index, metadataSize);
            var stringValue = GetPropertyName(propertyTag.PropertyId);
            var blittableJsonToken = (BlittableJsonToken)propertyTag.Type;

            object result;
            if (_objectsPathCacheByIndex != null && _objectsPathCacheByIndex.TryGetValue(index, out result))
            {
                return Tuple.Create(stringValue, result, blittableJsonToken);
            }

            var value = GetObject(blittableJsonToken, (int)(_objStart - _mem - propertyTag.Position));
            // we explicitly don't add it to the cache here, we don't need to.
            // users will always access the props by name, not by id.
            return Tuple.Create(stringValue, value, blittableJsonToken);
        }

        public int GetPropertyIndex(string name)
        {
            return GetPropertyIndex(new StringSegment(name, 0, name.Length));
        }


        public int GetPropertyIndex(StringSegment name)
        {
            if (_cachedProperties != null)
            {
                var propName = _context.GetLazyStringForFieldWithCaching(name.Value);
                return _cachedProperties.GetPropertyId(propName);
            }

            int min = 0, max = _propCount;
            var comparer = _context.GetLazyStringForFieldWithCaching(name.Value);

            int mid = comparer.LastFoundAt ?? (min + max) / 2;
            if (mid > max)
                mid = max;
            do
            {
                var metadataSize = (_currentOffsetSize + _currentPropertyIdSize + sizeof(byte));
                var propertyIntPtr = (long)_metadataPtr + (mid) * metadataSize;

                var propertyId = ReadNumber((byte*)propertyIntPtr + _currentOffsetSize, _currentPropertyIdSize);


                var cmpResult = ComparePropertyName(propertyId, comparer);
                if (cmpResult == 0)
                {
                    return mid;
                }
                if (cmpResult > 0)
                {
                    min = mid + 1;
                }
                else
                {
                    max = mid - 1;
                }

                mid = (min + max) / 2;

            } while (min <= max);
            return -1;
        }

        /// <summary>
        /// Compares property names between received StringToByteComparer and the string stored in the document's property names storage
        /// </summary>
        /// <param name="propertyId">Position of the string in the property ids storage</param>
        /// <param name="comparer">Comparer of a specific string value</param>
        /// <returns></returns>
        [MethodImpl(MethodImplOptions.AggressiveInlining)]
        private unsafe int ComparePropertyName(int propertyId, LazyStringValue comparer)
        {
            // Get the offset of the property name from the _proprNames position
            var propertyNameOffsetPtr = _propNames + 1 + propertyId * _propNamesDataOffsetSize;
            var propertyNameOffset = ReadNumber(propertyNameOffsetPtr, _propNamesDataOffsetSize);

            // Get the relative "In Document" position of the property Name
            var propertyNameRelativePosition = _propNames - propertyNameOffset;
            var position = propertyNameRelativePosition - _mem;

            byte propertyNameLengthDataLength;

            // Get the property name size
            var size = ReadVariableSizeInt((int)position, out propertyNameLengthDataLength);

            // Return result of comparison between property name and received comparer
            return comparer.Compare(propertyNameRelativePosition + propertyNameLengthDataLength, size);
        }

        public int[] GetPropertiesByInsertionOrder()
        {
            var props = new int[_propCount];
            var offsets = new int[_propCount];
            var metadataSize = _currentOffsetSize + _currentPropertyIdSize + sizeof(byte);
            for (int i = 0; i < props.Length; i++)
            {
                var propertyIntPtr = _metadataPtr + i * metadataSize;
                offsets[i] = ReadNumber(propertyIntPtr, _currentOffsetSize);
                props[i] = i;
            }
            Array.Sort(offsets, props, NumericDescendingComparer.Instance);
            return props;
        }



        internal object GetObject(BlittableJsonToken type, int position)
        {
            switch (type & TypesMask)
            {
                case BlittableJsonToken.StartObject:
                    return new BlittableJsonReaderObject(position, _parent ?? this, type);
                case BlittableJsonToken.StartArray:
                    return new BlittableJsonReaderArray(position, _parent ?? this, type);
                case BlittableJsonToken.Integer:
                    return ReadVariableSizeLong(position);
                case BlittableJsonToken.String:
                    return ReadStringLazily(position);
                case BlittableJsonToken.CompressedString:
                    return ReadCompressStringLazily(position);
                case BlittableJsonToken.Boolean:
                    return ReadNumber(_mem + position, 1) == 1;
                case BlittableJsonToken.Null:
                    return null;
                case BlittableJsonToken.Float:
                    return new LazyDoubleValue(ReadStringLazily(position));
                default:
                    throw new ArgumentOutOfRangeException((type).ToString());
            }
        }

        public void Dispose()
        {
            _builder?.Dispose();
        }

        public void CopyTo(byte* ptr)
        {
            Memory.Copy(ptr, _mem, _size);
        }

        public void BlittableValidation(int size)
        {
            byte offset;
            var currentSize = size - 1;
            int rootPropOffsetSize;
            int rootPropIdSize;

            if (currentSize < 1)
                throw new InvalidDataException("Illegal data");
            var rootToken = TokenValidation(*(_mem + currentSize), out rootPropOffsetSize, out rootPropIdSize);
            if (rootToken != BlittableJsonToken.StartObject)
                throw new InvalidDataException("Illegal root object");
            currentSize--;

            var propsOffsetList = ReadVariableSizeIntInReverse(_mem, currentSize, out offset);
            if (offset > currentSize)
                throw new InvalidDataException("Properties names offset not valid");
            currentSize -= offset;

            var rootMetadataOffset = ReadVariableSizeIntInReverse(_mem, currentSize, out offset);
            if (offset > currentSize)
                throw new InvalidDataException("Root metadata offset not valid");
            currentSize -= offset;

            if ((propsOffsetList > currentSize) || (propsOffsetList <= 0))
                throw new InvalidDataException("Properties names offset not valid");

            int propNamesOffsetSize;
            var token = (BlittableJsonToken)(*(_mem + propsOffsetList));
            propNamesOffsetSize = ProcessTokenOffsetFlags(token);

            if (((token & (BlittableJsonToken)0xC0) != 0) || ((TypesMask & token) != 0x00))
                throw new InvalidDataException("Properties names token not valid");

            var numberOfProps = (currentSize - propsOffsetList) / propNamesOffsetSize;
            currentSize = PropertiesNamesValidation(numberOfProps, propsOffsetList,
                propNamesOffsetSize, propsOffsetList);

            if ((rootMetadataOffset > currentSize) || (rootMetadataOffset < 0))
                throw new InvalidDataException("Root metadata offset not valid");
            var current = PropertiesValidation(rootToken, rootPropOffsetSize, rootPropIdSize,
                rootMetadataOffset, numberOfProps);

            if (current != currentSize)
                throw new InvalidDataException("Root metadata not valid");
        }

        private int PropertiesNamesValidation(int numberOfProps, int propsOffsetList, int propsNamesOffsetSize,
            int currentSize)
        {
            var offsetCounter = 0;
            for (var i = numberOfProps - 1; i >= 0; i--)
            {
                int stringLength;
                var nameOffset = 0;
                nameOffset = ReadNumber((_mem + propsOffsetList + 1 + i * propsNamesOffsetSize),
                    propsNamesOffsetSize);
                if ((nameOffset > currentSize) || (nameOffset < 0))
                    throw new InvalidDataException("Properties names offset not valid");
                stringLength = StringValidation(propsOffsetList - nameOffset);
                if (offsetCounter + stringLength != nameOffset)
                    throw new InvalidDataException("Properties names offset not valid");
                offsetCounter = nameOffset;
                currentSize -= (stringLength);
            }
            return currentSize;
        }

        private int StringValidation(int stringOffset)
        {
            byte lenOffset;
            byte escOffset;
            int stringLength;
            stringLength = ReadVariableSizeInt(stringOffset, out lenOffset);
            if (stringLength < 0)
                throw new InvalidDataException("String not valid");
            var str = stringOffset + lenOffset;
            var escCount = ReadVariableSizeInt(stringOffset + lenOffset + stringLength, out escOffset);
            if (escCount != 0)
            {
                for (var i = 0; i < escCount; i++)
                {
                    var escCharOffset = ReadNumber(_mem + str + stringLength + escOffset + i, 1);
<<<<<<< HEAD
                    var escChar = ReadNumber(_mem + str + stringLength + escOffset - 1 - escCharOffset, 1);
                    switch (escChar)
                    {
                        case 10:
                        case 11:
                        case 15:
                        case 12:
                        case 57:
                        case 92:
                        case 34:
                            throw new InvalidDataException("String not valid");
                    };
                 }
=======
                    var escChar = (char)ReadNumber(_mem + str + escCharOffset, 1);
                    if (!(EscapeChars.Contains(escChar)))
                        throw new InvalidDataException("String not valid");
                }
>>>>>>> b3216fa3
            }
            return stringLength + escOffset + escCount + lenOffset;
        }

        private BlittableJsonToken TokenValidation(byte tokenStart, out int propOffsetSize,
            out int propIdSize)
        {
            var token = (BlittableJsonToken)tokenStart;
            var tokenType = ProcessTokenTypeFlags(token);
            propOffsetSize = ((tokenType == BlittableJsonToken.StartObject) ||
                              (tokenType == BlittableJsonToken.StartArray))
                ? ProcessTokenOffsetFlags(token)
                : 0;

            propIdSize = (tokenType == BlittableJsonToken.StartObject)
                ? ProcessTokenPropertyFlags(token)
                : 0;
            return tokenType;
        }

        private int PropertiesValidation(BlittableJsonToken rootTokenTypen, int mainPropOffsetSize, int mainPropIdSize,
            int objStartOffset, int numberOfPropsNames)
        {
            byte offset;
            var numberOfProperties = ReadVariableSizeInt(_mem + objStartOffset, 0, out offset);
            var current = objStartOffset + 1;

            if (numberOfProperties < 0)
                throw new InvalidDataException("Number of properties not valid");

            for (var i = 1; i <= numberOfProperties; i++)
            {
                var propOffset = ReadNumber(_mem + current, mainPropOffsetSize);
                if ((propOffset > objStartOffset) || (propOffset < 0))
                    throw new InvalidDataException("Properties offset not valid");
                current += mainPropOffsetSize;

                if (rootTokenTypen == BlittableJsonToken.StartObject)
                {
                    var id = ReadNumber(_mem + current, mainPropIdSize);
                    if ((id > numberOfPropsNames) || (id < 0))
                        throw new InvalidDataException("Properties id not valid");
                    current += mainPropIdSize;
                }

                int propOffsetSize;
                int propIdSize;
                var tokenType = TokenValidation(*(_mem + current), out propOffsetSize, out propIdSize);
                current++;

                var propValueOffset = objStartOffset - propOffset;

                switch (tokenType)
                {
                    case BlittableJsonToken.StartObject:
                        PropertiesValidation(tokenType, propOffsetSize, propIdSize, propValueOffset, numberOfPropsNames);
                        break;
                    case BlittableJsonToken.StartArray:
                        PropertiesValidation(tokenType, propOffsetSize, propIdSize, propValueOffset, numberOfPropsNames);
                        break;
                    case BlittableJsonToken.Integer:
                        ReadVariableSizeLong(propValueOffset);
                        break;
                    case BlittableJsonToken.Float:
                        var floatLen = ReadNumber(_mem + objStartOffset - propOffset, 1);
<<<<<<< HEAD
                        var floatStringBuffer = new string(' ', floatLen);
                        fixed (char* pChars = floatStringBuffer)
                        {
                            for (int  j = 0; j < floatLen; j++)
                            {
                                pChars[j] = (char)ReadNumber((_mem + objStartOffset - propOffset + 1 + j), sizeof(byte));
                            }
                        }
                        try
                        {
                            float.Parse(floatStringBuffer);
                        }
                        catch (Exception )
                        {
                            throw new InvalidDataException("Float not valid");
=======
                        var pointFlag = true;
                        for (var j = 0; j < floatLen; j++)
                        {
                            var floatDigit = ReadNumber((_mem + objStartOffset - propOffset + 1 + j), sizeof(byte));
                            if ((floatDigit == '.') && (pointFlag))
                            {
                                pointFlag = false;
                                continue;
                            }
                            if (!(char.IsDigit((char)floatDigit)))
                                throw new InvalidDataException("Float not valid");
>>>>>>> b3216fa3
                        }
                        break;
                    case BlittableJsonToken.String:
                        StringValidation(propValueOffset);
                        break;
                    case BlittableJsonToken.CompressedString:
                        var stringLength = ReadVariableSizeInt(propValueOffset, out offset);
                        var compressedStringLength = ReadVariableSizeInt(propValueOffset + offset, out offset);
                        if ((compressedStringLength > stringLength) ||
                            (compressedStringLength < 0) ||
                            (stringLength < 0))
                            throw new InvalidDataException("Compressed string not valid");
                        break;
                    case BlittableJsonToken.Boolean:
                        var boolProp = ReadNumber(_mem + propValueOffset, 1);
                        if ((boolProp != 0) && (boolProp != 1))
                            throw new InvalidDataException("Bool not valid");
                        break;
                    case BlittableJsonToken.Null:
                        if (ReadNumber(_mem + propValueOffset, 1) != 0)
                            throw new InvalidDataException("Null not valid");
                        break;
                    default:
                        throw new InvalidDataException("Token type not valid");
                }
            }
            return current;
        }
    }
}<|MERGE_RESOLUTION|>--- conflicted
+++ resolved
@@ -18,7 +18,6 @@
         private readonly long _currentPropertyIdSize;
         private readonly byte* _objStart;
         private LazyStringValue[] _propertyNames;
-
         public DynamicJsonValue Modifications;
 
         private Dictionary<StringSegment, object> _objectsPathCache;
@@ -32,7 +31,7 @@
             return new StreamReader(memoryStream).ReadToEnd();
         }
 
-        public BlittableJsonReaderObject(byte* mem, int size, JsonOperationContext context,
+        public BlittableJsonReaderObject(byte* mem, int size, JsonOperationContext context, 
             BlittableJsonDocumentBuilder builder = null,
             CachedProperties cachedProperties = null)
         {
@@ -78,6 +77,33 @@
         private void SetupPropertiesAccess(byte* mem, int propsOffset)
         {
             _propNames = (mem + propsOffset);
+            var propNamesOffsetFlag = (BlittableJsonToken) (*_propNames);
+            switch (propNamesOffsetFlag)
+            {
+                case BlittableJsonToken.OffsetSizeByte:
+                    _propNamesDataOffsetSize = sizeof (byte);
+                    break;
+                case BlittableJsonToken.OffsetSizeShort:
+                    _propNamesDataOffsetSize = sizeof (short);
+                    break;
+                case BlittableJsonToken.OffsetSizeInt:
+                    _propNamesDataOffsetSize = sizeof (int);
+                    break;
+                default:
+                    throw new ArgumentOutOfRangeException(
+                        $"Property names offset flag should be either byte, short of int, instead of {propNamesOffsetFlag}");
+            }
+        }
+
+        public unsafe BlittableJsonReaderObject(int pos, BlittableJsonReaderObject parent, BlittableJsonToken type)
+        {
+            _parent = parent;
+            _context = parent._context;
+            _mem = parent._mem;
+            _size = parent._size;
+            _propNames = parent._propNames;
+            _cachedProperties = parent._cachedProperties;
+
             var propNamesOffsetFlag = (BlittableJsonToken)(*_propNames);
             switch (propNamesOffsetFlag)
             {
@@ -94,33 +120,6 @@
                     throw new ArgumentOutOfRangeException(
                         $"Property names offset flag should be either byte, short of int, instead of {propNamesOffsetFlag}");
             }
-        }
-
-        public unsafe BlittableJsonReaderObject(int pos, BlittableJsonReaderObject parent, BlittableJsonToken type)
-        {
-            _parent = parent;
-            _context = parent._context;
-            _mem = parent._mem;
-            _size = parent._size;
-            _propNames = parent._propNames;
-            _cachedProperties = parent._cachedProperties;
-
-            var propNamesOffsetFlag = (BlittableJsonToken)(*_propNames);
-            switch (propNamesOffsetFlag)
-            {
-                case BlittableJsonToken.OffsetSizeByte:
-                    _propNamesDataOffsetSize = sizeof(byte);
-                    break;
-                case BlittableJsonToken.OffsetSizeShort:
-                    _propNamesDataOffsetSize = sizeof(short);
-                    break;
-                case BlittableJsonToken.OffsetSizeInt:
-                    _propNamesDataOffsetSize = sizeof(int);
-                    break;
-                default:
-                    throw new ArgumentOutOfRangeException(
-                        $"Property names offset flag should be either byte, short of int, instead of {propNamesOffsetFlag}");
-            }
 
             _objStart = _mem + pos;
             byte propCountOffset;
@@ -222,7 +221,7 @@
 
         public bool TryGet<T>(string name, out T obj)
         {
-            return TryGet(new StringSegment(name, 0, name.Length), out obj);
+            return TryGet(new StringSegment(name,0,name.Length),out obj);
         }
 
         public bool TryGet<T>(StringSegment name, out T obj)
@@ -245,7 +244,7 @@
             }
             else if (result is T)
             {
-                obj = (T)result;
+                obj = (T) result;
             }
             else
             {
@@ -264,9 +263,9 @@
                         return;
                     }
 
-                    if (typeof(T).GetTypeInfo().IsEnum)
+                    if (typeof (T).GetTypeInfo().IsEnum)
                     {
-                        obj = (T)Enum.Parse(typeof(T), result.ToString());
+                        obj = (T)Enum.Parse(typeof (T), result.ToString());
                         return;
                     }
 
@@ -274,7 +273,7 @@
                 }
                 catch (Exception e)
                 {
-                    throw new FormatException($"Could not convert {result.GetType().FullName} to {typeof(T).FullName}", e);
+                    throw new FormatException($"Could not convert {result.GetType().FullName} to {typeof (T).FullName}",e);
                 }
             }
         }
@@ -306,7 +305,7 @@
 
         public bool TryGet(string name, out string str)
         {
-            return TryGet(new StringSegment(name, 0, name.Length), out str);
+            return TryGet(new StringSegment(name,0,name.Length),out str);
         }
 
         public bool TryGet(StringSegment name, out string str)
@@ -343,7 +342,7 @@
 
         public bool TryGetMember(string name, out object result)
         {
-            return TryGetMember(new StringSegment(name, 0, name.Length), out result);
+            return TryGetMember(new StringSegment(name,0,name.Length),out result);
         }
 
 
@@ -362,7 +361,7 @@
             }
             var metadataSize = (_currentOffsetSize + _currentPropertyIdSize + sizeof(byte));
             var propertyTag = GetPropertyTag(index, metadataSize);
-            result = GetObject((BlittableJsonToken)propertyTag.Type, (int)(_objStart - _mem - propertyTag.Position));
+            result = GetObject((BlittableJsonToken) propertyTag.Type, (int) (_objStart - _mem - propertyTag.Position));
             if (result is BlittableJsonReaderBase)
             {
                 if (_objectsPathCache == null)
@@ -400,7 +399,7 @@
 
         public int GetPropertyIndex(string name)
         {
-            return GetPropertyIndex(new StringSegment(name, 0, name.Length));
+            return GetPropertyIndex(new StringSegment(name,0,name.Length));
         }
 
 
@@ -487,7 +486,7 @@
             return props;
         }
 
-
+        
 
         internal object GetObject(BlittableJsonToken type, int position)
         {
@@ -607,7 +606,6 @@
                 for (var i = 0; i < escCount; i++)
                 {
                     var escCharOffset = ReadNumber(_mem + str + stringLength + escOffset + i, 1);
-<<<<<<< HEAD
                     var escChar = ReadNumber(_mem + str + stringLength + escOffset - 1 - escCharOffset, 1);
                     switch (escChar)
                     {
@@ -620,13 +618,8 @@
                         case 34:
                             throw new InvalidDataException("String not valid");
                     };
+                    };
                  }
-=======
-                    var escChar = (char)ReadNumber(_mem + str + escCharOffset, 1);
-                    if (!(EscapeChars.Contains(escChar)))
-                        throw new InvalidDataException("String not valid");
-                }
->>>>>>> b3216fa3
             }
             return stringLength + escOffset + escCount + lenOffset;
         }
@@ -692,10 +685,8 @@
                         break;
                     case BlittableJsonToken.Float:
                         var floatLen = ReadNumber(_mem + objStartOffset - propOffset, 1);
-<<<<<<< HEAD
                         var floatStringBuffer = new string(' ', floatLen);
-                        fixed (char* pChars = floatStringBuffer)
-                        {
+                        fixed (char* pChars = floatStringBuffer)                        {
                             for (int  j = 0; j < floatLen; j++)
                             {
                                 pChars[j] = (char)ReadNumber((_mem + objStartOffset - propOffset + 1 + j), sizeof(byte));
@@ -708,19 +699,6 @@
                         catch (Exception )
                         {
                             throw new InvalidDataException("Float not valid");
-=======
-                        var pointFlag = true;
-                        for (var j = 0; j < floatLen; j++)
-                        {
-                            var floatDigit = ReadNumber((_mem + objStartOffset - propOffset + 1 + j), sizeof(byte));
-                            if ((floatDigit == '.') && (pointFlag))
-                            {
-                                pointFlag = false;
-                                continue;
-                            }
-                            if (!(char.IsDigit((char)floatDigit)))
-                                throw new InvalidDataException("Float not valid");
->>>>>>> b3216fa3
                         }
                         break;
                     case BlittableJsonToken.String:
