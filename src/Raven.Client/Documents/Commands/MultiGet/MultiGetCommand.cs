﻿using System;
using System.Buffers;
using System.Collections.Generic;
using System.IO;
using System.Net;
using System.Net.Http;
using Raven.Client.Extensions;
using Raven.Client.Http;
using Raven.Client.Json;
using Sparrow;
using Sparrow.Json;
using Sparrow.Json.Parsing;

namespace Raven.Client.Documents.Commands.MultiGet
{
    public class MultiGetCommand : RavenCommand<List<GetResponse>>, IDisposable
    {
        private readonly RequestExecutor _requestExecutor;
<<<<<<< HEAD
        private readonly HttpCache _cache;
=======
        private readonly HttpCache _httpCache;
>>>>>>> 29962ba3
        private readonly List<GetRequest> _commands;

        private string _baseUrl;
        private Cached _cached;

        internal bool AggressivelyCached;

        public MultiGetCommand(RequestExecutor requestExecutor, List<GetRequest> commands)
        {
            _requestExecutor = requestExecutor ?? throw new ArgumentNullException(nameof(requestExecutor));
<<<<<<< HEAD
            _cache = _requestExecutor.Cache ?? throw new ArgumentNullException(nameof(_requestExecutor.Cache));
=======
            _httpCache = _requestExecutor.Cache ?? throw new ArgumentNullException(nameof(_requestExecutor.Cache));
>>>>>>> 29962ba3
            _commands = commands ?? throw new ArgumentNullException(nameof(commands));
            ResponseType = RavenCommandResponseType.Raw;
        }
<<<<<<< HEAD

        private readonly List<(HttpCache.ReleaseCacheItem, BlittableJsonReaderObject)> _cachedValues;
=======
>>>>>>> 29962ba3

        public override HttpRequestMessage CreateRequest(JsonOperationContext ctx, ServerNode node, out string url)
        {
            _baseUrl = $"{node.Url}/databases/{node.Database}";
            url = $"{_baseUrl}/multi_get";

            if (MaybeReadAllFromCache(ctx, _requestExecutor.AggressiveCaching.Value))
            {
                AggressivelyCached = true;
                return null;// aggressively cached
            }

            var aggressiveCacheOptions = _requestExecutor.AggressiveCaching.Value;
            if (aggressiveCacheOptions != null)
            {
                Result = new List<GetResponse>();
                foreach (var command in _commands)
                {
                    if (command.CanCacheAggressively == false)
                        break;
                    var cacheKey = GetCacheKey(command, out string _);
                    using (var cachedItem = _cache.Get(ctx, cacheKey, out _, out var cached))
                    {
                        if (cached == null ||
                            cachedItem.Age > aggressiveCacheOptions.Duration ||
                            aggressiveCacheOptions.Mode == AggressiveCacheMode.TrackChanges && cachedItem.MightHaveBeenModified)
                            break;

                        Result.Add(new GetResponse
                        {
                            Result = cached,
                            StatusCode = HttpStatusCode.NotModified,
                        });
                    }
                }

                if (Result.Count == _commands.Count)
                {
                    AggressivelyCached = true;
                    return null;// aggressively cached
                }
                // not all of it is cached, might as well read it all
                Result = null;
            }

            var request = new HttpRequestMessage
            {
                Method = HttpMethod.Post,
                Content = new BlittableJsonContent(stream =>
                {
                    using (var writer = new BlittableJsonTextWriter(ctx, stream))
                    {
                        writer.WriteStartObject();

                        var first = true;
                        writer.WritePropertyName("Requests");
                        writer.WriteStartArray();
                        foreach (var command in _commands)
                        {
                            if (first == false)
                                writer.WriteComma();
                            first = false;
<<<<<<< HEAD
                            var cacheKey = GetCacheKey(command, out string _);
                            var release = _cache.Get(ctx, cacheKey, out string cachedChangeVector, out var item);
                            _cachedValues.Add((release, item));
                            
                                var headers = new Dictionary<string, string>();
                                if (cachedChangeVector != null)
                                    headers["If-None-Match"] = $"\"{cachedChangeVector}\"";

                                foreach (var header in command.Headers)
                                    headers[header.Key] = header.Value;
=======
>>>>>>> 29962ba3

                                writer.WriteStartObject();

                                writer.WritePropertyName(nameof(GetRequest.Url));
                                writer.WriteString($"/databases/{node.Database}{command.Url}");
                                writer.WriteComma();

                                writer.WritePropertyName(nameof(GetRequest.Query));
                                writer.WriteString(command.Query);
                                writer.WriteComma();

                                writer.WritePropertyName(nameof(GetRequest.Method));
                                writer.WriteString(command.Method?.Method);
                                writer.WriteComma();

                                writer.WritePropertyName(nameof(GetRequest.Headers));
                                writer.WriteStartObject();

<<<<<<< HEAD
                                var firstInner = true;
                                foreach (var kvp in headers)
                                {
                                    if (firstInner == false)
                                        writer.WriteComma();
=======
                            var firstInner = true;
                            foreach (var kvp in command.Headers)
                            {
                                if (firstInner == false)
                                    writer.WriteComma();
>>>>>>> 29962ba3

                                    firstInner = false;
                                    writer.WritePropertyName(kvp.Key);
                                    writer.WriteString(kvp.Value);
                                }

                                writer.WriteEndObject();
                                writer.WriteComma();

                                writer.WritePropertyName(nameof(GetRequest.Content));
                                if (command.Content != null)
                                    command.Content.WriteContent(writer, ctx);
                                else
                                    writer.WriteNull();

                                writer.WriteEndObject();
                            }
                        writer.WriteEndArray();

                        writer.WriteEndObject();
                    }
                })
            };

            return request;
        }

        private bool MaybeReadAllFromCache(JsonOperationContext ctx, AggressiveCacheOptions options)
        {
            if (_cached != null)
            {
                _cached.Dispose();
                _cached = null;
            }

            bool readAllFromCache = options != null;
            var trackChanges = readAllFromCache && options.Mode == AggressiveCacheMode.TrackChanges;

            for (int i = 0; i < _commands.Count; i++)
            {
                var command = _commands[i];

                var cacheKey = GetCacheKey(command, out _);
                var cachedItem = _httpCache.Get(ctx, cacheKey, out var changeVector, out var cached);
                if (cached == null)
                {
                    readAllFromCache = false;
                    continue;
                }

                if (readAllFromCache && (trackChanges && cachedItem.MightHaveBeenModified || cachedItem.Age > options.Duration || command.CanCacheAggressively == false))
                    readAllFromCache = false;

                command.Headers[Constants.Headers.IfNoneMatch] = $"\"{changeVector}\"";
                _cached ??= new Cached(_commands.Count);
                _cached.Values[i] = (cachedItem, cached);
            }

            if (readAllFromCache)
            {
                using (_cached)
                {
                    Result = new List<GetResponse>(_commands.Count);
                    for (int i = 0; i < _commands.Count; i++)
                    {
                        // ReSharper disable once PossibleNullReferenceException
                        var (_, cached) = _cached.Values[i];
                        Result.Add(new GetResponse { Result = cached.Clone(ctx), StatusCode = HttpStatusCode.NotModified });
                    }
                }

                _cached = null;
            }
            return readAllFromCache;
        }

        private string GetCacheKey(GetRequest command, out string requestUrl)
        {
            requestUrl = $"{_baseUrl}{command.UrlAndQuery}";
            return command.Method != null ? $"{command.Method}-{requestUrl}" : requestUrl;
        }

        public override void SetResponseRaw(HttpResponseMessage response, Stream stream, JsonOperationContext context)
        {
            var state = new JsonParserState();
            using (var parser = new UnmanagedJsonParser(context, state, "multi_get/response"))
            using (context.GetManagedBuffer(out var buffer))
            using (var peepingTomStream = new PeepingTomStream(stream, context))
            using (_cached)
            {
<<<<<<< HEAD
                var state = new JsonParserState();
                using (var parser = new UnmanagedJsonParser(context, state, "multi_get/response"))
                using (context.GetMemoryBuffer(out JsonOperationContext.MemoryBuffer buffer))
                using (var peepingTomStream = new PeepingTomStream(stream, context))
                {
                    if (UnmanagedJsonParserHelper.Read(peepingTomStream, parser, state, buffer) == false)
                        ThrowInvalidJsonResponse(peepingTomStream);
=======
                if (UnmanagedJsonParserHelper.Read(peepingTomStream, parser, state, buffer) == false)
                    ThrowInvalidJsonResponse(peepingTomStream);
>>>>>>> 29962ba3

                if (state.CurrentTokenType != JsonParserToken.StartObject)
                    ThrowInvalidJsonResponse(peepingTomStream);

                var property = UnmanagedJsonParserHelper.ReadString(context, peepingTomStream, parser, state, buffer);
                if (property != nameof(BlittableArrayResult.Results))
                    ThrowInvalidJsonResponse(peepingTomStream);

                var i = 0;
                Result = new List<GetResponse>(_commands.Count);
                foreach (var getResponse in ReadResponses(context, peepingTomStream, parser, state, buffer))
                {
                    var command = _commands[i];

<<<<<<< HEAD
                        MaybeSetCache(getResponse, command);
                            MaybeReadFromCache(getResponse, i, command, context);
=======
                    MaybeSetCache(getResponse, command);
>>>>>>> 29962ba3

                    Result.Add(_cached != null && getResponse.StatusCode == HttpStatusCode.NotModified
                        ? new GetResponse {Result = _cached.Values[i].Cached.Clone(context), StatusCode = HttpStatusCode.NotModified}
                        : getResponse);

                    i++;
                }

                if (UnmanagedJsonParserHelper.Read(peepingTomStream, parser, state, buffer) == false)
                    ThrowInvalidJsonResponse(peepingTomStream);

                if (state.CurrentTokenType != JsonParserToken.EndObject)
                    ThrowInvalidJsonResponse(peepingTomStream);
            }
        }

        private static IEnumerable<GetResponse> ReadResponses(JsonOperationContext context, PeepingTomStream peepingTomStream, UnmanagedJsonParser parser, JsonParserState state, JsonOperationContext.MemoryBuffer buffer)
        {
            if (UnmanagedJsonParserHelper.Read(peepingTomStream, parser, state, buffer) == false)
                ThrowInvalidJsonResponse(peepingTomStream);

            if (state.CurrentTokenType != JsonParserToken.StartArray)
                ThrowInvalidJsonResponse(peepingTomStream);

            while (true)
            {
                if (UnmanagedJsonParserHelper.Read(peepingTomStream, parser, state, buffer) == false)
                    ThrowInvalidJsonResponse(peepingTomStream);

                if (state.CurrentTokenType == JsonParserToken.EndArray)
                    break;

                yield return ReadResponse(context, peepingTomStream, parser, state, buffer);
            }
        }

        private static unsafe GetResponse ReadResponse(JsonOperationContext context, PeepingTomStream peepingTomStream, UnmanagedJsonParser parser, JsonParserState state, JsonOperationContext.MemoryBuffer buffer)
        {
            if (state.CurrentTokenType != JsonParserToken.StartObject)
                ThrowInvalidJsonResponse(peepingTomStream);

            var getResponse = new GetResponse();
            while (true)
            {
                if (UnmanagedJsonParserHelper.Read(peepingTomStream, parser, state, buffer) == false)
                    ThrowInvalidJsonResponse(peepingTomStream);

                if (state.CurrentTokenType == JsonParserToken.EndObject)
                    break;

                if (state.CurrentTokenType != JsonParserToken.String)
                    ThrowInvalidJsonResponse(peepingTomStream);

                var property = context.AllocateStringValue(null, state.StringBuffer, state.StringSize).ToString();
                switch (property)
                {
                    case nameof(GetResponse.Result):
                        if (UnmanagedJsonParserHelper.Read(peepingTomStream, parser, state, buffer) == false)
                            ThrowInvalidJsonResponse(peepingTomStream);

                        if (state.CurrentTokenType == JsonParserToken.Null)
                            continue;

                        if (state.CurrentTokenType != JsonParserToken.StartObject)
                            ThrowInvalidJsonResponse(peepingTomStream);

                        using (var builder = new BlittableJsonDocumentBuilder(context, BlittableJsonDocumentBuilder.UsageMode.None, "multi_get/result", parser, state))
                        {
                            UnmanagedJsonParserHelper.ReadObject(builder, peepingTomStream, parser, buffer);
                            getResponse.Result = builder.CreateReader();
                        }
                        continue;
                    case nameof(GetResponse.Headers):
                        if (UnmanagedJsonParserHelper.Read(peepingTomStream, parser, state, buffer) == false)
                            ThrowInvalidJsonResponse(peepingTomStream);

                        if (state.CurrentTokenType == JsonParserToken.Null)
                            continue;

                        if (state.CurrentTokenType != JsonParserToken.StartObject)
                            ThrowInvalidJsonResponse(peepingTomStream);

                        using (var builder = new BlittableJsonDocumentBuilder(context, BlittableJsonDocumentBuilder.UsageMode.None, "multi_get/result", parser, state))
                        {
                            UnmanagedJsonParserHelper.ReadObject(builder, peepingTomStream, parser, buffer);
                            using (var headersJson = builder.CreateReader())
                            {
                                foreach (var propertyName in headersJson.GetPropertyNames())
                                    getResponse.Headers[propertyName] = headersJson[propertyName].ToString();
                            }
                        }
                        continue;
                    case nameof(GetResponse.StatusCode):
                        if (UnmanagedJsonParserHelper.Read(peepingTomStream, parser, state, buffer) == false)
                            ThrowInvalidJsonResponse(peepingTomStream);

                        if (state.CurrentTokenType != JsonParserToken.Integer)
                            ThrowInvalidJsonResponse(peepingTomStream);

                        getResponse.StatusCode = (HttpStatusCode)state.Long;
                        continue;
                    default:
                        ThrowInvalidJsonResponse(peepingTomStream);
                        break;
                }
            }

            return getResponse;
        }

<<<<<<< HEAD
        private void MaybeReadFromCache(GetResponse getResponse, int index, GetRequest command, JsonOperationContext context)
        {
            if (getResponse.StatusCode != HttpStatusCode.NotModified)
                return;

            getResponse.Result = _cachedValues[index].Item2;
            }

=======
>>>>>>> 29962ba3
        private void MaybeSetCache(GetResponse getResponse, GetRequest command)
        {
            if (getResponse.StatusCode == HttpStatusCode.NotModified)
                return;

            var cacheKey = GetCacheKey(command, out string _);

            var result = getResponse.Result as BlittableJsonReaderObject;
            if (result == null)
                return;

            var changeVector = getResponse.Headers.GetEtagHeader();
            if (changeVector == null)
                return;

            _httpCache.Set(cacheKey, changeVector, result);
        }

        public override bool IsReadRequest => false;

        public void Dispose() => _cached?.Dispose();

        private class Cached : IDisposable
        {
            private readonly int _size;
            public (HttpCache.ReleaseCacheItem Release, BlittableJsonReaderObject Cached)[] Values;

            public Cached(int size)
            {
                _size = size;
                Values = ArrayPool<(HttpCache.ReleaseCacheItem, BlittableJsonReaderObject)>.Shared.Rent(size);
            }

            public void Dispose()
            {
                if(Values == null)
                    return;
                for (int i = 0; i < _size; i++)
                {
                    Values[i].Release.Dispose();
                }
                ArrayPool<(HttpCache.ReleaseCacheItem, BlittableJsonReaderObject)>.Shared.Return(Values);
                Values = null;
            }
        }
    }
}<|MERGE_RESOLUTION|>--- conflicted
+++ resolved
@@ -16,11 +16,7 @@
     public class MultiGetCommand : RavenCommand<List<GetResponse>>, IDisposable
     {
         private readonly RequestExecutor _requestExecutor;
-<<<<<<< HEAD
-        private readonly HttpCache _cache;
-=======
         private readonly HttpCache _httpCache;
->>>>>>> 29962ba3
         private readonly List<GetRequest> _commands;
 
         private string _baseUrl;
@@ -31,19 +27,10 @@
         public MultiGetCommand(RequestExecutor requestExecutor, List<GetRequest> commands)
         {
             _requestExecutor = requestExecutor ?? throw new ArgumentNullException(nameof(requestExecutor));
-<<<<<<< HEAD
-            _cache = _requestExecutor.Cache ?? throw new ArgumentNullException(nameof(_requestExecutor.Cache));
-=======
             _httpCache = _requestExecutor.Cache ?? throw new ArgumentNullException(nameof(_requestExecutor.Cache));
->>>>>>> 29962ba3
             _commands = commands ?? throw new ArgumentNullException(nameof(commands));
             ResponseType = RavenCommandResponseType.Raw;
         }
-<<<<<<< HEAD
-
-        private readonly List<(HttpCache.ReleaseCacheItem, BlittableJsonReaderObject)> _cachedValues;
-=======
->>>>>>> 29962ba3
 
         public override HttpRequestMessage CreateRequest(JsonOperationContext ctx, ServerNode node, out string url)
         {
@@ -65,7 +52,7 @@
                     if (command.CanCacheAggressively == false)
                         break;
                     var cacheKey = GetCacheKey(command, out string _);
-                    using (var cachedItem = _cache.Get(ctx, cacheKey, out _, out var cached))
+                    using (var cachedItem = _httpCache.Get(ctx, cacheKey, out _, out var cached))
                     {
                         if (cached == null ||
                             cachedItem.Age > aggressiveCacheOptions.Duration ||
@@ -106,67 +93,46 @@
                             if (first == false)
                                 writer.WriteComma();
                             first = false;
-<<<<<<< HEAD
-                            var cacheKey = GetCacheKey(command, out string _);
-                            var release = _cache.Get(ctx, cacheKey, out string cachedChangeVector, out var item);
-                            _cachedValues.Add((release, item));
-                            
-                                var headers = new Dictionary<string, string>();
-                                if (cachedChangeVector != null)
-                                    headers["If-None-Match"] = $"\"{cachedChangeVector}\"";
-
-                                foreach (var header in command.Headers)
-                                    headers[header.Key] = header.Value;
-=======
->>>>>>> 29962ba3
-
-                                writer.WriteStartObject();
-
-                                writer.WritePropertyName(nameof(GetRequest.Url));
-                                writer.WriteString($"/databases/{node.Database}{command.Url}");
-                                writer.WriteComma();
-
-                                writer.WritePropertyName(nameof(GetRequest.Query));
-                                writer.WriteString(command.Query);
-                                writer.WriteComma();
-
-                                writer.WritePropertyName(nameof(GetRequest.Method));
-                                writer.WriteString(command.Method?.Method);
-                                writer.WriteComma();
-
-                                writer.WritePropertyName(nameof(GetRequest.Headers));
-                                writer.WriteStartObject();
-
-<<<<<<< HEAD
-                                var firstInner = true;
-                                foreach (var kvp in headers)
-                                {
-                                    if (firstInner == false)
-                                        writer.WriteComma();
-=======
+
+                            writer.WriteStartObject();
+
+                            writer.WritePropertyName(nameof(GetRequest.Url));
+                            writer.WriteString($"/databases/{node.Database}{command.Url}");
+                            writer.WriteComma();
+
+                            writer.WritePropertyName(nameof(GetRequest.Query));
+                            writer.WriteString(command.Query);
+                            writer.WriteComma();
+
+                            writer.WritePropertyName(nameof(GetRequest.Method));
+                            writer.WriteString(command.Method?.Method);
+                            writer.WriteComma();
+
+                            writer.WritePropertyName(nameof(GetRequest.Headers));
+                            writer.WriteStartObject();
+
                             var firstInner = true;
                             foreach (var kvp in command.Headers)
                             {
                                 if (firstInner == false)
                                     writer.WriteComma();
->>>>>>> 29962ba3
-
-                                    firstInner = false;
-                                    writer.WritePropertyName(kvp.Key);
-                                    writer.WriteString(kvp.Value);
-                                }
-
-                                writer.WriteEndObject();
-                                writer.WriteComma();
-
-                                writer.WritePropertyName(nameof(GetRequest.Content));
-                                if (command.Content != null)
-                                    command.Content.WriteContent(writer, ctx);
-                                else
-                                    writer.WriteNull();
-
-                                writer.WriteEndObject();
+
+                                firstInner = false;
+                                writer.WritePropertyName(kvp.Key);
+                                writer.WriteString(kvp.Value);
                             }
+
+                            writer.WriteEndObject();
+                            writer.WriteComma();
+
+                            writer.WritePropertyName(nameof(GetRequest.Content));
+                            if (command.Content != null)
+                                command.Content.WriteContent(writer, ctx);
+                            else
+                                writer.WriteNull();
+
+                            writer.WriteEndObject();
+                        }
                         writer.WriteEndArray();
 
                         writer.WriteEndObject();
@@ -236,22 +202,12 @@
         {
             var state = new JsonParserState();
             using (var parser = new UnmanagedJsonParser(context, state, "multi_get/response"))
-            using (context.GetManagedBuffer(out var buffer))
+            using (context.GetMemoryBuffer(out var buffer))
             using (var peepingTomStream = new PeepingTomStream(stream, context))
             using (_cached)
             {
-<<<<<<< HEAD
-                var state = new JsonParserState();
-                using (var parser = new UnmanagedJsonParser(context, state, "multi_get/response"))
-                using (context.GetMemoryBuffer(out JsonOperationContext.MemoryBuffer buffer))
-                using (var peepingTomStream = new PeepingTomStream(stream, context))
-                {
-                    if (UnmanagedJsonParserHelper.Read(peepingTomStream, parser, state, buffer) == false)
-                        ThrowInvalidJsonResponse(peepingTomStream);
-=======
                 if (UnmanagedJsonParserHelper.Read(peepingTomStream, parser, state, buffer) == false)
                     ThrowInvalidJsonResponse(peepingTomStream);
->>>>>>> 29962ba3
 
                 if (state.CurrentTokenType != JsonParserToken.StartObject)
                     ThrowInvalidJsonResponse(peepingTomStream);
@@ -266,15 +222,10 @@
                 {
                     var command = _commands[i];
 
-<<<<<<< HEAD
-                        MaybeSetCache(getResponse, command);
-                            MaybeReadFromCache(getResponse, i, command, context);
-=======
                     MaybeSetCache(getResponse, command);
->>>>>>> 29962ba3
 
                     Result.Add(_cached != null && getResponse.StatusCode == HttpStatusCode.NotModified
-                        ? new GetResponse {Result = _cached.Values[i].Cached.Clone(context), StatusCode = HttpStatusCode.NotModified}
+                        ? new GetResponse { Result = _cached.Values[i].Cached.Clone(context), StatusCode = HttpStatusCode.NotModified }
                         : getResponse);
 
                     i++;
@@ -382,17 +333,6 @@
             return getResponse;
         }
 
-<<<<<<< HEAD
-        private void MaybeReadFromCache(GetResponse getResponse, int index, GetRequest command, JsonOperationContext context)
-        {
-            if (getResponse.StatusCode != HttpStatusCode.NotModified)
-                return;
-
-            getResponse.Result = _cachedValues[index].Item2;
-            }
-
-=======
->>>>>>> 29962ba3
         private void MaybeSetCache(GetResponse getResponse, GetRequest command)
         {
             if (getResponse.StatusCode == HttpStatusCode.NotModified)
@@ -428,7 +368,7 @@
 
             public void Dispose()
             {
-                if(Values == null)
+                if (Values == null)
                     return;
                 for (int i = 0; i < _size; i++)
                 {
