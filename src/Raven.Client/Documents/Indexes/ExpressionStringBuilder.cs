// //-----------------------------------------------------------------------
// // <copyright company="Hibernating Rhinos LTD">
// //     Copyright (c) Hibernating Rhinos LTD. All rights reserved.
// // </copyright>
// //-----------------------------------------------------------------------

using System;
using System.Collections.Generic;
using System.Globalization;
using System.Linq;
using System.Linq.Expressions;
using System.Reflection;
using System.Runtime.CompilerServices;
using System.Text;
using System.Text.RegularExpressions;
using Newtonsoft.Json;
using Raven.Client.Documents.Conventions;
using Raven.Client.Extensions;
using Raven.Client.Util;

namespace Raven.Client.Documents.Indexes
{
    /// <summary>
    ///   Based off of System.Linq.Expressions.ExpressionStringBuilder
    /// </summary>
    internal class ExpressionStringBuilder : ExpressionVisitor
    {
        // Fields
<<<<<<< HEAD
        private static readonly char[] LiteralSymbolsToEscape = { '\'', '\"', '\\', '\a', '\b', '\f', '\n', '\r', '\t', '\v' };

        private static readonly string[] LiteralEscapedSymbols = { @"\'", @"\""", @"\\", @"\a", @"\b", @"\f", @"\n", @"\r", @"\t", @"\v" };

=======
>>>>>>> 83bd1db2
        private readonly StringBuilder _out = new StringBuilder();
        private readonly DocumentConventions _conventions;
        private readonly Type _queryRoot;
        private readonly string _queryRootName;
        private readonly bool _translateIdentityProperty;
        private ExpressionOperatorPrecedence _currentPrecedence;
        private Dictionary<object, int> _ids;
        private readonly Dictionary<string, object> _duplicatedParams = new Dictionary<string, object>(StringComparer.OrdinalIgnoreCase);
        private bool _castLambdas;
        private bool _isDictionary;
        private bool _isReduce;

        // Methods
        private ExpressionStringBuilder(DocumentConventions conventions, bool translateIdentityProperty, Type queryRoot,
            string queryRootName, bool isReduce)
        {
            _conventions = conventions;
            _translateIdentityProperty = translateIdentityProperty;
            _queryRoot = queryRoot;
            _queryRootName = queryRootName;
            _isReduce = isReduce;
        }

        private int GetLabelId(LabelTarget label)
        {
            if (_ids == null)
            {
                _ids = new Dictionary<object, int> { { label, 0 } };
            }
            else if (!_ids.ContainsKey(label))
            {
                _ids.Add(label, _ids.Count);
            }
            return _ids.Count;
        }

        private void AddParam(ParameterExpression p)
        {
            if (_ids == null)
            {
                _ids = new Dictionary<object, int>();
                _ids.Add(_ids, 0);
            }
            else if (!_ids.ContainsKey(p))
            {
                _ids.Add(p, _ids.Count);
            }
        }

        private void DumpLabel(LabelTarget target)
        {
            if (!string.IsNullOrEmpty(target.Name))
            {
                Out(target.Name);
            }
            else
            {
                Out("UnnamedLabel_" + GetLabelId(target));
            }
        }

        /// <summary>
        ///   Convert the expression to a string
        /// </summary>
        public static string ExpressionToString(DocumentConventions conventions, bool translateIdentityProperty, Type queryRoot,
            string queryRootName, Expression node, bool isReduce)
        {
            var builder = new ExpressionStringBuilder(conventions, translateIdentityProperty, queryRoot, queryRootName, isReduce);
            builder.Visit(node, ExpressionOperatorPrecedence.ParenthesisNotNeeded);
            return builder.ToString();
        }

        private int GetParamId(ParameterExpression p)
        {
            int count;
            if (_ids == null)
            {
                _ids = new Dictionary<object, int>();
                AddParam(p);
                return 0;
            }
            if (!_ids.TryGetValue(p, out count))
            {
                count = _ids.Count;
                AddParam(p);
            }
            return count;
        }

        private void Out(char c)
        {
            _out.Append(c);
        }

        private void Out(string s)
        {
            _out.Append(s);
        }

        private void OutMember(Expression instance, MemberInfo member, Type exprType)
        {
            var isId = false;

            string name = null;
            if (_conventions.PropertyNameConverter != null)
            {
                //do not use convention for types in system namespaces
                if (member.DeclaringType?.Namespace?.StartsWith("System") == false &&
                   member.DeclaringType?.Namespace?.StartsWith("Microsoft") == false)
                    name = _conventions.PropertyNameConverter(member);
            }

            if (string.IsNullOrWhiteSpace(name))
                name = GetPropertyName(member.Name, exprType);

            if (TranslateToDocumentId(instance, member, exprType))
            {
                isId = true;
                Out("Id(");
            }

            if (instance != null)
            {
                if (ShouldParenthesisMemberExpression(instance))
                    Out("(");
                Visit(instance);
                if (ShouldParenthesisMemberExpression(instance))
                    Out(")");

                if (isId == false)
                    OutMemberCall(name);
            }
            else
            {
                var parentType = member.DeclaringType;
                while (parentType.IsNested)
                {
                    parentType = parentType.DeclaringType;
                    if (parentType == null)
                        break;
                    Out(parentType.Name + ".");
                }

                Out(member.DeclaringType.Name);

                if (isId == false)
                    OutMemberCall(name);
            }

            if (isId)
                Out(")");
        }

        private void OutMemberCall(string name)
        {
            if (ValidCSharpName(name))
            {
                Out("." + name);
            }
            else
            {
                Out("[\"");
                OutLiteral(name);
                Out("\"]");
            }
        }

        private static bool ValidCSharpName(string name)
        {
            if (name == null)
                return false;

            if (name.Length > 512 || name.Length <= 0)
                return false;

            if (Regex.IsMatch(name, @"<>([a-z])__TransparentIdentifier(\w+)"))
                return true; // we are transforming those to 'thisX' where X is extracted from the name

            if (char.IsLetter(name[0]) == false && name[0] != '_')
                return false;

            for (int i = 1; i < name.Length; i++)
            {
                if (!char.IsLetterOrDigit(name[i]) && name[i] != '_')
                    return false;
            }
            return true;
        }

        private static bool ShouldParenthesisMemberExpression(Expression instance)
        {
            switch (instance.NodeType)
            {
                case ExpressionType.Parameter:
                case ExpressionType.MemberAccess:
                    return false;
                default:
                    return true;
            }
        }

        private bool TranslateToDocumentId(Expression instance, MemberInfo member, Type exprType)
        {
            if (_translateIdentityProperty == false)
                return false;

            if (_conventions.GetIdentityProperty(member.DeclaringType) != member)
                return false;

            // types used in LoadDocument should be translated
            if (_loadDocumentTypes.Contains(exprType))
                return true;

            // only translate from the root type or derivatives
            if (_queryRoot != null && (exprType.IsAssignableFrom(_queryRoot) == false))
                return false;

            if (_queryRootName == null)
                return true; // just in case, shouldn't really happen

            // only translate from the root alias
            string memberName = null;
            while (true)
            {
                switch (instance.NodeType)
                {
                    case ExpressionType.MemberAccess:
                        var memberExpression = ((MemberExpression)instance);
                        if (memberName == null)
                        {
                            memberName = memberExpression.Member.Name;
                        }
                        instance = memberExpression.Expression;
                        break;
                    case ExpressionType.Parameter:
                        var parameterExpression = ((ParameterExpression)instance);
                        if (memberName == null)
                        {
                            memberName = parameterExpression.Name;
                        }
                        return memberName == _queryRootName;
                    default:
                        return false;
                }
            }
        }

        private string GetPropertyName(string name, Type exprType)
        {
            var memberInfo = (MemberInfo)exprType.GetProperty(name, BindingFlags.Public | BindingFlags.NonPublic | BindingFlags.Instance | BindingFlags.DeclaredOnly) ??
                exprType.GetField(name, BindingFlags.Public | BindingFlags.NonPublic | BindingFlags.Instance | BindingFlags.DeclaredOnly);

            if (memberInfo == null)
            {
                memberInfo = ReflectionUtil.GetPropertiesAndFieldsFor(exprType, BindingFlags.Public | BindingFlags.NonPublic | BindingFlags.Instance)
                    .FirstOrDefault(x => x.Name == name);
            }

            if (memberInfo != null)
            {
                foreach (var customAttribute in memberInfo.GetCustomAttributes(true))
                {
                    string propName;
                    var customAttributeType = customAttribute.GetType();
                    if (typeof(JsonPropertyAttribute).Namespace != customAttributeType.Namespace)
                        continue;
                    switch (customAttributeType.Name)
                    {
                        case "JsonPropertyAttribute":
                            propName = ((dynamic)customAttribute).PropertyName;
                            break;
                        case "DataMemberAttribute":
                            propName = ((dynamic)customAttribute).Name;
                            break;
                        default:
                            continue;
                    }
                    if (KeywordsInCSharp.Contains(propName))
                        return '@' + propName;
                    return propName ?? name;
                }
            }
            return name;
        }

        private static Type GetMemberType(MemberInfo member)
        {
            var prop = member as PropertyInfo;
            if (prop != null)
                return prop.PropertyType;
            return ((FieldInfo)member).FieldType;
        }

        /// <summary>
        ///   Returns a <see cref = "System.String" /> that represents this instance.
        /// </summary>
        /// <returns>
        ///   A <see cref = "System.String" /> that represents this instance.
        /// </returns>
        public override string ToString()
        {
            return _out.ToString();
        }

        private void SometimesParenthesis(ExpressionOperatorPrecedence outer, ExpressionOperatorPrecedence inner,
                                          Action visitor)
        {
            var needParenthesis = outer.NeedsParenthesisFor(inner);

            if (needParenthesis)
                Out("(");

            visitor();

            if (needParenthesis)
                Out(")");
        }

        private void Visit(Expression node, ExpressionOperatorPrecedence outerPrecedence)
        {
            var previous = _currentPrecedence;
            _currentPrecedence = outerPrecedence;
            Visit(node);
            _currentPrecedence = previous;
        }

        /// <summary>
        ///   Visits the children of the <see cref = "T:System.Linq.Expressions.BinaryExpression" />.
        /// </summary>
        /// <param name = "node">The expression to visit.</param>
        /// <returns>
        ///   The modified expression, if it or any subexpression was modified; otherwise, returns the original expression.
        /// </returns>
        protected override Expression VisitBinary(BinaryExpression node)
        {
            return VisitBinary(node, _currentPrecedence);
        }

        private Expression VisitBinary(BinaryExpression node, ExpressionOperatorPrecedence outerPrecedence)
        {
            ExpressionOperatorPrecedence innerPrecedence;

            string str;
            var leftOp = node.Left;
            var rightOp = node.Right;

            FixupEnumBinaryExpression(ref leftOp, ref rightOp);
            switch (node.NodeType)
            {
                case ExpressionType.Add:
                    str = "+";
                    innerPrecedence = ExpressionOperatorPrecedence.Additive;
                    break;

                case ExpressionType.AddChecked:
                    str = "+";
                    innerPrecedence = ExpressionOperatorPrecedence.Additive;
                    break;

                case ExpressionType.And:
                    if ((node.Type != typeof(bool)) && (node.Type != typeof(bool?)))
                    {
                        str = "&";
                        innerPrecedence = ExpressionOperatorPrecedence.LogicalAND;
                    }
                    else
                    {
                        str = "And";
                        innerPrecedence = ExpressionOperatorPrecedence.ConditionalAND;
                    }
                    break;

                case ExpressionType.AndAlso:
                    str = "&&";
                    innerPrecedence = ExpressionOperatorPrecedence.ConditionalAND;
                    break;

                case ExpressionType.Coalesce:
                    str = "??";
                    innerPrecedence = ExpressionOperatorPrecedence.NullCoalescing;
                    break;

                case ExpressionType.Divide:
                    str = "/";
                    innerPrecedence = ExpressionOperatorPrecedence.Multiplicative;
                    break;

                case ExpressionType.Equal:
                    str = "==";
                    innerPrecedence = ExpressionOperatorPrecedence.Equality;
                    break;

                case ExpressionType.ExclusiveOr:
                    str = "^";
                    innerPrecedence = ExpressionOperatorPrecedence.LogicalXOR;
                    break;

                case ExpressionType.GreaterThan:
                    str = ">";
                    innerPrecedence = ExpressionOperatorPrecedence.RelationalAndTypeTesting;
                    break;

                case ExpressionType.GreaterThanOrEqual:
                    str = ">=";
                    innerPrecedence = ExpressionOperatorPrecedence.RelationalAndTypeTesting;
                    break;

                case ExpressionType.LeftShift:
                    str = "<<";
                    innerPrecedence = ExpressionOperatorPrecedence.Shift;
                    break;

                case ExpressionType.LessThan:
                    str = "<";
                    innerPrecedence = ExpressionOperatorPrecedence.RelationalAndTypeTesting;
                    break;

                case ExpressionType.LessThanOrEqual:
                    str = "<=";
                    innerPrecedence = ExpressionOperatorPrecedence.RelationalAndTypeTesting;
                    break;

                case ExpressionType.Modulo:
                    str = "%";
                    innerPrecedence = ExpressionOperatorPrecedence.Multiplicative;
                    break;

                case ExpressionType.Multiply:
                    str = "*";
                    innerPrecedence = ExpressionOperatorPrecedence.Multiplicative;
                    break;

                case ExpressionType.MultiplyChecked:
                    str = "*";
                    innerPrecedence = ExpressionOperatorPrecedence.Multiplicative;
                    break;

                case ExpressionType.NotEqual:
                    str = "!=";
                    innerPrecedence = ExpressionOperatorPrecedence.RelationalAndTypeTesting;
                    break;

                case ExpressionType.Or:
                    if ((node.Type != typeof(bool)) && (node.Type != typeof(bool?)))
                    {
                        str = "|";
                        innerPrecedence = ExpressionOperatorPrecedence.LogicalOR;
                    }
                    else
                    {
                        str = "Or";
                        innerPrecedence = ExpressionOperatorPrecedence.LogicalOR;
                    }
                    break;

                case ExpressionType.OrElse:
                    str = "||";
                    innerPrecedence = ExpressionOperatorPrecedence.ConditionalOR;
                    break;

                case ExpressionType.Power:
                    str = "^";
                    innerPrecedence = ExpressionOperatorPrecedence.LogicalXOR;
                    break;

                case ExpressionType.RightShift:
                    str = ">>";
                    innerPrecedence = ExpressionOperatorPrecedence.Shift;
                    break;

                case ExpressionType.Subtract:
                    str = "-";
                    innerPrecedence = ExpressionOperatorPrecedence.Additive;
                    break;

                case ExpressionType.SubtractChecked:
                    str = "-";
                    innerPrecedence = ExpressionOperatorPrecedence.Additive;
                    break;

                case ExpressionType.Assign:
                    str = "=";
                    innerPrecedence = ExpressionOperatorPrecedence.Assignment;
                    break;

                case ExpressionType.AddAssign:
                    str = "+=";
                    innerPrecedence = ExpressionOperatorPrecedence.Assignment;
                    break;

                case ExpressionType.AndAssign:
                    if ((node.Type != typeof(bool)) && (node.Type != typeof(bool?)))
                    {
                        str = "&=";
                        innerPrecedence = ExpressionOperatorPrecedence.Assignment;
                    }
                    else
                    {
                        str = "&&=";
                        innerPrecedence = ExpressionOperatorPrecedence.Assignment;
                    }
                    break;

                case ExpressionType.DivideAssign:
                    str = "/=";
                    innerPrecedence = ExpressionOperatorPrecedence.Assignment;
                    break;

                case ExpressionType.ExclusiveOrAssign:
                    str = "^=";
                    innerPrecedence = ExpressionOperatorPrecedence.Assignment;
                    break;

                case ExpressionType.LeftShiftAssign:
                    str = "<<=";
                    innerPrecedence = ExpressionOperatorPrecedence.Assignment;
                    break;

                case ExpressionType.ModuloAssign:
                    str = "%=";
                    innerPrecedence = ExpressionOperatorPrecedence.Assignment;
                    break;

                case ExpressionType.MultiplyAssign:
                    str = "*=";
                    innerPrecedence = ExpressionOperatorPrecedence.Assignment;
                    break;

                case ExpressionType.OrAssign:
                    if ((node.Type != typeof(bool)) && (node.Type != typeof(bool?)))
                    {
                        str = "|=";
                        innerPrecedence = ExpressionOperatorPrecedence.Assignment;
                    }
                    else
                    {
                        str = "||=";
                        innerPrecedence = ExpressionOperatorPrecedence.Assignment;
                    }
                    break;

                case ExpressionType.PowerAssign:
                    str = "**=";
                    innerPrecedence = ExpressionOperatorPrecedence.Assignment;
                    break;

                case ExpressionType.RightShiftAssign:
                    str = ">>=";
                    innerPrecedence = ExpressionOperatorPrecedence.Assignment;
                    break;

                case ExpressionType.SubtractAssign:
                    str = "-=";
                    innerPrecedence = ExpressionOperatorPrecedence.Assignment;
                    break;

                case ExpressionType.AddAssignChecked:
                    str = "+=";
                    innerPrecedence = ExpressionOperatorPrecedence.Assignment;
                    break;

                case ExpressionType.MultiplyAssignChecked:
                    str = "*=";
                    innerPrecedence = ExpressionOperatorPrecedence.Assignment;
                    break;

                case ExpressionType.SubtractAssignChecked:
                    str = "-=";
                    innerPrecedence = ExpressionOperatorPrecedence.Assignment;
                    break;

                case ExpressionType.ArrayIndex:

                    innerPrecedence = ExpressionOperatorPrecedence.Primary;

                    SometimesParenthesis(outerPrecedence, innerPrecedence, delegate
                    {
                        Visit(leftOp, innerPrecedence);
                        Out("[");
                        Visit(rightOp, innerPrecedence);
                        Out("]");
                    });
                    return node;

                default:
                    throw new InvalidOperationException();
            }

            SometimesParenthesis(outerPrecedence, innerPrecedence, delegate
            {
                if (innerPrecedence == ExpressionOperatorPrecedence.NullCoalescing && TypeExistsOnServer(rightOp.Type))
                {
                    Out("((");
                    Out(ConvertTypeToCSharpKeyword(rightOp.Type, out _));
                    Out(")(");
                }
                Visit(leftOp, innerPrecedence);
                Out(' ');
                Out(str);
                Out(' ');
                Visit(rightOp, innerPrecedence);
                if (innerPrecedence == ExpressionOperatorPrecedence.NullCoalescing && TypeExistsOnServer(rightOp.Type))
                {
                    Out("))");
                }
            });

            return node;
        }

        private void FixupEnumBinaryExpression(ref Expression left, ref Expression right)
        {
            switch (left.NodeType)
            {
                case ExpressionType.ConvertChecked:
                case ExpressionType.Convert:
                    var leftWithoutConvert = ((UnaryExpression)left).Operand;
                    var enumType = Nullable.GetUnderlyingType(leftWithoutConvert.Type) ?? leftWithoutConvert.Type;
                    if (enumType.IsEnum == false)
                        return;

                    var rightWithoutConvert = SkipConvertExpressions(right);

                    if (rightWithoutConvert is ConstantExpression constantExpression)
                    {
                        left = leftWithoutConvert;

                        if (constantExpression.Value == null)
                        {
                            right = Expression.Constant(null);
                        }
                        else
                        {
                            right = _conventions.SaveEnumsAsIntegers
                                ? Expression.Constant(Convert.ToInt32(constantExpression.Value))
                                : Expression.Constant(Enum.ToObject(enumType, constantExpression.Value).ToString());
                        }
                    }
                    else
                    {
                        if (leftWithoutConvert is MemberExpression && rightWithoutConvert is MemberExpression)
                        {
                            var rightType = Nullable.GetUnderlyingType(rightWithoutConvert.Type) ?? rightWithoutConvert.Type;

                            if (rightType.IsEnum)
                            {
                                left = leftWithoutConvert;
                                right = rightWithoutConvert;
                            }
                        }
                    }

                    break;
            }

            while (true)
            {
                switch (left.NodeType)
                {
                    case ExpressionType.ConvertChecked:
                    case ExpressionType.Convert:
                        left = ((UnaryExpression)left).Operand;
                        break;
                    default:
                        return;
                }
            }
        }

        private Expression SkipConvertExpressions(Expression expression)
        {
            switch (expression.NodeType)
            {
                case ExpressionType.ConvertChecked:
                case ExpressionType.Convert:
                    return SkipConvertExpressions(((UnaryExpression)expression).Operand);
                default:
                    return expression;
            }
        }

        /// <summary>
        ///   Visits the children of the <see cref = "T:System.Linq.Expressions.BlockExpression" />.
        /// </summary>
        /// <param name = "node">The expression to visit.</param>
        /// <returns>
        ///   The modified expression, if it or any subexpression was modified; otherwise, returns the original expression.
        /// </returns>
        protected override Expression VisitBlock(BlockExpression node)
        {
            Out("{");
            foreach (var expression in node.Variables)
            {
                Out("var ");
                Visit(expression);
                Out(";");
            }
            Out(" ... }");
            return node;
        }

        /// <summary>
        ///   Visits the children of the <see cref = "T:System.Linq.Expressions.CatchBlock" />.
        /// </summary>
        /// <param name = "node">The expression to visit.</param>
        /// <returns>
        ///   The modified expression, if it or any subexpression was modified; otherwise, returns the original expression.
        /// </returns>
        protected override CatchBlock VisitCatchBlock(CatchBlock node)
        {
            Out("catch (" + node.Test.Name);
            if (node.Variable != null)
            {
                Out(node.Variable.Name);
            }
            Out(") { ... }");
            return node;
        }

        /// <summary>
        ///   Visits the children of the <see cref = "T:System.Linq.Expressions.ConditionalExpression" />.
        /// </summary>
        /// <param name = "node">The expression to visit.</param>
        /// <returns>
        ///   The modified expression, if it or any subexpression was modified; otherwise, returns the original expression.
        /// </returns>
        protected override Expression VisitConditional(ConditionalExpression node)
        {
            return VisitConditional(node, _currentPrecedence);
        }

        private Expression VisitConditional(ConditionalExpression node, ExpressionOperatorPrecedence outerPrecedence)
        {
            const ExpressionOperatorPrecedence innerPrecedence = ExpressionOperatorPrecedence.Conditional;

            SometimesParenthesis(outerPrecedence, innerPrecedence, delegate
            {
                Visit(node.Test, innerPrecedence);
                Out(" ? ");
                Visit(node.IfTrue, innerPrecedence);
                Out(" : ");
                Visit(node.IfFalse, innerPrecedence);
            });

            return node;
        }

        /// <summary>
        ///   Visits the <see cref = "T:System.Linq.Expressions.ConstantExpression" />.
        /// </summary>
        /// <param name = "node">The expression to visit.</param>
        /// <returns>
        ///   The modified expression, if it or any subexpression was modified; otherwise, returns the original expression.
        /// </returns>
        protected override Expression VisitConstant(ConstantExpression node)
        {
            if (node.Value == null)
            {
                // Avoid converting/casting the type, if it already converted/casted.
                if (_currentPrecedence == ExpressionOperatorPrecedence.Assignment)
                    ConvertTypeToCSharpKeywordIncludeNullable(node.Type);
                Out("null");
                return node;
            }

            var s = Convert.ToString(node.Value, CultureInfo.InvariantCulture);
            if (node.Value is string)
            {
                Out("\"");
                OutLiteral((string)node.Value);
                Out("\"");
                return node;
            }
            if (node.Value is bool)
            {
                Out(node.Value.ToString().ToLower());
                return node;
            }
            if (node.Value is char)
            {
                Out("'");
                OutLiteral((char)node.Value);
                Out("'");
                return node;
            }
            if (node.Value is Enum)
            {
                var enumType = node.Value.GetType();
                if (_insideWellKnownType || TypeExistsOnServer(enumType))
                {
                    var name = _insideWellKnownType
                        ? enumType.Name
                        : enumType.FullName;

                    Out(name.Replace("+", "."));
                    Out('.');
                    Out(s);
                    return node;
                }
                if (_conventions.SaveEnumsAsIntegers)
                    Out((Convert.ToInt32(node.Value)).ToString());
                else
                {
                    Out('"');
                    Out(node.Value.ToString());
                    Out('"');
                }
                return node;
            }
            if (node.Value is decimal)
            {
                Out(s);
                Out('M');
                return node;
            }
            Out(s);
            return node;
        }

        private void OutLiteral(string value)
        {
            if (string.IsNullOrEmpty(value))
                return;

            StringExtensions.EscapeString(_out, value);
        }

        

        private void OutLiteral(char c)
        {
            StringExtensions.EscapeChar(_out, c);
        }

        private void ConvertTypeToCSharpKeywordIncludeNullable(Type type)
        {
            var nonNullableType = Nullable.GetUnderlyingType(type);
            type = nonNullableType ?? type;
            var isNullableType = nonNullableType != null;

            // we only cast enums and types is mscorlib. We don't support anything else
            // because the VB compiler like to put converts all over the place, and include
            // types that we can't really support (only exists on the client)
            if (ShouldConvert(type) == false)
                return;

            Out("(");
            Out(ConvertTypeToCSharpKeyword(type, out var isValueTypeServerSide));

            if (isNullableType && nonNullableType != typeof(Guid) && isValueTypeServerSide)
            {
                Out("?");
            }
            Out(")");
        }

        private string ConvertTypeToCSharpKeyword(Type type, out bool isValueTypeOnTheServerSide)
        {
            isValueTypeOnTheServerSide = true;
            if (type.IsGenericType)
            {
                if (TypeExistsOnServer(type) == false)
                    throw new InvalidOperationException("Cannot make use of type " + type + " because it is a generic type that doesn't exists on the server");
                var typeDefinition = type.GetGenericTypeDefinition();
                var sb = new StringBuilder(typeDefinition.FullName, 0)
                {
                    Length = typeDefinition.FullName.IndexOf('`')
                };
                sb.Replace('+', '.');
                sb.Append("<");

                var arguments = type.GetGenericArguments();
                for (int i = 0; i < arguments.Length; i++)
                {
                    if (i != 0)
                        sb.Append(", ");
                    sb.Append(ConvertTypeToCSharpKeyword(arguments[i], out _));
                }

                sb.Append(">");
                isValueTypeOnTheServerSide = type.IsValueType;// KeyValuePair<K,V>
                return sb.ToString();
            }

            if (type == typeof(Guid) || type == typeof(Guid?))
            {
                // on the server, Guids are represented as strings
                return "string";
            }
            if (type == typeof(char))
            {
                return "char";
            }
            if (type == typeof(bool))
            {
                return "bool";
            }
            if (type == typeof(bool?))
            {
                return "bool?";
            }
            if (type == typeof(decimal))
            {
                return "decimal";
            }
            if (type == typeof(decimal?))
            {
                return "decimal?";
            }
            if (type == typeof(double))
            {
                return "double";
            }
            if (type == typeof(double?))
            {
                return "double?";
            }
            if (type == typeof(float))
            {
                return "float";
            }
            if (type == typeof(float?))
            {
                return "float?";
            }
            if (type == typeof(long))
            {
                return "long";
            }
            if (type == typeof(long?))
            {
                return "long?";
            }
            if (type == typeof(int))
            {
                return "int";
            }
            if (type == typeof(int?))
            {
                return "int?";
            }
            if (type == typeof(short))
            {
                return "short";
            }
            if (type == typeof(short?))
            {
                return "short?";
            }
            if (type == typeof(byte))
            {
                return "byte";
            }
            if (type == typeof(byte?))
            {
                return "byte?";
            }

            isValueTypeOnTheServerSide = false;

            if (type.IsEnum)
            {
                return "string";
            }
            if (type == typeof(string))
            {
                return "string";
            }
            if (type.FullName == "System.Object")
            {
                return "object";
            }
            const string knownNamespace = "System";
            if (_insideWellKnownType || knownNamespace == type.Namespace)
            {
                isValueTypeOnTheServerSide = type.IsValueType;
                return type.Name;
            }
            return type.FullName;
        }

        private bool TypeExistsOnServer(Type type)
        {
            if (_insideWellKnownType)
                return true;

            if (type.Assembly == typeof(object).Assembly) // mscorlib
                return true;

            if (type.Assembly == typeof(Uri).Assembly) // System assembly
                return true;

            if (type.Assembly == typeof(HashSet<>).Assembly) // System.Core
                return true;

            if (type.Assembly == typeof(Regex).Assembly) // System.Text.RegularExpressions
                return true;

            if (type.Assembly.FullName.StartsWith("Lucene.Net") &&
                type.Assembly.FullName.Contains("PublicKeyToken=85089178b9ac3181"))
                return true;

            return _conventions.TypeIsKnownServerSide(type);
        }

        /// <summary>
        ///   Visits the <see cref = "T:System.Linq.Expressions.DebugInfoExpression" />.
        /// </summary>
        /// <param name = "node">The expression to visit.</param>
        /// <returns>
        ///   The modified expression, if it or any subexpression was modified; otherwise, returns the original expression.
        /// </returns>
        protected override Expression VisitDebugInfo(DebugInfoExpression node)
        {
            var s = string.Format(CultureInfo.CurrentCulture, "<DebugInfo({0}: {1}, {2}, {3}, {4})>", node.Document.FileName, node.StartLine, node.StartColumn, node.EndLine, node.EndColumn);
            Out(s);
            return node;
        }

        /// <summary>
        ///   Visits the <see cref = "T:System.Linq.Expressions.DefaultExpression" />.
        /// </summary>
        /// <param name = "node">The expression to visit.</param>
        /// <returns>
        ///   The modified expression, if it or any subexpression was modified; otherwise, returns the original expression.
        /// </returns>
        protected override Expression VisitDefault(DefaultExpression node)
        {
            Out("default(");

            var nonNullable = Nullable.GetUnderlyingType(node.Type);
            Out(ConvertTypeToCSharpKeyword(nonNullable ?? node.Type, out var isValueTypeServerSide));
            if (nonNullable != null && nonNullable != typeof(Guid) && isValueTypeServerSide)
                Out("?");

            Out(")");
            return node;
        }

        /// <summary>
        ///   Visits the element init.
        /// </summary>
        /// <param name = "initializer">The initializer.</param>
        /// <returns></returns>
        protected override ElementInit VisitElementInit(ElementInit initializer)
        {
            Out(initializer.AddMethod.ToString());
            VisitExpressions('(', initializer.Arguments, ')');
            return initializer;
        }

        private void VisitExpressions<T>(char open, IEnumerable<T> expressions, char close) where T : Expression
        {
            Out(open);
            if (expressions != null)
            {
                var flag = true;
                foreach (var local in expressions)
                {
                    if (flag)
                    {
                        flag = false;
                    }
                    else
                    {
                        Out(", ");
                    }
                    Visit(local, ExpressionOperatorPrecedence.ParenthesisNotNeeded);
                }
            }
            Out(close);
        }

        /// <summary>
        ///   Visits the children of the extension expression.
        /// </summary>
        /// <param name = "node">The expression to visit.</param>
        /// <returns>
        ///   The modified expression, if it or any subexpression was modified; otherwise, returns the original expression.
        /// </returns>
        protected override Expression VisitExtension(Expression node)
        {
            throw new NotImplementedException();

            /*const BindingFlags bindingAttr = BindingFlags.Public | BindingFlags.Instance;

            if (node.GetType().GetMethod("ToString", bindingAttr, null, ReflectionUtils.EmptyTypes, null).DeclaringType !=
                typeof(Expression))
            {
                Out(node.ToString());
                return node;
            }
            Out("[");
            Out(node.NodeType == ExpressionType.Extension ? node.GetType().FullName : node.NodeType.ToString());
            Out("]");
            return node;*/
        }

        /// <summary>
        ///   Visits the children of the <see cref = "T:System.Linq.Expressions.GotoExpression" />.
        /// </summary>
        /// <param name = "node">The expression to visit.</param>
        /// <returns>
        ///   The modified expression, if it or any subexpression was modified; otherwise, returns the original expression.
        /// </returns>
        protected override Expression VisitGoto(GotoExpression node)
        {
            Out(node.Kind.ToString().ToLower());

            DumpLabel(node.Target);
            if (node.Value != null)
            {
                Out(" (");
                Visit(node.Value);
                Out(") ");
            }
            return node;
        }

        /// <summary>
        ///   Visits the children of the <see cref = "T:System.Linq.Expressions.IndexExpression" />.
        /// </summary>
        /// <param name = "node">The expression to visit.</param>
        /// <returns>
        ///   The modified expression, if it or any subexpression was modified; otherwise, returns the original expression.
        /// </returns>
        protected override Expression VisitIndex(IndexExpression node)
        {
            if (node.Object != null)
            {
                Visit(node.Object);
            }
            else
            {
                Out(node.Indexer.DeclaringType.Name);
            }
            if (node.Indexer != null)
            {
                Out(".");
                Out(node.Indexer.Name);
            }
            VisitExpressions('[', node.Arguments, ']');
            return node;
        }

        /// <summary>
        ///   Visits the children of the <see cref = "T:System.Linq.Expressions.InvocationExpression" />.
        /// </summary>
        /// <param name = "node">The expression to visit.</param>
        /// <returns>
        ///   The modified expression, if it or any subexpression was modified; otherwise, returns the original expression.
        /// </returns>
        protected override Expression VisitInvocation(InvocationExpression node)
        {
            Out("Invoke(");
            Visit(node.Expression);
            var num = 0;
            var count = node.Arguments.Count;
            while (num < count)
            {
                Out(", ");
                Visit(node.Arguments[num]);
                num++;
            }
            Out(")");
            return node;
        }

        /// <summary>
        ///   Visits the children of the <see cref = "T:System.Linq.Expressions.LabelExpression" />.
        /// </summary>
        /// <param name = "node">The expression to visit.</param>
        /// <returns>
        ///   The modified expression, if it or any subexpression was modified; otherwise, returns the original expression.
        /// </returns>
        protected override Expression VisitLabel(LabelExpression node)
        {
            Out("{ ... } ");
            DumpLabel(node.Target);
            Out(":");
            return node;
        }

        /// <summary>
        ///   Visits the lambda.
        /// </summary>
        /// <typeparam name = "T"></typeparam>
        /// <param name = "node">The node.</param>
        /// <returns></returns>
        protected override Expression VisitLambda<T>(Expression<T> node)
        {
            if (node.Parameters.Count == 1)
            {
                Visit(node.Parameters[0]);
            }
            else
            {
                VisitExpressions('(', node.Parameters, ')');
            }
            Out(" => ");
            var body = node.Body;
            if (_castLambdas)
            {
                switch (body.NodeType)
                {
                    case ExpressionType.Convert:
                    case ExpressionType.ConvertChecked:
                        break;
                    default:
                        body = Expression.Convert(body, body.Type);
                        break;
                }
            }
            Visit(body);
            return node;
        }

        /// <summary>
        ///   Visits the children of the <see cref = "T:System.Linq.Expressions.ListInitExpression" />.
        /// </summary>
        /// <param name = "node">The expression to visit.</param>
        /// <returns>
        ///   The modified expression, if it or any subexpression was modified; otherwise, returns the original expression.
        /// </returns>
        protected override Expression VisitListInit(ListInitExpression node)
        {
            Visit(node.NewExpression);
            Out(" {");
            var num = 0;
            var count = node.Initializers.Count;
            while (num < count)
            {
                if (num > 0)
                {
                    Out(", ");
                }
                Out("{");
                bool first = true;
                foreach (var expression in node.Initializers[num].Arguments)
                {
                    if (first == false)
                        Out(", ");
                    first = false;
                    Visit(expression);
                }
                Out("}");
                num++;
            }
            Out("}");
            return node;
        }

        /// <summary>
        ///   Visits the children of the <see cref = "T:System.Linq.Expressions.LoopExpression" />.
        /// </summary>
        /// <param name = "node">The expression to visit.</param>
        /// <returns>
        ///   The modified expression, if it or any subexpression was modified; otherwise, returns the original expression.
        /// </returns>
        protected override Expression VisitLoop(LoopExpression node)
        {
            Out("loop { ... }");
            return node;
        }

        /// <summary>
        ///   Visits the children of the <see cref = "T:System.Linq.Expressions.MemberExpression" />.
        /// </summary>
        /// <param name = "node">The expression to visit.</param>
        /// <returns>
        ///   The modified expression, if it or any subexpression was modified; otherwise, returns the original expression.
        /// </returns>
        protected override Expression VisitMember(MemberExpression node)
        {
            if (Nullable.GetUnderlyingType(node.Member.DeclaringType) != null)
            {
                switch (node.Member.Name)
                {
                    case "HasValue":
                        // we don't have nullable type on the server side, we just compare to null
                        Out("(");
                        Visit(node.Expression);
                        Out(" != null)");
                        return node;
                    case "Value":
                        Visit(node.Expression);
                        return node; // we don't have nullable type on the server side, we can safely ignore this.
                }
            }

            var exprType = node.Expression != null ? node.Member.DeclaringType : node.Type;
            OutMember(node.Expression, node.Member, exprType);
            return node;
        }

        /// <summary>
        ///   Visits the member assignment.
        /// </summary>
        /// <param name = "assignment">The assignment.</param>
        /// <returns></returns>
        protected override MemberAssignment VisitMemberAssignment(MemberAssignment assignment)
        {
            Out(assignment.Member.Name);
            Out(" = ");
            var constantExpression = assignment.Expression as ConstantExpression;
            if (constantExpression != null && constantExpression.Value == null)
            {
                var memberType = GetMemberType(assignment.Member);
                if (_insideWellKnownType || ShouldConvert(memberType))
                {
                    Visit(Expression.Convert(assignment.Expression, memberType));
                }
                else
                {
                    Out("(object)null");
                }
                return assignment;
            }
            Visit(assignment.Expression);
            return assignment;
        }

        /// <summary>
        ///   Visits the children of the <see cref = "T:System.Linq.Expressions.MemberInitExpression" />.
        /// </summary>
        /// <param name = "node">The expression to visit.</param>
        /// <returns>
        ///   The modified expression, if it or any subexpression was modified; otherwise, returns the original expression.
        /// </returns>
        protected override Expression VisitMemberInit(MemberInitExpression node)
        {
            var originalInsideWellKnownType = _insideWellKnownType;

            if (node.Type == typeof(CreateFieldOptions))
                _insideWellKnownType = true;

            if ((node.NewExpression.Arguments.Count == 0) && node.NewExpression.Type.Name.Contains("<"))
            {
                Out("new");
            }
            else
            {
                Visit(node.NewExpression);
                if (TypeExistsOnServer(node.Type) == false)
                {
                    const int removeLength = 2;
                    _out.Remove(_out.Length - removeLength, removeLength);
                }
            }
            Out(" {");
            var num = 0;
            var count = node.Bindings.Count;
            while (num < count)
            {
                var binding = node.Bindings[num];
                if (num > 0)
                {
                    Out(", ");
                }
                VisitMemberBinding(binding);
                num++;
            }
            Out("}");

            if (node.Type == typeof(CreateFieldOptions))
                _insideWellKnownType = originalInsideWellKnownType;

            return node;
        }

        /// <summary>
        ///   Visits the member list binding.
        /// </summary>
        /// <param name = "binding">The binding.</param>
        /// <returns></returns>
        protected override MemberListBinding VisitMemberListBinding(MemberListBinding binding)
        {
            Out(binding.Member.Name);
            Out(" = {");
            var num = 0;
            var count = binding.Initializers.Count;
            while (num < count)
            {
                if (num > 0)
                {
                    Out(", ");
                }
                VisitElementInit(binding.Initializers[num]);
                num++;
            }
            Out("}");
            return binding;
        }

        /// <summary>
        ///   Visits the member member binding.
        /// </summary>
        /// <param name = "binding">The binding.</param>
        /// <returns></returns>
        protected override MemberMemberBinding VisitMemberMemberBinding(MemberMemberBinding binding)
        {
            Out(binding.Member.Name);
            Out(" = {");
            var num = 0;
            var count = binding.Bindings.Count;
            while (num < count)
            {
                if (num > 0)
                {
                    Out(", ");
                }
                VisitMemberBinding(binding.Bindings[num]);
                num++;
            }
            Out("}");
            return binding;
        }

        /// <summary>
        ///   Visits the children of the <see cref = "T:System.Linq.Expressions.MethodCallExpression" />.
        /// </summary>
        /// <param name = "node">The expression to visit.</param>
        /// <returns>
        ///   The modified expression, if it or any subexpression was modified; otherwise, returns the original expression.
        /// </returns>
        protected override Expression VisitMethodCall(MethodCallExpression node)
        {
            var constantExpression = node.Object as ConstantExpression;
            if (constantExpression != null && node.Type == typeof(Delegate))
            {
                var methodInfo = constantExpression.Value as MethodInfo;
                if (methodInfo != null && methodInfo.DeclaringType == typeof(AbstractCommonApiForIndexes))// a delegate call
                {
                    Out("((Func<");
                    for (int i = 0; i < methodInfo.GetParameters().Length; i++)
                    {
                        Out("dynamic, ");
                    }
                    Out("dynamic>)(");
                    if (methodInfo.Name == nameof(AbstractIndexCreationTask.LoadDocument))
                    {
                        var type = methodInfo.GetGenericArguments()[0];

                        Out($"k1 => {methodInfo.Name}(k1, \"");
                        OutLiteral(_conventions.GetCollectionName(type));
                        Out("\")");
                    }
                    else
                    {
                        Out(methodInfo.Name);
                    }

                    Out("))");
                    return node;
                }
            }

            if (node.Method.Name == "GetValueOrDefault" && Nullable.GetUnderlyingType(node.Method.DeclaringType) != null)
            {
                Visit(node.Object);
                return node; // we don't do anything here on the server
            }

            var isExtension = false;
            var num = 0;
            var expression = node.Object;

            var isDictionaryArgument = false;
            var isDictionaryObject = false;
            var isDictionaryReturn = false;
            var isConvertToDictionary = false;

            if (node.Object != null)
            {
                if (node.Object.Type.GetInterfaces().Any(i => i.IsGenericType && i.GetGenericTypeDefinition() == typeof(IDictionary<,>)))
                {
                    isDictionaryObject = true;
                }
            }

            if (node.Arguments.Count > 0 && node.Arguments[0].Type.IsGenericType)
            {
                if (node.Arguments[0].Type.GetInterfaces().Any(i => i.IsGenericType && i.GetGenericTypeDefinition() == typeof(IDictionary<,>)))
                    isDictionaryArgument = true;
            }

            if (node.Method.ReturnType.IsGenericType)
            {
                if (node.Method.ReturnType.GetInterfaces().Any(i => i.IsGenericType && i.GetGenericTypeDefinition() == typeof(IDictionary<,>)))
                    isDictionaryReturn = true;
            }

            var shouldConvertToDynamicEnumerable = node.Method.IsStatic && ShouldConvertToDynamicEnumerable(node);
            if (shouldConvertToDynamicEnumerable == false && IsExtensionMethod(node))
            {
                num = 1;
                expression = node.Arguments[0];
                isExtension = true;
            }

            if (isDictionaryArgument && isDictionaryReturn)
            {
                if (isExtension)
                {
                    // TODO: remove if unnecessary
                }
                else
                {
                    num = 1;
                    expression = node.Arguments[0];
                    Visit(expression);
                    Out(".");
                }
            }
            else if (isDictionaryArgument)
            {
                if (isExtension)
                {
                    Visit(expression);

                    if (expression is MethodCallExpression == false)
                        Out(".ToDictionary(e1 => e1.Key, e1 => e1.Value)");
                }
                else
                {
                    if (node.Method.DeclaringType.Name == "Enumerable")
                    {
                        num = 1;
                        expression = node.Arguments[0];

                        Visit(expression);

                        if (expression is MethodCallExpression == false)
                            Out(".ToDictionary(e1 => e1.Key, e1 => e1.Value)");
                    }
                    else
                    {
                        Out(node.Method.DeclaringType.Name);
                        isConvertToDictionary = true;
                    }
                }
                Out(".");
            }
            else if (isDictionaryReturn)
            {
                if (isExtension)
                {
                    // TODO: remove if unnecessary
                }
                else
                {
                    num = 1;
                    expression = node.Arguments[0];
                    Visit(expression);
                    Out(".");
                }
            }
            else
            {
                if (expression != null)
                {
                    if (typeof(AbstractCommonApiForIndexes).IsAssignableFrom(expression.Type))
                    {
                        // this is a method that
                        // exists on both the server side and the client side
                        Out("this");
                    }
                    else if (isDictionaryObject)
                    {
                        Visit(expression);
                        if (node.Method.Name != "get_Item")
                            Out(".ToDictionary(e1 => e1.Key, e1 => e1.Value)");
                    }
                    else
                    {
                        Visit(expression);
                    }
                    if (IsIndexerCall(node) == false)
                    {
                        Out(".");
                    }
                }

                if (shouldConvertToDynamicEnumerable)
                {
                    Out("DynamicEnumerable.");
                }
                else if (node.Method.IsStatic && isExtension == false)
                {
                    if (node.Method.DeclaringType == typeof(Enumerable) && node.Method.Name == "Cast")
                    {
                        Out("new DynamicArray(");
                        Visit(node.Arguments[0]);
                        Out(")");
                        return node; // we don't do casting on the server
                    }

                    Out(node.Method.DeclaringType.Name);
                    Out(".");
                }
            }

            if (IsIndexerCall(node))
            {
                Out("[");
            }
            else
            {
                switch (node.Method.Name)
                {
                    case "First":
                        Out("FirstOrDefault");
                        break;
                    case "Last":
                        Out("LastOrDefault");
                        break;
                    case "Single":
                        Out("SingleOrDefault");
                        break;
                    case "ElementAt":
                        Out("ElementAtOrDefault");
                        break;
                    // Convert OfType<Foo>() to Where(x => x["$type"] == typeof(Foo).AssemblyQualifiedName)
                    case "OfType":
                        if (JavascriptConversionExtensions.LinqMethodsSupport
                            .IsDictionary(node.Arguments[0].Type))
                        {
                            _isDictionary = true;
                            goto default;
                        }
                        Out("Where");
                        break;
                    case nameof(AbstractIndexCreationTask.LoadDocument):
                        Out(nameof(AbstractIndexCreationTask.LoadDocument));
                        break;
                    case nameof(AbstractIndexCreationTask.LoadCompareExchangeValue):
                        Out(nameof(AbstractIndexCreationTask.LoadCompareExchangeValue));
                        break;
                    default:
                        Out(node.Method.Name);
                        if (node.Method.IsGenericMethod)
                        {
                            OutputGenericMethodArgumentsIfNeeded(node.Method);
                        }
                        break;
                }
                Out("(");
            }
            var num2 = num;
            var count = node.Arguments.Count;
            while (num2 < count)
            {
                if (num2 > num)
                {
                    Out(", ");
                }
                var old = _castLambdas;
                try
                {
                    switch (node.Method.Name)
                    {
                        case "Sum":
                        case "Average":
                        case "Min":
                        case "Max":
                            _castLambdas = true;
                            break;
                        default:
                            _castLambdas = false;
                            break;
                    }

                    var oldAvoidDuplicateParameters = _avoidDuplicatedParameters;
                    var oldIsSelectMany = _isSelectMany;

                    _isSelectMany = node.Method.Name == "SelectMany";
                    if (node.Method.Name == "Select" || _isSelectMany)
                        _avoidDuplicatedParameters = true;

                    if (node.Arguments[num2].NodeType == ExpressionType.MemberAccess)
                    {
                        var methodArgType = node.Method.GetParameters()[num2].ParameterType;
                        if (methodArgType.IsPrimitive || methodArgType == typeof(string))
                        {
                            // now we need to figure out if this method has overloads,
                            // for example, we may call Convert.ToInt64(Int64), but we want to
                            // compile on the server to Convert.ToInt64(object);
                            if (node.Method.DeclaringType.GetMethods().Count(m => node.Method.Name == m.Name) == 1)
                                Out("(" + methodArgType.FullName + ")");
                        }
                    }

                    Visit(node.Arguments[num2]);

                    if (isConvertToDictionary)
                        Out(".ToDictionary(eg => eg.Key, or => or.Value)");

                    _isSelectMany = oldIsSelectMany;
                    _avoidDuplicatedParameters = oldAvoidDuplicateParameters;
                }
                finally
                {
                    _castLambdas = old;
                }
                num2++;
            }

            // Convert OfType<Foo>() to Where(x => x["$type"] == typeof(Foo).AssemblyQualifiedName)
            if (node.Method.Name == "OfType" && _isDictionary == false)
            {
                var type = node.Method.GetGenericArguments()[0];
                var typeFullName = ReflectionUtil.GetFullNameWithoutVersionInformation(type);
                Out("_itemRaven => string.Equals(_itemRaven[\"$type\"], \"");
                Out(typeFullName);
                Out("\", StringComparison.Ordinal)");
            }

            if (node.Method.Name == nameof(AbstractIndexCreationTask.LoadDocument))
            {
                var type = node.Method.GetGenericArguments()[0];
                _loadDocumentTypes.Add(type);

                var parameters = node.Method.GetParameters();
                if (parameters.Length == 1)
                {
                    Out($", \"");
                    OutLiteral(_conventions.GetCollectionName(type));
                    Out("\"");
                }
                else if (parameters.Length == 2)
                {
                    // collection name was provided - validate it - LoadDocument<T>("id", "CollectionName")

                    var argument = node.Arguments[1];
                    if (argument.NodeType != ExpressionType.Constant)
                        throw new InvalidOperationException($"Invalid argument in {nameof(AbstractIndexCreationTask.LoadDocument)}. String constant was expected but was '{argument.NodeType}' with value '{argument}'.");
                }
                else
                {
                    throw new NotSupportedException($"Unknown overload of {nameof(AbstractIndexCreationTask.LoadDocument)} method");
                }
            }

            Out(IsIndexerCall(node) ? "]" : ")");

            if (node.Type.IsValueType &&
                TypeExistsOnServer(node.Type) &&
                node.Type.Name != typeof(KeyValuePair<,>).Name)
            {
                switch (node.Method.Name)
                {
                    case "First":
                    case "FirstOrDefault":
                    case "Last":
                    case "LastOrDefault":
                    case "Single":
                    case "SingleOrDefault":
                    case "ElementAt":
                    case "ElementAtOrDefault":
                        Out(" ?? ");
                        VisitDefault(Expression.Default(node.Type));
                        break;
                }
            }
            return node;
        }

        private void OutputGenericMethodArgumentsIfNeeded(MethodInfo method)
        {
            var genericArguments = method.GetGenericArguments();
            if (genericArguments.All(TypeExistsOnServer) == false)
                return; // no point if the types aren't on the server

            if (_isDictionary == false)
            {
                switch (method.DeclaringType.Name)
                {
                    case "Enumerable":
                    case "Queryable":
                        return; // we don't need those, we have LinqOnDynamic for it
                }
            }

            Out("<");
            bool first = true;
            foreach (var genericArgument in genericArguments)
            {
                if (first == false)
                {
                    Out(", ");
                }
                first = false;

                VisitType(genericArgument);
            }
            Out(">");
        }

        private static bool IsIndexerCall(MethodCallExpression node)
        {
            return node.Method.IsSpecialName && (node.Method.Name.StartsWith("get_") || node.Method.Name.StartsWith("set_"));
        }

        private bool ShouldConvertToDynamicEnumerable(MethodCallExpression node)
        {
            var declaringType = node.Method.DeclaringType;
            if (declaringType == null)
                return false;
            if (declaringType.Name == "Enumerable")
            {
                switch (node.Method.Name)
                {
                    case "First":
                    case "FirstOrDefault":
                    case "Single":
                    case "SingleOrDefault":
                    case "Last":
                    case "LastOrDefault":
                    case "ElementAt":
                    case "ElementAtOrDefault":
                    case "Min":
                    case "Max":
                    case "Union":
                    case "Concat":
                    case "Intersect":
                        return true;
                    case nameof(Enumerable.OrderBy):
                    case nameof(Enumerable.OrderByDescending):
                        return _isReduce;
                }
            }

            return false;
        }

        private static bool IsExtensionMethod(MethodCallExpression node)
        {
            var attribute = node.Method.GetCustomAttribute(typeof(ExtensionAttribute));
            if (attribute == null)
                return false;

            if (node.Method.DeclaringType.Name == "Enumerable")
            {
                switch (node.Method.Name)
                {
                    case "Select":
                    case "SelectMany":
                    case "Where":
                    case "GroupBy":
                    case "OrderBy":
                    case "OrderByDescending":
                    case "ThenBy":
                    case "ThenByDescending":
                    case "DefaultIfEmpty":
                    case "Reverse":
                    case "Take":
                    case "Skip":
                    case "TakeWhile":
                    case "SkipWhile":
                    case "OfType":
                        return true;
                }
                return false;
            }

            if (node.Method.GetCustomAttributes(typeof(RavenMethodAttribute), false).Count() != 0)
                return false;

            return true;
        }

        /// <summary>
        ///   Visits the children of the <see cref = "T:System.Linq.Expressions.NewExpression" />.
        /// </summary>
        /// <param name = "node">The expression to visit.</param>
        /// <returns>
        ///   The modified expression, if it or any subexpression was modified; otherwise, returns the original expression.
        /// </returns>
        protected override Expression VisitNew(NewExpression node)
        {
            Out("new ");
            if (TypeExistsOnServer(node.Type))
            {
                VisitType(node.Type);
                Out("(");
            }
            else
            {
                Out("{");
            }
            for (var i = 0; i < node.Arguments.Count; i++)
            {
                if (i > 0)
                {
                    Out(", ");
                }

                var argument = node.Arguments[i];

                if (node.Members?[i] != null)
                {
                    string name = node.Members[i].Name;
                    name = KeywordsInCSharp.Contains(name) ? $"@{name}" : name;
                    Out(name);
                    Out(" = ");

                    if (argument is ConstantExpression constantExpression && constantExpression.Value == null)
                    {
                        Out("(");
                        VisitType(GetMemberType(node.Members[i]));
                        Out(")");
                    }
                }
                else if (TypeExistsOnServer(argument.Type) && IsEnum(argument.Type) == false)
                {
                    Out("(");
                    VisitType(argument.Type);
                    Out(")");
                }

                Visit(argument);
            }

            Out(TypeExistsOnServer(node.Type) ? ")" : "}");

            return node;

            bool IsEnum(Type type)
            {
                var isEnum = type.IsEnum;
                if (isEnum == false)
                {
                    var nonNullableType = Nullable.GetUnderlyingType(type);
                    if (nonNullableType != null)
                        isEnum = nonNullableType.IsEnum;
                }

                return isEnum;
            }
        }

        private void VisitType(Type type)
        {
            if (type.IsGenericType == false || CheckIfAnonymousType(type))
            {
                if (type.IsArray)
                {
                    VisitType(type.GetElementType());
                    Out("[");
                    for (int i = 0; i < type.GetArrayRank() - 1; i++)
                    {
                        Out(",");
                    }
                    Out("]");
                    return;
                }
                var nonNullableType = Nullable.GetUnderlyingType(type);
                if (nonNullableType != null)
                {
                    VisitType(nonNullableType);
                    Out("?");
                    return;
                }
                Out(ConvertTypeToCSharpKeyword(type, out _));
                return;
            }
            var genericArguments = type.GetGenericArguments();
            var genericTypeDefinition = type.GetGenericTypeDefinition();
            var lastIndexOfTag = genericTypeDefinition.FullName.LastIndexOf('`');

            Out(genericTypeDefinition.FullName.Substring(0, lastIndexOfTag));
            Out("<");
            bool first = true;
            foreach (var genericArgument in genericArguments)
            {
                if (first == false)
                    Out(", ");
                first = false;
                VisitType(genericArgument);
            }
            Out(">");
        }

        /// <summary>
        ///   Visits the children of the <see cref = "T:System.Linq.Expressions.NewArrayExpression" />.
        /// </summary>
        /// <param name = "node">The expression to visit.</param>
        /// <returns>
        ///   The modified expression, if it or any subexpression was modified; otherwise, returns the original expression.
        /// </returns>
        protected override Expression VisitNewArray(NewArrayExpression node)
        {
            switch (node.NodeType)
            {
                case ExpressionType.NewArrayInit:
                    Out("new ");
                    OutputAppropriateArrayType(node);
                    Out("[]");
                    VisitExpressions('{', node.Expressions, '}');
                    return node;

                case ExpressionType.NewArrayBounds:
                    if (TypeExistsOnServer(node.Type))
                        Out("new " + node.Type.GetElementType());
                    else
                        Out("new object");
                    VisitExpressions('[', node.Expressions, ']');
                    return node;
            }
            return node;
        }

        private void OutputAppropriateArrayType(NewArrayExpression node)
        {
            if (!CheckIfAnonymousType(node.Type.GetElementType()) && TypeExistsOnServer(node.Type.GetElementType()))
            {
                Out(ConvertTypeToCSharpKeyword(node.Type.GetElementType(), out _));
            }
            else
            {
                switch (node.NodeType)
                {
                    case ExpressionType.NewArrayInit:
                        if (node.Expressions.Count == 0)
                        {
                            Out("object");
                        }
                        break;
                    case ExpressionType.NewArrayBounds:
                        Out("object");
                        break;
                }
            }
        }

        private static bool CheckIfAnonymousType(Type type)
        {
            // hack: the only way to detect anonymous types right now
            return type.IsDefined(typeof(CompilerGeneratedAttribute), false)
                && type.IsGenericType && type.Name.Contains("AnonymousType")
                && (type.Name.StartsWith("<>") || type.Name.StartsWith("VB$"))
                && type.Attributes.HasFlag(TypeAttributes.NotPublic);
        }

        public static readonly HashSet<string> KeywordsInCSharp = new HashSet<string>(new[]
        {
            "abstract",
            "as",
            "base",
            "bool",
            "break",
            "byte",
            "case",
            "catch",
            "char",
            "checked",
            "class",
            "const",
            "continue",
            "decimal",
            "default",
            "delegate",
            "do",
            "double",
            "else",
            "enum",
            "event",
            "explicit",
            "extern",
            "false",
            "finally",
            "fixed",
            "float",
            "for",
            "foreach",
            "goto",
            "if",
            "implicit",
            "in",
            "in (generic modifier)",
            "int",
            "interface",
            "internal",
            "is",
            "lock",
            "long",
            "namespace",
            "new",
            "null",
            "object",
            "operator",
            "out",
            "out (generic modifier)",
            "override",
            "params",
            "private",
            "protected",
            "public",
            "readonly",
            "ref",
            "return",
            "sbyte",
            "sealed",
            "short",
            "sizeof",
            "stackalloc",
            "static",
            "string",
            "struct",
            "switch",
            "this",
            "throw",
            "true",
            "try",
            "typeof",
            "uint",
            "ulong",
            "unchecked",
            "unsafe",
            "ushort",
            "using",
            "virtual",
            "void",
            "volatile",
            "while"
        });

        private bool _insideWellKnownType;
        private bool _avoidDuplicatedParameters;
        private bool _isSelectMany;
        private readonly HashSet<Type> _loadDocumentTypes = new HashSet<Type>();

        /// <summary>
        ///   Visits the <see cref = "T:System.Linq.Expressions.ParameterExpression" />.
        /// </summary>
        /// <param name = "node">The expression to visit.</param>
        /// <returns>
        ///   The modified expression, if it or any subexpression was modified; otherwise, returns the original expression.
        /// </returns>
        protected override Expression VisitParameter(ParameterExpression node)
        {
            if (node.IsByRef)
            {
                Out("ref ");
            }
            if (string.IsNullOrEmpty(node.Name))
            {
                Out("Param_" + GetParamId(node));
                return node;
            }

            var name = node.Name;
            if (_avoidDuplicatedParameters)
            {
                object other;
                if (_isSelectMany == false &&
                    _duplicatedParams.TryGetValue(name, out other) &&
                    ReferenceEquals(other, node) == false)
                {
                    name += GetParamId(node);
                    _duplicatedParams[name] = node;
                }
                else
                {
                    _duplicatedParams[name] = node;
                }
            }
            name = name.StartsWith("$VB$") ? name.Substring(4) : name;
            if (KeywordsInCSharp.Contains(name))
                Out('@');
            Out(name);
            return node;
        }

        /// <summary>
        ///   Visits the children of the <see cref = "T:System.Linq.Expressions.RuntimeVariablesExpression" />.
        /// </summary>
        /// <param name = "node">The expression to visit.</param>
        /// <returns>
        ///   The modified expression, if it or any subexpression was modified; otherwise, returns the original expression.
        /// </returns>
        protected override Expression VisitRuntimeVariables(RuntimeVariablesExpression node)
        {
            VisitExpressions('(', node.Variables, ')');
            return node;
        }

        /// <summary>
        ///   Visits the children of the <see cref = "T:System.Linq.Expressions.SwitchExpression" />.
        /// </summary>
        /// <param name = "node">The expression to visit.</param>
        /// <returns>
        ///   The modified expression, if it or any subexpression was modified; otherwise, returns the original expression.
        /// </returns>
        protected override Expression VisitSwitch(SwitchExpression node)
        {
            Out("switch ");
            Out("(");
            Visit(node.SwitchValue);
            Out(") { ... }");
            return node;
        }

        /// <summary>
        ///   Visits the children of the <see cref = "T:System.Linq.Expressions.SwitchCase" />.
        /// </summary>
        /// <param name = "node">The expression to visit.</param>
        /// <returns>
        ///   The modified expression, if it or any subexpression was modified; otherwise, returns the original expression.
        /// </returns>
        protected override SwitchCase VisitSwitchCase(SwitchCase node)
        {
            Out("case ");
            VisitExpressions('(', node.TestValues, ')');
            Out(": ...");
            return node;
        }

        /// <summary>
        ///   Visits the children of the <see cref = "T:System.Linq.Expressions.TryExpression" />.
        /// </summary>
        /// <param name = "node">The expression to visit.</param>
        /// <returns>
        ///   The modified expression, if it or any subexpression was modified; otherwise, returns the original expression.
        /// </returns>
        protected override Expression VisitTry(TryExpression node)
        {
            Out("try { ... }");
            return node;
        }

        /// <summary>
        ///   Visits the children of the <see cref = "T:System.Linq.Expressions.TypeBinaryExpression" />.
        /// </summary>
        /// <param name = "node">The expression to visit.</param>
        /// <returns>
        ///   The modified expression, if it or any subexpression was modified; otherwise, returns the original expression.
        /// </returns>
        protected override Expression VisitTypeBinary(TypeBinaryExpression node)
        {
            const ExpressionOperatorPrecedence currentPrecedence = ExpressionOperatorPrecedence.RelationalAndTypeTesting;
            string op;
            switch (node.NodeType)
            {
                case ExpressionType.TypeIs:
                    op = " is ";
                    break;

                case ExpressionType.TypeEqual:
                    op = " TypeEqual ";
                    break;
                default:
                    throw new InvalidOperationException();
            }

            Visit(node.Expression, currentPrecedence);
            Out(op);
            Out(node.TypeOperand.Name);
            return node;
        }

        /// <summary>
        ///   Visits the children of the <see cref = "T:System.Linq.Expressions.UnaryExpression" />.
        /// </summary>
        /// <param name = "node">The expression to visit.</param>
        /// <returns>
        ///   The modified expression, if it or any subexpression was modified; otherwise, returns the original expression.
        /// </returns>
        protected override Expression VisitUnary(UnaryExpression node)
        {
            return VisitUnary(node, _currentPrecedence);
        }

        private Expression VisitUnary(UnaryExpression node, ExpressionOperatorPrecedence outerPrecedence)
        {
            var innerPrecedence = ExpressionOperatorPrecedence.Unary;

            switch (node.NodeType)
            {
                case ExpressionType.TypeAs:
                    innerPrecedence = ExpressionOperatorPrecedence.RelationalAndTypeTesting;
                    break;

                case ExpressionType.Decrement:
                    innerPrecedence = ExpressionOperatorPrecedence.ParenthesisNotNeeded;
                    Out("Decrement(");
                    break;

                case ExpressionType.Negate:
                case ExpressionType.NegateChecked:
                    Out("-");
                    break;

                case ExpressionType.UnaryPlus:
                    Out("+");
                    break;

                case ExpressionType.Not:
                    Out("!");
                    break;

                case ExpressionType.Quote:
                    break;

                case ExpressionType.Increment:
                    innerPrecedence = ExpressionOperatorPrecedence.ParenthesisNotNeeded;
                    Out("Increment(");
                    break;

                case ExpressionType.Throw:
                    innerPrecedence = ExpressionOperatorPrecedence.ParenthesisNotNeeded;
                    Out("throw ");
                    break;

                case ExpressionType.PreIncrementAssign:
                    Out("++");
                    break;

                case ExpressionType.PreDecrementAssign:
                    Out("--");
                    break;

                case ExpressionType.OnesComplement:
                    Out("~");
                    break;
                case ExpressionType.Convert:
                case ExpressionType.ConvertChecked:
                    if (node.Method != null && node.Method.Name == "Parse" && node.Method.DeclaringType == typeof(DateTime))
                    {
                        Out(node.Method.DeclaringType.Name);
                        Out(".Parse(");
                    }
                    else if (node.Type != typeof(object) || node.Operand.NodeType == ExpressionType.Constant)
                    {
                        Out("(");
                        ConvertTypeToCSharpKeywordIncludeNullable(node.Type);
                    }
                    break;
                case ExpressionType.ArrayLength:
                    // we don't want to do nothing for those
                    Out("(");
                    break;
                default:
                    innerPrecedence = ExpressionOperatorPrecedence.ParenthesisNotNeeded;
                    Out(node.NodeType.ToString());
                    Out("(");
                    break;
            }

            SometimesParenthesis(outerPrecedence, innerPrecedence, () => Visit(node.Operand, innerPrecedence));

            switch (node.NodeType)
            {
                case ExpressionType.TypeAs:
                    Out(" As ");
                    Out(node.Type.Name);
                    break;

                case ExpressionType.ArrayLength:
                    Out(".Length)");
                    break;

                case ExpressionType.Decrement:
                case ExpressionType.Increment:
                    Out(")");
                    break;

                case ExpressionType.Convert:
                case ExpressionType.ConvertChecked:
                    if (node.Type != typeof(object) || node.Operand.NodeType == ExpressionType.Constant)
                        Out(")");
                    break;

                case ExpressionType.Negate:
                case ExpressionType.UnaryPlus:
                case ExpressionType.NegateChecked:
                case ExpressionType.Not:
                case ExpressionType.Quote:
                case ExpressionType.Throw:
                case ExpressionType.PreIncrementAssign:
                case ExpressionType.PreDecrementAssign:
                case ExpressionType.OnesComplement:
                    break;

                case ExpressionType.PostIncrementAssign:
                    Out("++");
                    break;

                case ExpressionType.PostDecrementAssign:
                    Out("--");
                    break;

                default:
                    Out(")");
                    break;
            }

            return node;
        }

        private bool ShouldConvert(Type nonNullableType)
        {
            if (_insideWellKnownType)
                return false;

            if (nonNullableType.IsEnum)
                return true;

            return nonNullableType.Assembly == typeof(string).Assembly && (nonNullableType.IsGenericType == false);
        }
    }
}<|MERGE_RESOLUTION|>--- conflicted
+++ resolved
@@ -26,13 +26,6 @@
     internal class ExpressionStringBuilder : ExpressionVisitor
     {
         // Fields
-<<<<<<< HEAD
-        private static readonly char[] LiteralSymbolsToEscape = { '\'', '\"', '\\', '\a', '\b', '\f', '\n', '\r', '\t', '\v' };
-
-        private static readonly string[] LiteralEscapedSymbols = { @"\'", @"\""", @"\\", @"\a", @"\b", @"\f", @"\n", @"\r", @"\t", @"\v" };
-
-=======
->>>>>>> 83bd1db2
         private readonly StringBuilder _out = new StringBuilder();
         private readonly DocumentConventions _conventions;
         private readonly Type _queryRoot;
