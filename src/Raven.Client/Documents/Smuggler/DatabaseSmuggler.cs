using System;
using System.IO;
using System.Linq;
using System.Net;
using System.Net.Http;
using System.Threading;
using System.Threading.Tasks;
using Raven.Client.Documents.Changes;
using Raven.Client.Documents.Commands;
using Raven.Client.Documents.Conventions;
using Raven.Client.Documents.Operations;
using Raven.Client.Extensions;
using Raven.Client.Http;
using Raven.Client.Json;
using Raven.Client.Util;
using Sparrow.Json;
using Sparrow.Logging;

namespace Raven.Client.Documents.Smuggler
{
    public sealed class DatabaseSmuggler
    {
        private static readonly Logger Logger = LoggingSource.Instance.GetLogger("Client", typeof(DatabaseSmuggler).FullName);

        private readonly Func<string, string, IDatabaseChanges> _getChanges;
        private readonly Func<string, RequestExecutor> _getRequestExecutor;
        private readonly string _databaseName;
        private RequestExecutor _requestExecutor;
        private RequestExecutor RequestExecutor => _requestExecutor ?? (_databaseName != null ? _requestExecutor = _getRequestExecutor(_databaseName) : null);

        public DatabaseSmuggler(IDocumentStore store, string databaseName = null) 
            : this(store.Changes, store.GetRequestExecutor, databaseName ?? store.Database)
        {
        }

        public DatabaseSmuggler(DocumentStore store, string databaseName = null)
            : this((IDocumentStore)store, databaseName)
        {
        }

        internal DatabaseSmuggler(Func<string, string, IDatabaseChanges> getChanges, Func<string, RequestExecutor> getRequestExecutor, string databaseName)
        {
            _getChanges = getChanges;
            _databaseName = databaseName;
            _getRequestExecutor = getRequestExecutor;
        }

        public DatabaseSmuggler ForDatabase(string databaseName)
        {
            if (string.Equals(databaseName, _databaseName, StringComparison.OrdinalIgnoreCase))
                return this;

            return new DatabaseSmuggler(_getChanges, _getRequestExecutor, databaseName);
        }

        internal Task<Operation> ExportToStreamAsync(DatabaseSmugglerExportOptions options, Func<Stream, Task> handleStreamResponse, CancellationToken token = default)
        {
            var tcs = new TaskCompletionSource<object>(TaskCreationOptions.RunContinuationsAsynchronously);
            return ExportAsync(options, async stream =>
            {
                try
                {
                    await handleStreamResponse(stream).ConfigureAwait(false);
                    
                    tcs.TrySetResult(null);
                }
                catch (Exception e)
                {
                    tcs.TrySetException(e);
                }
            }, tcs.Task, token);
        }

        public Task<Operation> ExportAsync(DatabaseSmugglerExportOptions options, string toFile, CancellationToken token = default)
        {
            var tcs = new TaskCompletionSource<object>(TaskCreationOptions.RunContinuationsAsynchronously);
            return ExportAsync(options, async stream =>
            {
                try
                {
                    var fileInfo = new FileInfo(toFile);
                    var directoryInfo = fileInfo.Directory;
                    if (directoryInfo != null && directoryInfo.Exists == false)
                        directoryInfo.Create();

                    using (var fileStream = fileInfo.OpenWrite())
                        await stream.CopyToAsync(fileStream, 8192, token).ConfigureAwait(false);

                    tcs.TrySetResult(null);
                }
                catch (Exception e)
                {
                    if (Logger.IsOperationsEnabled)
                        Logger.Operations("Could not save export file.", e);

                    tcs.TrySetException(e);

                    if (e is UnauthorizedAccessException || e is DirectoryNotFoundException || e is IOException)
                        throw new InvalidOperationException($"Cannot export to selected path {toFile}, please ensure you selected proper filename.", e);

                    throw new InvalidOperationException($"Could not save export file {toFile}.", e);
                }
            }, tcs.Task, token);
        }

        private async Task<Operation> ExportAsync(DatabaseSmugglerExportOptions options, Func<Stream, Task> handleStreamResponse, Task additionalTask, CancellationToken token = default)
        {
            if (options == null)
                throw new ArgumentNullException(nameof(options));
            if (RequestExecutor == null)
                throw new InvalidOperationException("Cannot use Smuggler without a database defined, did you forget to call ForDatabase?");

            IDisposable returnContext = null;
            Task requestTask = null;

            try
            {
                returnContext = RequestExecutor.ContextPool.AllocateOperationContext(out JsonOperationContext context);
                var getOperationIdCommand = new GetNextOperationIdCommand();
                await RequestExecutor.ExecuteAsync(getOperationIdCommand, context, sessionInfo: null, token: token).ConfigureAwait(false);
                var operationId = getOperationIdCommand.Result;

                var tcs = new TaskCompletionSource<object>(TaskCreationOptions.RunContinuationsAsynchronously);
                var cancellationTokenRegistration = token.Register(() => tcs.TrySetCanceled(token));

                var command = new ExportCommand(RequestExecutor.Conventions, context, options, handleStreamResponse, operationId, tcs, getOperationIdCommand.NodeTag);

                requestTask = RequestExecutor.ExecuteAsync(command, context, sessionInfo: null, token: token)
                    .ContinueWith(t =>
                    {
                        cancellationTokenRegistration.Dispose();
                        returnContext?.Dispose();
                        if (t.IsFaulted)
                        {
                            tcs.TrySetException(t.Exception);

                            if (Logger.IsOperationsEnabled)
                                Logger.Operations("Could not execute export", t.Exception);
                        }
                    }, token);

                try
                {
                    await tcs.Task.ConfigureAwait(false);
                }
                catch (Exception)
                {
                    await requestTask.ConfigureAwait(false);
                    await tcs.Task.ConfigureAwait(false);
                }

                return new Operation(
                    RequestExecutor,
                    () => _getChanges(_databaseName, getOperationIdCommand.NodeTag),
                    RequestExecutor.Conventions,
                    operationId,
                    getOperationIdCommand.NodeTag,
                    additionalTask);
            }
            catch (Exception e)
            {
                if (requestTask == null)
                    returnContext?.Dispose();

                throw e.ExtractSingleInnerException();
            }
        }

        private Task<Operation> ExportAsync(DatabaseSmugglerExportOptions options, Func<Stream, Task> handleStreamResponse, CancellationToken token = default)
        {
            return ExportAsync(options, handleStreamResponse, null, token);
        }

        public async Task<Operation> ExportAsync(DatabaseSmugglerExportOptions options, DatabaseSmuggler toDatabase, CancellationToken token = default)
        {
            if (options == null)
                throw new ArgumentNullException(nameof(options));
            if (toDatabase == null)
                throw new ArgumentNullException(nameof(toDatabase));

            Operation operation = null;
            var importOptions = new DatabaseSmugglerImportOptions(options);

            var tcs = new TaskCompletionSource<object>(TaskCreationOptions.RunContinuationsAsynchronously);

            await ExportAsync(options, async stream =>
            {
                try
                {
                    operation = await toDatabase.ImportAsync(importOptions, stream, token).ConfigureAwait(false);
                    tcs.TrySetResult(null);
                }
                catch (Exception e)
                {
                    tcs.TrySetException(e);
                    throw;
                }
            }, token).ConfigureAwait(false);

            await tcs.Task.ConfigureAwait(false);

            return operation;
        }

        public async Task ImportIncrementalAsync(DatabaseSmugglerImportOptions options, string fromDirectory, CancellationToken cancellationToken = default)
        {
            var files = Directory.GetFiles(fromDirectory)
                .Where(BackupUtils.IsBackupFile)
                .OrderBackups()
                .ToArray();

            if (files.Length == 0)
                return;

            var oldOperateOnTypes = ConfigureOptionsForIncrementalImport(options);
            for (var i = 0; i < files.Length - 1; i++)
            {
                var filePath = Path.Combine(fromDirectory, files[i]);
                var op = await ImportAsync(options, filePath, cancellationToken).ConfigureAwait(false);
                await op.WaitForCompletionAsync().WithCancellation(cancellationToken).ConfigureAwait(false);
            }
            options.OperateOnTypes = oldOperateOnTypes;

            var lastFilePath = Path.Combine(fromDirectory, files.Last());
            var operation = await ImportAsync(options, lastFilePath, cancellationToken).ConfigureAwait(false);
            await operation.WaitForCompletionAsync().WithCancellation(cancellationToken).ConfigureAwait(false);
        }

        internal static DatabaseItemType ConfigureOptionsForIncrementalImport(DatabaseSmugglerOptions options)
        {
            options.OperateOnTypes |= DatabaseItemType.Tombstones;
            options.OperateOnTypes |= DatabaseItemType.CompareExchangeTombstones;

            // we import the indexes and Subscriptions from the last file only,
            var oldOperateOnTypes = options.OperateOnTypes;
            options.OperateOnTypes &= ~DatabaseItemType.Indexes;
            options.OperateOnTypes &= ~DatabaseItemType.Subscriptions;
            return oldOperateOnTypes;
        }

        public Task<Operation> ImportAsync(DatabaseSmugglerImportOptions options, string fromFile, CancellationToken cancellationToken = default)
        {
            return ImportInternalAsync(options, File.OpenRead(fromFile), leaveOpen: false, cancellationToken);
        }

        public Task<Operation> ImportAsync(DatabaseSmugglerImportOptions options, Stream stream, CancellationToken token = default)
        {
            return ImportInternalAsync(options, stream, leaveOpen: true, token);
        }

        private async Task<Operation> ImportInternalAsync(DatabaseSmugglerImportOptions options, Stream stream, bool leaveOpen, CancellationToken token = default)
        {
            var disposeStream = leaveOpen ? null : new DisposeStreamOnce(stream);
            IDisposable returnContext = null;
            Task requestTask = null;

            try
            {
                if (options == null)
                    throw new ArgumentNullException(nameof(options));
                if (stream == null)
                    throw new ArgumentNullException(nameof(stream));
                if (RequestExecutor == null)
                    throw new InvalidOperationException("Cannot use Smuggler without a database defined, did you forget to call ForDatabase?");

                returnContext = RequestExecutor.ContextPool.AllocateOperationContext(out JsonOperationContext context);
                var getOperationIdCommand = new GetNextOperationIdCommand();
                await RequestExecutor.ExecuteAsync(getOperationIdCommand, context, sessionInfo: null, token: token).ConfigureAwait(false);
                var operationId = getOperationIdCommand.Result;

                var tcs = new TaskCompletionSource<object>(TaskCreationOptions.RunContinuationsAsynchronously);
                var cancellationTokenRegistration = token.Register(() => tcs.TrySetCanceled(token));

                var command = new ImportCommand(RequestExecutor.Conventions, context, options, stream, operationId, tcs, this, getOperationIdCommand.NodeTag);

                var task = RequestExecutor.ExecuteAsync(command, context, sessionInfo: null, token: token);
                requestTask = task
                        .ContinueWith(t =>
                        {
                            returnContext?.Dispose();
                            cancellationTokenRegistration.Dispose();
                            using (disposeStream)
                            {
                                if (t.IsFaulted)
                                {
                                    tcs.TrySetException(t.Exception);

                                    if (Logger.IsOperationsEnabled)
                                        Logger.Operations("Could not execute import", t.Exception);
                                }
                            }
                        }, token);

                try
                {
                    await tcs.Task.ConfigureAwait(false);
                }
                catch (Exception)
                {
                    await requestTask.ConfigureAwait(false);
                    await tcs.Task.ConfigureAwait(false);
                }

<<<<<<< HEAD
                return new Operation(RequestExecutor, () => _getChanges(_databaseName, getOperationIdCommand.NodeTag), RequestExecutor.Conventions, operationId,
                    nodeTag: getOperationIdCommand.NodeTag, additionalTask: task);
=======
                return new Operation(_requestExecutor, () => _store.Changes(_databaseName, getOperationIdCommand.NodeTag), _requestExecutor.Conventions, operationId,
                    nodeTag: getOperationIdCommand.NodeTag, afterOperationCompleted: task);
>>>>>>> 9abee1e5

            }
            catch (Exception e)
            {
                if (requestTask == null)
                {
                    // handle the possible double dispose of return context
                    returnContext?.Dispose();
                }

                disposeStream?.Dispose();
                throw e.ExtractSingleInnerException();
            }
        }

        private sealed class ExportCommand : RavenCommand
        {
            private readonly BlittableJsonReaderObject _options;
            private readonly DocumentConventions _conventions;
            private readonly Func<Stream, Task> _handleStreamResponse;
            private readonly long _operationId;
            private readonly TaskCompletionSource<object> _tcs;

            public ExportCommand(DocumentConventions conventions, JsonOperationContext context, DatabaseSmugglerExportOptions options, Func<Stream, Task> handleStreamResponse, long operationId, TaskCompletionSource<object> tcs, string nodeTag)
            {
                if (options == null)
                    throw new ArgumentNullException(nameof(options));
                if (context == null)
                    throw new ArgumentNullException(nameof(context));
                _conventions = conventions ?? throw new ArgumentNullException(nameof(conventions));
                _handleStreamResponse = handleStreamResponse ?? throw new ArgumentNullException(nameof(handleStreamResponse));
                _options = DocumentConventions.Default.Serialization.DefaultConverter.ToBlittable(options, context);
                _operationId = operationId;
                _tcs = tcs ?? throw new ArgumentNullException(nameof(tcs));
                SelectedNodeTag = nodeTag;
            }

            public override void OnResponseFailure(HttpResponseMessage response)
            {
                _tcs.TrySetCanceled();
            }

            public override HttpRequestMessage CreateRequest(JsonOperationContext ctx, ServerNode node, out string url)
            {
                url = $"{node.Url}/databases/{node.Database}/smuggler/export?operationId={_operationId}";

                return new HttpRequestMessage
                {
                    Method = HttpMethod.Post,
                    Content = new BlittableJsonContent(async stream =>
                    {
                        await ctx.WriteAsync(stream, _options).ConfigureAwait(false);
                        _tcs.TrySetResult(null);
                    }, _conventions)
                };
            }

            public override async Task<ResponseDisposeHandling> ProcessResponse(JsonOperationContext context, HttpCache cache, HttpResponseMessage response, string url)
            {
                using (var stream = await response.Content.ReadAsStreamAsync().ConfigureAwait(false))
                {
                    await _handleStreamResponse(stream).ConfigureAwait(false);
                }

                return ResponseDisposeHandling.Automatic;
            }
        }

        private sealed class ImportCommand : RavenCommand
        {
            private readonly BlittableJsonReaderObject _options;
            private readonly DocumentConventions _conventions;
            private readonly Stream _stream;
            private readonly long _operationId;
            private readonly TaskCompletionSource<object> _tcs;
            private readonly DatabaseSmuggler _parent;

            public override bool IsReadRequest => false;

            public ImportCommand(DocumentConventions conventions, JsonOperationContext context, DatabaseSmugglerImportOptions options, Stream stream, long operationId, TaskCompletionSource<object> tcs, DatabaseSmuggler parent, string nodeTag)
            {
                _conventions = conventions ?? throw new ArgumentNullException(nameof(conventions));
                _stream = stream ?? throw new ArgumentNullException(nameof(stream));
                if (options == null)
                    throw new ArgumentNullException(nameof(options));
                if (context == null)
                    throw new ArgumentNullException(nameof(context));
                _options = DocumentConventions.Default.Serialization.DefaultConverter.ToBlittable(options, context);
                _operationId = operationId;
                _tcs = tcs ?? throw new ArgumentNullException(nameof(tcs));
                _parent = parent ?? throw new ArgumentNullException(nameof(parent));
                SelectedNodeTag = nodeTag;
            }

            public override void OnResponseFailure(HttpResponseMessage response)
            {
                _tcs.TrySetCanceled();
            }

            public override HttpRequestMessage CreateRequest(JsonOperationContext ctx, ServerNode node, out string url)
            {
                url = $"{node.Url}/databases/{node.Database}/smuggler/import?operationId={_operationId}";

                var form = new MultipartFormDataContent
                {
                    {new BlittableJsonContent(async stream => await ctx.WriteAsync(stream, _options).ConfigureAwait(false), _conventions), Constants.Smuggler.ImportOptions},
                    {new StreamContentWithConfirmation(_stream, _tcs, _parent), "file", "name"}
                };

                return new HttpRequestMessage
                {
                    Headers =
                    {
                        TransferEncodingChunked = true
                    },
                    Method = HttpMethod.Post,
                    Content = form
                };
            }
        }

        internal sealed class StreamContentWithConfirmation : StreamContent
        {
            private readonly TaskCompletionSource<object> _tcs;
            private readonly DatabaseSmuggler _parent;

            public StreamContentWithConfirmation(Stream content, TaskCompletionSource<object> tcs, DatabaseSmuggler parent = null) : base(content)
            {
                _tcs = tcs ?? throw new ArgumentNullException(nameof(tcs));
                _parent = parent;
            }

            protected override async Task SerializeToStreamAsync(Stream stream, TransportContext context)
            {
                _parent?.ForTestingPurposes?.BeforeSerializeToStreamAsync?.Invoke();

                await base.SerializeToStreamAsync(stream, context).ConfigureAwait(false);
                _tcs.TrySetResult(null);
            }
        }

        private sealed class DisposeStreamOnce : IDisposable
        {
            private readonly Stream _stream;

            private bool _disposed;

            public DisposeStreamOnce(Stream stream)
            {
                _stream = stream;
            }

            public void Dispose()
            {
                if (_disposed)
                    return;

                lock (this)
                {
                    if (_disposed)
                        return;

                    _disposed = true;

                    using (_stream)
                    {
                    }
                }
            }
        }

        internal TestingStuff ForTestingPurposes;

        internal TestingStuff ForTestingPurposesOnly()
        {
            if (ForTestingPurposes != null)
                return ForTestingPurposes;

            return ForTestingPurposes = new TestingStuff();
        }

        internal sealed class TestingStuff
        {
            internal Action BeforeSerializeToStreamAsync;

            internal IDisposable CallBeforeSerializeToStreamAsync(Action action)
            {
                BeforeSerializeToStreamAsync = action;

                return new DisposableAction(() => BeforeSerializeToStreamAsync = null);
            }
        }
    }
}<|MERGE_RESOLUTION|>--- conflicted
+++ resolved
@@ -301,13 +301,8 @@
                     await tcs.Task.ConfigureAwait(false);
                 }
 
-<<<<<<< HEAD
                 return new Operation(RequestExecutor, () => _getChanges(_databaseName, getOperationIdCommand.NodeTag), RequestExecutor.Conventions, operationId,
-                    nodeTag: getOperationIdCommand.NodeTag, additionalTask: task);
-=======
-                return new Operation(_requestExecutor, () => _store.Changes(_databaseName, getOperationIdCommand.NodeTag), _requestExecutor.Conventions, operationId,
                     nodeTag: getOperationIdCommand.NodeTag, afterOperationCompleted: task);
->>>>>>> 9abee1e5
 
             }
             catch (Exception e)
