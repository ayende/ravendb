--- conflicted
+++ resolved
@@ -74,18 +74,11 @@
 
         public void Dispose(bool waitForSubscriptionTask)
         {
-<<<<<<< HEAD
-            if (_disposed)
-                return;
-
             var dispose = DisposeAsync(waitForSubscriptionTask);
             if (dispose.IsCompletedSuccessfully)
                 return;
 
             AsyncHelpers.RunSync(() => dispose.AsTask());
-=======
-            AsyncHelpers.RunSync(() => DisposeAsync(waitForSubscriptionTask));
->>>>>>> cd45762e
         }
 
         public ValueTask DisposeAsync()
@@ -307,6 +300,7 @@
                 {
                     case TcpConnectionStatus.Ok:
                         return reply.Version;
+
                     case TcpConnectionStatus.AuthorizationFailed:
                         throw new AuthorizationException($"Cannot access database {_dbName} because " + reply.Message);
                     case TcpConnectionStatus.TcpVersionMismatch:
@@ -350,6 +344,7 @@
             {
                 case SubscriptionConnectionServerMessage.ConnectionStatus.Accepted:
                     break;
+
                 case SubscriptionConnectionServerMessage.ConnectionStatus.InUse:
                     throw new SubscriptionInUseException(
                         $"Subscription With Id '{_options.SubscriptionName}' cannot be opened, because it's in use and the connection strategy is {_options.Strategy}");
@@ -531,15 +526,19 @@
                     case SubscriptionConnectionServerMessage.MessageType.Data:
                         incomingBatch.Add(receivedMessage);
                         break;
+
                     case SubscriptionConnectionServerMessage.MessageType.Includes:
                         includes.Add(receivedMessage.Includes);
                         break;
+
                     case SubscriptionConnectionServerMessage.MessageType.CounterIncludes:
                         counterIncludes.Add((receivedMessage.CounterIncludes, receivedMessage.IncludedCounterNames));
                         break;
+
                     case SubscriptionConnectionServerMessage.MessageType.EndOfBatch:
                         endOfBatch = true;
                         break;
+
                     case SubscriptionConnectionServerMessage.MessageType.Confirm:
                         var onAfterAcknowledgment = AfterAcknowledgment;
                         if (onAfterAcknowledgment != null)
@@ -547,12 +546,15 @@
                         incomingBatch.Clear();
                         batch.Items.Clear();
                         break;
+
                     case SubscriptionConnectionServerMessage.MessageType.ConnectionStatus:
                         AssertConnectionState(receivedMessage);
                         break;
+
                     case SubscriptionConnectionServerMessage.MessageType.Error:
                         ThrowSubscriptionError(receivedMessage);
                         break;
+
                     default:
                         ThrowInvalidServerResponse(receivedMessage);
                         break;
@@ -736,6 +738,7 @@
                                         new InvalidOperationException($"Could not redirect to {se.AppropriateNode}, because it was not found in local topology, even after retrying"));
 
                     return true;
+
                 case NodeIsPassiveException e:
                     {
                         // if we failed to talk to a node, we'll forget about it and let the topology to
@@ -745,12 +748,14 @@
                     }
                 case SubscriptionChangeVectorUpdateConcurrencyException _:
                     return true;
+
                 case SubscriptionClosedException sce:
                     if (sce.CanReconnect)
                         return true;
 
                     _processingCts.Cancel();
                     return false;
+
                 case SubscriptionInUseException _:
                 case SubscriptionDoesNotExistException _:
                 case SubscriptionInvalidStateException _:
@@ -761,6 +766,7 @@
                 case RavenException _:
                     _processingCts.Cancel();
                     return false;
+
                 default:
                     AssertLastConnectionFailure();
                     return true;
