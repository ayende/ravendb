--- conflicted
+++ resolved
@@ -59,13 +59,9 @@
 
         public List<Item> Items { get; } = new List<Item>();
         private List<BlittableJsonReaderObject> _includes;
-<<<<<<< HEAD
         private List<(BlittableJsonReaderObject Includes, Dictionary<string, string[]> IncludedCounterNames)> _counterIncludes;
         private List<BlittableJsonReaderObject> _timeSeriesIncludes;
 
-=======
-        
->>>>>>> 5a56348d
         public IDocumentSession OpenSession()
         {
             return OpenSessionInternal(new SessionOptions
