--- conflicted
+++ resolved
@@ -2,7 +2,6 @@
 using System.Collections.Generic;
 using System.Net.Http;
 using Raven.Client.Documents.Commands.MultiGet;
-using Raven.Client.Documents.Conventions;
 using Raven.Client.Documents.Queries;
 using Raven.Client.Documents.Queries.Facets;
 using Raven.Client.Json.Serialization;
@@ -17,11 +16,7 @@
         private readonly Action<QueryResult> _invokeAfterQueryExecuted;
         private readonly Func<QueryResult, Dictionary<string, FacetResult>> _processResults;
 
-<<<<<<< HEAD
-        public LazyAggregationQueryOperation(DocumentConventions conventions, IndexQuery indexQuery, Action<QueryResult> invokeAfterQueryExecuted, Func<QueryResult, Dictionary<string, FacetResult>> processResults)
-=======
-        public LazyAggregationQueryOperation(InMemoryDocumentSessionOperations session, IndexQuery indexQuery, Action<QueryResult> invokeAfterQueryExecuted, Func<QueryResult, DocumentConventions, Dictionary<string, FacetResult>> processResults)
->>>>>>> 8797fa1c
+        public LazyAggregationQueryOperation(InMemoryDocumentSessionOperations session, IndexQuery indexQuery, Action<QueryResult> invokeAfterQueryExecuted, Func<QueryResult, Dictionary<string, FacetResult>> processResults)
         {
             _session = session;
             _indexQuery = indexQuery;
@@ -35,7 +30,7 @@
             {
                 Url = "/queries",
                 Method = HttpMethod.Post,
-                Query = $"?queryHash={_indexQuery.GetQueryHash(ctx, _session.JsonSerializer)}",
+                Query = $"?queryHash={_indexQuery.GetQueryHash(ctx, _session.Conventions, _session.JsonSerializer)}",
                 Content = new IndexQueryContent(_session.Conventions, _indexQuery)
             };
         }
@@ -60,11 +55,7 @@
 
         private void HandleResponse(QueryResult queryResult)
         {
-<<<<<<< HEAD
             Result = _processResults(queryResult);
-=======
-            Result = _processResults(queryResult, _session.Conventions);
->>>>>>> 8797fa1c
             QueryResult = queryResult;
         }
     }
