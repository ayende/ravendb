//-----------------------------------------------------------------------
// <copyright file="DocumentSession.cs" company="Hibernating Rhinos LTD">
//     Copyright (c) Hibernating Rhinos LTD. All rights reserved.
// </copyright>
//-----------------------------------------------------------------------

using System;
using System.Collections.Generic;
using System.Diagnostics;
<<<<<<< HEAD
=======
using System.Linq;
using System.Linq.Expressions;
using System.Net;
>>>>>>> 5f265417
using System.Threading;
using System.Threading.Tasks;
using Raven.Client.Documents.Commands;
using Raven.Client.Documents.Commands.MultiGet;
using Raven.Client.Documents.Linq;
using Raven.Client.Documents.Session.Operations;
using Raven.Client.Documents.Session.Operations.Lazy;
using Raven.Client.Extensions;
using Raven.Client.Util;
using Sparrow.Json;

namespace Raven.Client.Documents.Session
{
    /// <summary>
    /// Implements Unit of Work for accessing the RavenDB server
    /// </summary>
    public partial class DocumentSession : InMemoryDocumentSessionOperations, IDocumentQueryGenerator, IAdvancedSessionOperations, IDocumentSessionImpl
    {
        /// <summary>
        /// Get the accessor for advanced operations
        /// </summary>
        /// <remarks>
        /// Those operations are rarely needed, and have been moved to a separate 
        /// property to avoid cluttering the API
        /// </remarks>
        public IAdvancedSessionOperations Advanced => this;

        /// <summary>
        /// Access the eager operations
        /// </summary>
        public IEagerSessionOperations Eagerly => this;

        /// <summary>
        /// Access the lazy operations
        /// </summary>
        public ILazySessionOperations Lazily => this;

        /// <summary>
        /// Access the attachments operations
        /// </summary>
        public IAttachmentsSessionOperations Attachments => _attachments ?? (_attachments = new DocumentSessionAttachments(this));
        private IAttachmentsSessionOperations _attachments;

        /// <summary>        
        /// Access the revisions operations
        /// </summary>
        public IRevisionsSessionOperations Revisions => _revisions ?? (_revisions = new DocumentSessionRevisions(this));
        private IRevisionsSessionOperations _revisions;

        /// <summary>
        /// Access to cluster wide transaction operations
        /// </summary>
        public IClusterTransactionOperations ClusterTransaction => _clusterTransaction ?? (_clusterTransaction = new ClusterTransactionOperations(this));
        private IClusterTransactionOperations _clusterTransaction;

        protected override bool HasClusterSession => _clusterTransaction != null;

        protected override void ClearClusterSession()
        {
            if (HasClusterSession == false)
                return;

            GetClusterSession().Clear();
        }

        protected internal override ClusterTransactionOperationsBase GetClusterSession()
        {
            if (_clusterTransaction == null)
                _clusterTransaction = new ClusterTransactionOperations(this);

            return (ClusterTransactionOperationsBase)_clusterTransaction;
        }

        /// <summary>
        /// Initializes a new instance of the <see cref="DocumentSession"/> class.
        /// </summary>
        public DocumentSession(DocumentStore documentStore, Guid id, SessionOptions options)
            : base(documentStore, id, options)
        {
        }

        /// <summary>
        /// Saves all the changes to the Raven server.
        /// </summary>
        public void SaveChanges()
        {
            var saveChangesOperation = new BatchOperation(this);

            using (var command = saveChangesOperation.CreateRequest())
            {
                if (command == null)
                    return;

                if (NoTracking)
                    throw new InvalidOperationException($"Cannot execute '{nameof(SaveChanges)}' when entity tracking is disabled in session.");

                RequestExecutor.Execute(command, Context, sessionInfo: _sessionInfo);
                UpdateSessionAfterSaveChanges(command.Result);
                saveChangesOperation.SetResult(command.Result);
            }
        }

        /// <summary>
        /// Check if document exists without loading it
        /// </summary>
        /// <param name="id">Document id.</param>
        /// <returns></returns>
        public bool Exists(string id)
        {
            if (id == null)
                throw new ArgumentNullException(nameof(id));

            if (_knownMissingIds.Contains(id))
                return false;

            if (DocumentsById.TryGetValue(id, out _))
                return true;

            var command = new HeadDocumentCommand(id, null);
            RequestExecutor.Execute(command, Context, sessionInfo: _sessionInfo);

            return command.Result != null;
        }

        /// <summary>
        /// Refreshes the specified entity from Raven server.
        /// </summary>
        /// <typeparam name="T"></typeparam>
        /// <param name="entity">The entity.</param>
        public void Refresh<T>(T entity)
        {
            if (DocumentsByEntity.TryGetValue(entity, out var documentInfo) == false)
                ThrowCouldNotRefreshDocument("Cannot refresh a transient instance");
            IncrementRequestCount();

            var command = new GetDocumentsCommand(new[] { documentInfo.Id }, includes: null, metadataOnly: false);
            RequestExecutor.Execute(command, Context, sessionInfo: _sessionInfo);

            var commandResult = (BlittableJsonReaderObject)command.Result.Results[0];
            RefreshInternal(entity, commandResult, documentInfo);
        }

        /// <summary>
        /// Refreshes the specified entities from Raven server.
        /// </summary>
        /// <typeparam name="T"></typeparam>
        /// <param name="entities">The entities.</param>
        public void Refresh<T>(IEnumerable<T> entities)
        {
            BuildEntityDocInfoByIdHolder(entities, out var idsEntitiesPairs);

            IncrementRequestCount();

            var command = new GetDocumentsCommand(idsEntitiesPairs.Keys.ToArray(), includes: null, metadataOnly: false);
            RequestExecutor.Execute(command, Context, sessionInfo: _sessionInfo);
            
            RefreshEntities(command,idsEntitiesPairs);
        }

        /// <summary>
        /// Generates the document ID.
        /// </summary>
        /// <param name="entity">The entity.</param>
        /// <returns></returns>
        protected override string GenerateId(object entity)
        {
            return Conventions.GenerateDocumentId(DatabaseName, entity);
        }

        /// <summary>
        /// Not supported on sync session.
        /// </summary>
        /// <param name="entity">The entity.</param>
        /// <returns></returns>
        protected override Task<string> GenerateIdAsync(object entity)
        {
            throw new NotSupportedException("Cannot use async operation in sync session");
        }

        public ResponseTimeInformation ExecuteAllPendingLazyOperations()
        {
            var requests = new List<GetRequest>();
            for (int i = 0; i < PendingLazyOperations.Count; i++)
            {
                var req = PendingLazyOperations[i].CreateRequest(Context);
                if (req == null)
                {
                    PendingLazyOperations.RemoveAt(i);
                    i--; // so we'll recheck this index
                    continue;
                }
                requests.Add(req);
            }

            if (requests.Count == 0)
                return new ResponseTimeInformation();

            try
            {
                var sw = Stopwatch.StartNew();

                var responseTimeDuration = new ResponseTimeInformation();

                while (ExecuteLazyOperationsSingleStep(responseTimeDuration, requests, sw))
                {
                    Thread.Sleep(100);
                }

                responseTimeDuration.ComputeServerTotal();


                foreach (var pendingLazyOperation in PendingLazyOperations)
                {
                    Action<object> value;
                    if (OnEvaluateLazy.TryGetValue(pendingLazyOperation, out value))
                        value(pendingLazyOperation.Result);
                }
                responseTimeDuration.TotalClientDuration = sw.Elapsed;
                return responseTimeDuration;
            }
            finally
            {
                PendingLazyOperations.Clear();
            }
        }

        private bool ExecuteLazyOperationsSingleStep(ResponseTimeInformation responseTimeInformation, List<GetRequest> requests, Stopwatch sw)
        {
            var multiGetOperation = new MultiGetOperation(this);
            using var multiGetCommand = multiGetOperation.CreateRequest(requests);
            RequestExecutor.Execute(multiGetCommand, Context, sessionInfo: _sessionInfo);
            var responses = multiGetCommand.Result;
            if (multiGetCommand.AggressivelyCached == false)
                IncrementRequestCount();

            for (var i = 0; i < PendingLazyOperations.Count; i++)
            {
                long totalTime;
                string tempReqTime;
                var response = responses[i];

                response.Headers.TryGetValue(Constants.Headers.RequestTime, out tempReqTime);
                response.Elapsed = sw.Elapsed;

                long.TryParse(tempReqTime, out totalTime);

                responseTimeInformation.DurationBreakdown.Add(new ResponseTimeItem
                {
                    Url = requests[i].UrlAndQuery,
                    Duration = TimeSpan.FromMilliseconds(totalTime)
                });

                if (response.RequestHasErrors())
                    throw new InvalidOperationException("Got an error from server, status code: " + (int)response.StatusCode + Environment.NewLine + response.Result);

                PendingLazyOperations[i].HandleResponse(response);
                if (PendingLazyOperations[i].RequiresRetry)
                {
                    return true;
                }
            }
            return false;
        }

        internal static void ThrowWhenResultsAreOverInt32(long value, string caller, string suggestedMethod)
        {
            if (int.MaxValue < value)
                throw new OverflowException($"Value '{value}' from '{caller}' method exceeds max Int32 value ('{value}'). You should use '{suggestedMethod}' instead.");
        }
    }
}<|MERGE_RESOLUTION|>--- conflicted
+++ resolved
@@ -7,12 +7,7 @@
 using System;
 using System.Collections.Generic;
 using System.Diagnostics;
-<<<<<<< HEAD
-=======
 using System.Linq;
-using System.Linq.Expressions;
-using System.Net;
->>>>>>> 5f265417
 using System.Threading;
 using System.Threading.Tasks;
 using Raven.Client.Documents.Commands;
@@ -20,8 +15,6 @@
 using Raven.Client.Documents.Linq;
 using Raven.Client.Documents.Session.Operations;
 using Raven.Client.Documents.Session.Operations.Lazy;
-using Raven.Client.Extensions;
-using Raven.Client.Util;
 using Sparrow.Json;
 
 namespace Raven.Client.Documents.Session
@@ -168,8 +161,8 @@
 
             var command = new GetDocumentsCommand(idsEntitiesPairs.Keys.ToArray(), includes: null, metadataOnly: false);
             RequestExecutor.Execute(command, Context, sessionInfo: _sessionInfo);
-            
-            RefreshEntities(command,idsEntitiesPairs);
+
+            RefreshEntities(command, idsEntitiesPairs);
         }
 
         /// <summary>
