//-----------------------------------------------------------------------
// <copyright file="IRevisionsSessionOperationsAsync.cs" company="Hibernating Rhinos LTD">
//     Copyright (c) Hibernating Rhinos LTD. All rights reserved.
// </copyright>
//-----------------------------------------------------------------------

using System;
using System.Collections.Generic;
using System.Threading;
using System.Threading.Tasks;
using Raven.Client.Json;

namespace Raven.Client.Documents.Session
{
    /// <summary>
    ///     Revisions advanced async session operations
    /// </summary>
    public interface IRevisionsSessionOperationsAsync
    {
        /// <summary>
        /// Returns all previous document revisions for specified document (with paging).
        /// </summary>
        Task<List<T>> GetForAsync<T>(string id, int start = 0, int pageSize = 25, CancellationToken token = default);

        /// <summary>
        /// Returns all previous document revisions metadata for specified document (with paging).
        /// </summary>
        Task<List<MetadataAsDictionary>> GetMetadataForAsync(string id, int start = 0, int pageSize = 25, CancellationToken token = default);

        /// <summary>
        /// Returns a document revision by change vector.
        /// </summary>
        Task<T> GetAsync<T>(string changeVector, CancellationToken token = default);

        /// <summary>
        /// Returns document revisions by change vectors.
        /// </summary>
        Task<Dictionary<string, T>> GetAsync<T>(IEnumerable<string> changeVectors, CancellationToken token = default);

        /// <summary>
        /// Returns the first revision for this document that happens before or at
        /// the specified date
        /// </summary>
        Task<T> GetAsync<T>(string id, DateTime date, CancellationToken token = default);
<<<<<<< HEAD
        
=======

>>>>>>> 2f8ded8c
        /// <summary>
        /// Make the session create a revision for the specified entity.
        /// Can be used with tracked entities only.
        /// Revision will be created Even If:
        ///    1. Revisions configuration is Not set for the collection
        ///    2. Document was Not modified
        /// </summary>
<<<<<<< HEAD
        void ForceRevisionCreationFor<T>(T entity, ForceRevisionStrategy strategy = ForceRevisionStrategy.Before); 
        
=======
        void ForceRevisionCreationFor<T>(T entity, ForceRevisionStrategy strategy = ForceRevisionStrategy.Before);

>>>>>>> 2f8ded8c
        /// <summary>
        /// Make the session create a revision for the specified document id.
        /// Revision will be created Even If:
        ///    1. Revisions configuration is Not set for the collection
        ///    2. Document was Not modified
        /// </summary>
        /// <param name="id"></param>
        void ForceRevisionCreationFor(string id, ForceRevisionStrategy strategy = ForceRevisionStrategy.Before);
    }
}<|MERGE_RESOLUTION|>--- conflicted
+++ resolved
@@ -42,11 +42,7 @@
         /// the specified date
         /// </summary>
         Task<T> GetAsync<T>(string id, DateTime date, CancellationToken token = default);
-<<<<<<< HEAD
-        
-=======
 
->>>>>>> 2f8ded8c
         /// <summary>
         /// Make the session create a revision for the specified entity.
         /// Can be used with tracked entities only.
@@ -54,13 +50,8 @@
         ///    1. Revisions configuration is Not set for the collection
         ///    2. Document was Not modified
         /// </summary>
-<<<<<<< HEAD
-        void ForceRevisionCreationFor<T>(T entity, ForceRevisionStrategy strategy = ForceRevisionStrategy.Before); 
-        
-=======
         void ForceRevisionCreationFor<T>(T entity, ForceRevisionStrategy strategy = ForceRevisionStrategy.Before);
 
->>>>>>> 2f8ded8c
         /// <summary>
         /// Make the session create a revision for the specified document id.
         /// Revision will be created Even If:
