--- conflicted
+++ resolved
@@ -50,15 +50,5 @@
         /// </summary>
         /// <typeparam name="T">The query result type</typeparam>
         IRawDocumentQuery<T> RawQuery<T>(string query);
-<<<<<<< HEAD
-=======
-
-        /// <summary>
-        /// Issue a graph query based on the raw match query provided
-        /// </summary>
-        /// <typeparam name="T">The query result type</typeparam>
-        [Obsolete(Constants.Obsolete.GraphApi)]
-        IGraphQuery<T> GraphQuery<T>(string query);
->>>>>>> 19ff9af5
     }
 }