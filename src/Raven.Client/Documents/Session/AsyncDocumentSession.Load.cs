--- conflicted
+++ resolved
@@ -86,20 +86,9 @@
                 if (ids == null)
                     throw new ArgumentNullException(nameof(ids));
 
-<<<<<<< HEAD
-            loadOperation.WithTimeSeries(timeSeriesIncludes);
-
-            var command = loadOperation.CreateRequest();
-            if (command != null)
-            {
-                await RequestExecutor.ExecuteAsync(command, Context, sessionInfo: SessionInfo, token: token).ConfigureAwait(false);
-                loadOperation.SetResult(command.Result);
-            }
-=======
                 var loadOperation = new LoadOperation(this);
                 loadOperation.ByIds(ids);
                 loadOperation.WithIncludes(includes);
->>>>>>> ef708936
 
                 if (includeAllCounters)
                 {
@@ -109,6 +98,8 @@
                 {
                     loadOperation.WithCounters(counterIncludes);
                 }
+                
+                loadOperation.WithTimeSeries(timeSeriesIncludes);
 
                 var command = loadOperation.CreateRequest();
                 if (command != null)
