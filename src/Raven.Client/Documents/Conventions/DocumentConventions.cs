--- conflicted
+++ resolved
@@ -155,7 +155,19 @@
         static DocumentConventions()
         {
 #if NETCOREAPP3_1_OR_GREATER
-<<<<<<< HEAD
+            var httpPooledConnectionLifetimeAsString = Environment.GetEnvironmentVariable("RAVEN_HTTP_POOLEDCONNECTIONLIFETIMEINSEC");
+            if (httpPooledConnectionLifetimeAsString != null)
+            {
+                if (int.TryParse(httpPooledConnectionLifetimeAsString, out var httpPooledConnectionLifetime) == false)
+                    throw new InvalidOperationException($"Could not parse 'RAVEN_HTTP_POOLEDCONNECTIONLIFETIMEINSEC' env variable with value '{httpPooledConnectionLifetimeAsString}'.");
+
+                DefaultForServer.HttpPooledConnectionLifetime = httpPooledConnectionLifetime < 0
+                    ? null
+                    : TimeSpan.FromSeconds(httpPooledConnectionLifetime);
+            }
+#endif
+
+#if NETCOREAPP3_1_OR_GREATER
             if (RuntimeInformation.IsOSPlatform(OSPlatform.OSX))
             {
                 try
@@ -166,17 +178,6 @@
                 {
                     DefaultDisableTcpCompression = true;
                 }
-=======
-            var httpPooledConnectionLifetimeAsString = Environment.GetEnvironmentVariable("RAVEN_HTTP_POOLEDCONNECTIONLIFETIMEINSEC");
-            if (httpPooledConnectionLifetimeAsString != null)
-            {
-                if (int.TryParse(httpPooledConnectionLifetimeAsString, out var httpPooledConnectionLifetime) == false)
-                    throw new InvalidOperationException($"Could not parse 'RAVEN_HTTP_POOLEDCONNECTIONLIFETIMEINSEC' env variable with value '{httpPooledConnectionLifetimeAsString}'.");
-
-                DefaultForServer.HttpPooledConnectionLifetime = httpPooledConnectionLifetime < 0
-                    ? null
-                    : TimeSpan.FromSeconds(httpPooledConnectionLifetime);
->>>>>>> 095c2bdc
             }
 #endif
 
