using System;
using System.Collections.Generic;
using System.Dynamic;
using System.IO;
using System.Linq;
using System.Linq.Expressions;
using System.Net.Http;
using System.Reflection;
using System.Runtime.CompilerServices;
using System.Runtime.InteropServices;
using System.Text;
using System.Threading.Tasks;
using Microsoft.CSharp.RuntimeBinder;
using Raven.Client.Documents.Indexes;
using Raven.Client.Documents.Linq;
using Raven.Client.Documents.Operations;
using Raven.Client.Documents.Operations.Configuration;
using Raven.Client.Documents.Session;
using Raven.Client.Http;
using Raven.Client.Json.Serialization;
using Raven.Client.Json.Serialization.NewtonsoftJson;
using Raven.Client.Util;
using Sparrow;
using Sparrow.Json;
using Sparrow.Platform;
using Sparrow.Utils;
using Size = Sparrow.Size;

namespace Raven.Client.Documents.Conventions
{
    /// <summary>
    ///     The set of conventions used by the <see cref="DocumentStore" /> which allow the users to customize
    ///     the way the Raven client API behaves
    /// </summary>
    public sealed class DocumentConventions : Client.Conventions
    {
        public delegate LinqPathProvider.Result CustomQueryTranslator(LinqPathProvider provider, Expression expression);

        public delegate bool TryConvertValueForQueryDelegate<in T>(string fieldName, T value, bool forRange, out string strValue);

        public delegate bool TryConvertValueToObjectForQueryDelegate<in T>(string fieldName, T value, bool forRange, out object objValue);

        internal static readonly DocumentConventions Default = new();

        internal static readonly DocumentConventions DefaultForServer = new()
        {
            SendApplicationIdentifier = false,
            MaxContextSizeToKeep = new Size(PlatformDetails.Is32Bits == false ? 8 : 2, SizeUnit.Megabytes),
#if NETCOREAPP3_1_OR_GREATER
            HttpPooledConnectionLifetime = TimeSpan.FromMinutes(19),
<<<<<<< HEAD
#endif
            DisposeCertificate = false,
            DisableTopologyCache = true
        };
=======
            HttpVersion = System.Net.HttpVersion.Version20
#endif
    };
>>>>>>> 72c93f41

        private static readonly bool DefaultDisableTcpCompression = false;

        private static TypeCache<string> CachedDefaultTypeCollectionNames = new(128);

        private readonly Dictionary<MemberInfo, CustomQueryTranslator> _customQueryTranslators = new();

        private readonly List<(Type Type, TryConvertValueToObjectForQueryDelegate<object> Convert)> _listOfQueryValueToObjectConverters = new();
        private readonly TypeCache<TryConvertValueToObjectForQueryDelegate<object>> _listOfQueryValueToObjectConvertersCache = new(512);

        private readonly List<QueryMethodConverter> _listOfQueryMethodConverters = new();

        private readonly Dictionary<Type, RangeType> _customRangeTypes = new();

        private readonly List<Tuple<Type, Func<string, object, Task<string>>>> _listOfRegisteredIdConventionsAsync = new();

        public readonly BulkInsertConventions BulkInsert;

        public readonly AggressiveCacheConventions AggressiveCache;

        public readonly ShardingConventions Sharding;

        public ISerializationConventions Serialization
        {
            get { return _serialization; }
            set
            {
                AssertNotFrozen();

                _serialization = value ?? throw new ArgumentNullException(nameof(value));
                _serialization.Initialize(this);
            }
        }

        public sealed class AggressiveCacheConventions
        {
            private readonly DocumentConventions _conventions;
            private readonly AggressiveCacheOptions _aggressiveCacheOptions;

            internal AggressiveCacheConventions(DocumentConventions conventions)
            {
                _conventions = conventions;
                _aggressiveCacheOptions = new AggressiveCacheOptions(TimeSpan.FromDays(1), AggressiveCacheMode.TrackChanges);
            }

            public TimeSpan Duration
            {
                get => _aggressiveCacheOptions.Duration;
                set
                {
                    _conventions.AssertNotFrozen();
                    _aggressiveCacheOptions.Duration = value;
                }
            }

            public AggressiveCacheMode Mode
            {
                get => _aggressiveCacheOptions.Mode;
                set
                {
                    _conventions.AssertNotFrozen();
                    _aggressiveCacheOptions.Mode = value;
                }
            }
        }

        public sealed class BulkInsertConventions
        {
            private readonly DocumentConventions _conventions;
            private Func<object, IMetadataDictionary, StreamWriter, bool> _trySerializeEntityToJsonStream;
            private int _timeSeriesBatchSize;

            public Func<object, IMetadataDictionary, StreamWriter, bool> TrySerializeEntityToJsonStream
            {
                get => _trySerializeEntityToJsonStream;
                set
                {
                    _conventions.AssertNotFrozen();
                    _trySerializeEntityToJsonStream = value;
                }
            }

            public int TimeSeriesBatchSize
            {
                get => _timeSeriesBatchSize;
                set
                {
                    _conventions.AssertNotFrozen();

                    if (value <= 0)
                        throw new InvalidOperationException($"{nameof(TimeSeriesBatchSize)} must be positive");

                    _timeSeriesBatchSize = value;
                }
            }

            internal BulkInsertConventions(DocumentConventions conventions)
            {
                _conventions = conventions;
                TrySerializeEntityToJsonStream = null;
                TimeSeriesBatchSize = 1024;
            }
        }

        public sealed class ShardingConventions
        {
            private readonly DocumentConventions _conventions;

            private ShardedBatchBehavior _batchBehavior;

            public ShardedBatchBehavior BatchBehavior
            {
                get => _batchBehavior;
                set
                {
                    _conventions.AssertNotFrozen();

                    _batchBehavior = value;
                }
            }

            internal ShardingConventions(DocumentConventions conventions)
            {
                _conventions = conventions ?? throw new ArgumentNullException(nameof(conventions));
                _batchBehavior = ShardedBatchBehavior.Default;
            }
        }

        static DocumentConventions()
        {
#if NETCOREAPP3_1_OR_GREATER
            var httpPooledConnectionLifetimeAsString = Environment.GetEnvironmentVariable("RAVEN_HTTP_POOLEDCONNECTIONLIFETIMEINSEC");
            if (httpPooledConnectionLifetimeAsString != null)
            {
                if (int.TryParse(httpPooledConnectionLifetimeAsString, out var httpPooledConnectionLifetime) == false)
                    throw new InvalidOperationException($"Could not parse 'RAVEN_HTTP_POOLEDCONNECTIONLIFETIMEINSEC' env variable with value '{httpPooledConnectionLifetimeAsString}'.");

                DefaultForServer.HttpPooledConnectionLifetime = httpPooledConnectionLifetime < 0
                    ? null
                    : TimeSpan.FromSeconds(httpPooledConnectionLifetime);
            }

            var httpVersionAsString = Environment.GetEnvironmentVariable("RAVEN_HTTP_VERSION");
            if (httpVersionAsString != null)
            {
                Version httpVersion;
                try
                {
                    httpVersion = Version.Parse(httpVersionAsString);
                }
                catch (Exception e)
                {
                    throw new InvalidOperationException($"Could not parse 'RAVEN_HTTP_VERSION' env variable with value '{httpVersionAsString}'.", e);
                }

                DefaultForServer.HttpVersion = httpVersion;
            }
#endif

#if NETCOREAPP3_1_OR_GREATER
            if (RuntimeInformation.IsOSPlatform(OSPlatform.OSX))
            {
                try
                {
                    ZstdLib.GetMaxCompression(1);
                }
                catch
                {
                    DefaultDisableTcpCompression = true;
                }
            }
#endif

            Default.Freeze();
            DefaultForServer.Freeze();
        }

        /// <summary>
        ///     Initializes a new instance of the <see cref="DocumentConventions" /> class.
        /// </summary>
        public DocumentConventions()
        {
            Serialization = new NewtonsoftJsonSerializationConventions();

            _topologyCacheLocation = AppContext.BaseDirectory;

            ReadBalanceBehavior = ReadBalanceBehavior.None;

            FindIdentityProperty = q => q.Name == "Id";
            IdentityPartsSeparator = '/';
            FindIdentityPropertyNameFromCollectionName = _ => "Id";

            FindClrType = (_, doc) =>
            {
                if (doc.TryGet(Constants.Documents.Metadata.Key, out BlittableJsonReaderObject metadata) &&
                    metadata.TryGet(Constants.Documents.Metadata.RavenClrType, out string clrType))
                    return clrType;

                return null;
            };
            FindClrTypeName = ReflectionUtil.GetFullNameWithoutVersionInformation;
            ResolveTypeFromClrTypeName = Type.GetType;

            TransformTypeCollectionNameToDocumentIdPrefix = DefaultTransformCollectionNameToDocumentIdPrefix;
            FindCollectionName = DefaultGetCollectionName;
            
            ShouldApplyPropertyNameConverter = DefaultShouldApplyPropertyNameConverter;
            
            FindPropertyNameForIndex = DefaultFindPropertyNameForIndex;
            FindPropertyNameForDynamicIndex = DefaultFindPropertyNameForDynamicIndex;

            MaxNumberOfRequestsPerSession = 30;

            BulkInsert = new BulkInsertConventions(this);
            Sharding = new ShardingConventions(this);

            PreserveDocumentPropertiesNotFoundOnModel = true;

            var httpCacheSizeInMb = PlatformDetails.Is32Bits ? 32 : 128;
            MaxHttpCacheSize = new Size(httpCacheSizeInMb, SizeUnit.Megabytes);
#if NETSTANDARD2_0
            HttpVersion = System.Net.HttpVersion.Version11;
#else
            HttpVersion = System.Net.HttpVersion.Version20;
#endif

            OperationStatusFetchMode = OperationStatusFetchMode.ChangesApi;

            AddIdFieldToDynamicObjects = true;
            AggressiveCache = new AggressiveCacheConventions(this);

            _firstBroadcastAttemptTimeout = TimeSpan.FromSeconds(5);
            _secondBroadcastAttemptTimeout = TimeSpan.FromSeconds(30);

            _globalHttpClientTimeout = TimeSpan.FromHours(12);

            _waitForIndexesAfterSaveChangesTimeout = TimeSpan.FromSeconds(15);
            _waitForReplicationAfterSaveChangesTimeout = TimeSpan.FromSeconds(15);
            _waitForNonStaleResultsTimeout = TimeSpan.FromSeconds(15);

            _sendApplicationIdentifier = true;
            _maxContextSizeToKeep = PlatformDetails.Is32Bits == false
                ? new Size(1, SizeUnit.Megabytes)
                : new Size(256, SizeUnit.Kilobytes);

            _disableTcpCompression = DefaultDisableTcpCompression;

            _httpClientType = typeof(HttpClient);
            _createHttpClient = handler => new HttpClient(handler);

            _disposeCertificate = true;
        }

        private bool _frozen;
        private ClientConfiguration _originalConfiguration;

        private static readonly TypeCache<MemberInfo> IdPropertyCache = new(1024);

        private bool _saveEnumsAsIntegers;
        private char _identityPartsSeparator;
        private bool _disableTopologyUpdates;

        private Func<InMemoryDocumentSessionOperations, object, string, bool> _shouldIgnoreEntityChanges;
        private Func<MemberInfo, bool> _findIdentityProperty;
        private Func<string, string> _transformTypeCollectionNameToDocumentIdPrefix;
        private Func<string, object, Task<string>> _asyncDocumentIdGenerator;
        private Func<string, string> _findIdentityPropertyNameFromCollectionName;
        private Func<Type, string, string, string, string> _findPropertyNameForDynamicIndex;
        private Func<Type, string, string, string, string> _findPropertyNameForIndex;
        private Func<Type, string, string, string, string> _findProjectedPropertyNameForIndex;
        private Func<string, string> _loadBalancerPerSessionContextSelector;

        private Func<dynamic, string> _findCollectionNameForDynamic;
        private Func<dynamic, string> _findClrTypeNameForDynamic;
        private Func<Type, string> _findCollectionName;

        private Func<Type, string> _findClrTypeName;
        private Func<string, BlittableJsonReaderObject, string> _findClrType;
        private Func<string, Type> _resolveTypeFromClrTypeName;
        private bool _useOptimisticConcurrency;
        private bool _addIdFieldToDynamicObjects;
        private int _maxNumberOfRequestsPerSession;

        private TimeSpan? _requestTimeout;
        private TimeSpan _secondBroadcastAttemptTimeout;
        private TimeSpan _firstBroadcastAttemptTimeout;
        private TimeSpan _waitForIndexesAfterSaveChangesTimeout;
        private TimeSpan _waitForReplicationAfterSaveChangesTimeout;
        private TimeSpan _waitForNonStaleResultsTimeout;
        private TimeSpan _globalHttpClientTimeout;

        private int _loadBalancerContextSeed;
        private LoadBalanceBehavior _loadBalanceBehavior;
        private ReadBalanceBehavior _readBalanceBehavior;
        private bool _preserveDocumentPropertiesNotFoundOnModel;
        private Size _maxHttpCacheSize;
        private bool? _useHttpDecompression;
        private bool? _useHttpCompression;
        private Func<MemberInfo, string> _propertyNameConverter;
        private Func<Type, bool> _typeIsKnownServerSide = _ => false;
        private Func<MemberInfo, bool> _shouldApplyPropertyNameConverter;
        private OperationStatusFetchMode _operationStatusFetchMode;
        private bool _disableTopologyCache;
        private string _topologyCacheLocation;
        private Version _httpVersion;
        private Type _httpClientType;
        private Func<HttpClientHandler, HttpClient> _createHttpClient;
#if NETCOREAPP3_1_OR_GREATER
        private TimeSpan? _httpPooledConnectionLifetime;
        private TimeSpan? _httpPooledConnectionIdleTimeout;
#endif
        private bool _sendApplicationIdentifier;
        private Size _maxContextSizeToKeep;
        private ISerializationConventions _serialization;
        private bool? _disableAtomicDocumentWritesInClusterWideTransaction;
        private bool _disableTcpCompression;
        private bool _disposeCertificate;

        public Func<InMemoryDocumentSessionOperations, object, string, bool> ShouldIgnoreEntityChanges
        {
            get => _shouldIgnoreEntityChanges;
            set
            {
                AssertNotFrozen();
                _shouldIgnoreEntityChanges = value;
            }
        }

        public Func<MemberInfo, bool> ShouldApplyPropertyNameConverter
        {
            get => _shouldApplyPropertyNameConverter;
            set
            {
                AssertNotFrozen();
                _shouldApplyPropertyNameConverter = value;
            }
        }
        
        public Size MaxContextSizeToKeep
        {
            get => _maxContextSizeToKeep;
            set
            {
                AssertNotFrozen();
                _maxContextSizeToKeep = value;
            }
        }

        /// <summary>
        /// Enables sending a unique application identifier to the RavenDB Server that is used for Client API usage tracking.
        /// It allows RavenDB Server to issue performance hint notifications e.g. during robust topology update requests which could indicate Client API misuse impacting the overall performance
        /// </summary>
        public bool SendApplicationIdentifier
        {
            get => _sendApplicationIdentifier;
            set
            {
                AssertNotFrozen();
                _sendApplicationIdentifier = value;
            }
        }

        public Version HttpVersion
        {
            get => _httpVersion;
            set
            {
                AssertNotFrozen();
                _httpVersion = value;
            }
        }

        /// <summary>
        /// Used by HttpClient cache, if you are overriding DocumentConventions.CreateHttpClient convention then it is advisable to return here the type of the HttpClient from that convention
        /// </summary>
        public Type HttpClientType
        {
            get => _httpClientType;
            set
            {
                AssertNotFrozen();
                _httpClientType = value;
            }
        }

        public Func<HttpClientHandler, HttpClient> CreateHttpClient
        {
            get => _createHttpClient;
            set
            {
                AssertNotFrozen();
                _createHttpClient = value;
            }
        }

#if NETCOREAPP3_1_OR_GREATER
        public TimeSpan? HttpPooledConnectionLifetime
        {
            get => _httpPooledConnectionLifetime;
            set
            {
                AssertNotFrozen();
                _httpPooledConnectionLifetime = value;
            }
        }

        public TimeSpan? HttpPooledConnectionIdleTimeout
        {
            get => _httpPooledConnectionIdleTimeout;
            set
            {
                AssertNotFrozen();
                _httpPooledConnectionIdleTimeout = value;
            }
        }
#endif

        internal string GetConvertedPropertyNameFor(MemberInfo member)
        {
            if (member is null)
                return null;

            var converter = PropertyNameConverter;
            if (converter == null)
                return member?.Name;

            //do not use convention for types in system namespaces
            var old = member.DeclaringType?.Namespace?.StartsWith("System") == true ||
                      member.DeclaringType?.Namespace?.StartsWith("Microsoft") == true;
            if (ShouldApplyPropertyNameConverter(member) == false)
                return member.Name;

            return converter(member);
        }

        public Func<MemberInfo, string> PropertyNameConverter
        {
            get => _propertyNameConverter;
            set
            {
                AssertNotFrozen();
                _propertyNameConverter = value;
            }
        }

        public TimeSpan? RequestTimeout
        {
            get => _requestTimeout;
            set
            {
                AssertNotFrozen();
                _requestTimeout = value;
            }
        }

        public TimeSpan GlobalHttpClientTimeout
        {
            get => _globalHttpClientTimeout;
            set
            {
                AssertNotFrozen();
                _globalHttpClientTimeout = value;
            }
        }

        /// <summary>
        /// Set the timeout for the second broadcast attempt.
        /// Default: 30 Seconds.
        ///
        /// Upon failure of the first attempt the request executor will resend the command to all nodes simultaneously.
        /// </summary>
        public TimeSpan SecondBroadcastAttemptTimeout
        {
            get => _secondBroadcastAttemptTimeout;
            set
            {
                AssertNotFrozen();
                _secondBroadcastAttemptTimeout = value;
            }
        }

        /// <summary>
        /// Set the timeout for the first broadcast attempt.
        /// Default: 5 Seconds.
        ///
        /// First attempt will send a single request to a selected node.
        /// </summary>
        public TimeSpan FirstBroadcastAttemptTimeout
        {
            get => _firstBroadcastAttemptTimeout;
            set
            {
                AssertNotFrozen();
                _firstBroadcastAttemptTimeout = value;
            }
        }

        /// <summary>
        /// Sets the default timeout for DocumentSession.Advanced.WaitForIndexesAfterSaveChanges method.
        /// Default: 15 Seconds.
        /// </summary>
        public TimeSpan WaitForIndexesAfterSaveChangesTimeout
        {
            get => _waitForIndexesAfterSaveChangesTimeout;
            set
            {
                AssertNotFrozen();
                _waitForIndexesAfterSaveChangesTimeout = value;
            }
        }

        /// <summary>
        /// Sets the default timeout for DocumentSession WaitForNonStaleResults methods.
        /// Default: 15 Seconds.
        /// </summary>
        public TimeSpan WaitForNonStaleResultsTimeout
        {
            get => _waitForNonStaleResultsTimeout;
            set
            {
                AssertNotFrozen();
                _waitForNonStaleResultsTimeout = value;
            }
        }

        /// <summary>
        /// Sets the default timeout for DocumentSession.Advanced.WaitForReplicationAfterSaveChanges method.
        /// Default: 15 Seconds.
        /// </summary>
        public TimeSpan WaitForReplicationAfterSaveChangesTimeout
        {
            get => _waitForReplicationAfterSaveChangesTimeout;
            set
            {
                AssertNotFrozen();
                _waitForReplicationAfterSaveChangesTimeout = value;
            }
        }

        /// <summary>
        /// Use gzip compression when sending content of HTTP request
        /// </summary>
        public bool UseHttpCompression
        {
            get => _useHttpCompression ?? true;
            set
            {
                AssertNotFrozen();
                _useHttpCompression = value;
            }
        }

        internal bool HasExplicitlySetDecompressionUsage => _useHttpDecompression.HasValue;

        /// <summary>
        /// Can accept compressed HTTP response content and will use gzip/deflate decompression methods
        /// </summary>
        public bool UseHttpDecompression
        {
            get => _useHttpDecompression ?? true;
            set
            {
                AssertNotFrozen();
                _useHttpDecompression = value;
            }
        }

        public bool PreserveDocumentPropertiesNotFoundOnModel
        {
            get => _preserveDocumentPropertiesNotFoundOnModel;
            set
            {
                AssertNotFrozen();
                _preserveDocumentPropertiesNotFoundOnModel = value;
            }
        }

        public ReadBalanceBehavior ReadBalanceBehavior
        {
            get => _readBalanceBehavior;
            set
            {
                AssertNotFrozen();
                _readBalanceBehavior = value;
            }
        }

        public int LoadBalancerContextSeed
        {
            get => _loadBalancerContextSeed;
            set
            {
                AssertNotFrozen();
                _loadBalancerContextSeed = value;
            }
        }

        public LoadBalanceBehavior LoadBalanceBehavior
        {
            get => _loadBalanceBehavior;
            set
            {
                AssertNotFrozen();
                _loadBalanceBehavior = value;
            }
        }

        /// <summary>
        /// Gets or set the function that allow to specialize the topology
        /// selection for a particular session. Used in load balancing
        /// scenarios.
        /// </summary>
        public Func<string, string> LoadBalancerPerSessionContextSelector
        {
            get => _loadBalancerPerSessionContextSelector;
            set
            {
                AssertNotFrozen();
                _loadBalancerPerSessionContextSelector = value;
            }
        }

        /// <summary>
        ///     By default, the field 'Id' field will be added to dynamic objects, this allows to disable this behavior.
        ///     Default value is 'true'
        /// </summary>
        public bool AddIdFieldToDynamicObjects
        {
            get => _addIdFieldToDynamicObjects;
            set
            {
                AssertNotFrozen();
                _addIdFieldToDynamicObjects = value;
            }
        }

        /// <summary>
        ///     Gets or sets the max length of Url of GET requests.
        /// </summary>
        /// <value>The max number of requests per session.</value>
        public int MaxNumberOfRequestsPerSession
        {
            get => _maxNumberOfRequestsPerSession;
            set
            {
                AssertNotFrozen();
                _maxNumberOfRequestsPerSession = value;
            }
        }

        /// <summary>
        ///     Gets or sets the max size of the cache in requestExecutor.
        ///     Default value is 512MB on 64 bits, 32MB on 32 bits
        /// </summary>
        /// <value>The max size of cache in requestExecutor.</value>
        public Size MaxHttpCacheSize
        {
            get => _maxHttpCacheSize;
            set
            {
                AssertNotFrozen();
                _maxHttpCacheSize = value;
            }
        }

        /// <summary>
        ///     Whether UseOptimisticConcurrency is set to true by default for all opened sessions
        /// </summary>
        public bool UseOptimisticConcurrency
        {
            get => _useOptimisticConcurrency;
            set
            {
                AssertNotFrozen();
                _useOptimisticConcurrency = value;
            }
        }

        /// <summary>
        ///     Gets or sets the function to find the clr type of a document.
        /// </summary>
        public Func<string, BlittableJsonReaderObject, string> FindClrType
        {
            get => _findClrType;
            set
            {
                AssertNotFrozen();
                _findClrType = value;
            }
        }

        /// <summary>
        ///     Gets or sets the function to find the clr type name from a clr type
        /// </summary>
        public Func<Type, string> FindClrTypeName
        {
            get => _findClrTypeName;
            set
            {
                AssertNotFrozen();
                _findClrTypeName = value;
            }
        }

        /// <summary>
        ///     Gets or sets the function to resolve the clr type from a clr type name.
        /// </summary>
        public Func<string, Type> ResolveTypeFromClrTypeName
        {
            get => _resolveTypeFromClrTypeName;
            set
            {
                AssertNotFrozen();
                _resolveTypeFromClrTypeName = value;
            }
        }

        /// <summary>
        ///     Gets or sets the function to find the collection name for given type.
        /// </summary>
        public Func<Type, string> FindCollectionName
        {
            get => _findCollectionName;
            set
            {
                AssertNotFrozen();
                _findCollectionName = value;
            }
        }

        /// <summary>
        ///     Gets or sets the function to find the collection name for dynamic type.
        /// </summary>
        public Func<dynamic, string> FindCollectionNameForDynamic
        {
            get => _findCollectionNameForDynamic;
            set
            {
                AssertNotFrozen();
                _findCollectionNameForDynamic = value;
            }
        }

        /// <summary>
        ///     Gets or sets the function to find the collection name for dynamic type.
        /// </summary>
        public Func<dynamic, string> FindClrTypeNameForDynamic
        {
            get => _findClrTypeNameForDynamic;
            set
            {
                AssertNotFrozen();
                _findClrTypeNameForDynamic = value;
            }
        }

        /// <summary>
        ///     Gets or sets the function to find the indexed property name
        ///     given the indexed document type, the index name, the current path and the property path.
        /// </summary>
        public Func<Type, string, string, string, string> FindPropertyNameForIndex
        {
            get => _findPropertyNameForIndex;
            set
            {
                AssertNotFrozen();
                _findPropertyNameForIndex = value;
            }
        }

        /// <summary>
        ///     Gets or sets the function to find the projected property name for index,
        ///     given the indexed document type, the index name, the current path and the property path.
        /// </summary>
        public Func<Type, string, string, string, string> FindProjectedPropertyNameForIndex
        {
            get => _findProjectedPropertyNameForIndex;
            set
            {
                AssertNotFrozen();
                _findProjectedPropertyNameForIndex = value;
            }
        }

        /// <summary>
        ///     Gets or sets the function to find the indexed property name
        ///     given the indexed document type, the index name, the current path and the property path.
        /// </summary>
        public Func<Type, string, string, string, string> FindPropertyNameForDynamicIndex
        {
            get => _findPropertyNameForDynamicIndex;
            set
            {
                AssertNotFrozen();
                _findPropertyNameForDynamicIndex = value;
            }
        }

        /// <summary>
        ///     Get or sets the function to get the identity property name from the collection name
        /// </summary>
        public Func<string, string> FindIdentityPropertyNameFromCollectionName
        {
            get => _findIdentityPropertyNameFromCollectionName;
            set
            {
                AssertNotFrozen();
                _findIdentityPropertyNameFromCollectionName = value;
            }
        }

        /// <summary>
        ///     Gets or sets the document ID generator.
        /// </summary>
        /// <value>The document ID generator.</value>
        public Func<string, object, Task<string>> AsyncDocumentIdGenerator
        {
            get => _asyncDocumentIdGenerator;
            set
            {
                AssertNotFrozen();
                _asyncDocumentIdGenerator = value;
            }
        }

        /// <summary>
        ///     Translates the types collection name to the document id prefix
        /// </summary>
        public Func<string, string> TransformTypeCollectionNameToDocumentIdPrefix
        {
            get => _transformTypeCollectionNameToDocumentIdPrefix;
            set
            {
                AssertNotFrozen();
                _transformTypeCollectionNameToDocumentIdPrefix = value;
            }
        }

        public Func<Type, bool> TypeIsKnownServerSide
        {
            get => _typeIsKnownServerSide;
            set
            {
                AssertNotFrozen();
                _typeIsKnownServerSide = value;
            }
        }

        /// <summary>
        ///     Gets or sets the function to find the identity property.
        /// </summary>
        /// <value>The find identity property.</value>
        public Func<MemberInfo, bool> FindIdentityProperty
        {
            get => _findIdentityProperty;
            set
            {
                AssertNotFrozen();
                _findIdentityProperty = value;
            }
        }

        public bool DisableTopologyUpdates
        {
            get => _disableTopologyUpdates;
            set
            {
                AssertNotFrozen();
                _disableTopologyUpdates = value;
            }
        }

        /// <summary>
        ///     Gets or sets the identity parts separator used by the HiLo generators
        /// </summary>
        /// <value>The identity parts separator.</value>
        public char IdentityPartsSeparator
        {
            get => _identityPartsSeparator;
            set
            {
                AssertNotFrozen();

                if (value == '|')
                    throw new InvalidOperationException("Cannot set identity parts separator to '|'.");

                _identityPartsSeparator = value;
            }
        }

        /// <summary>
        ///     Saves Enums as integers and instruct the Linq provider to query enums as integer values.
        /// </summary>
        public bool SaveEnumsAsIntegers
        {
            get => _saveEnumsAsIntegers;
            set
            {
                AssertNotFrozen();
                _saveEnumsAsIntegers = value;
            }
        }

        /// <summary>
        /// Changes the way the Operation is fetching the operation status when waiting for completion
        /// </summary>
        public OperationStatusFetchMode OperationStatusFetchMode
        {
            get => _operationStatusFetchMode;
            set
            {
                AssertNotFrozen();
                _operationStatusFetchMode = value;
            }
        }

        /// <summary>
        /// Disables the usage of topology cache.
        /// </summary>
        public bool DisableTopologyCache
        {
            get => _disableTopologyCache;
            set
            {
                AssertNotFrozen();

                _disableTopologyCache = value;
            }
        }

        /// <summary>
        /// Changes the location of topology cache files. By default it is set to application base directory (AppContext.BaseDirectory)
        /// </summary>
        public string TopologyCacheLocation
        {
            get => _topologyCacheLocation;
            set
            {
                AssertNotFrozen();

                if (string.IsNullOrWhiteSpace(value))
                    throw new ArgumentNullException(nameof(value));

                var directory = new DirectoryInfo(value);
                if (directory.Exists == false)
                    throw new InvalidOperationException("Topology cache location directory does not exist. Please create the directory first.");

                var path = directory.FullName;

                try
                {
                    // checking write permissions
                    var fileName = Guid.NewGuid().ToString("N");
                    var fullPath = Path.Combine(path, fileName);
                    File.WriteAllText(fullPath, string.Empty);
                    File.Delete(fullPath);
                }
                catch (Exception e)
                {
                    throw new InvalidOperationException($"You do not have write permissions to topology cache at '{path}'. Please see inner exception for more details.", e);
                }

                _topologyCacheLocation = path;
            }
        }

        /// <summary>
        /// Disposes the 'DocumentStore.Certificate' during DocumentStore disposal
        /// </summary>
        public bool DisposeCertificate
        {
            get => _disposeCertificate;
            set
            {
                AssertNotFrozen();

                _disposeCertificate = value;
            }
        }

        public void RegisterCustomQueryTranslator<T>(Expression<Func<T, object>> member, CustomQueryTranslator translator)
        {
            AssertNotFrozen();

            var body = member.Body as UnaryExpression;
            if (body == null)
                throw new NotSupportedException("A custom query translator can only be used to evaluate a simple member access or method call.");

            var info = GetMemberInfoFromExpression(body.Operand);

            if (_customQueryTranslators.ContainsKey(info) == false)
                _customQueryTranslators.Add(info, translator);
        }

        /// <summary>
        ///     Default method used when finding a collection name for a type
        /// </summary>
        public static string DefaultGetCollectionName(Type t)
        {
            if (CachedDefaultTypeCollectionNames.TryGet(t, out var result))
                return result;

            if (t.Name.Contains("<>"))
            {
                CachedDefaultTypeCollectionNames.Put(t, null);
                return null;
            }
            
            // we want to reject queries and other operations on abstract types, because you usually
            // want to use them for polymorphic queries, and that require the conventions to be
            // applied properly, so we reject the behavior and hint to the user explicitly
            if (t.IsInterface)
                throw new InvalidOperationException("Cannot find collection name for interface " + t.FullName +
                                                    ", only concrete classes are supported. Did you forget to customize Conventions.FindCollectionName?");
            if (t.IsAbstract)
                throw new InvalidOperationException("Cannot find collection name for abstract class " + t.FullName +
                                                    ", only concrete class are supported. Did you forget to customize Conventions.FindCollectionName?");

            if (t.IsGenericType)
            {
                var name = t.GetGenericTypeDefinition().Name;
                if (name.Contains('`'))
                    name = name.Substring(0, name.IndexOf('`'));
                var sb = new StringBuilder(Inflector.Pluralize(name));
                foreach (var argument in t.GetGenericArguments())
                    sb.Append("Of")
                        .Append(DefaultGetCollectionName(argument));
                result = sb.ToString();
            }
            else if (t == typeof(object))
            {
                result = null;
            }
            else
            {
                result = Inflector.Pluralize(t.Name);
            }

            CachedDefaultTypeCollectionNames.Put(t, result);
            return result;
        }

        /// <summary>
        ///     Gets the collection name for a given type.
        /// </summary>
        public string GetCollectionName(Type type)
        {
            return FindCollectionName(type) ?? DefaultGetCollectionName(type);
        }

        /// <summary>
        ///     Gets the collection name for a given dynamic type.
        /// </summary>
        public string GetCollectionName(object entity)
        {
            if (entity == null)
                return null;

            if (FindCollectionNameForDynamic != null && entity is IDynamicMetaObjectProvider)
            {
                try
                {
                    return FindCollectionNameForDynamic(entity);
                }
                catch (RuntimeBinderException)
                {
                    // if we can't find it, we'll just assume that the property
                    // isn't there
                }
            }

            return GetCollectionName(entity.GetType());
        }

        /// <summary>
        ///     Generates the document id.
        /// </summary>
        /// <param name="entity">The entity.</param>
        /// <param name="databaseName">Name of the database</param>
        /// <returns></returns>
        public string GenerateDocumentId(string databaseName, object entity)
        {
            return AsyncHelpers.RunSync(() => GenerateDocumentIdAsync(databaseName, entity));
        }

        public Task<string> GenerateDocumentIdAsync(string databaseName, object entity)
        {
            var type = entity.GetType();
            foreach (var typeToRegisteredIdConvention in _listOfRegisteredIdConventionsAsync
                .Where(typeToRegisteredIdConvention => typeToRegisteredIdConvention.Item1.IsAssignableFrom(type)))
                return typeToRegisteredIdConvention.Item2(databaseName, entity);

            return AsyncDocumentIdGenerator(databaseName, entity);
        }

        /// <summary>
        ///     Register an async id convention for a single type (and all of its derived types.
        ///     Note that you can still fall back to the DocumentIdGenerator if you want.
        /// </summary>
        public DocumentConventions RegisterAsyncIdConvention<TEntity>(Func<string, TEntity, Task<string>> func)
        {
            AssertNotFrozen();

            var type = typeof(TEntity);
            var entryToRemove = _listOfRegisteredIdConventionsAsync.FirstOrDefault(x => x.Item1 == type);
            if (entryToRemove != null)
                _listOfRegisteredIdConventionsAsync.Remove(entryToRemove);

            int index;
            for (index = 0; index < _listOfRegisteredIdConventionsAsync.Count; index++)
            {
                var entry = _listOfRegisteredIdConventionsAsync[index];
                if (entry.Item1.IsAssignableFrom(type))
                    break;
            }

            var item = new Tuple<Type, Func<string, object, Task<string>>>(typeof(TEntity), (dbName, o) => func(dbName, (TEntity)o));
            _listOfRegisteredIdConventionsAsync.Insert(index, item);

            return this;
        }

        /// <summary>
        ///     Get the CLR type (if exists) from the document
        /// </summary>
        public string GetClrType(string id, BlittableJsonReaderObject document)
        {
            return FindClrType(id, document);
        }

        /// <summary>
        ///     Get the CLR type name to be stored in the entity metadata
        /// </summary>
        public string GetClrTypeName(object entity)
        {
            if (FindClrTypeNameForDynamic != null && entity is IDynamicMetaObjectProvider)
            {
                try
                {
                    return FindClrTypeNameForDynamic(entity);
                }
                catch (RuntimeBinderException)
                {
                    // if we can't find it, we'll just assume that the property
                    // isn't there
                }
            }

            return FindClrTypeName(entity.GetType());
        }

        /// <summary>
        ///     Get the CLR type name to be stored in the entity metadata
        /// </summary>
        public string GetClrTypeName(Type entityType)
        {
            return FindClrTypeName(entityType);
        }

        /// <summary>
        ///     Clone the current conventions to a new instance
        /// </summary>
        public DocumentConventions Clone()
        {
            return (DocumentConventions)MemberwiseClone();
        }

        public RangeType GetRangeType(Type type)
        {
            var nonNullable = Nullable.GetUnderlyingType(type);
            if (nonNullable != null)
                type = nonNullable;

            if (type == typeof(int) || type == typeof(long) || type == typeof(short) || type == typeof(TimeSpan))
                return RangeType.Long;

            if (type == typeof(double) || type == typeof(float) || type == typeof(decimal))
                return RangeType.Double;

            if (_customRangeTypes.TryGetValue(type, out var rangeType))
            {
                return rangeType;
            }

            return RangeType.None;
        }

        /// <summary>
        ///     Gets the identity property.
        /// </summary>
        /// <param name="type">The type.</param>
        /// <returns></returns>
        public MemberInfo GetIdentityProperty(Type type)
        {
            // If we had obtained the identity property for that type, we will return it.
            var currentIdPropertyCache = IdPropertyCache;
            if (currentIdPropertyCache.TryGet(type, out var identityProperty))
                return identityProperty;

            identityProperty = GetPropertiesForType(type).FirstOrDefault(FindIdentityProperty);
            if (identityProperty != null && identityProperty.DeclaringType != type)
            {
                var propertyInfo = identityProperty.DeclaringType.GetProperty(identityProperty.Name);
                identityProperty = propertyInfo ?? identityProperty;
            }

            // Add it to the cache.
            currentIdPropertyCache.Put(type, identityProperty);

            return identityProperty;
        }

        internal void UpdateFrom(ClientConfiguration configuration)
        {
            if (configuration == null)
                return;

            lock (this)
            {
                if (configuration.Disabled && _originalConfiguration == null) // nothing to do
                    return;

                if (configuration.Disabled && _originalConfiguration != null) // need to revert to original values
                {
                    _maxNumberOfRequestsPerSession = _originalConfiguration.MaxNumberOfRequestsPerSession ?? _maxNumberOfRequestsPerSession;
                    _readBalanceBehavior = _originalConfiguration.ReadBalanceBehavior ?? _readBalanceBehavior;
                    _identityPartsSeparator = _originalConfiguration.IdentityPartsSeparator ?? _identityPartsSeparator;
                    _loadBalanceBehavior = _originalConfiguration.LoadBalanceBehavior ?? _loadBalanceBehavior;
                    _loadBalancerContextSeed = _originalConfiguration.LoadBalancerContextSeed ?? _loadBalancerContextSeed;

                    _originalConfiguration = null;
                    return;
                }

                _originalConfiguration ??= new ClientConfiguration
                {
                    Etag = -1,
                    MaxNumberOfRequestsPerSession = MaxNumberOfRequestsPerSession,
                    ReadBalanceBehavior = ReadBalanceBehavior,
                    IdentityPartsSeparator = IdentityPartsSeparator,
                    LoadBalanceBehavior = _loadBalanceBehavior,
                    LoadBalancerContextSeed = _loadBalancerContextSeed
                };

                _maxNumberOfRequestsPerSession = configuration.MaxNumberOfRequestsPerSession ?? _originalConfiguration.MaxNumberOfRequestsPerSession ?? _maxNumberOfRequestsPerSession;
                _readBalanceBehavior = configuration.ReadBalanceBehavior ?? _originalConfiguration.ReadBalanceBehavior ?? _readBalanceBehavior;
                _loadBalanceBehavior = configuration.LoadBalanceBehavior ?? _originalConfiguration.LoadBalanceBehavior ?? _loadBalanceBehavior;
                _loadBalancerContextSeed = configuration.LoadBalancerContextSeed ?? _originalConfiguration.LoadBalancerContextSeed ?? _loadBalancerContextSeed;
                _identityPartsSeparator = configuration.IdentityPartsSeparator ?? _originalConfiguration.IdentityPartsSeparator ?? _identityPartsSeparator;
            }
        }
        
        public static bool DefaultShouldApplyPropertyNameConverter(MemberInfo member) => (member.DeclaringType?.Namespace?.StartsWith("System") == true ||
                                                                                            member.DeclaringType?.Namespace?.StartsWith("Microsoft") == true) == false;
        public static string DefaultTransformCollectionNameToDocumentIdPrefix(string collectionName)
        {
            var count = collectionName.Count(char.IsUpper);

            if (count <= 1) // simple name, just lower case it
                return collectionName.ToLowerInvariant();

            // multiple capital letters, so probably something that we want to preserve caps on.
            return collectionName;
        }

        public static string DefaultFindPropertyNameForIndex(Type indexedType, string indexedName, string path, string prop) => (path + prop).Replace("[].", "_").Replace(".", "_");

        public static string DefaultFindPropertyNameForDynamicIndex(Type indexedType, string indexedName, string path, string prop) => path + prop;

        private static IEnumerable<MemberInfo> GetPropertiesForType(Type type)
        {
            foreach (var propertyInfo in ReflectionUtil.GetPropertiesAndFieldsFor(type, BindingFlags.Public | BindingFlags.Instance | BindingFlags.NonPublic))
                yield return propertyInfo;

            foreach (var @interface in type.GetInterfaces())
                foreach (var propertyInfo in GetPropertiesForType(@interface))
                    yield return propertyInfo;
        }

        public void RegisterQueryMethodConverter(QueryMethodConverter converter)
        {
            AssertNotFrozen();

            _listOfQueryMethodConverters.Add(converter);
        }

        internal bool AnyQueryMethodConverters => _listOfQueryMethodConverters.Count > 0;

        /// <summary>
        /// EXPERT: Disable automatic atomic writes with cluster write transactions. If set to 'true', will only consider explicitly
        /// added compare exchange values to validate cluster wide transactions."
        /// </summary>
        public bool? DisableAtomicDocumentWritesInClusterWideTransaction
        {
            get => _disableAtomicDocumentWritesInClusterWideTransaction;
            set
            {
                AssertNotFrozen();
                _disableAtomicDocumentWritesInClusterWideTransaction = value;
            }
        }

        /// <summary>
        /// Disables the usage of TCP data compression.
        /// </summary>
        public bool DisableTcpCompression
        {
            get => _disableTcpCompression;
            set
            {
                AssertNotFrozen();

                _disableTcpCompression = value;
            }
        }

        internal bool TryConvertQueryMethod<T>(QueryMethodConverter.Parameters<T> parameters)
        {
            if (_listOfQueryMethodConverters.Count == 0)
                return false;

            foreach (var converter in _listOfQueryMethodConverters)
            {
                if (converter.Convert(parameters))
                    return true;
            }

            return false;
        }

        public void RegisterQueryValueConverter<T>(TryConvertValueForQueryDelegate<T> converter)
        {
            AssertNotFrozen();

            int index;
            for (index = 0; index < _listOfQueryValueToObjectConverters.Count; index++)
            {
                var entry = _listOfQueryValueToObjectConverters[index];
                if (entry.Type.IsAssignableFrom(typeof(T)))
                    break;
            }

            _listOfQueryValueToObjectConverters.Insert(index, (typeof(T), Actual));

            bool Actual(string name, object value, bool forRange, out object strValue)
            {
                if (value is T t)
                {
                    var result = converter(name, t, forRange, out var str);
                    strValue = str;
                    return result;
                }
                strValue = null;
                return false;
            }
        }

        private void RegisterQueryValueConverter<T>(TryConvertValueToObjectForQueryDelegate<T> converter)
        {
            AssertNotFrozen();

            int index;
            for (index = 0; index < _listOfQueryValueToObjectConverters.Count; index++)
            {
                var entry = _listOfQueryValueToObjectConverters[index];
                if (entry.Type.IsAssignableFrom(typeof(T)))
                    break;
            }

            _listOfQueryValueToObjectConverters.Insert(index, (typeof(T), Actual));

            bool Actual(string name, object value, bool forRange, out object objValue)
            {
                if (value is T t)
                    return converter(name, t, forRange, out objValue);
                objValue = null;
                return false;
            }
        }

        public void RegisterQueryValueConverter<T>(TryConvertValueToObjectForQueryDelegate<T> converter, RangeType rangeType)
        {
            RegisterQueryValueConverter(converter);

            _customRangeTypes[typeof(T)] = rangeType;
        }

        internal bool TryConvertValueToObjectForQuery(string fieldName, Type baseType, object value, bool forRange, out object objValue)
        {
            // We try to find this converter in the cache.
            if (!_listOfQueryValueToObjectConvertersCache.TryGet(baseType, out var objValueFunc))
            {
                // Because we haven't find it, we need to do the actual work of trying out every single converter
                // in order to find the one that matches for this object type.
                foreach (var queryValueConverter in _listOfQueryValueToObjectConverters)
                {
                    if (queryValueConverter.Type.IsInstanceOfType(value) == false)
                        continue;

                    objValueFunc = queryValueConverter.Convert;

                    // Store in the cache.
                    _listOfQueryValueToObjectConvertersCache.Put(baseType, objValueFunc);
                    break;
                }
            }

            if (objValueFunc != null)
                return objValueFunc(fieldName, value, forRange, out objValue);
            
            objValue = null;
            return false;
        }

        internal LinqPathProvider.Result TranslateCustomQueryExpression(LinqPathProvider provider, Expression expression)
        {
            var member = GetMemberInfoFromExpression(expression);

            return _customQueryTranslators.TryGetValue(member, out var translator) == false
                ? null
                : translator.Invoke(provider, expression);
        }

        private static MemberInfo GetMemberInfoFromExpression(Expression expression)
        {
            var callExpression = expression as MethodCallExpression;
            if (callExpression != null)
                return callExpression.Method;

            var memberExpression = expression as MemberExpression;
            if (memberExpression != null)
                return memberExpression.Member;

            throw new NotSupportedException("A custom query translator can only be used to evaluate a simple member access or method call.");
        }

        internal void Freeze()
        {
            _frozen = true;
        }

        [MethodImpl(MethodImplOptions.AggressiveInlining)]
        internal void AssertNotFrozen()
        {
            if (_frozen)
                throw new InvalidOperationException(
                    $"Conventions has frozen after '{nameof(DocumentStore)}.{nameof(DocumentStore.Initialize)}()' and no changes can be applied to them.");
        }

        internal TestingStuff ForTestingPurposes;

        internal TestingStuff ForTestingPurposesOnly()
        {
            if (ForTestingPurposes != null)
                return ForTestingPurposes;

            return ForTestingPurposes = new TestingStuff();
        }

        internal class TestingStuff
        {
            internal Action<RequestExecutor> OnBeforeTopologyUpdate;
        }
    }
}<|MERGE_RESOLUTION|>--- conflicted
+++ resolved
@@ -48,16 +48,10 @@
             MaxContextSizeToKeep = new Size(PlatformDetails.Is32Bits == false ? 8 : 2, SizeUnit.Megabytes),
 #if NETCOREAPP3_1_OR_GREATER
             HttpPooledConnectionLifetime = TimeSpan.FromMinutes(19),
-<<<<<<< HEAD
 #endif
             DisposeCertificate = false,
             DisableTopologyCache = true
         };
-=======
-            HttpVersion = System.Net.HttpVersion.Version20
-#endif
-    };
->>>>>>> 72c93f41
 
         private static readonly bool DefaultDisableTcpCompression = false;
 
