using System;
using Raven.Json.Linq;

namespace Raven.Abstractions.Data
{
    public static class Constants
    {
        static Constants()
        {
            InResourceKeyVerificationDocumentContents = new RavenJObject { { "Text", "The encryption is correct." } };
            InResourceKeyVerificationDocumentContents.EnsureCannotBeChangeAndEnableSnapshotting();
        }

        public class Headers
        {
            private Headers()
            {
            }

        public const string RavenClientPrimaryServerUrl = "Raven-Client-Primary-Server-Url";

        public const string RavenClientPrimaryServerLastCheck = "Raven-Client-Primary-Server-LastCheck";

        public const string RavenForcePrimaryServerCheck = "Raven-Force-Primary-Server-Check";

        public const string RavenShardId = "Raven-Shard-Id";
        
        public const string LastModified = "Last-Modified";

        public const string CreationDate = "Creation-Date";

        public const string RavenCreationDate = "Raven-Creation-Date";

        public const string RavenLastModified = "Raven-Last-Modified";

            public const string TemporaryScoreValue = "Temp-Index-Score";

            public const string RavenClrType = "Raven-Clr-Type";

            public const string RavenEntityName = "Raven-Entity-Name";

            public const string RavenReadOnly = "Raven-Read-Only";

            public const string RavenDocumentDoesNotExists = "Raven-Document-Does-Not-Exists";

            public const string NotForReplication = "Raven-Not-For-Replication";

            public const string RavenDeleteMarker = "Raven-Delete-Marker";

            public const string RavenIndexDeleteMarker = "Raven-Index-Delete-Marker";

            public const string RavenTransformerDeleteMarker = "Raven-Transformer-Delete-Marker";

            public const string AllowBundlesChange = "Raven-Temp-Allow-Bundles-Change";

            public const string RavenServerBuild = "Raven-Server-Build";

            public const string RavenReplicationSource = "Raven-Replication-Source";

            public const string RavenReplicationVersion = "Raven-Replication-Version";

            public const string RavenReplicationHistory = "Raven-Replication-History";

            public const string RavenReplicationConflict = "Raven-Replication-Conflict";

            public const string RavenReplicationConflictSkipResolution = "Raven-Replication-Conflict-Skip-Resolution";

            public const string RavenReplicationConflictDocument = "Raven-Replication-Conflict-Document";

            public const string RavenReplicationConflictDocumentForcePut = "Raven-Replication-Conflict-Document-Force-Put";

            public const string RavenCreateVersion = "Raven-Create-Version";

            public const string RavenIgnoreVersioning = "Raven-Ignore-Versioning";

            public const string RavenClientVersion = "Raven-Client-Version";

            public const string NextPageStart = "Next-Page-Start";

            public const string RequestTime = "Raven-Request-Time";
        }

        public const string LastEtagFieldName = "Raven-LastEtag";

        public const string ParticipatingIDsPropertyName = "Participating-IDs-Property-Name";

        public const string IsReplicatedUrlParamName = "is-replicated";

        public const string TenantIdKey = "Database-Tenant-Id";

        // TODO: Delete this, we don't have system database anymore
        public const string SystemDatabase = "<system>";

        public const string AlphaNumericFieldName = "__alphaNumeric";

        public const string RandomFieldName = "__random";

        public const string CustomSortFieldName = "__customSort";

        public const string NullValueNotAnalyzed = "[[NULL_VALUE]]";

        public const string EmptyStringNotAnalyzed = "[[EMPTY_STRING]]";

        public const string NullValue = "NULL_VALUE";

        public const string EmptyString = "EMPTY_STRING";

        public const string DocumentIdFieldName = "__document_id";

        public const string ReduceKeyFieldName = "__reduce_key";

        public const string ReduceValueFieldName = "__reduced_val";

        public const string IntersectSeparator = " INTERSECT ";

        public const string AllFields = "__all_fields";

        public const string Metadata = "@metadata";

        public const string MetadataDocId = "@id";

        public const string MetadataEtagId = "@etag";

        public const string TemporaryTransformerPrefix = "Temp/";

        public const string RavenAlerts = "Raven/Alerts";

        public const string RavenJavascriptFunctions = "Raven/Javascript/Functions";

        public const string BulkImportHeartbeatDocKey = "Raven/BulkImport/Heartbeat";

        public const string IndexReplacePrefix = "Raven/Indexes/Replace/";
        public const string SideBySideIndexNamePrefix = "ReplacementOf/";

        public const string ApiKeyPrefix = "apikeys/";

        //Files
        public const int WindowsMaxPath = 260 - 30;

        public const int LinuxMaxPath = 4096;

        public const int LinuxMaxFileNameLength = WindowsMaxPath;

        public static readonly string[] WindowsReservedFileNames = { "con", "prn", "aux", "nul", "com1", "com2", "com3", "com4", "com5", "com6", "com7", "com8", "com9", "lpt1", "lpt2", "lpt3", "lpt4", "lpt5", "lpt6", "lpt7", "lpt8", "lpt9", "clock$" };

        //Encryption
        public const string DontEncryptDocumentsStartingWith = "Raven/";

        public const string InResourceKeyVerificationDocumentName = "Raven/Encryption/Verification";

        public static readonly RavenJObject InResourceKeyVerificationDocumentContents;

        public const int DefaultGeneratedEncryptionKeyLength = 256 / 8;

        public const int MinimumAcceptableEncryptionKeyLength = 64 / 8;

        public const int Rfc2898Iterations = 1000;

        public const int DefaultIndexFileBlockSize = 12 * 1024;

        //Replications

        public const string RavenReplicationSourcesBasePath = "Raven/Replication/Sources";

        public const string RavenReplicationDestinations = "Raven/Replication/Destinations";

        public const string RavenReplicationDestinationsBasePath = "Raven/Replication/Destinations/";

        public const string RavenReplicationConfig = "Raven/Replication/Config";

        public const string RavenReplicationDocsTombstones = "Raven/Replication/Docs/Tombstones";
        public const string RavenReplicationIndexesTombstones = "Raven/Replication/Indexes/Tombstones";
        public const string RavenReplicationTransformerTombstones = "Raven/Replication/Transformers/Tombstones";

<<<<<<< HEAD
	    public const string RavenReplicationIncomingListeningPort = "Raven/Replication/IncomingListeningPort";

	    public const string RavenReplicationIncomingListeningIPAddress = "Raven/Replication/IncomingListeningIPAddress";

		//Periodic export
		public const string RavenPeriodicExportsDocsTombstones = "Raven/PeriodicExports/Docs/Tombstones";

=======
>>>>>>> a624b252
        public const int ChangeHistoryLength = 50;

        //Spatial
        public const string DefaultSpatialFieldName = "__spatial";

        public const string SpatialShapeFieldName = "__spatialShape";

        public const double DefaultSpatialDistanceErrorPct = 0.025d;

        public const string DistanceFieldName = "__distance";

        /// <summary>
        /// The International Union of Geodesy and Geophysics says the Earth's mean radius in KM is:
        ///
        /// [1] http://en.wikipedia.org/wiki/Earth_radius
        /// </summary>
        public const double EarthMeanRadiusKm = 6371.0087714;

        public const double MilesToKm = 1.60934;

        public const string RavenDefaultQueryTimeout = "Raven_Default_Query_Timeout";



        /// <summary>
        /// if no encoding information in headers of incoming request, this encoding is assumed
        /// </summary>
        public const string DefaultRequestEncoding = "UTF-8";
        
        public const string MetadataEtagField = "ETag";

        public const string TempUploadsDirectoryName = "RavenTempUploads";

        public const string DataCouldNotBeDecrypted = "<data could not be decrypted>";

        public const int NumberOfCachedRequests = 1024;

        // Backup

        public const string DatabaseDocumentFilename = "Database.Document";

        public const string FilesystemDocumentFilename = "Filesystem.Document";

        public const string IncrementalBackupAlertTimeout = "Raven/IncrementalBackup/AlertTimeoutHours";

        public const string IncrementalBackupRecurringAlertTimeout = "Raven/IncrementalBackup/RecurringAlertTimeoutDays";

        public const string IncrementalBackupState = "IncrementalBackupState.Document";

        // General

        public const string ResourceMarkerPrefix = ".resource.";
        public static class Database
        {
            public const string Prefix = "db/";

            public const string DataDirectory = "Raven/Databases/DataDir";

            public const string UrlPrefix = "databases";
            public const string DbResourceMarker = ResourceMarkerPrefix + "database";
        }
        
        //File System
        public static class FileSystem
        {
            public const string Prefix = "fs/";

            public const string UrlPrefix = "fs";

            public const string RavenFsSize = "RavenFS-Size";
            public const string FsResourceMarker = ResourceMarkerPrefix + "file-system";
        }

        //Counters
        public static class Counter
        {
            public const string Prefix = "cs/";

            public const string UrlPrefix = "cs";
        }

        //Time Series
        public static class TimeSeries
        {
            public const string Prefix = "ts/";

            public const string UrlPrefix = "ts";
        }

        // Subscriptions
        public const string RavenSubscriptionsPrefix = "Raven/Subscriptions/";

        public class Versioning
        {
            public const string RavenVersioningConfiguration = "Raven/Versioning/Configuration";

            public const string RavenEnableVersioning = "Raven-Enable-Versioning";

            public const string RavenDisableVersioning = "Raven-Disable-Versioning";
        }

        public const string MessageType = "MessageType";

		public const string HadSuccess = "HadSuccessProperty";


		public class Replication
        {
            public class MessageTypes
            {
                public const string ReplicationBatch = "ReplicationBatch";
				public const string ReplicationBatchAcknowledge = "ReplicationBatchAcknowledge";
				public const string GetLastEtag = "GetLastEtag";
	            public const string Heartbeat = "Heartbeat";
	            public const string InitialHandshake = "InitialHandshake";
            }

            public class PropertyNames
            {
				public const string LastSentEtag = "LastSentEtag";
				public const string ReplicationBatch = "ReplicationBatch";
            }

            public const string DocumentChangeVector = "Raven-Document-Change-Vector";

            public const string DocumentReplicationTenantChangeVector = "Raven/DocumentReplication/TenantData";

            public const string DocumentReplicationConfiguration = "Raven/DocumentReplication/Configuration";

            //among others stuff, this will return node's change vector
            public const string DocumentReplicationStatus = "Raven/DocumentReplication/Status"; 
        }

        public class SqlReplication
        {
            public const string SqlReplicationConnections = "Raven/SqlReplication/Connections";
            public const string SqlReplicationConfigurationPrefix = "Raven/SqlReplication/Configuration/";
            public const string RavenSqlReplicationStatusPrefix = "Raven/SqlReplication/Status/";
        }

        public class PeriodicExport
        {
            public const string ConfigurationDocumentKey = "Raven/PeriodicExport/Configuration";

            public const string StatusDocumentKey = "Raven/PeriodicExport/Status";

            public const string AwsAccessKey = "Raven/AWSAccessKey";

            public const string AwsSecretKey = "Raven/AWSSecretKey";

            public const string AzureStorageAccount = "Raven/AzureStorageAccount";

            public const string AzureStorageKey = "Raven/AzureStorageKey";
        }

        public static class Smuggler
        {
            public const string CallContext = "Raven/Smuggler/CallContext";
        }

        public static class Cluster
        {
            public const string ClusterConfigurationDocumentKey = "Raven/Cluster/Configuration";

            public const string ClusterAwareHeader = "Raven-Cluster-Aware";

            public const string ClusterReadBehaviorHeader = "Raven-Cluster-Read-Behavior";

            public const string ClusterFailoverBehaviorHeader = "Raven-Cluster-Failover-Behavior";
        }

        public class Authorization
        {
            public const string RavenAuthorizationUser = "Raven-Authorization-User";

            public const string RavenAuthorizationOperation = "Raven-Authorization-Operation";

            public const string RavenDocumentAuthorization = "Raven-Document-Authorization";
        }

        public class Monitoring
        {
            public class Snmp
            {
                public const string DatabaseMappingDocumentKey = "Raven/Monitoring/Snmp/Databases";

                public const string DatabaseMappingDocumentPrefix = "Raven/Monitoring/Snmp/Databases/";
            } 
        }

        public const string RequestFailedExceptionMarker = "ExceptionRequestFailed";

        public class Expiration
        {
            public const string ConfigurationDocumentKey = "Raven/Expiration/Configuration";

            public const string RavenExpirationDate = "Raven-Expiration-Date";
        }
    }}<|MERGE_RESOLUTION|>--- conflicted
+++ resolved
@@ -172,16 +172,10 @@
         public const string RavenReplicationIndexesTombstones = "Raven/Replication/Indexes/Tombstones";
         public const string RavenReplicationTransformerTombstones = "Raven/Replication/Transformers/Tombstones";
 
-<<<<<<< HEAD
-	    public const string RavenReplicationIncomingListeningPort = "Raven/Replication/IncomingListeningPort";
-
-	    public const string RavenReplicationIncomingListeningIPAddress = "Raven/Replication/IncomingListeningIPAddress";
 
 		//Periodic export
 		public const string RavenPeriodicExportsDocsTombstones = "Raven/PeriodicExports/Docs/Tombstones";
 
-=======
->>>>>>> a624b252
         public const int ChangeHistoryLength = 50;
 
         //Spatial
@@ -288,21 +282,21 @@
 		public const string HadSuccess = "HadSuccessProperty";
 
 
-		public class Replication
+        public class Replication
         {
             public class MessageTypes
             {
                 public const string ReplicationBatch = "ReplicationBatch";
 				public const string ReplicationBatchAcknowledge = "ReplicationBatchAcknowledge";
-				public const string GetLastEtag = "GetLastEtag";
+                public const string GetLastEtag = "GetLastEtag";
 	            public const string Heartbeat = "Heartbeat";
 	            public const string InitialHandshake = "InitialHandshake";
             }
 
             public class PropertyNames
             {
-				public const string LastSentEtag = "LastSentEtag";
-				public const string ReplicationBatch = "ReplicationBatch";
+                public const string LastSentEtag = "LastSentEtag";
+                public const string ReplicationBatch = "ReplicationBatch";
             }
 
             public const string DocumentChangeVector = "Raven-Document-Change-Vector";
