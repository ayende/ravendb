namespace Raven.Client
{
    public static class Constants
    {
        public class Json
        {
            private Json()
            {
            }

            public class Fields
            {
                private Fields()
                {
                }

                public const string Type = "$type";

                public const string Values = "$values";
            }
        }

        internal class QueryString
        {
            private QueryString()
            {
            }

            public const string NodeTag = "nodeTag";

            public const string ShardNumber = "shardNumber";
        }

        public class Headers
        {
            private Headers()
            {
            }

            public const string RequestTime = "Request-Time";

            public const string ServerStartupTime = "Server-Startup-Time";

            public const string RefreshTopology = "Refresh-Topology";

            public const string TopologyEtag = "Topology-Etag";

            public const string ClientConfigurationEtag = "Client-Configuration-Etag";

            public const string LastKnownClusterTransactionIndex = "Known-Raft-Index";

            public const string RefreshClientConfiguration = "Refresh-Client-Configuration";

            public const string Etag = "ETag";

            public const string ClientVersion = "Raven-Client-Version";

            public const string ServerVersion = "Raven-Server-Version";

            public const string StudioVersion = "Raven-Studio-Version";

            public const string IfNoneMatch = "If-None-Match";

            public const string TransferEncoding = "Transfer-Encoding";

            public const string ContentEncoding = "Content-Encoding";

            public const string ContentDisposition = "Content-Disposition";

            public const string ContentType = "Content-Type";

            public const string ContentLength = "Content-Length";

            public const string IncrementalTimeSeriesPrefix = "INC:";

            internal const string Sharded = "Sharded";

            public const string AttachmentHash = "Attachment-Hash";

            public const string AttachmentSize = "Attachment-Size";
        }

        public class Platform
        {
            private Platform()
            {
            }

            public class Windows
            {
                private Windows()
                {
                }

                public static readonly int MaxPath = short.MaxValue;

                internal static readonly string[] ReservedFileNames = {
                    "con",
                    "prn",
                    "aux",
                    "nul",
                    "com1",
                    "com2",
                    "com3",
                    "com4",
                    "com5",
                    "com6",
                    "com7",
                    "com8",
                    "com9",
                    "lpt1",
                    "lpt2",
                    "lpt3",
                    "lpt4",
                    "lpt5",
                    "lpt6",
                    "lpt7",
                    "lpt8",
                    "lpt9",
                    "clock$"
                };
            }

            public class Linux
            {
                private Linux()
                {
                }

                public const int MaxPath = 4096;

                public const int MaxFileNameLength = 230;
            }
        }

        public class Certificates
        {
            private Certificates()
            {
            }

            public const string Prefix = "certificates/";
            public const int MaxNumberOfCertsWithSameHash = 5;
        }
        
        internal class Network
        {
            public const string AnyIp = "0.0.0.0";
            public const int ZeroValue = 0;
            public const int DefaultSecuredRavenDbHttpPort = 443;
            public const int DefaultUnsecuredRavenDbHttpPort = 8080;
            public const int DefaultSecuredRavenDbTcpPort = 38888;
        }

        internal class DatabaseSettings
        {
            private DatabaseSettings()
            {
            }

            public const string StudioId = "DatabaseSettings/Studio";
        }

        public class Configuration
        {
            private Configuration()
            {
            }

            public const string ClientId = "Configuration/Client";

            public const string StudioId = "Configuration/Studio";
        }

        public static class Counters
        {
            public const string All = "@all_counters";
        }

        public static class TimeSeries
        {
            internal const string SelectFieldName = "timeseries";
            internal const string QueryFunction = "__timeSeriesQueryFunction";

            public const string All = "@all_timeseries";
        }

        public class Documents
        {
            private Documents()
            {
            }

            public const string Prefix = "db/";

            public const string UrlPrefix = "databases";

            public const int MaxDatabaseNameLength = 128;

            public enum SubscriptionChangeVectorSpecialStates
            {
                DoNotChange,
                LastDocument,
                BeginningOfTime
            }

            public class Metadata
            {
                private Metadata()
                {
                }

                public const string Edges = "@edges";

                public const string Collection = "@collection";

                public const string Projection = "@projection";

                public const string Key = "@metadata";

                public const string Id = "@id";

                public const string Conflict = "@conflict";

                public const string IdProperty = "Id";

                public const string Flags = "@flags";

                public const string Attachments = "@attachments";

                public const string Counters = "@counters";

                public const string TimeSeries = "@timeseries";

                public const string TimeSeriesNamedValues = "@timeseries-named-values";

                public const string RevisionCounters = "@counters-snapshot";

                public const string RevisionTimeSeries = "@timeseries-snapshot";

                public const string LegacyAttachmentsMetadata = "@legacy-attachment-metadata";

                public const string IndexScore = "@index-score";

                public const string SpatialResult = "@spatial";

                public const string LastModified = "@last-modified";

                public const string RavenClrType = "Raven-Clr-Type";

                public const string ChangeVector = "@change-vector";

                public const string Expires = "@expires";

                public const string Refresh = "@refresh";

                public const string HasValue = "HasValue";

                public const string Etag = "@etag";

                internal const string OrderByFields = "@order-by-fields";
            }

            public class Collections
            {
                public const string AllDocumentsCollection = "@all_docs";

                public const string EmptyCollection = "@empty";
            }

            public class Indexing
            {
                private Indexing()
                {
                }

                public const string SideBySideIndexNamePrefix = "ReplacementOf/";

                public class Fields
                {
                    private Fields()
                    {
                    }

                    public const string CountFieldName = "Count";

#if FEATURE_CUSTOM_SORTING
                    public const string CustomSortFieldName = "__customSort";
#endif

                    public const string DocumentIdFieldName = "id()";

                    public const string DocumentIdMethodName = "id";

                    public const string SourceDocumentIdFieldName = "sourceDocId()";

                    public const string ReduceKeyHashFieldName = "hash(key())";

                    public const string ReduceKeyValueFieldName = "key()";

                    public const string ValueFieldName = "value()";

                    public const string AllFields = "__all_fields";

                    public const string AllStoredFields = "__all_stored_fields";

                    public const string SpatialShapeFieldName = "spatial(shape)";

                    internal const string RangeFieldSuffix = "_Range";

                    public const string RangeFieldSuffixLong = "_L" + RangeFieldSuffix;

                    public const string RangeFieldSuffixDouble = "_D" + RangeFieldSuffix;

                    internal const string TimeFieldSuffix = "_Time";

                    public const string NullValue = "NULL_VALUE";

                    public const string EmptyString = "EMPTY_STRING";
                }

                public class Spatial
                {
                    private Spatial()
                    {
                    }

                    public const double DefaultDistanceErrorPct = 0.025d;

                    /// <summary>
                    /// The International Union of Geodesy and Geophysics says the Earth's mean radius in KM is:
                    ///
                    /// [1] http://en.wikipedia.org/wiki/Earth_radius
                    /// </summary>
                    public const double EarthMeanRadiusKm = 6371.0087714;

                    public const double MilesToKm = 1.60934;
                }

                internal class Analyzers
                {
                    private Analyzers()
                    {
                    }

                    public const string Default = "LowerCaseKeywordAnalyzer";

                    public const string DefaultExact = "KeywordAnalyzer";

                    public const string DefaultSearch = "RavenStandardAnalyzer";
                }
            }

            public class Querying
            {
                private Querying()
                {
                }

                public class Facet
                {
                    private Facet()
                    {
                    }

                    public const string AllResults = "@AllResults";
                }

                internal class Fields
                {
                    internal const string PowerBIJsonFieldName = "json()";
                }
            }

            public class Encryption
            {
                private Encryption()
                {
                }

                public const int DefaultGeneratedEncryptionKeyLength = 256 / 8;
            }

            public class PeriodicBackup
            {
                private PeriodicBackup()
                {
                }

                public const string FullBackupExtension = ".ravendb-full-backup";

                public const string SnapshotExtension = ".ravendb-snapshot";

                public const string EncryptedFullBackupExtension = ".ravendb-encrypted-full-backup";

                public const string EncryptedSnapshotExtension = ".ravendb-encrypted-snapshot";

                public const string IncrementalBackupExtension = ".ravendb-incremental-backup";

                public const string EncryptedIncrementalBackupExtension = ".ravendb-encrypted-incremental-backup";

                public class Folders
                {
                    private Folders()
                    {
                    }

                    public const string Indexes = "Indexes";

                    public const string Documents = "Documents";

                    public const string Configuration = "Configuration";
                }
            }

            internal class Blob
            {
                public const string Document = "@raven-data";

                public const string Size = "@raven-blob-size";
            }
        }
<<<<<<< HEAD

        internal static class Identities
        {
            public const char DefaultSeparator = '/';
        }

=======
        
>>>>>>> 8e4fe5d9
        internal static class Smuggler
        {
            public const string ImportOptions = "importOptions";

            public const string CsvImportOptions = "csvImportOptions";
        }

        internal class CompareExchange
        {
            private CompareExchange()
            {
            }

            public const string ObjectFieldName = "Object";
        }

        internal class Monitoring
        {
            private Monitoring()
            {
            }

            internal class Snmp
            {
                private Snmp()
                {
                }

                public const string DatabasesMappingKey = "monitoring/snmp/databases/mapping";
            }
        }

        internal class Fields
        {
            private Fields()
            {
            }

            internal class CommandData
            {
                private CommandData()
                {
                }

                public const string DocumentChangeVector = null;

                public const string DestinationDocumentChangeVector = null;
            }
        }
    }
}<|MERGE_RESOLUTION|>--- conflicted
+++ resolved
@@ -142,7 +142,7 @@
             public const string Prefix = "certificates/";
             public const int MaxNumberOfCertsWithSameHash = 5;
         }
-        
+
         internal class Network
         {
             public const string AnyIp = "0.0.0.0";
@@ -420,16 +420,12 @@
                 public const string Size = "@raven-blob-size";
             }
         }
-<<<<<<< HEAD
 
         internal static class Identities
         {
             public const char DefaultSeparator = '/';
         }
 
-=======
-        
->>>>>>> 8e4fe5d9
         internal static class Smuggler
         {
             public const string ImportOptions = "importOptions";
