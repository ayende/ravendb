﻿using System.Net.Http;
using Raven.Client.Documents.Conventions;
using Raven.Client.Http;
using Raven.Client.Json.Converters;
using Raven.Client.Server.PeriodicBackup;
using Sparrow.Json;

namespace Raven.Client.Server.Operations
{
    public class GetPeriodicBackupStatusOperation : IServerOperation<GetPeriodicBackupStatusOperationResult>
    {
        private readonly string _databaseName;
<<<<<<< HEAD
        public GetPeriodicBackupStatusOperation(string databaseName)
        {
            _databaseName = databaseName;
=======
        private readonly long _taskId;
        
        public GetPeriodicBackupStatusOperation(string databaseName, long taskId)
        {
            _databaseName = databaseName;
            _taskId = taskId;
>>>>>>> 21c79ba7
        }

        public RavenCommand<GetPeriodicBackupStatusOperationResult> GetCommand(DocumentConventions conventions, JsonOperationContext context)
        {
<<<<<<< HEAD
            return new GetPeriodicBackupStatusCommand(_databaseName);
=======
            return new GetPeriodicBackupStatusCommand(_databaseName, _taskId);
>>>>>>> 21c79ba7
        }
    }

    public class GetPeriodicBackupStatusCommand : RavenCommand<GetPeriodicBackupStatusOperationResult>
    {
        private readonly string _databaseName;
        public GetPeriodicBackupStatusCommand(string databaseName)
        {
            _databaseName = databaseName;
        }

        public override bool IsReadRequest => true;
        private readonly string _databaseName;
        private readonly long _taskId;

        public GetPeriodicBackupStatusCommand(string databaseName, long taskId)
        {
<<<<<<< HEAD
            url = $"{node.Url}/databases/{_databaseName}/periodic-backup/status";
=======
            _databaseName = databaseName;
            _taskId = taskId;
        }
>>>>>>> 21c79ba7

        public override HttpRequestMessage CreateRequest(ServerNode node, out string url)
        {
            url = $"{node.Url}/admin/periodic-backup/status?name={_databaseName}&taskId={_taskId}";
            var request = new HttpRequestMessage
            {
                Method = HttpMethod.Get
            };

            return request;
        }

        public override void SetResponse(BlittableJsonReaderObject response, bool fromCache)
        {
            if(response == null)
                ThrowInvalidResponse();
            Result = JsonDeserializationClient.GetPeriodicBackupStatusOperationResult(response);
        }
    }

    public class GetPeriodicBackupStatusOperationResult
    {
        public PeriodicBackupStatus Status;
    }
}<|MERGE_RESOLUTION|>--- conflicted
+++ resolved
@@ -10,51 +10,32 @@
     public class GetPeriodicBackupStatusOperation : IServerOperation<GetPeriodicBackupStatusOperationResult>
     {
         private readonly string _databaseName;
-<<<<<<< HEAD
-        public GetPeriodicBackupStatusOperation(string databaseName)
-        {
-            _databaseName = databaseName;
-=======
+
         private readonly long _taskId;
         
         public GetPeriodicBackupStatusOperation(string databaseName, long taskId)
         {
             _databaseName = databaseName;
             _taskId = taskId;
->>>>>>> 21c79ba7
         }
 
         public RavenCommand<GetPeriodicBackupStatusOperationResult> GetCommand(DocumentConventions conventions, JsonOperationContext context)
         {
-<<<<<<< HEAD
-            return new GetPeriodicBackupStatusCommand(_databaseName);
-=======
             return new GetPeriodicBackupStatusCommand(_databaseName, _taskId);
->>>>>>> 21c79ba7
         }
     }
 
     public class GetPeriodicBackupStatusCommand : RavenCommand<GetPeriodicBackupStatusOperationResult>
     {
-        private readonly string _databaseName;
-        public GetPeriodicBackupStatusCommand(string databaseName)
-        {
-            _databaseName = databaseName;
-        }
-
         public override bool IsReadRequest => true;
         private readonly string _databaseName;
         private readonly long _taskId;
 
         public GetPeriodicBackupStatusCommand(string databaseName, long taskId)
         {
-<<<<<<< HEAD
-            url = $"{node.Url}/databases/{_databaseName}/periodic-backup/status";
-=======
             _databaseName = databaseName;
             _taskId = taskId;
         }
->>>>>>> 21c79ba7
 
         public override HttpRequestMessage CreateRequest(ServerNode node, out string url)
         {
