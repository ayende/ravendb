﻿using System;
using System.Collections.Generic;
using System.IO;
using System.Net;
using System.Net.Http;
using System.Runtime.CompilerServices;
using System.Threading;
using System.Threading.Tasks;
using Raven.Client.Documents.Conventions;
using Raven.Client.Extensions;
<<<<<<< HEAD
using Raven.Client.Http.Behaviors;
=======
using Raven.Client.Json;
>>>>>>> cd5b51c9
using Raven.Client.Util;
using Sparrow;
using Sparrow.Json;
using Sparrow.Json.Parsing;

namespace Raven.Client.Http
{
    public abstract class RavenCommand : RavenCommand<object>
    {
        protected RavenCommand()
        {
            ResponseType = RavenCommandResponseType.Empty;
        }

        protected RavenCommand(RavenCommand copy) : base(copy)
        {
            IsReadRequest = copy.IsReadRequest;
        }

        public override bool IsReadRequest { get; } = false;
    }

    public enum ResponseDisposeHandling
    {
        Manually,
        Automatic
    }

    public interface IBroadcast
    {
        IBroadcast PrepareToBroadcast(JsonOperationContext context, DocumentConventions conventions);
    }
    public interface IRaftCommand
    {
        string RaftUniqueRequestId { get; }
    }

    public abstract class RavenCommand<TResult>
    {
        public CancellationToken CancellationToken = CancellationToken.None;

        public Dictionary<ServerNode, Exception> FailedNodes;

        public TResult Result;
        public abstract bool IsReadRequest { get; }

        public HttpStatusCode StatusCode;

        public virtual RavenCommandResponseType ResponseType { get; protected internal set; }

        public virtual TimeSpan? Timeout { get; protected internal set; }
        public virtual bool CanCache { get; protected internal set; }
        public virtual bool CanCacheAggressively { get; protected internal set; }
        internal virtual bool CanReadFromCache { get; set; } = true;
        public virtual string SelectedNodeTag { get; protected internal set; }
        internal virtual int? SelectedShardNumber { get; set; }

        public int NumberOfAttempts { get; internal set; }

        internal long FailoverTopologyEtag = -2;

        internal string Etag; // for NotModified use

        internal Action<HttpRequestMessage> ModifyRequest;

        internal Func<string, string> ModifyUrl;

        internal AbstractCommandResponseBehavior ResponseBehavior = DefaultCommandResponseBehavior.Instance;

        protected RavenCommand(RavenCommand<TResult> copy)
        {
            CancellationToken = copy.CancellationToken;
            Timeout = copy.Timeout;
            CanCache = copy.CanCache;
            CanReadFromCache = copy.CanReadFromCache;
            CanCacheAggressively = copy.CanCacheAggressively;
            SelectedNodeTag = copy.SelectedNodeTag;
            SelectedShardNumber = copy.SelectedShardNumber;
            ResponseType = copy.ResponseType;
        }

        protected RavenCommand()
        {
            ResponseType = RavenCommandResponseType.Object;
            CanCache = true;
            CanCacheAggressively = true;
        }

        public abstract HttpRequestMessage CreateRequest(JsonOperationContext ctx, ServerNode node, out string url);

        public virtual void SetResponse(JsonOperationContext context, BlittableJsonReaderObject response, bool fromCache)
        {
            if (ResponseType == RavenCommandResponseType.Empty ||
                ResponseType == RavenCommandResponseType.Raw)
                ThrowInvalidResponse();

            throw new InvalidOperationException($"'{GetType()}' command must override the SetResponse method which expects response with the following type: {ResponseType}.");
        }

        public virtual async Task<HttpResponseMessage> SendAsync(HttpClient client, HttpRequestMessage request, CancellationToken token)
        {
            // We must use HttpCompletionOption.ResponseHeadersRead otherwise the client will buffer the response
            // and we'll get OutOfMemoryException in huge responses (> 2GB).
            try
            {
                return await client.SendAsync(request, HttpCompletionOption.ResponseHeadersRead, token).ConfigureAwait(false);
            }
            finally
            {
                if (request.Content is BlittableJsonContent bjc)
                {
                    var requestBodyTask = bjc.EnsureCompletedAsync();

                    if (requestBodyTask.IsCompleted == false) 
                        await requestBodyTask.ConfigureAwait(false);
                }
            }
        }

        public virtual void SetResponseRaw(HttpResponseMessage response, Stream stream, JsonOperationContext context)
        {
            throw new NotSupportedException($"When {nameof(ResponseType)} is set to Raw then please override this method to handle the response.");
        }

        [MethodImpl(MethodImplOptions.AggressiveInlining)]
        protected string UrlEncode(string value)
        {
            return WebUtility.UrlEncode(value);
        }

        public static void EnsureIsNotNullOrEmpty(string value, string name)
        {
            if (string.IsNullOrEmpty(value))
                throw new ArgumentException($"{name} cannot be null or empty", name);
        }

        public bool IsFailedWithNode(ServerNode node)
        {
            return FailedNodes != null && FailedNodes.ContainsKey(node);
        }

        public virtual async Task<ResponseDisposeHandling> ProcessResponse(JsonOperationContext context, HttpCache cache, HttpResponseMessage response, string url)
        {
            if (ResponseType == RavenCommandResponseType.Empty || response.StatusCode == HttpStatusCode.NoContent)
                return ResponseDisposeHandling.Automatic;

#if NETSTANDARD2_0
            using (var responseStream = await response.Content.ReadAsStreamWithZstdSupportAsync().ConfigureAwait(false))
#else
            await using (var responseStream = await response.Content.ReadAsStreamWithZstdSupportAsync().ConfigureAwait(false))
#endif
            {
                if (ResponseType == RavenCommandResponseType.Object)
                {
                    var contentLength = response.Content.Headers.ContentLength;
                    if (contentLength.HasValue && contentLength == 0)
                        return ResponseDisposeHandling.Automatic;

                    // we intentionally don't dispose the reader here, we'll be using it
                    // in the command, any associated memory will be released on context reset
                    await using (var stream = new StreamWithTimeout(responseStream))
                    {
                        var json = await context.ReadForMemoryAsync(stream, "response/object").ConfigureAwait(false);
                        if (cache != null) //precaution
                        {
                            CacheResponse(cache, url, response, json);
                        }
                        SetResponse(context, json, fromCache: false);
                        return ResponseDisposeHandling.Automatic;
                    }
                }

                // We do not cache the stream response.
#if NETSTANDARD2_0
                using (var uncompressedStream = await RequestExecutor.ReadAsStreamUncompressedAsync(response).ConfigureAwait(false))
#else
                await using (var uncompressedStream = await RequestExecutor.ReadAsStreamUncompressedAsync(response).ConfigureAwait(false))
#endif
                await using (var stream = new StreamWithTimeout(uncompressedStream))
                    SetResponseRaw(response, stream, context);
            }
            return ResponseDisposeHandling.Automatic;
        }

        protected void CacheResponse(HttpCache cache, string url, HttpResponseMessage response, BlittableJsonReaderObject responseJson)
        {
            if (CanCache == false)
                return;

            var changeVector = response.GetEtagHeader();
            if (changeVector == null)
                return;

            cache.Set(url, changeVector, responseJson);
        }

        protected static void ThrowInvalidResponse()
        {
            throw new InvalidDataException("Response is invalid.");
        }

        protected static void ThrowInvalidJsonResponse(PeepingTomStream peepingTomStream)
        {
            UnmanagedJsonParserHelper.ThrowInvalidJsonResponse(peepingTomStream);
        }

        protected void AddChangeVectorIfNotNull(string changeVector, HttpRequestMessage request)
        {
#if DEBUG
            if (IsReadRequest)
            {
                if (ResponseType != RavenCommandResponseType.Raw)
                    throw new InvalidOperationException("No need to add the etag for Get requests as the request executor will add it.");

                throw new InvalidOperationException("Stream responses are not cached so not etag should be used.");
            }
#endif

            if (changeVector != null)
                request.Headers.TryAddWithoutValidation(Constants.Headers.IfMatch, $"\"{changeVector}\"");
        }

        public virtual void OnResponseFailure(HttpResponseMessage response)
        {

        }
        internal void SetTimeout(TimeSpan timeout)
        {
            Timeout = timeout;
        }
    }

    public enum RavenCommandResponseType
    {
        Empty,
        Object,
        Raw
    }
}<|MERGE_RESOLUTION|>--- conflicted
+++ resolved
@@ -8,11 +8,8 @@
 using System.Threading.Tasks;
 using Raven.Client.Documents.Conventions;
 using Raven.Client.Extensions;
-<<<<<<< HEAD
 using Raven.Client.Http.Behaviors;
-=======
 using Raven.Client.Json;
->>>>>>> cd5b51c9
 using Raven.Client.Util;
 using Sparrow;
 using Sparrow.Json;
@@ -126,7 +123,7 @@
                 {
                     var requestBodyTask = bjc.EnsureCompletedAsync();
 
-                    if (requestBodyTask.IsCompleted == false) 
+                    if (requestBodyTask.IsCompleted == false)
                         await requestBodyTask.ConfigureAwait(false);
                 }
             }
