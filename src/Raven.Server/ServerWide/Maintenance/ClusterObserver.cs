﻿using System;
using System.Collections.Concurrent;
using System.Collections.Generic;
using System.Linq;
using System.Text;
using System.Threading;
using System.Threading.Tasks;
using Raven.Client;
using Raven.Client.Documents.Indexes;
using Raven.Client.Documents.Operations.Backups;
using Raven.Client.Exceptions;
using Raven.Client.Http;
using Raven.Client.ServerWide;
using Raven.Client.Util;
using Raven.Server.Config;
using Raven.Server.Config.Settings;
using Raven.Server.Documents.Indexes;
using Raven.Server.Json;
using Raven.Server.NotificationCenter.Notifications;
using Raven.Server.Rachis;
using Raven.Server.ServerWide.Commands;
using Raven.Server.ServerWide.Commands.Indexes;
using Raven.Server.ServerWide.Context;
using Raven.Server.Utils;
using Sparrow.Json;
using Sparrow.Logging;
using static Raven.Server.ServerWide.Maintenance.DatabaseStatus;

namespace Raven.Server.ServerWide.Maintenance
{
    class ClusterObserver : IDisposable
    {
        private readonly PoolOfThreads.LongRunningWork _observe;
        private readonly CancellationTokenSource _cts;
        private readonly ClusterMaintenanceSupervisor _maintenance;
        private readonly string _nodeTag;
        private readonly RachisConsensus<ClusterStateMachine> _engine;
        private readonly TransactionContextPool _contextPool;
        private readonly Logger _logger;

        private readonly TimeSpan _supervisorSamplePeriod;
        private readonly ServerStore _server;
        private readonly TimeSpan _stabilizationTime;
        private readonly long _stabilizationTimeMs;
        private readonly TimeSpan _breakdownTimeout;
        private readonly bool _hardDeleteOnReplacement;

        private NotificationCenter.NotificationCenter NotificationCenter => _server.NotificationCenter;

        public ClusterObserver(
            ServerStore server,
            ClusterMaintenanceSupervisor maintenance,
            RachisConsensus<ClusterStateMachine> engine,
            long term,
            TransactionContextPool contextPool,
            CancellationToken token)
        {
            _maintenance = maintenance;
            _nodeTag = server.NodeTag;
            _server = server;
            _engine = engine;
            _term = term;
            _contextPool = contextPool;
            _logger = LoggingSource.Instance.GetLogger<ClusterObserver>(_nodeTag);
            _cts = CancellationTokenSource.CreateLinkedTokenSource(token);

            var config = server.Configuration.Cluster;
            _supervisorSamplePeriod = config.SupervisorSamplePeriod.AsTimeSpan;
            _stabilizationTime = config.StabilizationTime.AsTimeSpan;
            _stabilizationTimeMs = (long)config.StabilizationTime.AsTimeSpan.TotalMilliseconds;
            _moveToRehabTime = (long)config.MoveToRehabGraceTime.AsTimeSpan.TotalMilliseconds;
            _breakdownTimeout = config.AddReplicaTimeout.AsTimeSpan;
            _hardDeleteOnReplacement = config.HardDeleteOnReplacement;

            _observe = PoolOfThreads.GlobalRavenThreadPool.LongRunning(_ =>
            {
                try
                {
                    Run(_cts.Token);
                }
                catch
                {
                    // nothing we can do here
                }
            }, null, $"Cluster observer for term {_term}");
        }

        public bool Suspended = false; // don't really care about concurrency here
        private readonly BlockingCollection<ClusterObserverLogEntry> _decisionsLog = new BlockingCollection<ClusterObserverLogEntry>();
        private long _iteration;
        private readonly long _term;
        private readonly long _moveToRehabTime;
        private long _lastIndexCleanupTimeInTicks;
        private long _lastTombstonesCleanupTimeInTicks;
        private bool _hasMoreTombstones = false;

        public (ClusterObserverLogEntry[] List, long Iteration) ReadDecisionsForDatabase()
        {
            return (_decisionsLog.ToArray(), _iteration);
        }


        public void Run(CancellationToken token)
        {
            // we give some time to populate the stats.
            if (token.WaitHandle.WaitOne(_stabilizationTime))
                return;

            var prevStats = _maintenance.GetStats();

            // wait before collecting the stats again.
            if (token.WaitHandle.WaitOne(_supervisorSamplePeriod))
                return;

            while (_term == _engine.CurrentTerm && token.IsCancellationRequested == false)
            {
                try
                {
                    if (Suspended == false)
                    {
                        _iteration++;
                        var newStats = _maintenance.GetStats();
                        AnalyzeLatestStats(newStats, prevStats).Wait(token);
                        prevStats = newStats;
                    }
                }
                catch (OperationCanceledException)
                {
                }
                catch (Exception e)
                {
                    LogMessage($"An error occurred while analyzing maintenance stats on node {_nodeTag}.", e);
                }
                finally
                {
                    token.WaitHandle.WaitOne(_supervisorSamplePeriod);
                }
            }
        }

        private readonly Dictionary<string, long> _lastLogs = new Dictionary<string, long>();

        private void LogMessage(string message, Exception e = null, bool info = true, string database = null)
        {
            if (_iteration % 10_000 == 0)
                _lastLogs.Clear();

            if (_lastLogs.TryGetValue(message, out var last))
            {
                if (last + 60 > _iteration) 
                    // each iteration occur every 500 ms, so we update the log with the _same_ message every 30 sec (60 * 0.5s)
                    return;
            }
            _lastLogs[message] = _iteration;
            AddToDecisionLog(database, message);

            if (_logger.IsInfoEnabled && info)
            {
                _logger.Info(message, e);
                return;
            }

            if (_logger.IsOperationsEnabled)
            {
                _logger.Operations(message, e);
            }
        }

        private async Task AnalyzeLatestStats(
            Dictionary<string, ClusterNodeStatusReport> newStats,
            Dictionary<string, ClusterNodeStatusReport> prevStats
            )
        {
            var currentLeader = _engine.CurrentLeader;
            if (currentLeader == null)
                return;

            using (_contextPool.AllocateOperationContext(out TransactionOperationContext context))
            {
                var updateCommands = new List<(UpdateTopologyCommand Update, string Reason)>();
                Dictionary<string, long> cleanUpState = null;
                List<DeleteDatabaseCommand> deletions = null;
                using (context.OpenReadTransaction())
                {
                    var now = SystemTime.UtcNow;
                    var cleanupIndexes = now.Ticks - _lastIndexCleanupTimeInTicks >= _server.Configuration.Indexing.CleanupInterval.AsTimeSpan.Ticks;
                    var cleanupTombstones = now.Ticks - _lastTombstonesCleanupTimeInTicks >= _server.Configuration.Cluster.CompareExchangeTombstonesCleanupInterval.AsTimeSpan.Ticks;

                    var clusterTopology = _server.GetClusterTopology(context);
                    foreach (var database in _engine.StateMachine.GetDatabaseNames(context))
                    {
                        using (var rawRecord = _engine.StateMachine.ReadRawDatabaseRecord(context, database, out long etag))
                        {
                            if (rawRecord == null)
                            {
                                LogMessage($"Can't analyze the stats of database the {database}, because the database record is null.", database: database);
                                continue;
                            }

                            var databaseTopology = rawRecord.GetTopology();
                            var topologyStamp = databaseTopology?.Stamp ?? new LeaderStamp
                            {
                                Index = -1,
                                LeadersTicks = -1,
                                Term = -1
                            };
                            var graceIfLeaderChanged = _term > topologyStamp.Term && currentLeader.LeaderShipDuration < _stabilizationTimeMs;
                            var letStatsBecomeStable = _term == topologyStamp.Term &&
                                (currentLeader.LeaderShipDuration - topologyStamp.LeadersTicks < _stabilizationTimeMs);
                            if (graceIfLeaderChanged || letStatsBecomeStable)
                            {
                                LogMessage($"We give more time for the '{database}' stats to become stable, so we skip analyzing it for now.", database: database);
                                continue;
                            }

                            var state = new DatabaseObservationState
                            {
                                Name = database,
                                DatabaseTopology = databaseTopology,
                                ClusterTopology = clusterTopology,
                                Current = newStats,
                                Previous = prevStats,

                                RawDatabase = rawRecord,
                            };

                            if (state.ReadDatabaseDisabled() == true)
                                continue;

                            var updateReason = UpdateDatabaseTopology(state, ref deletions);
                            if (updateReason != null)
                            {
                                AddToDecisionLog(database, updateReason);

                                var cmd = new UpdateTopologyCommand(database, RaftIdGenerator.NewId())
                                {
                                    Topology = databaseTopology,
                                    RaftCommandIndex = etag
                                };

                                updateCommands.Add((cmd, updateReason));
                            }

                            var cleanUp = CleanUpDatabaseValues(state);
                            if (cleanUp != null)
                            {
                                if (cleanUpState == null)
                                    cleanUpState = new Dictionary<string, long>();

                                AddToDecisionLog(database, $"Should clean up values up to raft index {cleanUp}.");
                                cleanUpState.Add(database, cleanUp.Value);
                            }

                            if (cleanupIndexes)
                                await CleanUpUnusedAutoIndexes(state);

                            if (cleanupTombstones)
                                _hasMoreTombstones = await CleanUpCompareExchangeTombstones(database, context);
                        }
                    }

                    if (cleanupIndexes)
                        _lastIndexCleanupTimeInTicks = now.Ticks;

                    if (cleanupTombstones && _hasMoreTombstones == false)
                        _lastTombstonesCleanupTimeInTicks = now.Ticks;
                }

                foreach (var command in updateCommands)
                {
                    try
                    {
                        await UpdateTopology(command.Update);
                        var alert = AlertRaised.Create(
                            command.Update.DatabaseName,
                            $"Topology of database '{command.Update.DatabaseName}' was changed",
                            command.Reason,
                            AlertType.DatabaseTopologyWarning,
                            NotificationSeverity.Warning
                        );
                        NotificationCenter.Add(alert);
                    }
                    catch (ConcurrencyException)
                    {
                        // this is sort of expected, if the database was
                        // modified by someone else, we'll avoid changing
                        // it and run the logic again on the next round
                    }
                }
                if (deletions != null)
                {
                    foreach (var command in deletions)
                    {
                        AddToDecisionLog(command.DatabaseName,
                             $"We reached the replication factor on '{command.DatabaseName}', so we try to remove promotables/rehabs from: {string.Join(", ", command.FromNodes)}");

                        await Delete(command);
                    }
                }

                if (cleanUpState != null)
                {
                    var cmd = new CleanUpClusterStateCommand(RaftIdGenerator.NewId())
                    {
                        ClusterTransactionsCleanup = cleanUpState
                    };

                    if (_engine.LeaderTag != _server.NodeTag)
                    {
                        throw new NotLeadingException("This node is no longer the leader, so abort the cleaning.");
                    }

                    await _engine.PutAsync(cmd);
                }
            }
        }

        internal async Task CleanUpUnusedAutoIndexes(DatabaseObservationState databaseState)
        {
            if (databaseState.DatabaseTopology.Count != databaseState.Current.Count)
                return;

            var indexes = new Dictionary<string, TimeSpan>();

            var lowestDatabaseUptime = TimeSpan.MaxValue;
            var newestIndexQueryTime = TimeSpan.MaxValue;

            foreach (var node in databaseState.DatabaseTopology.AllNodes)
            {
                if (databaseState.Current.TryGetValue(node, out var nodeReport) == false)
                    return;

                if (nodeReport.Report.TryGetValue(databaseState.Name, out var report) == false)
                    return;

                if (report.UpTime.HasValue && lowestDatabaseUptime > report.UpTime)
                    lowestDatabaseUptime = report.UpTime.Value;

                foreach (var kvp in report.LastIndexStats)
                {
                    var lastQueried = kvp.Value.LastQueried;
                    if (lastQueried.HasValue == false)
                        continue;

                    if (newestIndexQueryTime > lastQueried.Value)
                        newestIndexQueryTime = lastQueried.Value;

                    var indexName = kvp.Key;
                    if (indexName.StartsWith("Auto/", StringComparison.OrdinalIgnoreCase) == false)
                        continue;

                    if (indexes.TryGetValue(indexName, out var lq) == false || lq > lastQueried)
                    {
                        indexes[indexName] = lastQueried.Value;
                    }
                }
            }

            if (indexes.Count == 0)
                return;

            var settings = databaseState.ReadSettings();
            var timeToWaitBeforeMarkingAutoIndexAsIdle = (TimeSetting)RavenConfiguration.GetValue(x => x.Indexing.TimeToWaitBeforeMarkingAutoIndexAsIdle, _server.Configuration, settings);
            var timeToWaitBeforeDeletingAutoIndexMarkedAsIdle = (TimeSetting)RavenConfiguration.GetValue(x => x.Indexing.TimeToWaitBeforeDeletingAutoIndexMarkedAsIdle, _server.Configuration, settings);

            foreach (var kvp in indexes)
            {
                TimeSpan difference;
                if (lowestDatabaseUptime > kvp.Value)
                    difference = kvp.Value;
                else
                {
                    difference = kvp.Value - newestIndexQueryTime;
                    if (difference == TimeSpan.Zero && lowestDatabaseUptime > kvp.Value)
                        difference = kvp.Value;
                }

                var state = IndexState.Normal;
                if (databaseState.TryGetAutoIndex(kvp.Key, out var definition) && definition.State.HasValue)
                    state = definition.State.Value;

                if (state == IndexState.Idle && difference >= timeToWaitBeforeDeletingAutoIndexMarkedAsIdle.AsTimeSpan)
                {
                    await _engine.PutAsync(new DeleteIndexCommand(kvp.Key, databaseState.Name, RaftIdGenerator.NewId()));

                    AddToDecisionLog(databaseState.Name, $"Deleting idle auto-index '{kvp.Key}' because last query time value is '{difference}' and threshold is set to '{timeToWaitBeforeDeletingAutoIndexMarkedAsIdle.AsTimeSpan}'.");

                    continue;
                }

                if (state == IndexState.Normal && difference >= timeToWaitBeforeMarkingAutoIndexAsIdle.AsTimeSpan)
                {
                    await _engine.PutAsync(new SetIndexStateCommand(kvp.Key, IndexState.Idle, databaseState.Name, RaftIdGenerator.NewId()));

                    AddToDecisionLog(databaseState.Name, $"Marking auto-index '{kvp.Key}' as idle because last query time value is '{difference}' and threshold is set to '{timeToWaitBeforeMarkingAutoIndexAsIdle.AsTimeSpan}'.");

                    continue;
                }

                if (state == IndexState.Idle && difference < timeToWaitBeforeMarkingAutoIndexAsIdle.AsTimeSpan)
                {
                    await _engine.PutAsync(new SetIndexStateCommand(kvp.Key, IndexState.Normal, databaseState.Name, Guid.NewGuid().ToString()));

                    AddToDecisionLog(databaseState.Name, $"Marking idle auto-index '{kvp.Key}' as normal because last query time value is '{difference}' and threshold is set to '{timeToWaitBeforeMarkingAutoIndexAsIdle.AsTimeSpan}'.");
                }
            }
        }

        internal async Task<bool> CleanUpCompareExchangeTombstones(string dbName, TransactionOperationContext context)
        {
            const int amountToDelete = 8192;
            var hasMore = false;

            if (_server.Cluster.HasCompareExchangeTombstones(context, dbName))
            {
                var maxEtag = GetMaxTombstonesEtagToDelete(context, dbName);
                if (maxEtag < 0)
                    return false;
                if (maxEtag == 0)
                    maxEtag = long.MaxValue;

                var result = await _server.SendToLeaderAsync(new CleanCompareExchangeTombstonesCommand(dbName, maxEtag, amountToDelete, RaftIdGenerator.NewId()));
                await _server.Cluster.WaitForIndexNotification(result.Index);
                hasMore = (bool)result.Result;
            }

            return hasMore;
        }

        private long GetMaxTombstonesEtagToDelete(TransactionOperationContext context, string dbName)
        {
            List<PeriodicBackupConfiguration> periodicBackups;
            var maxEtag = long.MaxValue;

            using (var rawRecord = _server.Cluster.ReadRawDatabaseRecord(context, dbName))
            {
                periodicBackups = rawRecord.GetPeriodicBackups();
                if (periodicBackups == null || periodicBackups.Count == 0)
                    return 0;
            }

            foreach (var pb in periodicBackups)
            {
                var singleBackupStatus = _server.Cluster.Read(context, PeriodicBackupStatus.GenerateItemName(dbName, pb.TaskId));
                if (singleBackupStatus == null)
                    continue;

                if (singleBackupStatus.TryGet(nameof(PeriodicBackupStatus.LocalBackup), out BlittableJsonReaderObject localBackup) == false
                    || singleBackupStatus.TryGet(nameof(PeriodicBackupStatus.LastRaftIndex), out BlittableJsonReaderObject lastRaftIndexBlittable) == false)
                    continue;

                if (localBackup.TryGet(nameof(PeriodicBackupStatus.LastIncrementalBackup), out DateTime? lastIncrementalBackupDate) == false
                    || lastRaftIndexBlittable.TryGet(nameof(PeriodicBackupStatus.LastEtag), out long? lastRaftIndex) == false)
                    continue;

                if (lastIncrementalBackupDate == null || lastRaftIndex == null)
                    continue;

                if (lastRaftIndex < maxEtag)
                    maxEtag = lastRaftIndex.Value;
            }

            if (maxEtag == long.MaxValue)
                return -1;

            return maxEtag;
        }

        private long? CleanUpDatabaseValues(DatabaseObservationState state)
        {
            if (ClusterCommandsVersionManager.CurrentClusterMinimalVersion <
                ClusterCommandsVersionManager.ClusterCommandsVersions[nameof(CleanUpClusterStateCommand)])
            {
                return null;
            }

            if (state.DatabaseTopology.Count != state.Current.Count)
                return null;

            long commandCount = long.MaxValue;
            foreach (var node in state.DatabaseTopology.AllNodes)
            {
                if (state.Current.TryGetValue(node, out var nodeReport) == false)
                    return null;

                if (nodeReport.Report.TryGetValue(state.Name, out var report) == false)
                    return null;

                commandCount = Math.Min(commandCount, report.LastCompletedClusterTransaction);
            }

            if (commandCount <= state.ReadTruncatedClusterTransactionCommandsCount())
                return null;

            return commandCount;
        }

        private void AddToDecisionLog(string database, string updateReason)
        {
            if (_decisionsLog.Count > 99)
                _decisionsLog.Take();

            _decisionsLog.Add(new ClusterObserverLogEntry
            {
                Database = database,
                Iteration = _iteration,
                Message = updateReason,
                Date = DateTime.UtcNow
            });
        }

        private const string ThingsToCheck = "Things you may check: verify node is working, check for ports being blocked by firewall or similar software.";

        private void RaiseNoLivingNodesAlert(string alertMsg, string dbName)
        {
            var alert = AlertRaised.Create(
                dbName,
                $"Could not reach any node of '{dbName}' database",
                $"{alertMsg}. {ThingsToCheck}",
                AlertType.DatabaseTopologyWarning,
                NotificationSeverity.Warning
            );

            NotificationCenter.Add(alert, updateExisting: false);
            LogMessage(alertMsg, info: false, database: dbName);
        }

        private void RaiseNodeNotFoundAlert(string alertMsg, string node)
        {
            var alert = AlertRaised.Create(
                null,
                $"Node {node} not found.",
                $"{alertMsg}",
                AlertType.DatabaseTopologyWarning,
                NotificationSeverity.Warning
            );

            NotificationCenter.Add(alert, updateExisting: false);
            LogMessage(alertMsg, info: false);
        }

        private string UpdateDatabaseTopology(DatabaseObservationState state, ref List<DeleteDatabaseCommand> deletions)
        {
            var hasLivingNodes = false;

            var databaseTopology = state.DatabaseTopology;
            var current = state.Current;
            var previous = state.Previous;
            var dbName = state.Name;
            var clusterTopology = state.ClusterTopology;
            var deletionInProgress = state.ReadDeletionInProgress();

            foreach (var member in databaseTopology.Members)
            {
                var status = None;
                if (current.TryGetValue(member, out var nodeStats) == false)
                {
                    // there isn't much we can do here, except for log it.
                    if (previous.TryGetValue(member, out _))
                    {
                        // if we found this node in the previous report, we will ignore it this time and wait for the next report.
                        continue;
                    }

                    var msg =
                        $"The member node {member} was not found in both current and previous reports of the cluster observer. " +
                        $"If this error continue to raise, check the latency between the cluster nodes.";
                    LogMessage(msg, database: dbName);
                    RaiseNodeNotFoundAlert(msg, member);
                    continue;
                }

                if (nodeStats.Status == ClusterNodeStatusReport.ReportStatus.Ok &&
                    nodeStats.Report.TryGetValue(dbName, out var dbStats))
                {
                    status = dbStats.Status;
                    if (status == Loaded ||
                        status == Loading ||
                        status == Unloaded ||
                        status == NoChange)
                    {
                        hasLivingNodes = true;

                        if (databaseTopology.PromotablesStatus.TryGetValue(member, out var _))
                        {
                            databaseTopology.DemotionReasons.Remove(member);
                            databaseTopology.PromotablesStatus.Remove(member);
                            return $"Node {member} is online";
                        }
                        continue;
                    }
                }

                // Give one minute of grace before we move the node to a rehab
                if (DateTime.UtcNow.AddMilliseconds(-_moveToRehabTime) < current[member]?.LastSuccessfulUpdateDateTime)
                {
                    continue;
                }

                if (TryMoveToRehab(dbName, databaseTopology, current, member))
                    return $"Node {member} is currently not responding (with status: {status}) and moved to rehab";

                // database distribution is off and the node is down
                if (databaseTopology.DynamicNodesDistribution == false && (
                    databaseTopology.PromotablesStatus.TryGetValue(member, out var currentStatus) == false
                    || currentStatus != DatabasePromotionStatus.NotResponding))
                {
                    databaseTopology.DemotionReasons[member] = "Not responding";
                    databaseTopology.PromotablesStatus[member] = DatabasePromotionStatus.NotResponding;
                    return $"Node {member} is currently not responding with the status '{status}'";
                }
            }

            if (hasLivingNodes == false)
            {
                var recoverable = new List<string>();

                foreach (var rehab in databaseTopology.Rehabs)
                {
                    if (FailedDatabaseInstanceOrNode(clusterTopology, rehab, dbName, current) == DatabaseHealth.Good)
                        recoverable.Add(rehab);
                }

                if (databaseTopology.Members.Count == 0)
                {
                    // as last resort we will promote a promotable
                    foreach (var promotable in databaseTopology.Promotables)
                    {
                        if (FailedDatabaseInstanceOrNode(clusterTopology, promotable, dbName, current) == DatabaseHealth.Good)
                            recoverable.Add(promotable);
                    }
                }

                if (recoverable.Count > 0)
                {
                    var node = FindMostUpToDateNode(recoverable, dbName, current);
                    databaseTopology.Rehabs.Remove(node);
                    databaseTopology.Promotables.Remove(node);
                    databaseTopology.Members.Add(node);

                    RaiseNoLivingNodesAlert($"None of '{dbName}' database nodes are responding to the supervisor, promoting {node} to avoid making the database completely unreachable.", dbName);
                    return $"None of '{dbName}' nodes are responding, promoting {node}";
                }

                if (databaseTopology.EntireDatabasePendingDeletion(deletionInProgress))
                {
                    return null; // We delete the whole database.
                }

                RaiseNoLivingNodesAlert($"None of '{dbName}' database nodes are responding to the supervisor, the database is unreachable.", dbName);
            }

            var shouldUpdateTopologyStatus = false;
            var updateTopologyStatusReason = new StringBuilder();

            foreach (var promotable in databaseTopology.Promotables)
            {
                if (FailedDatabaseInstanceOrNode(clusterTopology, promotable, dbName, current) == DatabaseHealth.Bad)
                {
                    // database distribution is off and the node is down
                    if (databaseTopology.DynamicNodesDistribution == false)
                    {
                        if (databaseTopology.PromotablesStatus.TryGetValue(promotable, out var currentStatus) == false
                            || currentStatus != DatabasePromotionStatus.NotResponding)
                        {
                            databaseTopology.DemotionReasons[promotable] = "Not responding";
                            databaseTopology.PromotablesStatus[promotable] = DatabasePromotionStatus.NotResponding;
                            return $"Node {promotable} is currently not responding";
                        }
                        continue;
                    }

                    if (TryFindFitNode(promotable, dbName, databaseTopology, clusterTopology, current, out var node) == false)
                    {
                        if (databaseTopology.PromotablesStatus.TryGetValue(promotable, out var currentStatus) == false
                            || currentStatus != DatabasePromotionStatus.NotResponding)
                        {
                            databaseTopology.DemotionReasons[promotable] = "Not responding";
                            databaseTopology.PromotablesStatus[promotable] = DatabasePromotionStatus.NotResponding;
                            return $"Node {promotable} is currently not responding";
                        }
                        continue;
                    }

                    if (_server.LicenseManager.CanDynamicallyDistributeNodes(out _) == false)
                        continue;

                    // replace the bad promotable otherwise we will continue to add more and more nodes.
                    databaseTopology.Promotables.Add(node);
                    databaseTopology.DemotionReasons[node] = $"Just replaced the promotable node {promotable}";
                    databaseTopology.PromotablesStatus[node] = DatabasePromotionStatus.WaitingForFirstPromotion;
                    var deletionCmd = new DeleteDatabaseCommand(dbName, RaftIdGenerator.NewId())
                    {
                        ErrorOnDatabaseDoesNotExists = false,
                        FromNodes = new[] { promotable },
                        HardDelete = _hardDeleteOnReplacement,
                        UpdateReplicationFactor = false
                    };

                    if (deletions == null)
                        deletions = new List<DeleteDatabaseCommand>();
                    deletions.Add(deletionCmd);
                    return $"The promotable {promotable} is not responsive, replace it with a node {node}";
                }

                if (TryGetMentorNode(dbName, databaseTopology, clusterTopology, promotable, out var mentorNode) == false)
                    continue;

                var tryPromote = TryPromote(dbName, databaseTopology, current, previous, mentorNode, promotable);
                if (tryPromote.Promote)
                {
                    databaseTopology.Promotables.Remove(promotable);
                    databaseTopology.Members.Add(promotable);
                    databaseTopology.PredefinedMentors.Remove(promotable);
                    RemoveOtherNodesIfNeeded(state, ref deletions);
                    return $"Promoting node {promotable} to member";
                }
                if (tryPromote.UpdateTopologyReason != null)
                {
                    shouldUpdateTopologyStatus = true;
                    updateTopologyStatusReason.AppendLine(tryPromote.UpdateTopologyReason);
                }
            }

            var goodMembers = GetNumberOfRespondingNodes(clusterTopology, dbName, databaseTopology, current);
            var pendingDelete = GetPendingDeleteNodes(deletionInProgress);
            foreach (var rehab in databaseTopology.Rehabs)
            {
                var health = FailedDatabaseInstanceOrNode(clusterTopology, rehab, dbName, current);
                switch (health)
                {
                    case DatabaseHealth.Bad:
                        if (databaseTopology.DynamicNodesDistribution == false)
                            continue;

                        if (goodMembers < databaseTopology.ReplicationFactor &&
                            TryFindFitNode(rehab, dbName, databaseTopology, clusterTopology, current, out var node))
                        {
                            if (_server.LicenseManager.CanDynamicallyDistributeNodes(out _) == false)
                                continue;

                            databaseTopology.Promotables.Add(node);
                            databaseTopology.DemotionReasons[node] = $"Maintain the replication factor and create new replica instead of node {rehab}";
                            databaseTopology.PromotablesStatus[node] = DatabasePromotionStatus.WaitingForFirstPromotion;
                            return $"The rehab node {rehab} was too long in rehabilitation, create node {node} to replace it";
                        }

                        if (databaseTopology.PromotablesStatus.TryGetValue(rehab, out var status) == false || status != DatabasePromotionStatus.NotResponding)
                        {
                            // was already online, but now we lost the connection again
                            if (TryMoveToRehab(dbName, databaseTopology, current, rehab))
                            {
                                return $"Node {rehab} is currently not responding";
                            }
                        }

                        break;
                    case DatabaseHealth.Good:

                        if (pendingDelete.Contains(rehab) && databaseTopology.PromotablesStatus.ContainsKey(rehab) == false)
                        {
                            // already tried to promote, so we just ignore and continue
                            continue;
                        }

                        if (TryGetMentorNode(dbName, databaseTopology, clusterTopology, rehab, out var mentorNode) == false)
                            continue;

                        var tryPromote = TryPromote(dbName, databaseTopology, current, previous, mentorNode, rehab);
                        if (tryPromote.Promote)
                        {
                            LogMessage($"The database {dbName} on {rehab} is reachable and up to date, so we promote it back to member.", info: false, database: dbName);

                            databaseTopology.Members.Add(rehab);
                            databaseTopology.Rehabs.Remove(rehab);
                            RemoveOtherNodesIfNeeded(state, ref deletions);
                            return $"Node {rehab} was recovered from rehabilitation and promoted back to member";
                        }
                        if (tryPromote.UpdateTopologyReason != null)
                        {
                            shouldUpdateTopologyStatus = true;
                            updateTopologyStatusReason.AppendLine(tryPromote.UpdateTopologyReason);
                        }
                        break;
                }
            }
            RemoveOtherNodesIfNeeded(state, ref deletions);

            if (shouldUpdateTopologyStatus)
            {
                return updateTopologyStatusReason.ToString();
            }

            return null;
        }

        private int GetNumberOfRespondingNodes(ClusterTopology clusterTopology, string dbName, DatabaseTopology topology, Dictionary<string, ClusterNodeStatusReport> current)
        {
            var goodMembers = topology.Members.Count;
            foreach (var promotable in topology.Promotables)
            {
                if (FailedDatabaseInstanceOrNode(clusterTopology, promotable, dbName, current) != DatabaseHealth.Bad)
                    goodMembers++;
            }
            foreach (var rehab in topology.Rehabs)
            {
                if (FailedDatabaseInstanceOrNode(clusterTopology, rehab, dbName, current) != DatabaseHealth.Bad)
                    goodMembers++;
            }
            return goodMembers;
        }

        private bool TryMoveToRehab(string dbName, DatabaseTopology topology, Dictionary<string, ClusterNodeStatusReport> current, string member)
        {
            DatabaseStatusReport dbStats = null;
            if (current.TryGetValue(member, out var nodeStats) &&
                nodeStats.Status == ClusterNodeStatusReport.ReportStatus.Ok &&
                nodeStats.Report.TryGetValue(dbName, out dbStats) && dbStats.Status != Faulted)
            {
                return false;
            }

            string reason;
            if (nodeStats == null)
            {
                reason = "Node in rehabilitation due to no status report in the latest cluster stats";
            }
            else if (nodeStats.Status != ClusterNodeStatusReport.ReportStatus.Ok)
            {
                switch (nodeStats.Status)
                {
                    case ClusterNodeStatusReport.ReportStatus.Timeout:
                        reason = $"Node in rehabilitation due to timeout reached trying to get stats from node.{Environment.NewLine}";
                        break;
                    case ClusterNodeStatusReport.ReportStatus.OutOfCredits:
                        reason = $"Node in rehabilitation because it run out of CPU credits.{Environment.NewLine}";
                        break;
                    default:
                        reason = $"Node in rehabilitation due to last report status being '{nodeStats.Status}'.{Environment.NewLine}";
                        break;
                }
            }
            else if (nodeStats.Report.TryGetValue(dbName, out var stats) && stats.Status == Faulted)
            {
                reason = $"In rehabilitation because the DatabaseStatus for this node is {nameof(Faulted)}.{Environment.NewLine}";
            }
            else
            {
                reason = $"In rehabilitation because the node is reachable but had no report about the database.{Environment.NewLine}";
            }

            if (nodeStats?.Error != null)
            {
                reason += $". {nodeStats.Error}";
            }
            if (dbStats?.Error != null)
            {
                reason += $". {dbStats.Error}";
            }

            if (topology.Rehabs.Contains(member) == false)
            {
                topology.Members.Remove(member);
                topology.Rehabs.Add(member);
            }

            topology.DemotionReasons[member] = reason;
            topology.PromotablesStatus[member] = nodeStats?.ServerReport.OutOfCpuCredits == true ? 
                DatabasePromotionStatus.OutOfCpuCredits : DatabasePromotionStatus.NotResponding;

            LogMessage($"Node {member} of database '{dbName}': {reason}", info: false, database: dbName);

            return true;
        }

        private bool TryGetMentorNode(string dbName, DatabaseTopology topology, ClusterTopology clusterTopology, string promotable, out string mentorNode)
        {
            var url = clusterTopology.GetUrlFromTag(promotable);
            topology.PredefinedMentors.TryGetValue(promotable, out var mentor);
            var task = new PromotableTask(promotable, url, dbName, mentor);
            mentorNode = topology.WhoseTaskIsIt(_server.Engine.CurrentState, task, null);

            if (mentorNode == null)
            {
                // We are in passive mode and were kicked out of the cluster.
                return false;
            }

            return true;
        }

        private (bool Promote, string UpdateTopologyReason) TryPromote(string dbName, DatabaseTopology topology, Dictionary<string, ClusterNodeStatusReport> current, Dictionary<string, ClusterNodeStatusReport> previous, string mentorNode, string promotable)
        {
            if (previous.TryGetValue(mentorNode, out var mentorPrevClusterStats) == false ||
                mentorPrevClusterStats.Report.TryGetValue(dbName, out var mentorPrevDbStats) == false)
            {
                LogMessage($"Can't find previous mentor {mentorNode} stats for node {promotable}", database: dbName);
                return (false, null);
            }


            if (previous.TryGetValue(promotable, out var promotablePrevClusterStats) == false ||
                promotablePrevClusterStats.Report.TryGetValue(dbName, out var promotablePrevDbStats) == false)
            {
                LogMessage($"Can't previous stats for node {promotable}", database: dbName);
                return (false, null);
            }

            if (current.TryGetValue(mentorNode, out var mentorCurrClusterStats) == false ||
                mentorCurrClusterStats.Report.TryGetValue(dbName, out var mentorCurrDbStats) == false)
            {
                LogMessage($"Can't find current mentor {mentorNode} stats for node {promotable}", database: dbName);
                return (false, null);
            }

            if (current.TryGetValue(promotable, out var promotableClusterStats) == false ||
                promotableClusterStats.Report.TryGetValue(dbName, out var promotableDbStats) == false)
            {
                LogMessage($"Can't find current stats for node {promotable}", database: dbName);
                return (false, null);
            }

            if (promotableClusterStats.ServerReport.OutOfCpuCredits == true)
            {
                LogMessage($"Can't promote node {promotable}, it doesn't have enough CPU credits", database: dbName);
                return (false, null);
            }

            if (topology.Members.Count == topology.ReplicationFactor)
            {
                LogMessage($"Replication factor is reached", database: dbName);
                return (false, null);
            }

            var mentorsEtag = mentorPrevDbStats.LastEtag;
            if (mentorCurrDbStats.LastSentEtag.TryGetValue(promotable, out var lastSentEtag) == false)
            {
                LogMessage($"Can't find last sent etag of mentor {mentorNode} for {promotable}", database: dbName);
                return (false, null);
            }

            var timeDiff = mentorCurrClusterStats.LastSuccessfulUpdateDateTime - mentorPrevClusterStats.LastSuccessfulUpdateDateTime > 3 * _supervisorSamplePeriod;

            if (lastSentEtag < mentorsEtag || timeDiff)
            {
                var msg = $"The database '{dbName}' on {promotable} not ready to be promoted, because the mentor hasn't sent all of the documents yet." + Environment.NewLine +
                          $"Last sent Etag: {lastSentEtag:#,#;;0}" + Environment.NewLine +
                          $"Mentor's Etag: {mentorsEtag:#,#;;0}";

                LogMessage($"Mentor {mentorNode} hasn't sent all of the documents yet to {promotable} (time diff: {timeDiff}, sent etag: {lastSentEtag}/{mentorsEtag})", database: dbName);

                if (msg.Equals(topology.DemotionReasons[promotable]) == false)
                {
                    topology.DemotionReasons[promotable] = msg;
                    topology.PromotablesStatus[promotable] = DatabasePromotionStatus.ChangeVectorNotMerged;
                    return (false, msg);
                }
                return (false, null);
            }

            var indexesCatchedUp = CheckIndexProgress(
                promotablePrevDbStats.LastEtag,
                promotablePrevDbStats.LastIndexStats, 
                promotableDbStats.LastIndexStats,
                mentorCurrDbStats.LastIndexStats,
                out var reason);

            if (indexesCatchedUp)
            {
                LogMessage($"We try to promoted the database '{dbName}' on {promotable} to be a full member", info: false, database: dbName);

                topology.PromotablesStatus.Remove(promotable);
                topology.DemotionReasons.Remove(promotable);

                return (true, $"Node {promotable} is up-to-date so promoting it to be member");
            }

            LogMessage($"The database '{dbName}' on {promotable} is not ready to be promoted, because {reason}{Environment.NewLine}", database: dbName);

            if (topology.PromotablesStatus.TryGetValue(promotable, out var currentStatus) == false
                || currentStatus != DatabasePromotionStatus.IndexNotUpToDate)
            {
                var msg = $"Node {promotable} not ready to be a member, because the indexes are not up-to-date";
                topology.PromotablesStatus[promotable] = DatabasePromotionStatus.IndexNotUpToDate;
                topology.DemotionReasons[promotable] = msg;
                return (false, msg);
            }
            return (false, null);
        }

        private void RemoveOtherNodesIfNeeded(DatabaseObservationState state, ref List<DeleteDatabaseCommand> deletions)
        {
            var topology = state.DatabaseTopology;
            var dbName = state.Name;
            var clusterTopology = state.ClusterTopology;

            if (topology.Members.Count < topology.ReplicationFactor)
                return;

            if (topology.Promotables.Count == 0 &&
                topology.Rehabs.Count == 0)
                return;

            var nodesToDelete = new List<string>();
            var mentorChangeVector = new Dictionary<string, string>();

            foreach (var node in topology.Promotables.Concat(topology.Rehabs))
            {
                if (TryGetMentorNode(dbName, topology, clusterTopology, node, out var mentorNode) == false ||
                    state.Current.TryGetValue(mentorNode, out var mentorStats) == false ||
                    mentorStats.Report.TryGetValue(dbName, out var dbReport) == false)
                {
                    continue;
                }
                if (state.ReadDeletionInProgress()?.ContainsKey(node) == true)
                {
                    continue;
                }
                nodesToDelete.Add(node);
                mentorChangeVector.Add(node, dbReport.DatabaseChangeVector);
            }

            if (nodesToDelete.Count == 0)
                return;

            LogMessage($"We reached the replication factor on database '{dbName}', so we try to remove redundant nodes from {string.Join(", ", nodesToDelete)}.",
                info: false, database: dbName);

            var deletionCmd = new DeleteDatabaseCommand(dbName, RaftIdGenerator.NewId())
            {
                ErrorOnDatabaseDoesNotExists = false,
                FromNodes = nodesToDelete.ToArray(),
                HardDelete = _hardDeleteOnReplacement,
                UpdateReplicationFactor = false,
            };

            if (deletions == null)
                deletions = new List<DeleteDatabaseCommand>();
            deletions.Add(deletionCmd);
        }

        private static List<string> GetPendingDeleteNodes(Dictionary<string, DeletionInProgressStatus> deletionInProgress)
        {
            var alreadyInDeletionProgress = new List<string>();
            alreadyInDeletionProgress.AddRange(deletionInProgress?.Keys);
            return alreadyInDeletionProgress;
        }

        private enum DatabaseHealth
        {
            NotEnoughInfo,
            Bad,
            Good
        }

        private DatabaseHealth FailedDatabaseInstanceOrNode(
            ClusterTopology clusterTopology,
            string node,
            string db,
            Dictionary<string, ClusterNodeStatusReport> current)
        {
            if (clusterTopology.Contains(node) == false) // this node is no longer part of the *Cluster* databaseTopology and need to be replaced.
                return DatabaseHealth.Bad;

            var hasCurrent = current.TryGetValue(node, out var currentNodeStats);

            // Wait until we have more info
            if (hasCurrent == false)
                return DatabaseHealth.NotEnoughInfo;

            // if server is down we should reassign
            if (DateTime.UtcNow - currentNodeStats.LastSuccessfulUpdateDateTime > _breakdownTimeout)
                return DatabaseHealth.Bad;

            if (currentNodeStats.LastGoodDatabaseStatus.TryGetValue(db, out var lastGoodTime) == false)
            {
                // here we have a problem, the databaseTopology says that the db needs to be in the node, but the node
                // doesn't know that the db is on it, that probably indicate some problem and we'll move it
                // to another node to resolve it.
                return DatabaseHealth.NotEnoughInfo;
            }
            if (lastGoodTime == default(DateTime) || lastGoodTime == DateTime.MinValue)
                return DatabaseHealth.NotEnoughInfo;

            return DateTime.UtcNow - lastGoodTime > _breakdownTimeout ? DatabaseHealth.Bad : DatabaseHealth.Good;
        }

        private bool TryFindFitNode(string badNode, string db, DatabaseTopology topology, ClusterTopology clusterTopology,
            Dictionary<string, ClusterNodeStatusReport> current, out string bestNode)
        {
            bestNode = null;
            var dbCount = int.MaxValue;
            var databaseNodes = topology.AllNodes.ToList();

            if (topology.Members.Count == 0) // no one can be used as mentor
                return false;

            foreach (var node in clusterTopology.AllNodes.Keys)
            {

                if (databaseNodes.Contains(node))
                    continue;

                if (FailedDatabaseInstanceOrNode(clusterTopology, node, db, current) == DatabaseHealth.Bad)
                    continue;

                if (current.TryGetValue(node, out var nodeReport) == false)
                {
                    if (bestNode == null)
                        bestNode = node;
                    continue;
                }

                if (dbCount > nodeReport.Report.Count)
                {
                    dbCount = nodeReport.Report.Count;
                    bestNode = node;
                }
            }

            if (bestNode == null)
            {
                LogMessage($"The database '{db}' on {badNode} has not responded for a long time, but there is no free node to reassign it.", info: false, database: db);
                return false;
            }
            LogMessage($"The database '{db}' on {badNode} has not responded for a long time, so we reassign it to {bestNode}.", info: false, database: db);

            return true;
        }

        private string FindMostUpToDateNode(List<string> nodes, string database, Dictionary<string, ClusterNodeStatusReport> current)
        {
            var updated = nodes[0];
            var highestChangeVectors = current[updated].Report[database].DatabaseChangeVector;
            var maxDocsCount = current[updated].Report[database].NumberOfDocuments;
            for (var index = 1; index < nodes.Count; index++)
            {
                var node = nodes[index];
                var report = current[node].Report[database];
                var cv = report.DatabaseChangeVector;
                var status = ChangeVectorUtils.GetConflictStatus(cv, highestChangeVectors);
                if (status == ConflictStatus.Update)
                {
                    highestChangeVectors = cv;
                }
                // In conflict we need to choose between 2 nodes that are not synced. 
                // So we take the one with the most documents.  
                if (status == ConflictStatus.Conflict)
                {
                    if (report.NumberOfDocuments > maxDocsCount)
                    {
                        highestChangeVectors = cv;
                        maxDocsCount = report.NumberOfDocuments;
                        updated = node;
                    }
                }
            }
            return updated;
        }

        private static bool CheckIndexProgress(
            long lastPrevEtag,
            Dictionary<string, DatabaseStatusReport.ObservedIndexStatus> previous,
            Dictionary<string, DatabaseStatusReport.ObservedIndexStatus> current,
            Dictionary<string, DatabaseStatusReport.ObservedIndexStatus> mentor,
            out string reason)
        {
            /*
            Here we are being a bit tricky. A database node is consider ready for promotion when
            it's replication is one cycle behind its mentor, but there are still indexes to consider.

            If we just replicate a whole bunch of stuff and indexes are catching up, we want to only
            promote when the indexes actually caught up. We do that by also requiring that all indexes
            will be either fully caught up (non stale) or that they are at most a single cycle behind.

            This is check by looking at the global etag from the previous round, and comparing it to the 
            last etag that each index indexed in the current round. Note that technically, we need to compare
            on a per collection basis, but we can avoid it by noting that if the collection's last etag is
            not beyond the previous max etag, then the index will therefor not be non stale.


             */


            foreach (var mentorIndex in mentor)
            {
                // we go over all of the mentor indexes to validated that the promotable has them.
                // Since we don't save in the state machine the definition of side-by-side indexes, we will skip them, because
                // the promotable don't have them. 

                if (mentorIndex.Value.IsSideBySide)
                    continue;

                if (mentor.TryGetValue(Constants.Documents.Indexing.SideBySideIndexNamePrefix + mentorIndex.Key, out var mentorIndexStats) == false)
                {
                    mentorIndexStats = mentorIndex.Value;
                }

                if (previous.TryGetValue(mentorIndex.Key, out _) == false)
                {
                    reason = $"Index '{mentorIndex.Key}' is missing";
                    return false;
                }

                if (current.TryGetValue(mentorIndex.Key, out var currentIndexStats) == false)
                {
                    reason = $"Index '{mentorIndex.Key}' is missing";
                    return false;
                }

                if (currentIndexStats.IsStale == false)
                    continue;

                if (mentorIndexStats.LastIndexedEtag == (long)Index.IndexProgressStatus.Faulty)
                {
                    continue; // skip the check for faulty indexes
                }

                if (mentorIndexStats.State == IndexState.Error && currentIndexStats.State == IndexState.Error)
                    continue;

                var lastIndexEtag = currentIndexStats.LastIndexedEtag;
                if (lastPrevEtag > lastIndexEtag)
                {
                    reason = $"Index '{mentorIndex.Key}' is in state '{currentIndexStats.State}' and not up-to-date (prev: {lastPrevEtag}, current: {lastIndexEtag}).";
                    return false;
                }

            }

            reason = null;
            return true;
        }

        private Task<(long Index, object Result)> UpdateTopology(UpdateTopologyCommand cmd)
        {
            if (_engine.LeaderTag != _server.NodeTag)
            {
                throw new NotLeadingException("This node is no longer the leader, so we abort updating the database databaseTopology");
            }

            return _engine.PutAsync(cmd);
        }

        private Task<(long Index, object Result)> Delete(DeleteDatabaseCommand cmd)
        {
            if (_engine.LeaderTag != _server.NodeTag)
            {
                throw new NotLeadingException("This node is no longer the leader, so we abort the deletion command");
            }
            return _engine.PutAsync(cmd);
        }

        public void Dispose()
        {
            _cts.Cancel();
            try
            {
                if (_observe.Join((int)TimeSpan.FromSeconds(30).TotalMilliseconds) == false)
                {
                    throw new ObjectDisposedException($"Cluster observer on node {_nodeTag} still running and can't be closed");
                }
            }
            finally
            {
                _cts.Dispose();
            }
        }

        internal class DatabaseObservationState
        {
            public string Name;
            public DatabaseTopology DatabaseTopology;
            public Dictionary<string, ClusterNodeStatusReport> Current;
            public Dictionary<string, ClusterNodeStatusReport> Previous;
            public ClusterTopology ClusterTopology;

            public RawDatabaseRecord RawDatabase;

            public long ReadTruncatedClusterTransactionCommandsCount()
            {
                RawDatabase.GetRecord().TryGet(nameof(DatabaseRecord.TruncatedClusterTransactionCommandsCount), out long count);
                return count;
            }

            public bool TryGetAutoIndex(string name, out AutoIndexDefinition definition)
            {
                BlittableJsonReaderObject autoDefinition = null;
                definition = null;
                RawDatabase.GetRecord().TryGet(nameof(DatabaseRecord.AutoIndexes), out BlittableJsonReaderObject autoIndexes);
                if (autoIndexes?.TryGet(name, out autoDefinition) == false)
                    return false;

                definition = JsonDeserializationServer.AutoIndexDefinition(autoDefinition);
                return true;
            }

            public Dictionary<string, DeletionInProgressStatus> ReadDeletionInProgress()
            {
                return RawDatabase.GetDeletionInProgressStatus();
            }

            public bool ReadDatabaseDisabled()
            {
                return RawDatabase.IsDisabled();
            }

            public bool ReadRestoringInProgress()
            {
<<<<<<< HEAD
                if (RawDatabase.TryGet(nameof(DatabaseRecord.DatabaseState), out DatabaseStateStatus dbState) == false)
                    return null;

                return dbState == DatabaseStateStatus.RestoreInProgress;
=======
                return RawDatabase.GetDatabaseStateStatus() == DatabaseStateStatus.RestoreInProgress;
>>>>>>> 32add48e
            }

            public Dictionary<string, string> ReadSettings()
            {
                return RawDatabase.GetSettings();
            }
        }
    }
}<|MERGE_RESOLUTION|>--- conflicted
+++ resolved
@@ -436,7 +436,7 @@
             {
                 periodicBackups = rawRecord.GetPeriodicBackups();
                 if (periodicBackups == null || periodicBackups.Count == 0)
-                    return 0;
+                return 0;
             }
 
             foreach (var pb in periodicBackups)
@@ -1298,7 +1298,7 @@
             public Dictionary<string, DeletionInProgressStatus> ReadDeletionInProgress()
             {
                 return RawDatabase.GetDeletionInProgressStatus();
-            }
+                }
 
             public bool ReadDatabaseDisabled()
             {
@@ -1307,20 +1307,13 @@
 
             public bool ReadRestoringInProgress()
             {
-<<<<<<< HEAD
-                if (RawDatabase.TryGet(nameof(DatabaseRecord.DatabaseState), out DatabaseStateStatus dbState) == false)
-                    return null;
-
-                return dbState == DatabaseStateStatus.RestoreInProgress;
-=======
                 return RawDatabase.GetDatabaseStateStatus() == DatabaseStateStatus.RestoreInProgress;
->>>>>>> 32add48e
             }
 
             public Dictionary<string, string> ReadSettings()
             {
                 return RawDatabase.GetSettings();
-            }
-        }
-    }
-}+                }
+            }
+        }
+    }