﻿using System;
using System.Collections.Generic;
using System.Threading;
using Raven.Client;
using Raven.Client.Extensions;
using Raven.Client.ServerWide;
using Raven.Client.ServerWide.Tcp;
using Raven.Client.Util;
using Raven.Server.Documents;
using Raven.Server.Documents.Handlers.Debugging;
using Raven.Server.Documents.Indexes;
using Raven.Server.Documents.TcpHandlers;
using Raven.Server.ServerWide.Context;
using Raven.Server.Utils;
using Sparrow.Json;
using Sparrow.Json.Parsing;
using Sparrow.Json.Sync;
using Sparrow.Logging;
using Index = Raven.Server.Documents.Indexes.Index;
using Sparrow.LowMemory;
using Sparrow.Server.Json.Sync;
using Sparrow.Server.LowMemory;

namespace Raven.Server.ServerWide.Maintenance
{
    public class ClusterMaintenanceWorker : IDisposable
    {
        private readonly TcpConnectionOptions _tcp;
        private readonly ServerStore _server;
        private CancellationToken _token;
        private readonly CancellationTokenSource _cts;
        private readonly Logger _logger;

        private readonly string _name;
        public readonly long CurrentTerm;

        public readonly TimeSpan WorkerSamplePeriod;
        private PoolOfThreads.LongRunningWork _collectingTask;
        public readonly TcpConnectionHeaderMessage.SupportedFeatures SupportedFeatures;
        private readonly float _temporaryDirtyMemoryAllowedPercentage;

        public ClusterMaintenanceWorker(TcpConnectionOptions tcp, CancellationToken externalToken, ServerStore serverStore, string leader, long term)
        {
            _tcp = tcp;
            _cts = CancellationTokenSource.CreateLinkedTokenSource(externalToken);
            _token = _cts.Token;
            _server = serverStore;
            _logger = LoggingSource.Instance.GetLogger<ClusterMaintenanceWorker>(serverStore.NodeTag);
            _name = $"Heartbeats worker connection to leader {leader} in term {term}";
            _temporaryDirtyMemoryAllowedPercentage = _server.Server.ServerStore.Configuration.Memory.TemporaryDirtyMemoryAllowedPercentage;

            WorkerSamplePeriod = _server.Configuration.Cluster.WorkerSamplePeriod.AsTimeSpan;
            CurrentTerm = term;
            SupportedFeatures = TcpConnectionHeaderMessage.GetSupportedFeaturesFor(TcpConnectionHeaderMessage.OperationTypes.Heartbeats, _tcp.ProtocolVersion);
        }

        public void Start()
        {
            _collectingTask = PoolOfThreads.GlobalRavenThreadPool.LongRunning(_ =>
            {
                try
                {
                    CollectDatabasesStatusReport();
                }
                catch (ObjectDisposedException)
                {
                    // expected
                }
                catch (OperationCanceledException)
                {
                    // expected
                }
                catch (Exception e)
                {
                    if (_logger.IsInfoEnabled)
                    {
                        _logger.Info($"Exception occurred while collecting info from {_server.NodeTag}. Task is closed.", e);
                    }
                    // we don't want to crash the process so we don't propagate this exception.
                }
            }
            , null, _name);
        }

        public void CollectDatabasesStatusReport()
        {
            var lastNodeReport = new Dictionary<string, DatabaseStatusReport>();
            var report = new MaintenanceReport();
            while (_token.IsCancellationRequested == false)
            {
                try
                {
                    using (_server.ContextPool.AllocateOperationContext(out TransactionOperationContext ctx))
                    {
                        Dictionary<string, DatabaseStatusReport> nodeReport;
                        using (ctx.OpenReadTransaction())
                        {
                            nodeReport = CollectDatabaseInformation(ctx, lastNodeReport);
                        }

                        if (SupportedFeatures.Heartbeats.IncludeServerInfo == false)
                        {
                            HeartbeatVersion41200(ctx, nodeReport);
                        }
                        else
                        {
                            report.DatabasesReport = nodeReport;
                            HeartbeatVersion42000(ctx, report);
                        }

                        lastNodeReport = nodeReport;
                    }
                }
                catch (Exception e)
                {
                    if (_tcp.TcpClient?.Connected != true)
                    {
                        if (_logger.IsInfoEnabled)
                        {
                            _logger.Info("The tcp connection was closed, so we exit the maintenance work.");
                        }
                        return;
                    }
                    if (_logger.IsInfoEnabled)
                    {
                        _logger.Info($"Exception occurred while collecting info from {_server.NodeTag}", e);
                    }
                }
                finally
                {
                    _token.WaitHandle.WaitOne(WorkerSamplePeriod);
                }
            }
        }

        private void HeartbeatVersion41200(TransactionOperationContext ctx, Dictionary<string, DatabaseStatusReport> nodeReport)
        {
            using (var writer = new BlittableJsonTextWriter(ctx, _tcp.Stream))
            {
                ctx.Write(writer, DynamicJsonValue.Convert(nodeReport));
            }
        }

        private void HeartbeatVersion42000(TransactionOperationContext ctx, MaintenanceReport report)
        {
            report.ServerReport = new ServerReport
            {
                OutOfCpuCredits = _server.Server.CpuCreditsBalance.BackgroundTasksAlertRaised.IsRaised(),
                EarlyOutOfMemory = LowMemoryNotification.Instance.IsEarlyOutOfMemory,
                HighDirtyMemory = LowMemoryNotification.Instance.DirtyMemoryState.IsHighDirty
            };

            using (var writer = new BlittableJsonTextWriter(ctx, _tcp.Stream))
            {
                ctx.Write(writer, report.ToJson());
            }
        }

        private Dictionary<string, DatabaseStatusReport> CollectDatabaseInformation(TransactionOperationContext ctx, Dictionary<string, DatabaseStatusReport> prevReport)
        {
            var result = new Dictionary<string, DatabaseStatusReport>();
            foreach (var databaseName in _server.Cluster.GetDatabaseNames(ctx))
            {
                if (_token.IsCancellationRequested)
                    return result;

                using (var rawRecord = _server.Cluster.ReadRawDatabaseRecord(ctx, databaseName))
                {
                    if (rawRecord == null)
                    {
                        continue; // Database does not exists in this server
                    }

                    foreach (var tuple in rawRecord.Topologies)
                    {
                        var dbName = tuple.Name;
                        var topology = tuple.Topology;

                        var report = new DatabaseStatusReport
                        {
                            Name = dbName,
                            NodeName = _server.NodeTag
                        };

                        if (topology == null)
                        {
                            continue;
                        }

<<<<<<< HEAD
                        if (topology.RelevantFor(_server.NodeTag) == false)
                        {
                            continue;
                        }
=======
                if (dbTask.IsFaulted)
                {
                    if (DatabasesLandlord.IsLockedDatabase(dbTask.Exception))
                    {
                        report.Status = DatabaseStatus.Unloaded;
                        result[dbName] = report;
                        continue;
                    }
                }
>>>>>>> 19ff9af5

                        if (_server.DatabasesLandlord.DatabasesCache.TryGetValue(dbName, out var dbTask, out var details) == false)
                        {
                            report.Status = DatabaseStatus.Unloaded;
                            result[dbName] = report;
                            continue;
                        }

                        report.UpTime = SystemTime.UtcNow - details.InCacheSince;

                        if (dbTask.IsFaulted)
                        {
                            var extractSingleInnerException = dbTask.Exception.ExtractSingleInnerException();
                            if (Equals(extractSingleInnerException.Data[DatabasesLandlord.DoNotRemove], true))
                            {
                                report.Status = DatabaseStatus.Unloaded;
                                result[dbName] = report;
                                continue;
                            }
                        }

                        if (dbTask.IsCanceled || dbTask.IsFaulted)
                        {
                            report.Status = DatabaseStatus.Faulted;
                            report.Error = dbTask.Exception.ToString();
                            result[dbName] = report;
                            continue;
                        }

                        if (dbTask.IsCompleted == false)
                        {
                            report.Status = DatabaseStatus.Loading;
                            result[dbName] = report;
                            continue;
                        }

                        var dbInstance = dbTask.Result;
                        var currentHash = dbInstance.GetEnvironmentsHash();
                        report.EnvironmentsHash = currentHash;

                        var documentsStorage = dbInstance.DocumentsStorage;
                        var indexStorage = dbInstance.IndexStore;

                        if (dbInstance.DatabaseShutdown.IsCancellationRequested)
                        {
                            report.Status = DatabaseStatus.Shutdown;
                            result[dbName] = report;
                            continue;
                        }

                        report.Status = DatabaseStatus.Loaded;
                        try
                        {
                            var now = dbInstance.Time.GetUtcNow();
                            FillReplicationInfo(dbInstance, report);

                            prevReport.TryGetValue(dbName, out var prevDatabaseReport);
                            if (SupportedFeatures.Heartbeats.SendChangesOnly &&
                                prevDatabaseReport != null && prevDatabaseReport.EnvironmentsHash == currentHash)
                            {
                                report.Status = DatabaseStatus.NoChange;
                                result[dbName] = report;
                                continue;
                            }

                            using (var context = QueryOperationContext.Allocate(dbInstance, needsServerContext: true))
                            {
                                FillDocumentsInfo(prevDatabaseReport, dbInstance, report, context.Documents, documentsStorage);
                                FillClusterTransactionInfo(report, dbInstance);

                                if (indexStorage != null)
                                {
                                    foreach (var index in indexStorage.GetIndexes())
                                    {
                                        DatabaseStatusReport.ObservedIndexStatus stat = null;
                                        if (prevDatabaseReport?.LastIndexStats.TryGetValue(index.Name, out stat) == true &&
                                            stat?.LastTransactionId == index.LastTransactionId)
                                        {
                                            report.LastIndexStats[index.Name] = stat;
                                            continue;
                                        }

                                        using (context.OpenReadTransaction())
                                        {
                                            FillIndexInfo(index, context, now, report);
                                        }
                                    }
                                }
                            }
                        }
                        catch (Exception e)
                        {
                            report.EnvironmentsHash = 0; // on error we should do the complete report collaction path
                            report.Error = e.ToString();
                        }
                        result[dbName] = report;
                    }
                }
            }

            return result;
        }

        private static void FillClusterTransactionInfo(DatabaseStatusReport report, DocumentDatabase dbInstance)
        {
            report.LastTransactionId = dbInstance.LastTransactionId;
            report.LastCompletedClusterTransaction = dbInstance.LastCompletedClusterTransaction;
        }

        private static void FillIndexInfo(Index index, QueryOperationContext context, DateTime now, DatabaseStatusReport report)
        {
            var stats = index.GetIndexingState(context);
            var lastQueried = GetLastQueryInfo(index, now);

            //We might have old version of this index with the same name
            report.LastIndexStats[index.Name] = new DatabaseStatusReport.ObservedIndexStatus
            {
                LastIndexedEtag = stats.LastProcessedEtag,
                LastIndexedCompareExchangeReferenceEtag = stats.LastProcessedCompareExchangeReferenceEtag,
                LastIndexedCompareExchangeReferenceTombstoneEtag = stats.LastProcessedCompareExchangeReferenceTombstoneEtag,
                LastQueried = lastQueried,
                IsSideBySide = index.Name.StartsWith(Constants.Documents.Indexing.SideBySideIndexNamePrefix, StringComparison.OrdinalIgnoreCase),
                IsStale = stats.IsStale,
                State = index.State,
                LastTransactionId = index.LastTransactionId
            };
        }

        private static TimeSpan? GetLastQueryInfo(Index index, DateTime now)
        {
            TimeSpan? lastQueried = null;
            var lastQueryingTime = index.GetLastQueryingTime();
            if (lastQueryingTime.HasValue)
                lastQueried = now - lastQueryingTime;
            return lastQueried;
        }

        private static void FillDocumentsInfo(DatabaseStatusReport prevDatabaseReport, DocumentDatabase dbInstance, DatabaseStatusReport report,
            DocumentsOperationContext context, DocumentsStorage documentsStorage)
        {
            if (prevDatabaseReport?.LastTransactionId != null && prevDatabaseReport.LastTransactionId == dbInstance.LastTransactionId)
            {
                report.LastEtag = prevDatabaseReport.LastEtag;
                report.LastTombstoneEtag = prevDatabaseReport.LastTombstoneEtag;
                report.NumberOfConflicts = prevDatabaseReport.NumberOfConflicts;
                report.NumberOfDocuments = prevDatabaseReport.NumberOfDocuments;
                report.DatabaseChangeVector = prevDatabaseReport.DatabaseChangeVector;
            }
            else
            {
                using (var tx = context.OpenReadTransaction())
                {
                    report.LastEtag = DocumentsStorage.ReadLastEtag(tx.InnerTransaction);
                    report.LastTombstoneEtag = DocumentsStorage.ReadLastTombstoneEtag(tx.InnerTransaction);
                    report.NumberOfConflicts = documentsStorage.ConflictsStorage.ConflictsCount;
                    report.NumberOfDocuments = documentsStorage.GetNumberOfDocuments(context);
                    report.DatabaseChangeVector = DocumentsStorage.GetDatabaseChangeVector(context);
                }
            }
        }

        private static void FillReplicationInfo(DocumentDatabase dbInstance, DatabaseStatusReport report)
        {
            foreach (var outgoing in dbInstance.ReplicationLoader.OutgoingHandlers)
            {
                var node = outgoing.GetNode();
                if (node != null)
                {
                    report.LastSentEtag.Add(node, outgoing._lastSentDocumentEtag);
                }
            }
        }

        public void Dispose()
        {
            _cts.Cancel();
            _tcp.Dispose();

            try
            {
                if (_collectingTask == null)
                    return;

                if (_collectingTask.ManagedThreadId == Thread.CurrentThread.ManagedThreadId)
                    return;

                if (_collectingTask.Join((int)TimeSpan.FromSeconds(30).TotalMilliseconds) == false)
                {
                    throw new ObjectDisposedException($"{_name} still running and can't be closed");
                }
            }
            finally
            {
                _cts.Dispose();
            }
        }
    }
}
<|MERGE_RESOLUTION|>--- conflicted
+++ resolved
@@ -187,22 +187,10 @@
                             continue;
                         }
 
-<<<<<<< HEAD
                         if (topology.RelevantFor(_server.NodeTag) == false)
                         {
                             continue;
                         }
-=======
-                if (dbTask.IsFaulted)
-                {
-                    if (DatabasesLandlord.IsLockedDatabase(dbTask.Exception))
-                    {
-                        report.Status = DatabaseStatus.Unloaded;
-                        result[dbName] = report;
-                        continue;
-                    }
-                }
->>>>>>> 19ff9af5
 
                         if (_server.DatabasesLandlord.DatabasesCache.TryGetValue(dbName, out var dbTask, out var details) == false)
                         {
@@ -215,8 +203,7 @@
 
                         if (dbTask.IsFaulted)
                         {
-                            var extractSingleInnerException = dbTask.Exception.ExtractSingleInnerException();
-                            if (Equals(extractSingleInnerException.Data[DatabasesLandlord.DoNotRemove], true))
+                    if (DatabasesLandlord.IsLockedDatabase(dbTask.Exception))
                             {
                                 report.Status = DatabaseStatus.Unloaded;
                                 result[dbName] = report;
