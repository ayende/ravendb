--- conflicted
+++ resolved
@@ -22,15 +22,10 @@
             get => _lastDatabaseChangeVector;
             set
             {
-<<<<<<< HEAD
                 if (value.IsSingle == false)
                     throw new InvalidOperationException($"The global change vector '{value}' cannot contain pipe");
 
-=======
-                value = value.StripTrxnTags();
-                value = value.StripSinkTags();
->>>>>>> 76335861
-
+                value = value.StripSinkTags(this);
                 value = value.StripTrxnTags(this);
 
                 if (DbIdsToIgnore == null || DbIdsToIgnore.Count == 0 || value.IsNullOrEmpty)
