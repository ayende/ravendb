﻿using Raven.Client.Properties;
using Raven.Server.Smuggler.Documents.Processors;

namespace Raven.Server.ServerWide
{
    public sealed class ServerVersion
    {
        private static int? _buildVersion;
        private static BuildVersionType? _buildType;
        private static string _commitHash;
        private static string _version;
        private static string _fullVersion;
        private static string _assemblyVersion;

        public static string Version => 
            _version ?? (_version = RavenVersionAttribute.Instance.Version);

        public static int Build =>  
            _buildVersion ?? (_buildVersion = RavenVersionAttribute.Instance.BuildVersion).Value;
        public static BuildVersionType BuildType =>
            _buildType ?? (_buildType = BuildVersion.Type(Build)).Value;
        public static string CommitHash => 
            _commitHash ?? (_commitHash = RavenVersionAttribute.Instance.CommitHash);
        public static string FullVersion => 
            _fullVersion ?? (_fullVersion = RavenVersionAttribute.Instance.FullVersion);

<<<<<<< HEAD
        public const int DevBuildNumber = 60;
=======
        public static string AssemblyVersion =>
            _assemblyVersion ?? (_assemblyVersion = RavenVersionAttribute.Instance.AssemblyVersion);

        public const int DevBuildNumber = 54;
>>>>>>> 343e7456

        public static bool IsNightlyOrDev(long buildVersion)
        {
            return buildVersion >= 60 && buildVersion < 70;
        }
    }
}<|MERGE_RESOLUTION|>--- conflicted
+++ resolved
@@ -14,7 +14,6 @@
 
         public static string Version => 
             _version ?? (_version = RavenVersionAttribute.Instance.Version);
-
         public static int Build =>  
             _buildVersion ?? (_buildVersion = RavenVersionAttribute.Instance.BuildVersion).Value;
         public static BuildVersionType BuildType =>
@@ -23,15 +22,10 @@
             _commitHash ?? (_commitHash = RavenVersionAttribute.Instance.CommitHash);
         public static string FullVersion => 
             _fullVersion ?? (_fullVersion = RavenVersionAttribute.Instance.FullVersion);
-
-<<<<<<< HEAD
-        public const int DevBuildNumber = 60;
-=======
         public static string AssemblyVersion =>
             _assemblyVersion ?? (_assemblyVersion = RavenVersionAttribute.Instance.AssemblyVersion);
 
-        public const int DevBuildNumber = 54;
->>>>>>> 343e7456
+        public const int DevBuildNumber = 60;
 
         public static bool IsNightlyOrDev(long buildVersion)
         {
