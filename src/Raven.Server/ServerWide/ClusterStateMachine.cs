﻿using System;
using System.Collections.Concurrent;
using System.Collections.Generic;
using System.Diagnostics;
using System.IO;
using System.Linq;
using System.Net.Sockets;
using System.Runtime.CompilerServices;
using System.Runtime.ExceptionServices;
using System.Security.Cryptography.X509Certificates;
using System.Text;
using System.Threading;
using System.Threading.Tasks;
using Raven.Client;
using Raven.Client.Documents.Conventions;
using Raven.Client.Documents.Indexes;
using Raven.Client.Documents.Indexes.Analysis;
using Raven.Client.Documents.Linq;
using Raven.Client.Documents.Operations.Backups;
using Raven.Client.Documents.Operations.Configuration;
using Raven.Client.Documents.Operations.OngoingTasks;
using Raven.Client.Documents.Operations.Replication;
using Raven.Client.Documents.Operations.TimeSeries;
using Raven.Client.Documents.Queries.Sorting;
using Raven.Client.Exceptions;
using Raven.Client.Exceptions.Database;
using Raven.Client.Exceptions.Documents.Subscriptions;
using Raven.Client.Exceptions.Security;
using Raven.Client.Http;
using Raven.Client.ServerWide;
using Raven.Client.ServerWide.Commands;
using Raven.Client.ServerWide.Operations.Certificates;
using Raven.Client.ServerWide.Operations.Configuration;
using Raven.Client.ServerWide.Operations.OngoingTasks;
using Raven.Client.ServerWide.Sharding;
using Raven.Client.ServerWide.Tcp;
using Raven.Client.Util;
using Raven.Server.Commercial;
using Raven.Server.Config;
using Raven.Server.Config.Categories;
using Raven.Server.Documents;
using Raven.Server.Integrations.PostgreSQL.Commands;
using Raven.Server.Json;
using Raven.Server.NotificationCenter.Notifications;
using Raven.Server.NotificationCenter.Notifications.Details;
using Raven.Server.Rachis;
using Raven.Server.ServerWide.Commands;
using Raven.Server.ServerWide.Commands.Analyzers;
using Raven.Server.ServerWide.Commands.ConnectionStrings;
using Raven.Server.ServerWide.Commands.ETL;
using Raven.Server.ServerWide.Commands.Indexes;
using Raven.Server.ServerWide.Commands.Monitoring.Snmp;
using Raven.Server.ServerWide.Commands.PeriodicBackup;
using Raven.Server.ServerWide.Commands.Sharding;
using Raven.Server.ServerWide.Commands.Sorters;
using Raven.Server.ServerWide.Commands.Subscriptions;
using Raven.Server.ServerWide.Context;
using Raven.Server.Utils;
using Sparrow;
using Sparrow.Binary;
using Sparrow.Json;
using Sparrow.Json.Parsing;
using Sparrow.Logging;
using Sparrow.Server;
using Sparrow.Server.Utils;
using Sparrow.Threading;
using Sparrow.Utils;
using Voron;
using Voron.Data;
using Voron.Data.BTrees;
using Voron.Data.Tables;
using Voron.Impl;
using Constants = Raven.Client.Constants;

namespace Raven.Server.ServerWide
{
    public class ClusterStateMachine : RachisStateMachine
    {
        private readonly Logger _clusterAuditLog = LoggingSource.AuditLog.GetLogger("ClusterStateMachine", "Audit");

        private const string LocalNodeStateTreeName = "LocalNodeState";
        private static readonly StringSegment DatabaseName = new StringSegment("DatabaseName");

        public static readonly TableSchema ItemsSchema;
        public static readonly TableSchema CompareExchangeSchema;
        public static readonly TableSchema CompareExchangeTombstoneSchema;
        public static readonly TableSchema TransactionCommandsSchema;
        public static readonly TableSchema IdentitiesSchema;
        public static readonly TableSchema CertificatesSchema;
        public static readonly TableSchema ReplicationCertificatesSchema;
        public static readonly TableSchema SubscriptionStateSchema;

        public class ServerWideConfigurationKey
        {
            public static string Backup = "server-wide/backup/configurations";

            public static string ExternalReplication = "server-wide/external-replication/configurations";

            public static string GetKeyByType(OngoingTaskType type)
            {
                switch (type)
                {
                    case OngoingTaskType.Replication:
                        return ExternalReplication;

                    case OngoingTaskType.Backup:
                        return Backup;

                    default:
                        throw new ArgumentOutOfRangeException(nameof(type), type, null);
                }
            }
        }

        public enum CompareExchangeTable
        {
            Key,
            Index,
            Value,
            PrefixIndex
        }

        public enum CompareExchangeTombstoneTable
        {
            Key,
            Index,
            PrefixIndex
        }

        public enum IdentitiesTable
        {
            Key,
            Value,
            Index,
            KeyIndex
        }

        public enum SubscriptionStateTable
        {
            // Database SEP SubscriptionId SEP type SEP key
            // type is Revision or Document
            // key is lowered docId for document or current change vector for revision
            Key,
            ChangeVector,
            BatchId,
        }

        public static readonly Slice Items;
        public static readonly Slice CompareExchange;
        public static readonly Slice CompareExchangeTombstones;
        public static readonly Slice Identities;
        public static readonly Slice IdentitiesIndex;
        public static readonly Slice TransactionCommands;
        public static readonly Slice TransactionCommandsCountPerDatabase;
        public static readonly Slice CompareExchangeIndex;
        public static readonly Slice CompareExchangeTombstoneIndex;
        public static readonly Slice CertificatesSlice;
        public static readonly Slice CertificatesHashSlice;
        public static readonly Slice ReplicationCertificatesSlice;
        public static readonly Slice ReplicationCertificatesHashSlice;
        public static readonly Slice SubscriptionState;
        public static readonly Slice SubscriptionStateKeySlice;
        public static readonly Slice SubscriptionStateByBatchIdSlice;

        public enum CertificatesTable
        {
            Thumbprint = 0,
            PublicKeyHash = 1,
            Data = 2
        }

        public enum ReplicationCertificatesTable
        {
            Thumbprint = 0,
            PublicKeyHash = 1,
            Certificate = 2,
            Access = 3
        }

        static ClusterStateMachine()
        {
            using (StorageEnvironment.GetStaticContext(out var ctx))
            {
                Slice.From(ctx, "Items", out Items);
                Slice.From(ctx, "CompareExchange", out CompareExchange);
                Slice.From(ctx, "CmpXchgTombstones", out CompareExchangeTombstones);
                Slice.From(ctx, "Identities", out Identities);
                Slice.From(ctx, "IdentitiesIndex", out IdentitiesIndex);
                Slice.From(ctx, "TransactionCommands", out TransactionCommands);
                Slice.From(ctx, "TransactionCommandsIndex", out TransactionCommandsCountPerDatabase);
                Slice.From(ctx, "CompareExchangeIndex", out CompareExchangeIndex);
                Slice.From(ctx, "CompareExchangeTombstoneIndex", out CompareExchangeTombstoneIndex);
                Slice.From(ctx, "CertificatesSlice", out CertificatesSlice);
                Slice.From(ctx, "CertificatesHashSlice", out CertificatesHashSlice);
                Slice.From(ctx, "ReplicationCertificatesSlice", out ReplicationCertificatesSlice);
                Slice.From(ctx, "ReplicationCertificatesHashSlice", out ReplicationCertificatesHashSlice);
                Slice.From(ctx, "SubscriptionState", out SubscriptionState);
                Slice.From(ctx, "SubscriptionStateKey", out SubscriptionStateKeySlice);
                Slice.From(ctx, "SubscriptionStateByBatchId", out SubscriptionStateByBatchIdSlice);

            }

            ItemsSchema = new TableSchema();

            // We use the follow format for the items data
            // { lowered key, key, data, etag }
            ItemsSchema.DefineKey(new TableSchema.IndexDef
            {
                StartIndex = 0,
                Count = 1
            });

            IdentitiesSchema = new TableSchema();
            IdentitiesSchema.DefineKey(new TableSchema.IndexDef
            {
                StartIndex = (int)IdentitiesTable.Key,
                Count = 1
            });
            IdentitiesSchema.DefineIndex(new TableSchema.IndexDef
            {
                StartIndex = (int)IdentitiesTable.KeyIndex,
                Count = 1,
                IsGlobal = true,
                Name = IdentitiesIndex
            });

            CompareExchangeSchema = new TableSchema();
            CompareExchangeSchema.DefineKey(new TableSchema.IndexDef
            {
                StartIndex = (int)CompareExchangeTable.Key,
                Count = 1
            });
            CompareExchangeSchema.DefineIndex(new TableSchema.IndexDef
            {
                StartIndex = (int)CompareExchangeTable.PrefixIndex,
                Count = 1,
                Name = CompareExchangeIndex
            });

            CompareExchangeTombstoneSchema = new TableSchema();
            CompareExchangeTombstoneSchema.DefineKey(new TableSchema.IndexDef
            {
                StartIndex = (int)CompareExchangeTombstoneTable.Key,
                Count = 1
            });
            CompareExchangeTombstoneSchema.DefineIndex(new TableSchema.IndexDef
            {
                StartIndex = (int)CompareExchangeTombstoneTable.PrefixIndex,
                Count = 1,
                IsGlobal = true,
                Name = CompareExchangeTombstoneIndex
            });

            TransactionCommandsSchema = new TableSchema();
            TransactionCommandsSchema.DefineKey(new TableSchema.IndexDef()
            {
                StartIndex = 0,
                Count = 1, // Database, Separator, Commands count
            });

            // We use the follow format for the certificates data
            // { thumbprint, public key hash, data }
            CertificatesSchema = new TableSchema();
            CertificatesSchema.DefineKey(new TableSchema.IndexDef()
            {
                StartIndex = (int)CertificatesTable.Thumbprint,
                Count = 1,
                IsGlobal = false,
                Name = CertificatesSlice
            });
            CertificatesSchema.DefineIndex(new TableSchema.IndexDef
            {
                StartIndex = (int)CertificatesTable.PublicKeyHash,
                Count = 1,
                IsGlobal = false,
                Name = CertificatesHashSlice
            });

            // We use the follow format for the replication certificates data
            // { thumbprint, public key hash, data}
            ReplicationCertificatesSchema = new TableSchema();
            ReplicationCertificatesSchema.DefineKey(new TableSchema.IndexDef()
            {
                StartIndex = (int)ReplicationCertificatesTable.Thumbprint,
                Count = 1,
                IsGlobal = false,
                Name = ReplicationCertificatesSlice
            });
            ReplicationCertificatesSchema.DefineIndex(new TableSchema.IndexDef
            {
                StartIndex = (int)ReplicationCertificatesTable.PublicKeyHash,
                Count = 1,
                IsGlobal = false,
                Name = ReplicationCertificatesHashSlice
            });

            SubscriptionStateSchema = new TableSchema();
            SubscriptionStateSchema.DefineKey(new TableSchema.IndexDef
            {
                StartIndex = (int)SubscriptionStateTable.Key,
                Count = 1,
                IsGlobal = false,
                Name = SubscriptionStateKeySlice
            });
            SubscriptionStateSchema.DefineIndex(new TableSchema.IndexDef
            {
                StartIndex = (int)SubscriptionStateTable.BatchId,
                Count = 1,
                IsGlobal = false,
                Name = SubscriptionStateByBatchIdSlice
            });
        }

        public long LastNotifiedIndex => Interlocked.Read(ref _rachisLogIndexNotifications.LastModifiedIndex);

        private readonly RachisLogIndexNotifications _rachisLogIndexNotifications = new RachisLogIndexNotifications(CancellationToken.None);

        public override void Dispose()
        {
            base.Dispose();
            _rachisLogIndexNotifications.Dispose();
        }

        protected override void Apply(ClusterOperationContext context, BlittableJsonReaderObject cmd, long index, Leader leader, ServerStore serverStore)
        {
            if (cmd.TryGet("Type", out string type) == false)
            {
                NotifyLeaderAboutError(index, leader, new RachisApplyException("Cannot execute command, wrong format"));
                return;
            }

            ValidateGuid(cmd, type);
            object result = null;
            var sw = Stopwatch.StartNew();
            try
            {
                string errorMessage;
                switch (type)
                {
                    case nameof(ClusterTransactionCommand):
                        var errors = ExecuteClusterTransaction(context, cmd, index);
                        if (errors != null)
                        {
                            result = errors;
                            leader?.SetStateOf(index, errors);
                        }
                        break;

                    case nameof(CleanUpClusterStateCommand):
                        ClusterStateCleanUp(context, cmd, index);
                        break;

                    case nameof(PutSubscriptionBatchCommand):
                        ExecutePutSubscriptionBatch(context, cmd, index, type);
                        break;

                    case nameof(AddOrUpdateCompareExchangeBatchCommand):
                        ExecuteCompareExchangeBatch(context, cmd, index, type);
                        break;
                    //The reason we have a separate case for removing node from database is because we must
                    //actually delete the database before we notify about changes to the record otherwise we
                    //don't know that it was us who needed to delete the database.
                    case nameof(RemoveNodeFromDatabaseCommand):
                        RemoveNodeFromDatabase(context, cmd, index, leader, serverStore);
                        break;

                    case nameof(RemoveNodeFromClusterCommand):
                        RemoveNodeFromCluster(context, cmd, index, leader, serverStore);
                        break;

                    case nameof(DeleteCertificateFromClusterCommand):
                        DeleteCertificate(context, type, cmd, index);
                        break;

                    case nameof(DeleteValueCommand):
                    case nameof(DeleteServerWideAnalyzerCommand):
                    case nameof(DeleteServerWideSorterCommand):
                        DeleteValue(context, type, cmd, index);
                        break;

                    case nameof(DeleteCertificateCollectionFromClusterCommand):
                        DeleteMultipleCertificates(context, type, cmd, index);
                        break;

                    case nameof(DeleteMultipleValuesCommand):
                        DeleteMultipleValues(context, type, cmd, index, leader);
                        break;

                    case nameof(CleanCompareExchangeTombstonesCommand):
                        ClearCompareExchangeTombstones(context, type, cmd, index, out var hasMore);
                        result = hasMore;
                        leader?.SetStateOf(index, hasMore);
                        break;

                    case nameof(DeleteExpiredCompareExchangeCommand):
                        result = DeleteExpiredCompareExchange(context, type, cmd, index);
                        leader?.SetStateOf(index, result);
                        break;

                    case nameof(IncrementClusterIdentityCommand):
                        if (ValidatePropertyExistence(cmd, nameof(IncrementClusterIdentityCommand), nameof(IncrementClusterIdentityCommand.Prefix), out errorMessage) == false)
                            throw new RachisApplyException(errorMessage);
                        SetValueForTypedDatabaseCommand(context, type, cmd, index, leader, out result);
                        leader?.SetStateOf(index, result);
                        SetIndexForBackup(context, cmd, index, type);
                        break;

                    case nameof(IncrementClusterIdentitiesBatchCommand):
                        if (ValidatePropertyExistence(cmd, nameof(IncrementClusterIdentitiesBatchCommand), nameof(IncrementClusterIdentitiesBatchCommand.DatabaseName), out errorMessage) == false)
                            throw new RachisApplyException(errorMessage);
                        SetValueForTypedDatabaseCommand(context, type, cmd, index, leader, out result);
                        leader?.SetStateOf(index, result);
                        SetIndexForBackup(context, cmd, index, type);
                        break;

                    case nameof(UpdateClusterIdentityCommand):
                        if (ValidatePropertyExistence(cmd, nameof(UpdateClusterIdentityCommand), nameof(UpdateClusterIdentityCommand.Identities), out errorMessage) == false)
                            throw new RachisApplyException(errorMessage);
                        SetValueForTypedDatabaseCommand(context, type, cmd, index, leader, out result);
                        leader?.SetStateOf(index, result);
                        SetIndexForBackup(context, cmd, index, type);
                        break;

                    case nameof(PutSortersCommand):
                    case nameof(DeleteSorterCommand):
                    case nameof(PutAnalyzersCommand):
                    case nameof(DeleteAnalyzerCommand):
                    case nameof(PutIndexCommand):
                    case nameof(PutDatabaseStudioConfigurationCommand):
                    case nameof(PutDatabaseSettingsCommand):
                    case nameof(PutDatabaseClientConfigurationCommand):
                    case nameof(PutIndexesCommand):
                    case nameof(PutAutoIndexCommand):
                    case nameof(PutRollingIndexCommand):
                    case nameof(DeleteIndexCommand):
                    case nameof(SetIndexLockCommand):
                    case nameof(SetIndexPriorityCommand):
                    case nameof(SetIndexStateCommand):
                    case nameof(EditTimeSeriesConfigurationCommand):
                    case nameof(EditRevisionsConfigurationCommand):
                    case nameof(EditRevisionsForConflictsConfigurationCommand):
                    case nameof(UpdatePeriodicBackupCommand):
                    case nameof(EditExpirationCommand):
                    case nameof(EditRefreshCommand):
                    case nameof(ModifyConflictSolverCommand):
                    case nameof(UpdateTopologyCommand):
                    case nameof(CreateNewShardCommand):
                    case nameof(DeleteDatabaseCommand):
                    case nameof(UpdateExternalReplicationCommand):
                    case nameof(PromoteDatabaseNodeCommand):
                    case nameof(ToggleTaskStateCommand):
                    case nameof(AddRavenEtlCommand):
                    case nameof(AddSqlEtlCommand):
                    case nameof(AddOlapEtlCommand):
                    case nameof(AddElasticSearchEtlCommand):
                    case nameof(AddQueueEtlCommand):
                    case nameof(UpdateRavenEtlCommand):
                    case nameof(UpdateSqlEtlCommand):
                    case nameof(UpdateOlapEtlCommand):
                    case nameof(UpdateElasticSearchEtlCommand):
                    case nameof(UpdateQueueEtlCommand):
                    case nameof(DeleteOngoingTaskCommand):
                    case nameof(PutRavenConnectionStringCommand):
                    case nameof(PutSqlConnectionStringCommand):
                    case nameof(PutOlapConnectionStringCommand):
                    case nameof(PutElasticSearchConnectionStringCommand):
                    case nameof(PutQueueConnectionStringCommand):
                    case nameof(RemoveRavenConnectionStringCommand):
                    case nameof(RemoveSqlConnectionStringCommand):
                    case nameof(RemoveOlapConnectionStringCommand):
                    case nameof(RemoveElasticSearchConnectionStringCommand):
                    case nameof(RemoveQueueConnectionStringCommand):
                    case nameof(UpdatePullReplicationAsHubCommand):
                    case nameof(UpdatePullReplicationAsSinkCommand):
                    case nameof(EditDatabaseClientConfigurationCommand):
                    case nameof(EditDocumentsCompressionCommand):
                    case nameof(UpdateUnusedDatabaseIdsCommand):
                    case nameof(EditLockModeCommand):
                    case nameof(EditPostgreSqlConfigurationCommand):
                    case nameof(StartBucketMigrationCommand):
                    case nameof(SourceMigrationSendCompletedCommand):
                    case nameof(DestinationMigrationConfirmCommand):
                    case nameof(SourceMigrationCleanupCommand):
                        UpdateDatabase(context, type, cmd, index, leader, serverStore);
                        break;

                    case nameof(AcknowledgeSubscriptionBatchCommand):
                    case nameof(RecordBatchSubscriptionDocumentsCommand):
                    case nameof(UpdatePeriodicBackupStatusCommand):
                    case nameof(UpdateExternalReplicationStateCommand):
                    case nameof(PutSubscriptionCommand):
                    case nameof(PutShardedSubscriptionCommand):
                    case nameof(DeleteSubscriptionCommand):
                    case nameof(UpdateEtlProcessStateCommand):
                    case nameof(ToggleSubscriptionStateCommand):
                    case nameof(UpdateSubscriptionClientConnectionTime):
                    case nameof(UpdateSnmpDatabaseIndexesMappingCommand):
                    case nameof(RemoveEtlProcessStateCommand):
                        SetValueForTypedDatabaseCommand(context, type, cmd, index, leader, out result);
                        if (result != null)
                            leader?.SetStateOf(index, result);
                        break;
                        
                    case nameof(DelayBackupCommand):
                        SetValueForTypedDatabaseCommand(context, type, cmd, index, leader, out _);
                        break;

                    case nameof(AddOrUpdateCompareExchangeCommand):
                    case nameof(RemoveCompareExchangeCommand):
                        ExecuteCompareExchange(context, type, cmd, index, out result);
                        leader?.SetStateOf(index, result);
                        SetIndexForBackup(context, cmd, index, type);
                        break;

                    case nameof(InstallUpdatedServerCertificateCommand):
                        InstallUpdatedServerCertificate(context, cmd, index, serverStore);
                        break;

                    case nameof(RecheckStatusOfServerCertificateCommand):
                        if (_parent.Log.IsOperationsEnabled)
                            _parent.Log.Operations($"Received {nameof(RecheckStatusOfServerCertificateCommand)}, index = {index}.");
                        NotifyValueChanged(context, type, index); // just need to notify listeners
                        break;

                    case nameof(ConfirmReceiptServerCertificateCommand):
                        ConfirmReceiptServerCertificate(context, cmd, index, serverStore);
                        break;

                    case nameof(RecheckStatusOfServerCertificateReplacementCommand):
                        if (_parent.Log.IsOperationsEnabled)
                            _parent.Log.Operations($"Received {nameof(RecheckStatusOfServerCertificateReplacementCommand)}, index = {index}.");
                        NotifyValueChanged(context, type, index); // just need to notify listeners
                        break;

                    case nameof(ConfirmServerCertificateReplacedCommand):
                        ConfirmServerCertificateReplaced(context, cmd, index, serverStore);
                        break;

                    case nameof(BulkRegisterReplicationHubAccessCommand):
                        BulkPutReplicationCertificate(context, type, cmd, index, serverStore);
                        break;

                    case nameof(RegisterReplicationHubAccessCommand):
                        PutReplicationCertificate(context, type, cmd, index, serverStore);
                        break;

                    case nameof(UnregisterReplicationHubAccessCommand):
                        RemoveReplicationCertificate(context, type, cmd, index, serverStore);
                        break;

                    case nameof(UpdateSnmpDatabasesMappingCommand):
                        UpdateValue<List<string>>(context, type, cmd, index);
                        break;

                    case nameof(PutLicenseCommand):
                        PutValue<License>(context, type, cmd, index);
                        break;

                    case nameof(PutLicenseLimitsCommand):
                        PutValue<LicenseLimits>(context, type, cmd, index);
                        break;

                    case nameof(UpdateLicenseLimitsCommand):
                        UpdateValue<NodeLicenseLimits>(context, type, cmd, index);
                        break;

                    case nameof(ToggleDatabasesStateCommand):
                        ToggleDatabasesState(cmd, context, type, index);
                        break;

                    case nameof(PutServerWideBackupConfigurationCommand):
                        var serverWideBackupConfiguration = UpdateValue<ServerWideBackupConfiguration>(context, type, cmd, index, skipNotifyValueChanged: true);
                        UpdateDatabasesWithServerWideBackupConfiguration(context, type, serverWideBackupConfiguration, index);
                        break;

                    case nameof(DeleteServerWideBackupConfigurationCommand):
                        UpdateValue<string>(context, type, cmd, index, skipNotifyValueChanged: true);
                        cmd.TryGet(nameof(DeleteServerWideBackupConfigurationCommand.Name), out string name);
                        var deleteServerWideTaskConfiguration = new DeleteServerWideTaskCommand.DeleteConfiguration
                        {
                            TaskName = name,
                            Type = OngoingTaskType.Backup
                        };
                        DeleteServerWideBackupConfigurationFromAllDatabases(deleteServerWideTaskConfiguration, context, type, index);
                        break;

                    case nameof(PutServerWideExternalReplicationCommand):
                        var serverWideExternalReplication = UpdateValue<ServerWideExternalReplication>(context, type, cmd, index, skipNotifyValueChanged: true);
                        UpdateDatabasesWithExternalReplication(context, type, serverWideExternalReplication, index);
                        break;

                    case nameof(DeleteServerWideTaskCommand):
                        var deleteConfiguration = UpdateValue<DeleteServerWideTaskCommand.DeleteConfiguration>(context, type, cmd, index, skipNotifyValueChanged: true);
                        DeleteServerWideBackupConfigurationFromAllDatabases(deleteConfiguration, context, type, index);
                        break;

                    case nameof(ToggleServerWideTaskStateCommand):
                        var parameters = UpdateValue<ToggleServerWideTaskStateCommand.Parameters>(context, type, cmd, index, skipNotifyValueChanged: true);
                        ToggleServerWideTaskState(cmd, parameters, context, type, index);
                        break;
                        
                    case nameof(PutCertificateWithSamePinningHashCommand):
                        PutCertificate(context, type, cmd, index, serverStore);
                        if (cmd.TryGet(nameof(PutCertificateWithSamePinningHashCommand.Name), out string thumbprint))
                            DeleteLocalState(context, thumbprint);
                        if (cmd.TryGet(nameof(PutCertificateWithSamePinningHashCommand.PublicKeyPinningHash), out string hash))
                            DiscardLeftoverCertsWithSamePinningHash(context, hash, type, index);
                        break;

                    case nameof(PutCertificateCommand):
                        PutCertificate(context, type, cmd, index, serverStore);
                        // Once the certificate is in the cluster, no need to keep it locally so we delete it.
                        if (cmd.TryGet(nameof(PutCertificateCommand.Name), out string key))
                            DeleteLocalState(context, key);
                        break;

                    case nameof(PutClientConfigurationCommand):
                        PutValue<ClientConfiguration>(context, type, cmd, index);
                        break;

                    case nameof(PutServerWideStudioConfigurationCommand):
                        PutValue<ServerWideStudioConfiguration>(context, type, cmd, index);
                        break;

                    case nameof(PutServerWideAnalyzerCommand):
                        PutValue<AnalyzerDefinition>(context, type, cmd, index);
                        break;

                    case nameof(PutServerWideSorterCommand):
                        PutValue<SorterDefinition>(context, type, cmd, index);
                        break;

                    case nameof(AddDatabaseCommand):
                        var addedNodes = AddDatabase(context, cmd, index, leader);
                        if (addedNodes != null)
                        {
                            result = addedNodes;
                            leader?.SetStateOf(index, addedNodes);
                        }
                        break;

                    default:
                        var massage = $"The command '{type}' is unknown and cannot be executed on server with version '{ServerVersion.FullVersion}'.{Environment.NewLine}" +
                                      "Updating this node version to match the rest should resolve this issue.";
                        throw new UnknownClusterCommandException(massage);
                }

                _parent.LogHistory.UpdateHistoryLog(context, index, _parent.CurrentTerm, cmd, result, null);

                DismissUnrecoverableNotification();
            }
            catch (Exception e) when (ExpectedException(e))
            {
                if (_parent.Log.IsInfoEnabled)
                {
                    var error = $"Failed to execute command of type '{type}'";
                    if (cmd.TryGet(DatabaseName, out string databaseName))
                        error += $"on database '{databaseName}'";

                    _parent.Log.Info(error, e);
                }

                _parent.LogHistory.UpdateHistoryLog(context, index, _parent.CurrentTerm, cmd, null, e);
                NotifyLeaderAboutError(index, leader, e);
            }
            catch (Exception e)
            {
                // IMPORTANT
                // Other exceptions MUST be consistent across the cluster (meaning: if it occurred on one node it must occur on the rest also).
                // the exceptions here are machine specific and will cause a jam in the state machine until the exception will be resolved.
                var error = $"Unrecoverable exception at command type '{type}'";
                if (cmd.TryGet(DatabaseName, out string databaseName))
                    error += $"on database '{databaseName}'";
                error += ", execution will be retried later.";

                if (_parent.Log.IsOperationsEnabled)
                    _parent.Log.Operations(error, e);

                AddUnrecoverableNotification(error, e);
                NotifyLeaderAboutError(index, leader, e);
                throw;
            }
            finally
            {
                var executionTime = sw.Elapsed;
                _rachisLogIndexNotifications.RecordNotification(new RecentLogIndexNotification
                {
                    Type = type,
                    ExecutionTime = executionTime,
                    Index = index,
                    LeaderErrorCount = leader?.ErrorsList.Count,
                    Term = leader?.Term,
                    LeaderShipDuration = leader?.LeaderShipDuration,
                });
            }

            void DismissUnrecoverableNotification()
            {
                try
                {
                    serverStore.NotificationCenter.Dismiss(AlertRaised.GetKey(AlertType.UnrecoverableClusterError, $"{_parent.CurrentTerm}/{index}"), context.Transaction, sendNotificationEvenIfDoesntExist: false);
                }
                catch
                {
                    // nothing we can do here
                }
            }

            void AddUnrecoverableNotification(string error, Exception exception)
            {
                // must do it in a separate thread since we are not going to commit this tx anyway
                ThreadPool.QueueUserWorkItem(_ =>
                {
                    try
                    {
                        serverStore.NotificationCenter.Add(AlertRaised.Create(
                            null,
                            "Unrecoverable Cluster Error",
                            error,
                            AlertType.UnrecoverableClusterError,
                            NotificationSeverity.Error,
                            key: $"{_parent.CurrentTerm}/{index}",
                            details: new ExceptionDetails(exception)));
                    }
                    catch
                    {
                        // nothing we can do here
                    }
                }, null);
            }
        }

        private void ExecutePutSubscriptionBatch(ClusterOperationContext context, BlittableJsonReaderObject cmd, long index, string type)
        {
            if (cmd.TryGet(nameof(PutSubscriptionBatchCommand.Commands), out BlittableJsonReaderArray subscriptionCommands) == false)
            {
                throw new RachisApplyException($"'{nameof(PutSubscriptionBatchCommand.Commands)}' is missing in '{nameof(PutSubscriptionBatchCommand)}'.");
            }

            PutSubscriptionCommand updateCommand = null;
            Exception exception = null;
            var actionsByDatabase = new Dictionary<string, List<Func<Task>>>();
            var items = context.Transaction.InnerTransaction.OpenTable(ItemsSchema, Items);
            try
            {
                foreach (BlittableJsonReaderObject command in subscriptionCommands)
                {
                    if (command.TryGet("Type", out string putSubscriptionType) == false && putSubscriptionType != nameof(PutSubscriptionCommand))
                    {
                        throw new RachisApplyException($"Cannot execute {type} command, wrong format");
                    }

                    updateCommand = (PutSubscriptionCommand)JsonDeserializationCluster.Commands[nameof(PutSubscriptionCommand)](command);

                    var database = updateCommand.DatabaseName;
                    if (DatabaseExists(context, database) == false)
                    {
                        throw new DatabaseDoesNotExistException(
                            $"Cannot set typed value of type {type} for database {database}, because it does not exist");
                    }

                    var id = updateCommand.FindFreeId(context, index);
                    updateCommand.Execute(context, items, id, record: null, _parent.CurrentState, out _);

                    if (actionsByDatabase.ContainsKey(database) == false)
                    {
                        actionsByDatabase[database] = new List<Func<Task>>();
                    }

                    actionsByDatabase[database].Add(() =>
                        Changes.OnDatabaseChanges(database, index, nameof(PutSubscriptionCommand), DatabasesLandlord.ClusterDatabaseChangeType.ValueChanged, null));
                }

                foreach (var action in actionsByDatabase)
                {
                    ExecuteManyOnDispose(context, index, type, action.Value);
                }
            }
            catch (Exception e)
            {
                exception = e;
                throw;
            }
            finally
            {
                LogCommand(type, index, exception, updateCommand);
            }
        }

        private void SetIndexForBackup(ClusterOperationContext context, BlittableJsonReaderObject bjro, long index, string type)
        {
            if (index < 0)
                return;

            if ((bjro.TryGet(nameof(CompareExchangeCommandBase.Database), out string databaseName) == false ||
                 string.IsNullOrEmpty(databaseName)) && type.Equals(nameof(AddOrUpdateCompareExchangeCommand)))
                throw new RachisApplyException($"Command {type} must contain a DatabaseName property. Index {index}");

            var dbKey = $"db/{databaseName}";
            var items = context.Transaction.InnerTransaction.OpenTable(ItemsSchema, Items);

            using (Slice.From(context.Allocator, dbKey, out Slice key))
            using (Slice.From(context.Allocator, dbKey.ToLowerInvariant(), out Slice keyLowered))
            {
                var databaseRecordJson = ReadInternal(context, out _, keyLowered);
                if (databaseRecordJson == null)
                    return;

                databaseRecordJson.Modifications = new DynamicJsonValue { [nameof(DatabaseRecord.EtagForBackup)] = index };

                using (var old = databaseRecordJson)
                {
                    databaseRecordJson = context.ReadObject(databaseRecordJson, dbKey);
                }

                UpdateValue(index, items, keyLowered, key, databaseRecordJson);
            }
        }

        [Conditional("DEBUG")]
        private void ValidateGuid(BlittableJsonReaderObject cmd, string type)
        {
            if (_parent.InMemoryDebug.IsInterVersionTest)
                return;

            if (cmd.TryGet(nameof(CommandBase.UniqueRequestId), out string guid) == false)
            {
                throw new ArgumentNullException($"Guid is not provided in the command {type}.");
            }
        }

        private void ExecuteCompareExchangeBatch(ClusterOperationContext context, BlittableJsonReaderObject cmd, long index, string commandType)
        {
            CompareExchangeCommandBase compareExchange = null;
            Exception exception = null;
            try
            {
                var hasAddCommands = cmd.TryGet(nameof(AddOrUpdateCompareExchangeBatchCommand.Commands), out BlittableJsonReaderArray addCommands);
                var hasRemoveCommands = cmd.TryGet(nameof(AddOrUpdateCompareExchangeBatchCommand.RemoveCommands), out BlittableJsonReaderArray removeCommands);

                if (hasAddCommands == false && hasRemoveCommands == false)
                {
                    throw new RachisApplyException($"'{nameof(AddOrUpdateCompareExchangeBatchCommand.Commands)}' and '{nameof(AddOrUpdateCompareExchangeBatchCommand.RemoveCommands)}' are missing in '{nameof(AddOrUpdateCompareExchangeBatchCommand)}'.");
                }

                var items = context.Transaction.InnerTransaction.OpenTable(CompareExchangeSchema, CompareExchange);

                if (hasAddCommands)
                {
                    foreach (BlittableJsonReaderObject command in addCommands)
                    {
                        if (command.TryGet("Type", out string type) == false || type != nameof(AddOrUpdateCompareExchangeCommand))
                        {
                            throw new RachisApplyException($"Cannot execute {commandType} command, wrong format");
                        }

                        compareExchange = (CompareExchangeCommandBase)JsonDeserializationCluster.Commands[type](command);
                        compareExchange.Execute(context, items, index);
                        SetIndexForBackup(context, command, index, type);
                    }
                }

                if (hasRemoveCommands)
                {
                    foreach (BlittableJsonReaderObject command in removeCommands)
                    {
                        if (command.TryGet("Type", out string type) == false || type != nameof(RemoveCompareExchangeCommand))
                        {
                            throw new RachisApplyException($"Cannot execute {commandType} command, wrong format");
                        }

                        compareExchange = (CompareExchangeCommandBase)JsonDeserializationCluster.Commands[type](command);
                        compareExchange.Execute(context, items, index);
                        SetIndexForBackup(context, command, index, type);
                    }
                }

                OnTransactionDispose(context, index);
            }
            catch (Exception e)
            {
                exception = e;
                throw;
            }
            finally
            {
                LogCommand(commandType, index, exception, compareExchange);
            }
        }

        public static bool ExpectedException(Exception e)
        {
            return e is RachisException ||
                   e is SubscriptionException ||
                   e is DatabaseDoesNotExistException ||
                   e is AuthorizationException ||
                   e is CompareExchangeKeyTooBigException;
        }

        private void ClusterStateCleanUp(ClusterOperationContext context, BlittableJsonReaderObject cmd, long index)
        {
            Exception exception = null;
            CleanUpClusterStateCommand cleanCommand = null;
            try
            {
                var items = context.Transaction.InnerTransaction.OpenTable(ItemsSchema, Items);
                cleanCommand = (CleanUpClusterStateCommand)JsonDeserializationCluster.Commands[nameof(CleanUpClusterStateCommand)](cmd);
                var affectedDatabases = cleanCommand.Clean(context, index);
                foreach (var tuple in affectedDatabases)
                {
                    var dbKey = $"db/{tuple.Key}";
                    using (Slice.From(context.Allocator, dbKey, out Slice valueName))
                    using (Slice.From(context.Allocator, dbKey.ToLowerInvariant(), out Slice valueNameLowered))
                    using (var databaseRecord = ReadRawDatabaseRecord(context, tuple.Key))
                    {
                        if (databaseRecord == null)
                            continue;

                        var databaseRecordJson = databaseRecord.Raw;
                        databaseRecordJson.Modifications = new DynamicJsonValue
                        {
                            [nameof(DatabaseRecord.TruncatedClusterTransactionCommandsCount)] = tuple.Value
                        };
                        var newDatabaseRecordJson = context.ReadObject(databaseRecordJson, dbKey);

                        UpdateValue(index, items, valueNameLowered, valueName, newDatabaseRecordJson);
                    }

                    // we simply update the value without invoking the OnChange function
                }

                OnTransactionDispose(context, index);
            }
            catch (Exception e)
            {
                exception = e;
                throw;
            }
            finally
            {
                LogCommand(nameof(CleanUpClusterStateCommand), index, exception, cleanCommand);
            }
        }

        private List<ClusterTransactionCommand.ClusterTransactionErrorInfo> ExecuteClusterTransaction(ClusterOperationContext context, BlittableJsonReaderObject cmd, long index)
        {
            ClusterTransactionCommand clusterTransaction = null;
            Exception exception = null;
            try
            {
                clusterTransaction = (ClusterTransactionCommand)JsonDeserializationCluster.Commands[nameof(ClusterTransactionCommand)](cmd);
                using var rawRecord = ReadRawDatabaseRecord(context, clusterTransaction.DatabaseName);
                if (rawRecord == null)
                    throw DatabaseDoesNotExistException.CreateWithMessage(clusterTransaction.DatabaseName, $"Could not execute update command of type '{nameof(ClusterTransactionCommand)}'.");

                if (rawRecord.IsSharded == false)
                    //This function is used to set cluster & database id for backward compatibility so no need if for shardNumber
                    UpdateDatabaseRecordId(context, rawRecord, index, clusterTransaction);

                if (clusterTransaction.SerializedDatabaseCommands != null &&
                    clusterTransaction.SerializedDatabaseCommands.TryGet(nameof(ClusterTransactionCommand.Options), out BlittableJsonReaderObject blittableOptions))
                {
                    clusterTransaction.Options = JsonDeserializationServer.ClusterTransactionOptions(blittableOptions);
                }

                var compareExchangeItems = context.Transaction.InnerTransaction.OpenTable(CompareExchangeSchema, CompareExchange);
                var error = clusterTransaction.ExecuteCompareExchangeCommands(rawRecord.GetClusterTransactionId(), context, index, compareExchangeItems);
                if (error == null)
                {
                    DatabasesLandlord.ClusterDatabaseChangeType notify;
                    if (clusterTransaction.HasDocumentsInTransaction)
                    {
                        clusterTransaction.SaveCommandsBatch(context, rawRecord, index, ClusterTransactionWaiter);
                        notify = DatabasesLandlord.ClusterDatabaseChangeType.PendingClusterTransactions;
                    }
                    else
                    {
                        notify = DatabasesLandlord.ClusterDatabaseChangeType.ClusterTransactionCompleted;
                    }

                    NotifyDatabaseAboutChanged(context, clusterTransaction.DatabaseName, index, nameof(ClusterTransactionCommand), notify, null);

                    return null;
                }

                OnTransactionDispose(context, index);
                return error;
            }
            catch (Exception e)
            {
                exception = e;
                throw;
            }
            finally
            {
                LogCommand(nameof(ClusterTransactionCommand), index, exception, clusterTransaction);
            }
        }

        private void UpdateDatabaseRecordId(ClusterOperationContext context, RawDatabaseRecord rawRecord, long index,
            ClusterTransactionCommand clusterTransaction)
        {
            if (rawRecord == null)
                throw DatabaseDoesNotExistException.CreateWithMessage(clusterTransaction.DatabaseName, $"Could not execute update command of type '{nameof(ClusterTransactionCommand)}'.");

            var topology = rawRecord.Topology;
            if (topology.DatabaseTopologyIdBase64 == null || topology.ClusterTransactionIdBase64 == null)
            {
                var items = context.Transaction.InnerTransaction.OpenTable(ItemsSchema, Items);
                var databaseRecordJson = rawRecord.Raw;
                topology.DatabaseTopologyIdBase64 ??= clusterTransaction.DatabaseRecordId;
                topology.ClusterTransactionIdBase64 ??= clusterTransaction.ClusterTransactionId;
                var dbKey = $"db/{clusterTransaction.DatabaseName}";
                using (Slice.From(context.Allocator, dbKey, out var valueName))
                using (Slice.From(context.Allocator, dbKey.ToLowerInvariant(), out var valueNameLowered))
                {
                    databaseRecordJson.Modifications = new DynamicJsonValue
                    {
                        [nameof(DatabaseRecord.Topology)] = topology.ToJson()
                    };

                    using (var old = databaseRecordJson)
                    {
                        databaseRecordJson = context.ReadObject(databaseRecordJson, dbKey);
                    }

                    UpdateValue(index, items, valueNameLowered, valueName, databaseRecordJson);
                }
            }
        }

        private void ConfirmReceiptServerCertificate(ClusterOperationContext context, BlittableJsonReaderObject cmd, long index, ServerStore serverStore)
        {
            if (_parent.Log.IsOperationsEnabled)
                _parent.Log.Operations($"Received {nameof(ConfirmReceiptServerCertificateCommand)}, index = {index}.");
            try
            {
                var items = context.Transaction.InnerTransaction.OpenTable(ItemsSchema, Items);
                using (Slice.From(context.Allocator, CertificateReplacement.CertificateReplacementDoc, out var key))
                {
                    if (cmd.TryGet(nameof(ConfirmReceiptServerCertificateCommand.Thumbprint), out string thumbprint) == false)
                    {
                        throw new RachisApplyException($"{nameof(ConfirmReceiptServerCertificateCommand.Thumbprint)} property didn't exist in {nameof(ConfirmReceiptServerCertificateCommand)}");
                    }
                    var certInstallation = GetItem(context, CertificateReplacement.CertificateReplacementDoc);
                    if (certInstallation == null)
                        return; // already applied?

                    if (certInstallation.TryGet(nameof(CertificateReplacement.Thumbprint), out string storedThumbprint) == false)
                        throw new RachisApplyException($"{nameof(CertificateReplacement.Thumbprint)} property didn't exist in 'server/cert' value");

                    if (storedThumbprint != thumbprint)
                        return; // confirmation for a different cert, ignoring

                    certInstallation.TryGet(nameof(CertificateReplacement.Confirmations), out int confirmations);

                    certInstallation.Modifications = new DynamicJsonValue(certInstallation)
                    {
                        [nameof(CertificateReplacement.Confirmations)] = confirmations + 1
                    };

                    certInstallation = context.ReadObject(certInstallation, "server.cert.update");

                    UpdateValue(index, items, key, key, certInstallation);

                    if (_parent.Log.IsOperationsEnabled)
                        _parent.Log.Operations("Confirming to replace the server certificate.");

                    // this will trigger the handling of the certificate update
                    NotifyValueChanged(context, nameof(ConfirmReceiptServerCertificateCommand), index);
                }
            }
            catch (Exception e)
            {
                if (_parent.Log.IsOperationsEnabled)
                    _parent.Log.Operations($"{nameof(ConfirmReceiptServerCertificate)} failed (index = {index}).", e);

                serverStore.NotificationCenter.Add(AlertRaised.Create(
                    null,
                    CertificateReplacement.CertReplaceAlertTitle,
                    "Failed to confirm receipt of the new certificate.",
                    AlertType.Certificates_ReplaceError,
                    NotificationSeverity.Error,
                    details: new ExceptionDetails(e)));

                throw;
            }
        }

        private void InstallUpdatedServerCertificate(ClusterOperationContext context, BlittableJsonReaderObject cmd, long index, ServerStore serverStore)
        {
            if (_parent.Log.IsOperationsEnabled)
                _parent.Log.Operations($"Received {nameof(InstallUpdatedServerCertificateCommand)}.");
            Exception exception = null;
            try
            {
                if (cmd.TryGet(nameof(InstallUpdatedServerCertificateCommand.Certificate), out string cert) == false || string.IsNullOrEmpty(cert))
                {
                    throw new RachisApplyException($"{nameof(InstallUpdatedServerCertificateCommand.Certificate)} property didn't exist in {nameof(InstallUpdatedServerCertificateCommand)}");
                }

                cmd.TryGet(nameof(InstallUpdatedServerCertificateCommand.ReplaceImmediately), out bool replaceImmediately);

                var x509Certificate = CertificateLoaderUtil.CreateCertificate(Convert.FromBase64String(cert));
                // we assume that this is valid, and we don't check dates, since that would introduce external factor to the state machine, which is not allowed
                using (Slice.From(context.Allocator, CertificateReplacement.CertificateReplacementDoc, out var key))
                {
                    var djv = new DynamicJsonValue
                    {
                        [nameof(CertificateReplacement.Certificate)] = cert,
                        [nameof(CertificateReplacement.Thumbprint)] = x509Certificate.Thumbprint,
                        [nameof(CertificateReplacement.OldThumbprint)] = serverStore.Server.Certificate.Certificate.Thumbprint,
                        [nameof(CertificateReplacement.Confirmations)] = 0,
                        [nameof(CertificateReplacement.Replaced)] = 0,
                        [nameof(CertificateReplacement.ReplaceImmediately)] = replaceImmediately
                    };

                    var json = context.ReadObject(djv, "server.cert.update.info");

                    var items = context.Transaction.InnerTransaction.OpenTable(ItemsSchema, Items);
                    UpdateValue(index, items, key, key, json);
                }

                // this will trigger the notification to the leader
                NotifyValueChanged(context, nameof(InstallUpdatedServerCertificateCommand), index);
            }
            catch (Exception e)
            {
                exception = e;
                if (_parent.Log.IsOperationsEnabled)
                    _parent.Log.Operations($"{nameof(InstallUpdatedServerCertificateCommand)} failed (index = {index}).", e);

                serverStore.NotificationCenter.Add(AlertRaised.Create(
                    null,
                    CertificateReplacement.CertReplaceAlertTitle,
                    $"{nameof(InstallUpdatedServerCertificateCommand)} failed.",
                    AlertType.Certificates_ReplaceError,
                    NotificationSeverity.Error,
                    details: new ExceptionDetails(e)));

                throw;
            }
            finally
            {
                LogCommand(nameof(InstallUpdatedServerCertificateCommand), index, exception);
            }
        }

        private void ConfirmServerCertificateReplaced(ClusterOperationContext context, BlittableJsonReaderObject cmd, long index, ServerStore serverStore)
        {
            if (_parent.Log.IsOperationsEnabled)
                _parent.Log.Operations($"Received {nameof(ConfirmServerCertificateReplacedCommand)}, index = {index}.");
            try
            {
                var items = context.Transaction.InnerTransaction.OpenTable(ItemsSchema, Items);
                using (Slice.From(context.Allocator, CertificateReplacement.CertificateReplacementDoc, out var key))
                {
                    if (cmd.TryGet(nameof(ConfirmServerCertificateReplacedCommand.Thumbprint), out string thumbprint) == false)
                    {
                        throw new RachisApplyException($"{nameof(ConfirmServerCertificateReplacedCommand.Thumbprint)} property didn't exist in {nameof(ConfirmServerCertificateReplacedCommand)}");
                    }
                    if (cmd.TryGet(nameof(ConfirmServerCertificateReplacedCommand.OldThumbprint), out string oldThumbprintFromCommand) == false)
                    {
                        throw new RachisApplyException($"{nameof(ConfirmServerCertificateReplacedCommand.OldThumbprint)} property didn't exist in {nameof(ConfirmServerCertificateReplacedCommand)}");
                    }

                    var certInstallation = GetItem(context, CertificateReplacement.CertificateReplacementDoc);
                    if (certInstallation == null)
                        return; // already applied?

                    if (certInstallation.TryGet(nameof(CertificateReplacement.Thumbprint), out string storedThumbprint) == false)
                        throw new RachisApplyException($"'{nameof(CertificateReplacement.Thumbprint)}' property didn't exist in 'server/cert' value");

                    if (storedThumbprint != thumbprint)
                        return; // confirmation for a different cert, ignoring

                    // If "Replaced" or "OldThumbprint" are not there, it means this node started the replacement process with a lower version and was then upgraded.
                    // No worries, it got the command now and it can join the confirmation process which is still happening. Let's synchronize the 'server/cert' doc
                    // to have the new properties:
                    if (certInstallation.TryGet(nameof(CertificateReplacement.Replaced), out int replaced) == false)
                        replaced = 0;

                    if (certInstallation.TryGet(nameof(CertificateReplacement.OldThumbprint), out string oldThumbprint) == false)
                    {
                        oldThumbprint = oldThumbprintFromCommand;
                        certInstallation.Modifications = new DynamicJsonValue(certInstallation)
                        {
                            [nameof(CertificateReplacement.OldThumbprint)] = oldThumbprint
                        };
                    }

                    certInstallation.Modifications = new DynamicJsonValue(certInstallation)
                    {
                        [nameof(CertificateReplacement.Replaced)] = replaced + 1
                    };

                    certInstallation = context.ReadObject(certInstallation, "server.cert.update");

                    UpdateValue(index, items, key, key, certInstallation);

                    if (_parent.Log.IsOperationsEnabled)
                        _parent.Log.Operations($"Confirming that certificate replacement has happened. Old certificate thumbprint: '{oldThumbprint}'. New certificate thumbprint: '{thumbprint}'.");

                    // this will trigger the deletion of the new and old server certs from the cluster
                    NotifyValueChanged(context, nameof(ConfirmServerCertificateReplacedCommand), index);
                }
            }
            catch (Exception e)
            {
                if (_parent.Log.IsOperationsEnabled)
                    _parent.Log.Operations($"{nameof(ConfirmServerCertificateReplaced)} failed (index = {index}).", e);

                serverStore.NotificationCenter.Add(AlertRaised.Create(
                    null,
                    CertificateReplacement.CertReplaceAlertTitle,
                    "Failed to confirm replacement of the new certificate.",
                    AlertType.Certificates_ReplaceError,
                    NotificationSeverity.Error,
                    details: new ExceptionDetails(e)));

                throw;
            }
        }

        private void RemoveNodeFromCluster(ClusterOperationContext context, BlittableJsonReaderObject cmd, long index, Leader leader, ServerStore serverStore)
        {
            RemoveNodeFromClusterCommand removedCmd = null;
            Exception exception = null;
            try
            {
                removedCmd = JsonDeserializationCluster.RemoveNodeFromClusterCommand(cmd);
                var removed = removedCmd.RemovedNode;
                var items = context.Transaction.InnerTransaction.OpenTable(ItemsSchema, Items);

                var tasks = new List<Func<Task>>();

                foreach (var record in GetAllDatabases(context))
                {
                    using (Slice.From(context.Allocator, "db/" + record.DatabaseName.ToLowerInvariant(), out Slice lowerKey))
                    using (Slice.From(context.Allocator, "db/" + record.DatabaseName, out Slice key))
                    {
                        if (record.DeletionInProgress != null)
                        {
                            // delete immediately if this node was removed.
                            var deleteNow = record.DeletionInProgress.Remove(removed) && _parent.Tag == removed;
                            if (record.DeletionInProgress.Count == 0 && record.IsSharded == false && record.Topology.Count == 0 || deleteNow)
                            {
                                DeleteDatabaseRecord(context, index, items, lowerKey, record, serverStore);
                                tasks.Add(() => Changes.OnDatabaseChanges(record.DatabaseName, index, nameof(RemoveNodeFromCluster),
                                    DatabasesLandlord.ClusterDatabaseChangeType.RecordChanged, null));

                                continue;
                            }
                        }
                        
                        if (record.IsSharded == false)
                        {
                            if (record.Topology.RelevantFor(removed))
                            {
                                record.Topology.RemoveFromTopology(removed);
                                // Explicit removing of the node means that we modify the replication factor
                                record.Topology.ReplicationFactor = record.Topology.Count;
                                if (record.Topology.Count == 0)
                                {
                                    DeleteDatabaseRecord(context, index, items, lowerKey, record, serverStore);
                                    continue;
                                }
                            }
                        }
                        else
                        {
                            bool emptyShardTypology = true;
                            foreach (var (shardNumber, shardTopology) in record.Sharding.Shards)
                            {
                                if (shardTopology.RelevantFor(removed))
                                {
                                    if (shardTopology.Count == 1)
                                    {
                                        // todo : RavenDB-17161 
                                    }

                                    shardTopology.RemoveFromTopology(removed);
                                    // Explicit removing of the node means that we modify the replication factor
                                    shardTopology.ReplicationFactor = shardTopology.Count;
                                    emptyShardTypology &= shardTopology.Count == 0;
                                }
                            }

                            if (emptyShardTypology)
                            {
                                DeleteDatabaseRecord(context, index, items, lowerKey, record, serverStore);
                                continue;
                            }
                        }

                        if (record.RollingIndexes != null)
                        {
                            foreach (var rollingIndex in record.RollingIndexes)
                            {
                                if (rollingIndex.Value.ActiveDeployments.TryGetValue(removed, out var deployment))
                                {
                                    var dummy = new PutRollingIndexCommand(record.DatabaseName, rollingIndex.Key, removed, finishedAt: null, "dummy update");
                                    dummy.UpdateDatabaseRecord(record, index);
                                    rollingIndex.Value.ActiveDeployments.Remove(removed);
                                }
                            }
                        }

                        var updated = DocumentConventions.DefaultForServer.Serialization.DefaultConverter.ToBlittable(record, context);

                        UpdateValue(index, items, lowerKey, key, updated);
                    }

                    tasks.Add(() => Changes.OnDatabaseChanges(record.DatabaseName, index, nameof(RemoveNodeFromCluster), DatabasesLandlord.ClusterDatabaseChangeType.RecordChanged, null));
                }

                // delete the node license limits
                var licenseLimitsBlittable = Read(context, ServerStore.LicenseLimitsStorageKey, out _);
                if (licenseLimitsBlittable != null)
                {
                    var licenseLimits = JsonDeserializationServer.LicenseLimits(licenseLimitsBlittable);
                    licenseLimits.NodeLicenseDetails.Remove(removed);
                    var value = context.ReadObject(licenseLimits.ToJson(), "overwrite-license-limits");
                    PutValueDirectly(context, ServerStore.LicenseLimitsStorageKey, value, index);
                }

                ExecuteManyOnDispose(context, index, nameof(RemoveNodeFromCluster), tasks);
            }
            catch (Exception e)
            {
                exception = e;
                throw;
            }
            finally
            {
                LogCommand(nameof(RemoveNodeFromClusterCommand), index, exception, removedCmd);
            }
        }

        private void ExecuteManyOnDispose(ClusterOperationContext context, long index, string type, List<Func<Task>> tasks)
        {
            context.Transaction.InnerTransaction.LowLevelTransaction.AfterCommitWhenNewTransactionsPrevented += _ =>
            {
                var count = tasks.Count;
                _rachisLogIndexNotifications.AddTask(index);

                if (count == 0)
                {
                    NotifyAndSetCompleted(index);
                    return;
                }
                

                context.Transaction.InnerTransaction.LowLevelTransaction.OnDispose += tx =>
                {
                    var exceptionAggregator =
                        new ExceptionAggregator(_parent.Log, $"the raft index {index} is committed, but an error occured during executing the {type} command.");

                    foreach (var task in tasks)
                    {
                        Task.Run(async () =>
                        {
                            await exceptionAggregator.ExecuteAsync(task());
                            if (Interlocked.Decrement(ref count) == 0)
                            {
                                Exception error = null;
                                try
                                {
                                    exceptionAggregator.ThrowIfNeeded();
                                }
                                catch (Exception e)
                                {
                                    error = e;
                                }
                                finally
                                {
                                    _rachisLogIndexNotifications.NotifyListenersAbout(index, error);
                                    _rachisLogIndexNotifications.SetTaskCompleted(index, error);
                                }
                            }
                        });
                    }
                };
            };
        }

        public void NotifyAndSetCompleted(long index)
        {
            try
            {
                _rachisLogIndexNotifications.NotifyListenersAbout(index, null);
                _rachisLogIndexNotifications.SetTaskCompleted(index, null);
            }
            catch (OperationCanceledException e)
            {
                _rachisLogIndexNotifications.SetTaskCompleted(index, e);
            }
        }

        protected void NotifyLeaderAboutError(long index, Leader leader, Exception e)
        {
            _rachisLogIndexNotifications.RecordNotification(new RecentLogIndexNotification
            {
                Type = "Error",
                ExecutionTime = TimeSpan.Zero,
                Index = index,
                LeaderErrorCount = leader?.ErrorsList.Count,
                Term = leader?.Term,
                LeaderShipDuration = leader?.LeaderShipDuration,
                Exception = e,
            });

            // ReSharper disable once UseNullPropagation
            if (leader == null)
                return;

            leader.SetStateOf(index, tcs => { tcs.TrySetException(e); });
        }

        private static bool ValidatePropertyExistence(BlittableJsonReaderObject cmd, string propertyTypeName, string propertyName, out string errorMessage)
        {
            errorMessage = null;
            if (cmd.TryGet(propertyName, out object _) == false)
            {
                errorMessage = $"Expected to find {propertyTypeName}.{propertyName} property in the Raft command but didn't find it...";
                return false;
            }
            return true;
        }

        private void SetValueForTypedDatabaseCommand(ClusterOperationContext context, string type, BlittableJsonReaderObject cmd, long index, Leader leader, out object result)
        {
            result = null;
            UpdateValueForDatabaseCommand updateCommand = null;
            Exception exception = null;
            try
            {
                var items = context.Transaction.InnerTransaction.OpenTable(ItemsSchema, Items);

                updateCommand = (UpdateValueForDatabaseCommand)JsonDeserializationCluster.Commands[type](cmd);

                using (var databaseRecord = ReadRawDatabaseRecord(context, updateCommand.DatabaseName))
                {
                    if (databaseRecord == null)
                        throw new DatabaseDoesNotExistException($"Cannot set typed value of type {type} for database {updateCommand.DatabaseName}, because it does not exist");

                    updateCommand.Execute(context, items, index, databaseRecord, _parent.CurrentState, out result);
                }
            }
            catch (Exception e)
            {
                exception = e;
                throw;
            }
            finally
            {
                LogCommand(type, index, exception, updateCommand);
                NotifyDatabaseAboutChanged(context, updateCommand?.DatabaseName, index, type, DatabasesLandlord.ClusterDatabaseChangeType.ValueChanged, updateCommand?.GetState());
            }
        }

        public async Task WaitForIndexNotification(long index, TimeSpan? timeout = null)
        {
            await _rachisLogIndexNotifications.WaitForIndexNotification(index, timeout ?? _parent.OperationTimeout);
        }

        private void RemoveNodeFromDatabase(ClusterOperationContext context, BlittableJsonReaderObject cmd, long index, Leader leader, ServerStore serverStore)
        {
            Exception exception = null;
            RemoveNodeFromDatabaseCommand remove = null;
            try
            {
                var items = context.Transaction.InnerTransaction.OpenTable(ItemsSchema, Items);
                remove = JsonDeserializationCluster.RemoveNodeFromDatabaseCommand(cmd);
                var databaseName = remove.DatabaseName;
                var isShard = ShardHelper.TryGetShardNumberAndDatabaseName(databaseName, out var shardedDatabaseName, out var shardNumber);
                var databaseNameLowered = shardedDatabaseName.ToLowerInvariant();

                using (Slice.From(context.Allocator, "db/" + databaseNameLowered, out Slice lowerKey))
                using (Slice.From(context.Allocator, "db/" + shardedDatabaseName, out Slice key))
                {
                    var rawRecord = ReadRawDatabaseRecord(context, shardedDatabaseName, out _);
                    if (rawRecord == null)
                        throw new DatabaseDoesNotExistException($"The database {databaseName} does not exists");
                    
                    DatabaseRecord databaseRecord;

                    if (isShard) //shard database
                    {
                        if (rawRecord.Sharding.Shards.ContainsKey(shardNumber) == false)
                            return;

                        databaseRecord = JsonDeserializationCluster.DatabaseRecord(rawRecord.Raw);
                        remove.UpdateShardedDatabaseRecord(databaseRecord, shardNumber, index);

                        if (databaseRecord.Sharding.Shards[shardNumber].Count == 0)
                        {
                            // finished all deletions on all nodes
                            if (databaseRecord.IsShardBeingDeletedOnAnyNode(shardNumber) == false)
                            {
                                databaseRecord.Sharding.Shards.Remove(shardNumber);
                            }
                        }

                        if (databaseRecord.Sharding.Shards.Count == 0)
                        {
                            DeleteDatabaseRecord(context, index, items, lowerKey, databaseRecord, serverStore);
                            NotifyDatabaseAboutChanged(context, shardedDatabaseName, index, nameof(RemoveNodeFromDatabaseCommand),
                                DatabasesLandlord.ClusterDatabaseChangeType.RecordChanged, null);
                            return;
                        }
                    }
                    else
                    {
                        if (rawRecord.Topology == null)
                        {
                            items.DeleteByKey(lowerKey);
                            NotifyDatabaseAboutChanged(context, databaseName, index, nameof(RemoveNodeFromDatabaseCommand),
                                DatabasesLandlord.ClusterDatabaseChangeType.RecordChanged, null);
                            return;
                        }

                        databaseRecord = JsonDeserializationCluster.DatabaseRecord(rawRecord.Raw);
                        remove.UpdateDatabaseRecord(databaseRecord, index);
                        
                        if (databaseRecord.IsSharded)
                        {
                            throw new RachisApplyException($"Attempting to remove node {remove.NodeTag} from database {databaseName} but it is sharded.");
                        }

                        // no nodes in the topology and all databases have finished being deleted
                        if (databaseRecord.DeletionInProgress.Count == 0 && databaseRecord.Topology.Count == 0)
                        {
                            DeleteDatabaseRecord(context, index, items, lowerKey, databaseRecord, serverStore);
                            NotifyDatabaseAboutChanged(context, shardedDatabaseName, index, nameof(RemoveNodeFromDatabaseCommand),
                                DatabasesLandlord.ClusterDatabaseChangeType.RecordChanged, null);
                            return;
                        }
                    }

                    var updated = DocumentConventions.DefaultForServer.Serialization.DefaultConverter.ToBlittable(databaseRecord, context);

                    UpdateValue(index, items, lowerKey, key, updated);
                }

                NotifyDatabaseAboutChanged(context, shardedDatabaseName, index, nameof(RemoveNodeFromDatabaseCommand),
                    DatabasesLandlord.ClusterDatabaseChangeType.RecordChanged, null);
            }
            catch (Exception e)
            {
                exception = e;
                throw;
            }
            finally
            {
                LogCommand(nameof(RemoveNodeFromDatabaseCommand), index, exception, remove);
            }
        }

        private static void DeleteDatabaseRecord(ClusterOperationContext context, long index, Table items, Slice lowerKey, DatabaseRecord record, ServerStore serverStore)
        {
            // delete database record
            items.DeleteByKey(lowerKey);

            // delete all values linked to database record - for subscription, etl etc.
            CleanupDatabaseRelatedValues(context, items, record, serverStore);
            CleanupDatabaseReplicationCertificate(context, record.DatabaseName);

            //remove the database from all certificate's permissions
            DeleteDatabaseFromCertificatePermissions(context, record.DatabaseName);

            var transactionsCommands = context.Transaction.InnerTransaction.OpenTable(TransactionCommandsSchema, TransactionCommands);
            var commandsCountPerDatabase = context.Transaction.InnerTransaction.ReadTree(TransactionCommandsCountPerDatabase);

            using (ClusterTransactionCommand.GetPrefix(context, record.DatabaseName, out var prefixSlice))
            {
                commandsCountPerDatabase.Delete(prefixSlice);
                transactionsCommands.DeleteByPrimaryKeyPrefix(prefixSlice);
            }
        }

        private static void CleanupDatabaseReplicationCertificate(ClusterOperationContext context, string databaseName)
        {
            using var certs = context.Transaction.InnerTransaction.OpenTable(ReplicationCertificatesSchema, ReplicationCertificatesSlice);

            string prefixString = (databaseName + "/").ToLowerInvariant();
            using var _ = Slice.From(context.Allocator, prefixString, out var prefix);

            certs.DeleteByPrimaryKeyPrefix(prefix);
        }

        private static void CleanupDatabaseRelatedValues(ClusterOperationContext context, Table items, DatabaseRecord record, ServerStore serverStore)
        {
            var dbValuesPrefix = Helpers.ClusterStateMachineValuesPrefix(record.DatabaseName).ToLowerInvariant();
            using (Slice.From(context.Allocator, dbValuesPrefix, out var loweredKey))
            {
                items.DeleteByPrimaryKeyPrefix(loweredKey);
            }

            if (record.IsSharded)
            {
                foreach (var shard in ShardHelper.GetShardNames(record))
                {
                    var shardValuesPrefix = Helpers.ClusterStateMachineValuesPrefix(shard).ToLowerInvariant();
                    using (Slice.From(context.Allocator, shardValuesPrefix, out var loweredKey))
                    {
                        items.DeleteByPrimaryKeyPrefix(loweredKey);
                    }

                    // shardNumber can be idle when we are deleting it
                    serverStore?.IdleDatabases.TryRemove(shard, out _);
                }
            }
            else
            {
                // db can be idle when we are deleting it
                serverStore?.IdleDatabases.TryRemove(record.DatabaseName, out _);
            }

            var databaseLowered = $"{record.DatabaseName.ToLowerInvariant()}/";
            using (Slice.From(context.Allocator, databaseLowered, out var databaseSlice))
            {
                context.Transaction.InnerTransaction.OpenTable(CompareExchangeSchema, CompareExchange).DeleteByPrimaryKeyPrefix(databaseSlice);
                context.Transaction.InnerTransaction.OpenTable(CompareExchangeTombstoneSchema, CompareExchangeTombstones).DeleteByPrimaryKeyPrefix(databaseSlice);
                context.Transaction.InnerTransaction.OpenTable(IdentitiesSchema, Identities).DeleteByPrimaryKeyPrefix(databaseSlice);
            }

            databaseLowered = $"{record.DatabaseName.ToLowerInvariant()}{SpecialChars.RecordSeparator}";
            using (Slice.From(context.Allocator, databaseLowered, out var databaseSlice))
            {
                context.Transaction.InnerTransaction.OpenTable(SubscriptionStateSchema, SubscriptionState).DeleteByPrimaryKeyPrefix(databaseSlice);
            }

            // db can be idle when we are deleting it
            serverStore?.IdleDatabases.TryRemove(record.DatabaseName, out _);
        }

        internal static unsafe void UpdateValue(long index, Table items, Slice lowerKey, Slice key, BlittableJsonReaderObject updated)
        {
            using (items.Allocate(out TableValueBuilder builder))
            {
                builder.Add(lowerKey);
                builder.Add(key);
                builder.Add(updated.BasePointer, updated.Size);
                builder.Add(Bits.SwapBytes(index));

                items.Set(builder);
            }
        }

        internal static void UpdateValueForItemsTable(ClusterOperationContext context, long index, Slice lowerKey, Slice key, BlittableJsonReaderObject updated)
        {
            var items = context.Transaction.InnerTransaction.OpenTable(ItemsSchema, Items);
            UpdateValue(index, items, lowerKey, key, updated);
        }

        internal static unsafe void UpdateCertificate(Table certificates, Slice key, Slice hash, BlittableJsonReaderObject updated)
        {
            Debug.Assert(key.ToString() == key.ToString().ToLowerInvariant(), $"Key of certificate table (thumbprint) must be lower cased while we got '{key}'");

            using (certificates.Allocate(out TableValueBuilder builder))
            {
                builder.Add(key);
                builder.Add(hash);
                builder.Add(updated.BasePointer, updated.Size);

                certificates.Set(builder);
            }
        }

        private static readonly string[] DatabaseRecordTasks =
        {
            nameof(DatabaseRecord.PeriodicBackups),
            nameof(DatabaseRecord.ExternalReplications),
            nameof(DatabaseRecord.SinkPullReplications),
            nameof(DatabaseRecord.HubPullReplications),
            nameof(DatabaseRecord.RavenEtls),
            nameof(DatabaseRecord.SqlEtls),
            nameof(DatabaseRecord.OlapEtls),
            nameof(DatabaseRecord.ElasticSearchEtls),
            nameof(DatabaseRecord.QueueEtls)

        };

        private unsafe List<string> AddDatabase(ClusterOperationContext context, BlittableJsonReaderObject cmd, long index, Leader leader)
        {
            var addDatabaseCommand = JsonDeserializationCluster.AddDatabaseCommand(cmd);
            Exception exception = null;
            try
            {
                Debug.Assert(addDatabaseCommand.Record.ValidateTopologyNodes(), "Attempt to add database with no nodes");
                var items = context.Transaction.InnerTransaction.OpenTable(ItemsSchema, Items);
                using (Slice.From(context.Allocator, "db/" + addDatabaseCommand.Name, out Slice valueName))
                using (Slice.From(context.Allocator, "db/" + addDatabaseCommand.Name.ToLowerInvariant(), out Slice valueNameLowered))
                using (var newDatabaseRecord = DocumentConventions.DefaultForServer.Serialization.DefaultConverter.ToBlittable(addDatabaseCommand.Record, context))
                {
                    var databaseExists = items.ReadByKey(valueNameLowered, out TableValueReader reader);
                    if (addDatabaseCommand.RaftCommandIndex != null)
                    {
                        if (databaseExists == false && addDatabaseCommand.RaftCommandIndex != 0)
                            throw new RachisConcurrencyException("Concurrency violation, the database " + addDatabaseCommand.Name +
                                                           " does not exist, but had a non zero etag");

                        var actualEtag = Bits.SwapBytes(*(long*)reader.Read(3, out int size));
                        Debug.Assert(size == sizeof(long));

                        if (actualEtag != addDatabaseCommand.RaftCommandIndex.Value)
                        {
                            throw new RachisConcurrencyException("Concurrency violation, the database " + addDatabaseCommand.Name + " has etag " + actualEtag +
                                                                 " but was expecting " + addDatabaseCommand.RaftCommandIndex);
                        }
                    }

                    bool shouldSetClientConfigEtag;
                    using (var oldDatabaseRecord = ReadRawDatabaseRecord(context, addDatabaseCommand.Name))
                    {
                        VerifyUnchangedTasks(oldDatabaseRecord?.Raw);
                        shouldSetClientConfigEtag = ShouldSetClientConfigEtag(newDatabaseRecord, oldDatabaseRecord?.Raw);
                    }

                    VerifyIndexNames(newDatabaseRecord);
                    VerifyCustomSorters();

                    using (var databaseRecordAsJson = UpdateDatabaseRecordIfNeeded(databaseExists, shouldSetClientConfigEtag, index, addDatabaseCommand, newDatabaseRecord, context))
                    {
                        UpdateValue(index, items, valueNameLowered, valueName, databaseRecordAsJson);
                        SetDatabaseValues(addDatabaseCommand.DatabaseValues, addDatabaseCommand.Name, context, index, items);
                        if (addDatabaseCommand.Record.IsSharded == false)
                            return addDatabaseCommand.Record.Topology.Members;

                        if (addDatabaseCommand.Record.Sharding == null || addDatabaseCommand.Record.Sharding.BucketRanges == null || addDatabaseCommand.Record.Sharding.BucketRanges.Count == 0)
                            throw new RachisInvalidOperationException($"Can't create a sharded database {addDatabaseCommand.Name} with an empty {nameof(DatabaseRecord.Sharding.BucketRanges)}");

                        return addDatabaseCommand.Record.Sharding.Orchestrator.Topology.Members;
                    }

                    void VerifyUnchangedTasks(BlittableJsonReaderObject dbDoc)
                    {
                        if (addDatabaseCommand.IsRestore)
                            return;

                        if (dbDoc == null)
                        {
                            foreach (var task in DatabaseRecordTasks)
                            {
                                if (newDatabaseRecord.TryGet(task, out BlittableJsonReaderArray dbRecordVal) && dbRecordVal.Length > 0)
                                {
                                    throw new RachisInvalidOperationException(
                                        $"Failed to create a new Database {addDatabaseCommand.Name}. Updating tasks configurations via DatabaseRecord is not supported, please use a dedicated operation to update the {task} configuration.");
                                }
                            }
                        }
                        else
                        {
                            // compare tasks configurations of both db records
                            foreach (var task in DatabaseRecordTasks)
                            {
                                var hasChanges = false;

                                if (dbDoc.TryGet(task, out BlittableJsonReaderArray oldDbRecordVal))
                                {
                                    if (newDatabaseRecord.TryGet(task, out BlittableJsonReaderArray newDbRecordVal) == false && oldDbRecordVal.Length > 0)
                                    {
                                        hasChanges = true;
                                    }
                                    else if (oldDbRecordVal.Equals(newDbRecordVal) == false)
                                    {
                                        hasChanges = true;
                                    }
                                }
                                else if (newDatabaseRecord.TryGet(task, out BlittableJsonReaderArray newDbRecordObject) && newDbRecordObject.Length > 0)
                                {
                                    hasChanges = true;
                                }

                                if (hasChanges)
                                    throw new RachisInvalidOperationException(
                                        $"Cannot update {task} configuration with DatabaseRecord. Please use a dedicated operation to update the {task} configuration.");
                            }
                        }
                    }

                    void VerifyIndexNames(BlittableJsonReaderObject dbDoc)
                    {
                        if (dbDoc.TryGet(nameof(DatabaseRecord.Indexes), out BlittableJsonReaderObject obj) == false || obj == null)
                            return;

                        var propertyDetails = new BlittableJsonReaderObject.PropertyDetails();
                        for (var i = 0; i < obj.Count; i++)
                        {
                            obj.GetPropertyByIndex(i, ref propertyDetails);

                            if (propertyDetails.Value == null)
                                continue;

                            if (!(propertyDetails.Value is BlittableJsonReaderObject bjro))
                                continue;

                            if (bjro.TryGet(nameof(IndexDefinition.Name), out string indexName) == false || indexName == null)
                                continue;

                            if (indexName.StartsWith(Constants.Documents.Indexing.SideBySideIndexNamePrefix, StringComparison.OrdinalIgnoreCase))
                            {
                                throw new RachisInvalidOperationException($"Index name cannot start with {Constants.Documents.Indexing.SideBySideIndexNamePrefix} but got {indexName}");
                            }
                        }
                    }

                    void VerifyCustomSorters()
                    {
                        if (addDatabaseCommand.Record.IsSharded == false)
                            return;

                        if (addDatabaseCommand.Record.Sorters?.Count == 0)
                            return;

                        throw new RachisInvalidOperationException("Custom sorting is not supported in sharding as of yet");
                    }
                }
            }
            catch (Exception e)
            {
                exception = e;
                throw;
            }
            finally
            {
                LogCommand(nameof(AddDatabaseCommand), index, exception, addDatabaseCommand);
                NotifyDatabaseAboutChanged(context, addDatabaseCommand.Name, index, nameof(AddDatabaseCommand),
                    addDatabaseCommand.IsRestore
                        ? DatabasesLandlord.ClusterDatabaseChangeType.RecordRestored
                        : DatabasesLandlord.ClusterDatabaseChangeType.RecordChanged, null);
            }
        }

        private BlittableJsonReaderObject UpdateDatabaseRecordIfNeeded(bool databaseExists, bool shouldSetClientConfigEtag, long index, AddDatabaseCommand addDatabaseCommand, BlittableJsonReaderObject newDatabaseRecord, ClusterOperationContext context)
        {
            var hasChanges = false;

            if (shouldSetClientConfigEtag)
            {
                addDatabaseCommand.Record.Client ??= new ClientConfiguration();
                addDatabaseCommand.Record.Client.Etag = index;
                hasChanges = true;
            }

            if (databaseExists == false || addDatabaseCommand.IsRestore)
            {
                // the backup tasks cannot be changed by modifying the database record
                // (only by using the dedicated UpdatePeriodicBackup command)
                UpdatePeriodicBackups();
                UpdateExternalReplications();
            }

            if (TopologyChanged())
            {
                hasChanges = true;
            }

            return hasChanges
                ? DocumentConventions.DefaultForServer.Serialization.DefaultConverter.ToBlittable(addDatabaseCommand.Record, context)
                : newDatabaseRecord;

            bool TopologyChanged()
            {
                var remote = addDatabaseCommand.Record.Topologies.ToArray();
                if (databaseExists == false)
                {
                    AddStampToAllRemotes(index, remote);
                    return true;
                }

                var local = ReadRawDatabaseRecord(context, addDatabaseCommand.Name).Topologies.ToArray();

                if (remote.Length != local.Length)
                {
                    AddStampToAllRemotes(index, remote);
                    return true;
                }

                var changed = false;
                foreach (var (remoteName, remoteTopology) in remote)
                {
                    bool nameFound = false;
                    bool topologyFound = false;
                    foreach (var (localName, localTopology) in local)
                    {
                        if (remoteName == localName)
                            nameFound = true;
                        if (remoteTopology.AllNodes.SequenceEqual(localTopology.AllNodes))
                            topologyFound = true;
                    }

                    if (nameFound == false)
                    {
                        Debug.Assert(false, $"Same number of topologies {remote.Length}, but can't find remote topology {remoteName} in local topologies");
                        AddStampToAllRemotes(index, remote);
                        return true;
                    }

                    if (topologyFound == false)
                    {
                        AddStampToRemote(index, remoteTopology);
                        changed = true;
                    }
                }

                return changed;
            }

            void UpdatePeriodicBackups()
            {
                var serverWideBackups = Read(context, ServerWideConfigurationKey.Backup);
                if (serverWideBackups == null)
                    return;

                var propertyNames = serverWideBackups.GetPropertyNames();
                if (propertyNames.Length == 0)
                    return;

                foreach (var propertyName in propertyNames)
                {
                    if (serverWideBackups.TryGet(propertyName, out BlittableJsonReaderObject configurationBlittable) == false)
                        continue;

                    if (IsExcluded(configurationBlittable, addDatabaseCommand.Name))
                        continue;

                    var backupConfiguration = JsonDeserializationCluster.PeriodicBackupConfiguration(configurationBlittable);
                    PutServerWideBackupConfigurationCommand.UpdateTemplateForDatabase(backupConfiguration, addDatabaseCommand.Name, addDatabaseCommand.Encrypted);
                    addDatabaseCommand.Record.PeriodicBackups.Add(backupConfiguration);
                    hasChanges = true;
                }
            }

            void UpdateExternalReplications()
            {
                var externalReplications = Read(context, ServerWideConfigurationKey.ExternalReplication);
                if (externalReplications == null)
                    return;

                var propertyNames = externalReplications.GetPropertyNames();
                if (propertyNames.Length == 0)
                    return;

                foreach (var propertyName in propertyNames)
                {
                    if (externalReplications.TryGet(propertyName, out BlittableJsonReaderObject configurationBlittable) == false)
                        continue;

                    if (configurationBlittable.TryGet(nameof(ServerWideExternalReplication.TopologyDiscoveryUrls), out BlittableJsonReaderArray topologyDiscoveryUrlsBlittableArray) == false)
                        continue;

                    if (IsExcluded(configurationBlittable, addDatabaseCommand.Name))
                        continue;

                    var topologyDiscoveryUrls = topologyDiscoveryUrlsBlittableArray.Select(x => x.ToString()).ToArray();

                    var externalReplication = JsonDeserializationCluster.ExternalReplication(configurationBlittable);
                    var connectionString = PutServerWideExternalReplicationCommand.UpdateExternalReplicationTemplateForDatabase(externalReplication, addDatabaseCommand.Name, topologyDiscoveryUrls);
                    addDatabaseCommand.Record.ExternalReplications.Add(externalReplication);
                    addDatabaseCommand.Record.RavenConnectionStrings[connectionString.Name] = connectionString;
                    hasChanges = true;
                }
            }
        }

        private void AddStampToAllRemotes(long index, (string Name, DatabaseTopology Topology)[] remote)
        {
            foreach (var (name, topology) in remote)
            {
                AddStampToRemote(index, topology);
            }
        }

        private void AddStampToRemote(long index, DatabaseTopology topology)
        {
            topology.Stamp = new LeaderStamp
            {
                Index = index,
                LeadersTicks = -2,
                Term = _parent.CurrentTerm
            };
        }

        private static bool IsExcluded(BlittableJsonReaderObject configurationBlittable, string databaseName)
        {
            if (configurationBlittable.TryGet(nameof(IServerWideTask.ExcludedDatabases), out BlittableJsonReaderArray excludedDatabases) == false)
                return false;

            foreach (object excludedDatabase in excludedDatabases)
            {
                if (excludedDatabase == null)
                    continue;

                if (string.Equals(databaseName, excludedDatabase.ToString(), StringComparison.OrdinalIgnoreCase))
                    return true;
            }

            return false;
        }

        private static bool ShouldSetClientConfigEtag(BlittableJsonReaderObject newDatabaseRecord, BlittableJsonReaderObject oldDatabaseRecord)
        {
            const string clientPropName = nameof(DatabaseRecord.Client);
            var hasNewConfiguration = newDatabaseRecord.TryGet(clientPropName, out BlittableJsonReaderObject newDbClientConfig) && newDbClientConfig != null;

            if (oldDatabaseRecord == null)
                return hasNewConfiguration;

            var hasOldConfiguration = oldDatabaseRecord.TryGet(clientPropName, out BlittableJsonReaderObject oldDbClientConfig)
                && oldDbClientConfig != null;

            if (hasNewConfiguration != hasOldConfiguration)
                return true;

            if (oldDbClientConfig == null && newDbClientConfig == null)
                return false;

            if (hasNewConfiguration == false)
                return true;

            return oldDbClientConfig.Equals(newDbClientConfig) == false;
        }

        private static void SetDatabaseValues(
            Dictionary<string, BlittableJsonReaderObject> databaseValues,
            string databaseName,
            ClusterOperationContext context,
            long index,
            Table items)
        {
            if (databaseValues == null)
                return;

            foreach (var keyValue in databaseValues)
            {
                if (keyValue.Key.StartsWith(PeriodicBackupStatus.Prefix, StringComparison.OrdinalIgnoreCase))
                {
                    // don't use the old backup status
                    continue;
                }

                var key = $"{Helpers.ClusterStateMachineValuesPrefix(databaseName)}{keyValue.Key}";
                using (Slice.From(context.Allocator, key, out Slice databaseValueName))
                using (Slice.From(context.Allocator, key.ToLowerInvariant(), out Slice databaseValueNameLowered))
                using (var value = keyValue.Value.Clone(context))
                {
                    UpdateValue(index, items, databaseValueNameLowered, databaseValueName, value);
                }
            }
        }

        private void DeleteValue(ClusterOperationContext context, string type, BlittableJsonReaderObject cmd, long index)
        {
            Exception exception = null;
            DeleteValueCommand delCmd = null;
            try
            {
                delCmd = (DeleteValueCommand)CommandBase.CreateFrom(cmd);
                if (delCmd.Name.StartsWith("db/"))
                    throw new RachisApplyException("Cannot delete " + delCmd.Name + " using DeleteValueCommand, only via dedicated database calls");

                delCmd.DeleteValue(context);

                DeleteItem(context, delCmd.Name);
            }
            catch (Exception e)
            {
                exception = e;
                throw;
            }
            finally
            {
                LogCommand(type, index, exception, delCmd);
                NotifyValueChanged(context, type, index);
            }
        }

        private void DeleteCertificate(ClusterOperationContext context, string type, BlittableJsonReaderObject cmd, long index)
        {
            try
            {
                var command = (DeleteCertificateFromClusterCommand)CommandBase.CreateFrom(cmd);

                DeleteCertificate(context, command.Name);
            }
            finally
            {
                NotifyValueChanged(context, type, index);
            }
        }

        private void DeleteMultipleCertificates(ClusterOperationContext context, string type, BlittableJsonReaderObject cmd, long index)
        {
            try
            {
                var command = (DeleteCertificateCollectionFromClusterCommand)CommandBase.CreateFrom(cmd);

                foreach (var thumbprint in command.Names)
                {
                    DeleteCertificate(context, thumbprint);
                }
            }
            finally
            {
                NotifyValueChanged(context, type, index);
            }
        }

        private static void DeleteDatabaseFromCertificatePermissions(ClusterOperationContext context, string database)
        {
            var certTable = context.Transaction.InnerTransaction.OpenTable(CertificatesSchema, CertificatesSlice);

            foreach (var result in certTable.SeekByPrimaryKeyPrefix(Slices.Empty, Slices.Empty, 0))
            {
                var blittable = GetCertificate(context, result.Value).Cert;

                if (blittable.TryGet(nameof(CertificateDefinition.Thumbprint), out string thumbprint) == false)
                    throw new MissingFieldException($"Couldn't get '{nameof(CertificateDefinition.Thumbprint)}' from {nameof(CertificateDefinition)}");

                if (blittable.TryGet(nameof(CertificateDefinition.PublicKeyPinningHash), out string hash) == false)
                    throw new MissingFieldException($"Couldn't get '{nameof(CertificateDefinition.PublicKeyPinningHash)}' from {nameof(CertificateDefinition)}");

                if (blittable.TryGet(nameof(CertificateDefinition.Permissions), out BlittableJsonReaderObject permissions) == false)
                    throw new MissingFieldException($"Couldn't get '{nameof(CertificateDefinition.Permissions)}' from {nameof(CertificateDefinition)}");

                using (Slice.From(context.Allocator, thumbprint.ToLower(), out var thumbprintSlice))
                using (Slice.From(context.Allocator, hash, out var hashSlice))
                {
                    int index = permissions.GetPropertyIndex(database);
                    if (index > -1)
                    {
                        permissions.Modifications ??= new DynamicJsonValue(permissions);
                        permissions.Modifications.Remove(database);
                        var updated = context.ReadObject(blittable, "cert/updated");
                        UpdateCertificate(certTable, thumbprintSlice, hashSlice, updated);
                    }
                }
            }
        }

        public void DeleteItem<TTransaction>(TransactionOperationContext<TTransaction> context, string name)
            where TTransaction : RavenTransaction
        {
            var items = context.Transaction.InnerTransaction.OpenTable(ItemsSchema, Items);
            using (Slice.From(context.Allocator, name.ToLowerInvariant(), out Slice keyNameLowered))
            {
                items.DeleteByKey(keyNameLowered);
            }
        }

        public void DeleteCertificate<TTransaction>(TransactionOperationContext<TTransaction> context, string thumbprint)
            where TTransaction : RavenTransaction
        {
            var certs = context.Transaction.InnerTransaction.OpenTable(CertificatesSchema, CertificatesSlice);
            using (Slice.From(context.Allocator, thumbprint.ToLowerInvariant(), out var thumbprintSlice))
            {
                certs.DeleteByKey(thumbprintSlice);
            }

            if (_clusterAuditLog.IsInfoEnabled)
                _clusterAuditLog.Info($"Deleted certificate '{thumbprint}' from the cluster.");
        }

        private void DeleteMultipleValues(ClusterOperationContext context, string type, BlittableJsonReaderObject cmd, long index, Leader leader)
        {
            Exception exception = null;
            DeleteMultipleValuesCommand delCmd = null;
            try
            {
                var items = context.Transaction.InnerTransaction.OpenTable(ItemsSchema, Items);
                delCmd = JsonDeserializationCluster.DeleteMultipleValuesCommand(cmd);
                if (delCmd.Names.Any(name => name.StartsWith("db/")))
                    throw new RachisApplyException("Cannot delete " + delCmd.Names + " using DeleteMultipleValuesCommand, only via dedicated database calls");

                foreach (var name in delCmd.Names)
                {
                    using (Slice.From(context.Allocator, name, out Slice _))
                    using (Slice.From(context.Allocator, name.ToLowerInvariant(), out Slice keyNameLowered))
                    {
                        items.DeleteByKey(keyNameLowered);
                    }
                }
            }
            catch (Exception e)
            {
                exception = e;
                throw;
            }
            finally
            {
                LogCommand(type, index, exception, delCmd);
                NotifyValueChanged(context, type, index);
            }
        }

        private unsafe T UpdateValue<T>(ClusterOperationContext context, string type, BlittableJsonReaderObject cmd, long index, bool skipNotifyValueChanged = false)
        {
            UpdateValueCommand<T> command = null;
            Exception exception = null;
            try
            {
                var items = context.Transaction.InnerTransaction.OpenTable(ItemsSchema, Items);
                command = (UpdateValueCommand<T>)CommandBase.CreateFrom(cmd);
                if (command.Name.StartsWith(Constants.Documents.Prefix))
                    throw new RachisApplyException("Cannot set " + command.Name + " using PutValueCommand, only via dedicated database calls");

                using (Slice.From(context.Allocator, command.Name, out Slice valueName))
                using (Slice.From(context.Allocator, command.Name.ToLowerInvariant(), out Slice valueNameLowered))
                {
                    BlittableJsonReaderObject previousValue = null;
                    if (items.ReadByKey(valueNameLowered, out var tvr))
                    {
                        var ptr = tvr.Read(2, out int size);
                        previousValue = new BlittableJsonReaderObject(ptr, size, context);
                    }

                    var newValue = command.GetUpdatedValue(context, previousValue, index);
                    if (newValue == null)
                        return default;

                    UpdateValue(index, items, valueNameLowered, valueName, newValue);
                    return command.Value;
                }
            }
            catch (Exception e)
            {
                exception = e;
                throw;
            }
            finally
            {
                LogCommand(type, index, exception, command);

                if (skipNotifyValueChanged == false)
                    NotifyValueChanged(context, type, index);
            }
        }

        public string GetServerWideTaskNameByTaskId(TransactionOperationContext context, string key, long taskId)
        {
            var configurationsBlittable = Read(context, key);
            if (configurationsBlittable == null)
                return null;

            foreach (var propertyName in configurationsBlittable.GetPropertyNames())
            {
                if (configurationsBlittable.TryGet(propertyName, out BlittableJsonReaderObject serverWideBlittable) == false)
                    continue;

                if (serverWideBlittable.TryGet(nameof(ServerWideBackupConfiguration.TaskId), out long taskIdFromConfiguration) == false)
                    continue;

                if (taskId == taskIdFromConfiguration)
                {
                    serverWideBlittable.TryGet(nameof(ServerWideBackupConfiguration.Name), out string taskName);
                    return taskName;
                }
            }

            return null;
        }

        public IEnumerable<BlittableJsonReaderObject> GetServerWideConfigurations(TransactionOperationContext context, OngoingTaskType type, string name)
        {
            var configurationsBlittable = Read(context, ServerWideConfigurationKey.GetKeyByType(type));
            if (configurationsBlittable == null)
                yield break;

            foreach (var propertyName in configurationsBlittable.GetPropertyNames())
            {
                if (name != null && propertyName.Equals(name, StringComparison.OrdinalIgnoreCase) == false)
                    continue;

                if (configurationsBlittable.TryGet(propertyName, out BlittableJsonReaderObject serverWideBackupBlittable))
                {
                    yield return serverWideBackupBlittable;
                }
            }
        }

        private T PutValue<T>(ClusterOperationContext context, string type, BlittableJsonReaderObject cmd, long index)
        {
            Exception exception = null;
            PutValueCommand<T> command = null;
            try
            {
                var items = context.Transaction.InnerTransaction.OpenTable(ItemsSchema, Items);
                command = (PutValueCommand<T>)CommandBase.CreateFrom(cmd);
                if (command.Name.StartsWith(Constants.Documents.Prefix))
                    throw new RachisApplyException("Cannot set " + command.Name + " using PutValueCommand, only via dedicated database calls");

                command.UpdateValue(context, index);

                using (Slice.From(context.Allocator, command.Name, out Slice valueName))
                using (Slice.From(context.Allocator, command.Name.ToLowerInvariant(), out Slice valueNameLowered))
                using (var rec = context.ReadObject(command.ValueToJson(), "inner-val"))
                {
                    UpdateValue(index, items, valueNameLowered, valueName, rec);
                    return command.Value;
                }
            }
            catch (Exception e)
            {
                exception = e;
                throw;
            }
            finally
            {
                LogCommand(type, index, exception, command);
                NotifyValueChanged(context, type, index);
            }
        }

        internal static void PutValueDirectly(ClusterOperationContext context, string key, BlittableJsonReaderObject value, long index)
        {
            var items = context.Transaction.InnerTransaction.OpenTable(ItemsSchema, Items);
            using (Slice.From(context.Allocator, key, out Slice keySlice))
            using (Slice.From(context.Allocator, key.ToLowerInvariant(), out Slice keyLoweredSlice))
            {
                UpdateValue(index, items, keyLoweredSlice, keySlice, value);
            }
        }

        private void PutCertificate(ClusterOperationContext context, string type, BlittableJsonReaderObject cmd, long index, ServerStore serverStore)
        {
            try
            {
                var certs = context.Transaction.InnerTransaction.OpenTable(CertificatesSchema, CertificatesSlice);
                var command = (PutCertificateCommand)CommandBase.CreateFrom(cmd);

                using (Slice.From(context.Allocator, command.PublicKeyPinningHash, out var hashSlice))
                using (Slice.From(context.Allocator, command.Name.ToLowerInvariant(), out var thumbprintSlice))
                using (var cert = context.ReadObject(command.ValueToJson(), "inner-val"))
                {
                    if (_clusterAuditLog.IsInfoEnabled)
                        _clusterAuditLog.Info($"Registering new certificate '{command.Value.Thumbprint}' in the cluster. Security Clearance: {command.Value.SecurityClearance}. " +
                                              $"Permissions:{Environment.NewLine}{string.Join(Environment.NewLine, command.Value.Permissions.Select(kvp => kvp.Key + ": " + kvp.Value.ToString()))}");

                    UpdateCertificate(certs, thumbprintSlice, hashSlice, cert);
                    return;
                }
            }
            finally
            {
                NotifyValueChanged(context, type, index);
            }
        }

        private void BulkPutReplicationCertificate(ClusterOperationContext context, string type, BlittableJsonReaderObject cmd, long index, ServerStore serverStore)
        {
            var command = (BulkRegisterReplicationHubAccessCommand)CommandBase.CreateFrom(cmd);
            try
            {
                var certs = context.Transaction.InnerTransaction.OpenTable(ReplicationCertificatesSchema, ReplicationCertificatesSlice);

                foreach (RegisterReplicationHubAccessCommand inner in command.Commands)
                {
                    PutRegisterReplicationHubAccessInternal(context, inner, certs);
                }
            }
            finally
            {
                NotifyDatabaseAboutChanged(context, command.Database, index, type, DatabasesLandlord.ClusterDatabaseChangeType.ValueChanged, command);
            }
        }

        private void PutReplicationCertificate(ClusterOperationContext context, string type, BlittableJsonReaderObject cmd, long index, ServerStore serverStore)
        {
            var command = (RegisterReplicationHubAccessCommand)CommandBase.CreateFrom(cmd);
            try
            {
                var certs = context.Transaction.InnerTransaction.OpenTable(ReplicationCertificatesSchema, ReplicationCertificatesSlice);

                PutRegisterReplicationHubAccessInternal(context, command, certs);
            }
            finally
            {
                NotifyDatabaseAboutChanged(context, command.Database, index, type, DatabasesLandlord.ClusterDatabaseChangeType.ValueChanged, command);
            }
        }

        private unsafe void PutRegisterReplicationHubAccessInternal(ClusterOperationContext context, RegisterReplicationHubAccessCommand command, Table certs)
        {
            using (Slice.From(context.Allocator, (command.Database + "/" + command.HubName + "/" + command.CertificateThumbprint).ToLowerInvariant(), out var keySlice))
            using (Slice.From(context.Allocator, (command.Database + "/" + command.HubName + "/" + command.CertificatePublicKeyHash).ToLowerInvariant(),
                out var publicKeySlice))
            using (var obj = context.ReadObject(command.PrepareForStorage(), "inner-val"))
            {
                if (_clusterAuditLog.IsInfoEnabled)
                    _clusterAuditLog.Info(
                        $"Registering new replication certificate {command.Name} = '{command.CertificateThumbprint}' for replication in {command.Database} using {command.HubName} " +
                        $"Allowed read paths: {string.Join(", ", command.AllowedHubToSinkPaths)}, Allowed write paths: {string.Join(", ", command.AllowedSinkToHubPaths)}.");

                var certificate = Convert.FromBase64String(command.CertificateBase64);
                fixed (byte* pCert = certificate)
                {
                    using (certs.Allocate(out TableValueBuilder builder))
                    {
                        builder.Add(keySlice);
                        builder.Add(publicKeySlice);
                        builder.Add(pCert, certificate.Length);
                        builder.Add(obj.BasePointer, obj.Size);

                        certs.Set(builder);
                    }
                }

                if (command.RegisteringSamePublicKeyPinningHash == false)
                    return;

                // here we'll clear the old values
                var samePublicKeyHash = new SortedList<DateTime, long>();
                foreach (var result in certs.SeekForwardFromPrefix(ReplicationCertificatesSchema.Indexes[ReplicationCertificatesHashSlice], publicKeySlice, publicKeySlice, 0))
                {
                    using var accessBlittable = new BlittableJsonReaderObject(result.Result.Reader.Read((int)ReplicationCertificatesTable.Access, out var size), size, context);

                    accessBlittable.TryGet(nameof(command.NotAfter), out DateTime notAfter);

                    samePublicKeyHash.Add(notAfter, result.Result.Reader.Id);
                }

                while (samePublicKeyHash.Count > Constants.Certificates.MaxNumberOfCertsWithSameHash)
                {
                    certs.Delete(samePublicKeyHash.Values[0]);
                    samePublicKeyHash.RemoveAt(0);
                }
            }
        }

        private void RemoveReplicationCertificate(ClusterOperationContext context, string type, BlittableJsonReaderObject cmd, long index, ServerStore serverStore)
        {
            var command = (UnregisterReplicationHubAccessCommand)CommandBase.CreateFrom(cmd);
            try
            {
                var certs = context.Transaction.InnerTransaction.OpenTable(ReplicationCertificatesSchema, ReplicationCertificatesSlice);

                using (Slice.From(context.Allocator, (command.Database + "/" + command.HubName + "/" + command.CertificateThumbprint).ToLowerInvariant(), out var keySlice))
                {
                    if (certs.DeleteByKey(keySlice) == false)
                        return;

                    if (_clusterAuditLog.IsInfoEnabled)
                        _clusterAuditLog.Info($"Removed replication certificate '{command.CertificateThumbprint}' for replication in {command.Database} using {command.HubName}.");
                }
            }
            finally
            {
                NotifyDatabaseAboutChanged(context, command.Database, index, type, DatabasesLandlord.ClusterDatabaseChangeType.ValueChanged, command);
            }
        }

        private void DiscardLeftoverCertsWithSamePinningHash(ClusterOperationContext context, string hash, string type, long index)
        {
            var certsWithSameHash = GetCertificatesByPinningHashSortedByExpiration(context, hash);

            var thumbprintsToDelete = certsWithSameHash.Select(x => x.Thumbprint).Skip(Constants.Certificates.MaxNumberOfCertsWithSameHash).ToList();

            if (thumbprintsToDelete.Count == 0)
                return;

            try
            {
                foreach (var thumbprint in thumbprintsToDelete)
                {
                    DeleteCertificate(context, thumbprint);
                }
            }
            finally
            {
                if (_clusterAuditLog.IsInfoEnabled)
                    _clusterAuditLog.Info($"After allowing a connection based on Public Key Pinning Hash, deleting the following old certificates from the cluster: {string.Join(", ", thumbprintsToDelete)}");
                NotifyValueChanged(context, type, index);
            }
        }

        public override void EnsureNodeRemovalOnDeletion(ClusterOperationContext context, long term, string nodeTag)
        {
            var djv = new RemoveNodeFromClusterCommand(RaftIdGenerator.NewId())
            {
                RemovedNode = nodeTag
            }.ToJson(context);

            _parent.InsertToLeaderLog(context, term, context.ReadObject(djv, "remove"), RachisEntryFlags.StateMachineCommand);
        }

        private void NotifyValueChanged(ClusterOperationContext context, string type, long index)
        {
            context.Transaction.InnerTransaction.LowLevelTransaction.AfterCommitWhenNewTransactionsPrevented += _ =>
            {
                // we do this under the write tx lock before we update the last applied index
                _rachisLogIndexNotifications.AddTask(index);

                context.Transaction.InnerTransaction.LowLevelTransaction.OnDispose += tx =>
                {
                    ExecuteAsyncTask(index, () => Changes.OnValueChanges(index, type));
                };
            };
        }

        private void NotifyDatabaseAboutChanged(ClusterOperationContext context, string databaseName, long index, string type, DatabasesLandlord.ClusterDatabaseChangeType change, object changeState)
        {
            Debug.Assert(changeState.ContainsBlittableObject() == false, "You cannot use a blittable in the command state, since this is handled outside of the transaction");

            context.Transaction.InnerTransaction.LowLevelTransaction.AfterCommitWhenNewTransactionsPrevented += _ =>
            {
                // we do this under the write tx lock before we update the last applied index
                _rachisLogIndexNotifications.AddTask(index);

                context.Transaction.InnerTransaction.LowLevelTransaction.OnDispose += tx =>
                {
                    ExecuteAsyncTask(index, () => Changes.OnDatabaseChanges(databaseName, index, type, change, changeState));
                };
            };
        }

        private void ExecuteAsyncTask(long index, Func<Task> task)
        {
            Task.Run(async () =>
            {
                Exception error = null;
                try
                {
                    await task();
                }
                catch (Exception e)
                {
                    error = e;
                }
                finally
                {
                    _rachisLogIndexNotifications.NotifyListenersAbout(index, error);
                    _rachisLogIndexNotifications.SetTaskCompleted(index, error);
                }
            });
        }

        private void UpdateDatabase(ClusterOperationContext context, string type, BlittableJsonReaderObject cmd, long index, Leader leader, ServerStore serverStore)
        {
            if (cmd.TryGet(DatabaseName, out string databaseName) == false || string.IsNullOrEmpty(databaseName))
                throw new RachisApplyException("Update database command must contain a DatabaseName property");

            UpdateDatabaseCommand updateCommand = null;
            Exception exception = null;
            try
            {
                var items = context.Transaction.InnerTransaction.OpenTable(ItemsSchema, Items);
                var dbKey = "db/" + databaseName;

                using (Slice.From(context.Allocator, dbKey, out Slice valueName))
                using (Slice.From(context.Allocator, dbKey.ToLowerInvariant(), out Slice valueNameLowered))
                {
                    var databaseRecordJson = ReadInternal(context, out long etag, valueNameLowered);
                    updateCommand = (UpdateDatabaseCommand)JsonDeserializationCluster.Commands[type](cmd);

                    if (databaseRecordJson == null)
                    {
                        if (updateCommand.ErrorOnDatabaseDoesNotExists)
                            throw DatabaseDoesNotExistException.CreateWithMessage(databaseName, $"Could not execute update command of type '{type}'.");
                        return;
                    }

                    if (updateCommand.RaftCommandIndex != null && etag != updateCommand.RaftCommandIndex.Value)
                        throw new RachisConcurrencyException(
                            $"Concurrency violation at executing {type} command, the database {databaseName} has etag {etag} but was expecting {updateCommand.RaftCommandIndex}");

                    var databaseRecord = JsonDeserializationCluster.DatabaseRecord(databaseRecordJson);

                    updateCommand.Initialize(serverStore, context);

                    try
                    {
                        updateCommand.UpdateDatabaseRecord(databaseRecord, index);
                    }
                    catch (Exception e)
                    {
                        // We are not using the transaction, so any exception here doesn't involve any kind of corruption
                        // and is consistent across the cluster.
                        throw new RachisApplyException("Failed to update database record.", e);
                    }

                    updateCommand.AfterDatabaseRecordUpdate(context, items, _clusterAuditLog);

                    if (databaseRecord.Topology?.Count == 0 && databaseRecord.DeletionInProgress.Count == 0)
                    {
                        DeleteDatabaseRecord(context, index, items, valueNameLowered, databaseRecord, serverStore);
                        return;
                    }

                    UpdateEtagForBackup(databaseRecord, type, index);
                    var updatedDatabaseBlittable = DocumentConventions.DefaultForServer.Serialization.DefaultConverter.ToBlittable(databaseRecord, context);
                    UpdateValue(index, items, valueNameLowered, valueName, updatedDatabaseBlittable);
                }
            }
            catch (Exception e)
            {
                exception = e;
                throw;
            }
            finally
            {
                LogCommand(type, index, exception, updateCommand);
                NotifyDatabaseAboutChanged(context, databaseName, index, type, DatabasesLandlord.ClusterDatabaseChangeType.RecordChanged, updateCommand);
            }
        }

        [MethodImpl(MethodImplOptions.AggressiveInlining)]
        private void LogCommand(string type, long index, Exception exception, CommandBase commandBase = null)
        {
            if (_parent.Log.IsInfoEnabled)
            {
                LogCommandInternal(type, index, exception, commandBase);
            }
        }

        private void LogCommandInternal(string type, long index, Exception exception, CommandBase commandBase)
        {
            var successStatues = exception != null ? "has failed" : "was successful";
            var msg = $"Apply of {type} with index {index} {successStatues}.";
            var additionalDebugInfo = commandBase?.AdditionalDebugInformation(exception);
            if (additionalDebugInfo != null)
            {
                msg += $" AdditionalDebugInformation: {additionalDebugInfo}.";
            }

            _parent.Log.Info(msg);
        }

        private void UpdateEtagForBackup(DatabaseRecord databaseRecord, string type, long index)
        {
            switch (type)
            {
                case nameof(UpdateClusterIdentityCommand):
                case nameof(IncrementClusterIdentitiesBatchCommand):
                case nameof(IncrementClusterIdentityCommand):
                case nameof(AddOrUpdateCompareExchangeCommand):
                case nameof(RemoveCompareExchangeCommand):
                case nameof(AddOrUpdateCompareExchangeBatchCommand):
                case nameof(UpdatePeriodicBackupCommand):
                case nameof(UpdateExternalReplicationCommand):
                case nameof(AddRavenEtlCommand):
                case nameof(AddSqlEtlCommand):
                case nameof(AddOlapEtlCommand):
                case nameof(AddElasticSearchEtlCommand):
                case nameof(AddQueueEtlCommand):
                case nameof(UpdateRavenEtlCommand):
                case nameof(UpdateSqlEtlCommand):
                case nameof(UpdateOlapEtlCommand):
                case nameof(UpdateElasticSearchEtlCommand):
                case nameof(UpdateQueueEtlCommand):
                case nameof(DeleteOngoingTaskCommand):
                case nameof(PutRavenConnectionStringCommand):
                case nameof(PutSqlConnectionStringCommand):
                case nameof(PutOlapConnectionStringCommand):
                case nameof(PutElasticSearchConnectionStringCommand):
                case nameof(PutQueueConnectionStringCommand):
                case nameof(RemoveRavenConnectionStringCommand):
                case nameof(RemoveSqlConnectionStringCommand):
                case nameof(RemoveOlapConnectionStringCommand):
                case nameof(RemoveElasticSearchConnectionStringCommand):
                case nameof(RemoveQueueConnectionStringCommand):
                case nameof(PutIndexCommand):
                case nameof(PutDatabaseStudioConfigurationCommand):
                case nameof(PutDatabaseSettingsCommand):
                case nameof(PutDatabaseClientConfigurationCommand):
                case nameof(PutAutoIndexCommand):
                case nameof(DeleteIndexCommand):
                case nameof(SetIndexLockCommand):
                case nameof(SetIndexPriorityCommand):
                case nameof(SetIndexStateCommand):
                case nameof(EditRevisionsConfigurationCommand):
                case nameof(EditTimeSeriesConfigurationCommand):
                case nameof(EditRevisionsForConflictsConfigurationCommand):
                case nameof(EditExpirationCommand):
                case nameof(EditRefreshCommand):
                case nameof(EditDatabaseClientConfigurationCommand):
                case nameof(EditLockModeCommand):
                case nameof(EditPostgreSqlConfigurationCommand):
                    databaseRecord.EtagForBackup = index;
                    break;
            }
        }

        private enum SnapshotEntryType
        {
            Command,
            Core
        }

        private readonly (ByteString Name, int Version, SnapshotEntryType Type)[] _snapshotEntries =
        {
            (Items.Content, ClusterCommandsVersionManager.Base40CommandsVersion, SnapshotEntryType.Command),
            (CompareExchange.Content, ClusterCommandsVersionManager.Base40CommandsVersion,SnapshotEntryType.Command),
            (Identities.Content, ClusterCommandsVersionManager.Base40CommandsVersion,SnapshotEntryType.Command),

            (TransactionCommands.Content, ClusterCommandsVersionManager.Base41CommandsVersion,SnapshotEntryType.Command),
            (TransactionCommandsCountPerDatabase.Content, ClusterCommandsVersionManager.Base41CommandsVersion,SnapshotEntryType.Command),

            (CompareExchangeTombstones.Content, ClusterCommandsVersionManager.Base42CommandsVersion,SnapshotEntryType.Command),
            (CertificatesSlice.Content, ClusterCommandsVersionManager.Base42CommandsVersion,SnapshotEntryType.Command),
            (RachisLogHistory.LogHistorySlice.Content, 42_000,SnapshotEntryType.Core),
            (CompareExchangeExpirationStorage.CompareExchangeByExpiration.Content, 51_000, SnapshotEntryType.Command),
            (SubscriptionState.Content, 53_000, SnapshotEntryType.Command)
        };

        public override bool ShouldSnapshot(Slice slice, RootObjectType type)
        {
            for (int i = 0; i < _snapshotEntries.Length; i++)
            {
                var entry = _snapshotEntries[i];
                if (entry.Name.Match(slice.Content) == false)
                    continue;

                switch (entry.Type)
                {
                    case SnapshotEntryType.Command:
                        return ClusterCommandsVersionManager.CurrentClusterMinimalVersion >= entry.Version;

                    case SnapshotEntryType.Core:
                        return ClusterCommandsVersionManager.ClusterEngineVersion >= entry.Version;

                    default:
                        throw new ArgumentOutOfRangeException($"Unknown type '{entry.Type}'");
                }
            }

            return false;
        }

        public override void Initialize(RachisConsensus parent, ClusterOperationContext context, ClusterChanges changes)
        {
            base.Initialize(parent, context, changes);

            _rachisLogIndexNotifications.Log = _parent.Log;

            ItemsSchema.Create(context.Transaction.InnerTransaction, Items, 32);
            CompareExchangeSchema.Create(context.Transaction.InnerTransaction, CompareExchange, 32);
            CompareExchangeTombstoneSchema.Create(context.Transaction.InnerTransaction, CompareExchangeTombstones, 32);
            TransactionCommandsSchema.Create(context.Transaction.InnerTransaction, TransactionCommands, 32);
            IdentitiesSchema.Create(context.Transaction.InnerTransaction, Identities, 32);
            CertificatesSchema.Create(context.Transaction.InnerTransaction, CertificatesSlice, 32);
            ReplicationCertificatesSchema.Create(context.Transaction.InnerTransaction, ReplicationCertificatesSlice, 32);
            SubscriptionStateSchema.Create(context.Transaction.InnerTransaction, SubscriptionState, 32);

            context.Transaction.InnerTransaction.CreateTree(TransactionCommandsCountPerDatabase);
            context.Transaction.InnerTransaction.CreateTree(LocalNodeStateTreeName);
            context.Transaction.InnerTransaction.CreateTree(CompareExchangeExpirationStorage.CompareExchangeByExpiration);

            _parent.SwitchToSingleLeaderAction = SwitchToSingleLeader;
        }

        private void SwitchToSingleLeader(ClusterOperationContext context)
        {
            // when switching to a single node cluster we need to clear all of the irrelevant databases
            var clusterTopology = _parent.GetTopology(context);
            var newTag = clusterTopology.Members.First().Key;
            var oldTag = _parent.ReadPreviousNodeTag(context) ?? newTag;

            SqueezeDatabasesToSingleNodeCluster(context, oldTag, newTag);

            ShrinkClusterTopology(context, clusterTopology, newTag, _parent.GetLastEntryIndex(context));

            UpdateLicenseOnSwitchingToSingleLeader(context);
        }

        private void UpdateLicenseOnSwitchingToSingleLeader(ClusterOperationContext context)
        {
            var licenseLimitsBlittable = Read(context, ServerStore.LicenseLimitsStorageKey, out long index);
            if (licenseLimitsBlittable == null)
                return;

            var tag = _parent.ReadNodeTag(context);
            var licenseLimits = JsonDeserializationServer.LicenseLimits(licenseLimitsBlittable);

            if (licenseLimits.NodeLicenseDetails.ContainsKey(tag) && licenseLimits.NodeLicenseDetails.Count == 1)
                return;

            if (licenseLimits.NodeLicenseDetails.TryGetValue(_parent.Tag, out var details) == false)
                return;

            var newLimits = new LicenseLimits
            {
                NodeLicenseDetails = new Dictionary<string, DetailsPerNode>
                {
                    [tag] = details
                }
            };

            var value = context.ReadObject(newLimits.ToJson(), "overwrite-license-limits");
            PutValueDirectly(context, ServerStore.LicenseLimitsStorageKey, value, index);
        }

        private void ShrinkClusterTopology(ClusterOperationContext context, ClusterTopology clusterTopology, string newTag, long index)
        {
            _parent.UpdateNodeTag(context, newTag);

            var topology = new ClusterTopology(
                clusterTopology.TopologyId,
                new Dictionary<string, string>
                {
                    [newTag] = clusterTopology.GetUrlFromTag(newTag)
                },
                new Dictionary<string, string>(),
                new Dictionary<string, string>(),
                newTag,
                index
            );

            _parent.SetTopology(context, topology);
        }

        private void SqueezeDatabasesToSingleNodeCluster(ClusterOperationContext context, string oldTag, string newTag)
        {
            var toDelete = new List<DatabaseRecord>();
            var toShrink = new List<DatabaseRecord>();

            foreach (var name in GetDatabaseNames(context))
            {
                using (var rawRecord = ReadRawDatabaseRecord(context, name))
                {
                    // we can't squeeze sharded database to a single node
                    if (rawRecord.IsSharded)
                        continue;

                    var topology = rawRecord.Topology;
                    if (topology.RelevantFor(oldTag) == false)
                    {
                        var record = rawRecord.MaterializedRecord;
                        toDelete.Add(record);
                    }
                    else
                    {
                        if (topology.RelevantFor(newTag) && topology.Count == 1)
                            continue;

                        var record = rawRecord.MaterializedRecord;
                        record.Topology = new DatabaseTopology();
                        record.Topology.Members.Add(newTag);
                        toShrink.Add(record);
                    }
                }
            }

            if (toShrink.Count == 0 && toDelete.Count == 0)
                return;

            if (_parent.Log.IsOperationsEnabled)
            {
                _parent.Log.Operations($"Squeezing databases, new tag is {newTag}, old tag is {oldTag}.");

                if (toShrink.Count > 0)
                    _parent.Log.Operations($"Databases to shrink: {string.Join(',', toShrink.Select(r => r.DatabaseName))}");

                if (toDelete.Count > 0)
                    _parent.Log.Operations($"Databases to delete: {string.Join(',', toDelete)}");
            }

            var items = context.Transaction.InnerTransaction.OpenTable(ItemsSchema, Items);
            var cmd = new DynamicJsonValue
            {
                ["Type"] = "Switch to single leader"
            };

            var index = _parent.InsertToLeaderLog(context, _parent.CurrentTerm, context.ReadObject(cmd, "single-leader"), RachisEntryFlags.Noop);

            foreach (var record in toDelete)
            {
                var dbKey = "db/" + record.DatabaseName;
                using (Slice.From(context.Allocator, dbKey.ToLowerInvariant(), out Slice valueNameLowered))
                {
                    DeleteDatabaseRecord(context, index, items, valueNameLowered, record, null);
                }
            }

            if (toShrink.Count == 0)
                return;

            var tasks = new List<Func<Task>>();
            var type = "ClusterTopologyChanged";

            foreach (var record in toShrink)
            {
                record.Topology.Stamp = new LeaderStamp
                {
                    Index = index,
                    LeadersTicks = 0,
                    Term = _parent.CurrentTerm
                };

                var dbKey = "db/" + record.DatabaseName;
                using (Slice.From(context.Allocator, dbKey, out Slice valueName))
                using (Slice.From(context.Allocator, dbKey.ToLowerInvariant(), out Slice valueNameLowered))
                {
                    var updatedDatabaseBlittable = DocumentConventions.DefaultForServer.Serialization.DefaultConverter.ToBlittable(record, context);
                    UpdateValue(index, items, valueNameLowered, valueName, updatedDatabaseBlittable);
                }

                tasks.Add(() => Changes.OnDatabaseChanges(record.DatabaseName, index, type, DatabasesLandlord.ClusterDatabaseChangeType.RecordChanged, null));
            }

            ExecuteManyOnDispose(context, index, type, tasks);
        }

        public unsafe void PutLocalState(TransactionOperationContext context, string thumbprint, BlittableJsonReaderObject value, CertificateDefinition certificateDefinition)
        {
            PutCertificateCommand.ValidateCertificateDefinition(certificateDefinition);

            var localState = context.Transaction.InnerTransaction.CreateTree(LocalNodeStateTreeName);
            using (localState.DirectAdd(thumbprint, value.Size, out var ptr))
            {
                value.CopyTo(ptr);
            }
        }

        public void DeleteLocalState<TTransaction>(TransactionOperationContext<TTransaction> context, string thumbprint)
            where TTransaction : RavenTransaction
        {
            var localState = context.Transaction.InnerTransaction.CreateTree(LocalNodeStateTreeName);
            localState.Delete(thumbprint);
        }

        public void DeleteLocalState(TransactionOperationContext context, List<string> thumbprints)
        {
            var localState = context.Transaction.InnerTransaction.CreateTree(LocalNodeStateTreeName);
            foreach (var thumbprint in thumbprints)
            {
                localState.Delete(thumbprint);
            }
        }

        public unsafe BlittableJsonReaderObject GetLocalStateByThumbprint<TTransaction>(TransactionOperationContext<TTransaction> context, string thumbprint)
            where TTransaction : RavenTransaction
        {
            var localState = context.Transaction.InnerTransaction.ReadTree(LocalNodeStateTreeName);
            var read = localState.Read(thumbprint);
            if (read == null)
                return null;
            BlittableJsonReaderObject localStateBlittable = new BlittableJsonReaderObject(read.Reader.Base, read.Reader.Length, context);

            Transaction.DebugDisposeReaderAfterTransaction(context.Transaction.InnerTransaction, localStateBlittable);
            return localStateBlittable;
        }

        public IEnumerable<string> GetCertificateThumbprintsFromLocalState(TransactionOperationContext context)
        {
            var tree = context.Transaction.InnerTransaction.ReadTree(LocalNodeStateTreeName);
            if (tree == null)
                yield break;

            using (var it = tree.Iterate(prefetch: false))
            {
                if (it.Seek(Slices.BeforeAllKeys) == false)
                    yield break;
                do
                {
                    yield return it.CurrentKey.ToString();
                } while (it.MoveNext());
            }
        }

        public static IEnumerable<(string Key, BlittableJsonReaderObject Cert)> GetAllCertificatesFromLocalState(TransactionOperationContext context)
        {
            var tree = context.Transaction.InnerTransaction.ReadTree(LocalNodeStateTreeName);
            if (tree == null)
                yield break;

            using (var it = tree.Iterate(prefetch: false))
            {
                if (it.Seek(Slices.BeforeAllKeys) == false)
                    yield break;
                do
                {
                    yield return GetCertificate(context, it);
                } while (it.MoveNext());
            }
        }

        private static unsafe (string Key, BlittableJsonReaderObject Cert) GetCertificate(TransactionOperationContext context, TreeIterator treeIterator)
        {
            var reader = treeIterator.CreateReaderForCurrent();
            return GetCertificate(context, reader.Base, reader.Length, treeIterator.CurrentKey.ToString());
        }

        public static IEnumerable<(string Thumbprint, BlittableJsonReaderObject Certificate)> GetAllCertificatesFromCluster(TransactionOperationContext context, long start, long take)
        {
            var certTable = context.Transaction.InnerTransaction.OpenTable(CertificatesSchema, CertificatesSlice);

            foreach (var result in certTable.SeekByPrimaryKeyPrefix(Slices.Empty, Slices.Empty, start))
            {
                if (take-- <= 0)
                    yield break;

                yield return GetCertificate(context, result.Value);
            }
        }

        public IEnumerable<string> GetCertificateThumbprintsFromCluster<TTransaction>(TransactionOperationContext<TTransaction> context)
            where TTransaction : RavenTransaction
        {
            var certTable = context.Transaction.InnerTransaction.OpenTable(CertificatesSchema, CertificatesSlice);

            foreach (var result in certTable.SeekByPrimaryKeyPrefix(Slices.Empty, Slices.Empty, 0))
            {
                yield return result.Key.ToString();
            }
        }

        public IEnumerable<(string ItemName, long Index, BlittableJsonReaderObject Value)> ItemsStartingWith<TTransaction>(TransactionOperationContext<TTransaction> context, string prefix, long start, long take)
            where TTransaction : RavenTransaction
        {
            var items = context.Transaction.InnerTransaction.OpenTable(ItemsSchema, Items);

            var dbKey = prefix.ToLowerInvariant();
            using (Slice.From(context.Allocator, dbKey, out Slice loweredPrefix))
            {
                foreach (var result in items.SeekByPrimaryKeyPrefix(loweredPrefix, Slices.Empty, start))
                {
                    if (take-- <= 0)
                        yield break;

                    yield return GetCurrentItem(context, result.Value);
                }
            }
        }

        public BlittableJsonReaderObject GetItem<TTransaction>(TransactionOperationContext<TTransaction> context, string key)
            where TTransaction : RavenTransaction
        {
            var items = context.Transaction.InnerTransaction.OpenTable(ItemsSchema, Items);

            using (Slice.From(context.Allocator, key, out var k))
            {
                var tvh = new Table.TableValueHolder();
                if (items.ReadByKey(k, out tvh.Reader) == false)
                    return null;
                return GetCurrentItem(context, tvh).Value;
            }
        }

        public void ExecuteCompareExchange(ClusterOperationContext context, string type, BlittableJsonReaderObject cmd, long index, out object result)
        {
            Exception exception = null;
            CompareExchangeCommandBase compareExchange = null;
            try
            {
                var items = context.Transaction.InnerTransaction.OpenTable(CompareExchangeSchema, CompareExchange);
                compareExchange = (CompareExchangeCommandBase)JsonDeserializationCluster.Commands[type](cmd);

                result = compareExchange.Execute(context, items, index);

                OnTransactionDispose(context, index);
            }
            catch (Exception e)
            {
                exception = e;
                throw;
            }
            finally
            {
                LogCommand(type, index, exception, compareExchange);
            }
        }

        private void OnTransactionDispose(ClusterOperationContext context, long index)
        {
            context.Transaction.InnerTransaction.LowLevelTransaction.AfterCommitWhenNewTransactionsPrevented += _ =>
            {
                _rachisLogIndexNotifications.AddTask(index);
                NotifyAndSetCompleted(index);
            };
        }

        public (long Index, BlittableJsonReaderObject Value) GetCompareExchangeValue<TRavenTransaction>(TransactionOperationContext<TRavenTransaction> context, string key) where TRavenTransaction : RavenTransaction
        {
            using (Slice.From(context.Allocator, key, out Slice keySlice))
                return GetCompareExchangeValue(context, keySlice);
        }

        public (long Index, BlittableJsonReaderObject Value) GetCompareExchangeValue<TRavenTransaction>(TransactionOperationContext<TRavenTransaction> context, Slice key) where TRavenTransaction : RavenTransaction
        {
            var items = context.Transaction.InnerTransaction.OpenTable(CompareExchangeSchema, CompareExchange);

            return GetCompareExchangeValue(context, key, items);
        }

        public static (long Index, BlittableJsonReaderObject Value) GetCompareExchangeValue<TTransaction>(TransactionOperationContext<TTransaction> context, Slice key, Table items)
            where TTransaction : RavenTransaction
        {
            if (items.ReadByKey(key, out var reader))
            {
                var index = ReadCompareExchangeOrTombstoneIndex(reader);
                var value = ReadCompareExchangeValue(context, reader);
                return (index, value);
            }

            return (-1, null);
        }

        public IEnumerable<(CompareExchangeKey Key, long Index, BlittableJsonReaderObject Value)> GetCompareExchangeValuesStartsWith(ClusterOperationContext context,
            string dbName, string prefix, long start = 0, long pageSize = 1024)
        {
            var items = context.Transaction.InnerTransaction.OpenTable(CompareExchangeSchema, CompareExchange);
            using (Slice.From(context.Allocator, prefix, out Slice keySlice))
            {
                foreach (var item in items.SeekByPrimaryKeyPrefix(keySlice, Slices.Empty, start))
                {
                    pageSize--;
                    var key = ReadCompareExchangeKey(context, item.Value.Reader, dbName);
                    var index = ReadCompareExchangeOrTombstoneIndex(item.Value.Reader);
                    var value = ReadCompareExchangeValue(context, item.Value.Reader);
                    yield return (key, index, value);

                    if (pageSize == 0)
                        yield break;
                }
            }
        }

        public IEnumerable<(CompareExchangeKey Key, long Index, BlittableJsonReaderObject Value)> GetCompareExchangeFromPrefix(ClusterOperationContext context, string dbName, long fromIndex, long take)
        {
            using (CompareExchangeCommandBase.GetPrefixIndexSlices(context.Allocator, dbName, fromIndex, out var buffer))
            {
                var table = context.Transaction.InnerTransaction.OpenTable(CompareExchangeSchema, CompareExchange);
                using (Slice.External(context.Allocator, buffer, buffer.Length, out var keySlice))
                using (Slice.External(context.Allocator, buffer, buffer.Length - sizeof(long), out var prefix))
                {
                    foreach (var tvr in table.SeekForwardFromPrefix(CompareExchangeSchema.Indexes[CompareExchangeIndex], keySlice, prefix, 0))
                    {
                        if (take-- <= 0)
                            yield break;

                        var key = ReadCompareExchangeKey(context, tvr.Result.Reader, dbName);
                        var index = ReadCompareExchangeOrTombstoneIndex(tvr.Result.Reader);
                        var value = ReadCompareExchangeValue(context, tvr.Result.Reader);

                        yield return (key, index, value);
                    }
                }
            }
        }

        public long GetLastCompareExchangeIndexForDatabase(ClusterOperationContext context, string databaseName)
        {
            CompareExchangeCommandBase.GetDbPrefixAndLastSlices(context.Allocator, databaseName, out var prefix, out var last);

            using (prefix.Scope)
            using (last.Scope)
            {
                var table = context.Transaction.InnerTransaction.OpenTable(CompareExchangeSchema, CompareExchange);

                var tvh = table.SeekOneBackwardFrom(CompareExchangeSchema.Indexes[CompareExchangeIndex], prefix.Slice, last.Slice);

                if (tvh == null)
                    return 0;

                return ReadCompareExchangeOrTombstoneIndex(tvh.Reader);
            }
        }

        public long GetLastCompareExchangeTombstoneIndexForDatabase(ClusterOperationContext context, string databaseName)
        {
            CompareExchangeCommandBase.GetDbPrefixAndLastSlices(context.Allocator, databaseName, out var prefix, out var last);

            using (prefix.Scope)
            using (last.Scope)
            {
                var table = context.Transaction.InnerTransaction.OpenTable(CompareExchangeTombstoneSchema, CompareExchangeTombstones);

                var tvh = table.SeekOneBackwardFrom(CompareExchangeTombstoneSchema.Indexes[CompareExchangeTombstoneIndex], prefix.Slice, last.Slice);

                if (tvh == null)
                    return 0;

                return ReadCompareExchangeOrTombstoneIndex(tvh.Reader);
            }
        }

        public IEnumerable<(CompareExchangeKey Key, long Index)> GetCompareExchangeTombstonesByKey(ClusterOperationContext context,
            string databaseName, long fromIndex = 0, long take = long.MaxValue)
        {
            using (CompareExchangeCommandBase.GetPrefixIndexSlices(context.Allocator, databaseName, fromIndex, out var buffer))
            {
                var table = context.Transaction.InnerTransaction.OpenTable(CompareExchangeTombstoneSchema, CompareExchangeTombstones);
                using (Slice.External(context.Allocator, buffer, buffer.Length, out var keySlice))
                using (Slice.External(context.Allocator, buffer, buffer.Length - sizeof(long), out var prefix))
                {
                    foreach (var tvr in table.SeekForwardFromPrefix(CompareExchangeTombstoneSchema.Indexes[CompareExchangeTombstoneIndex], keySlice, prefix, 0))
                    {
                        if (take-- <= 0)
                            yield break;

                        var key = ReadCompareExchangeKey(context, tvr.Result.Reader, databaseName);
                        var index = ReadCompareExchangeOrTombstoneIndex(tvr.Result.Reader);

                        yield return (key, index);
                    }
                }
            }
        }

        internal bool HasCompareExchangeTombstonesWithEtagGreaterThanStartAndLowerThanOrEqualToEnd(ClusterOperationContext context, string databaseName, long start, long end)
        {
            if (start >= end)
                return false;

            var table = context.Transaction.InnerTransaction.OpenTable(CompareExchangeTombstoneSchema, CompareExchangeTombstones);
            if (table == null)
                return false;

            using (CompareExchangeCommandBase.GetPrefixIndexSlices(context.Allocator, databaseName, start + 1, out var buffer)) // start + 1 => we want greater than
            using (Slice.External(context.Allocator, buffer, buffer.Length, out var keySlice))
            using (Slice.External(context.Allocator, buffer, buffer.Length - sizeof(long), out var prefix))
            {
                foreach (var tvr in table.SeekForwardFromPrefix(CompareExchangeTombstoneSchema.Indexes[CompareExchangeTombstoneIndex], keySlice, prefix, 0))
                {
                    var index = ReadCompareExchangeOrTombstoneIndex(tvr.Result.Reader);
                    if (index <= end)
                        return true;

                    return false;
                }
            }

            return false;
        }

        private bool DeleteExpiredCompareExchange(ClusterOperationContext context, string type, BlittableJsonReaderObject cmd, long index)
        {
            try
            {
                if (cmd.TryGet(nameof(DeleteExpiredCompareExchangeCommand.Ticks), out long ticks) == false)
                    throw new RachisApplyException($"{nameof(DeleteExpiredCompareExchangeCommand)} must contain a {nameof(DeleteExpiredCompareExchangeCommand.Ticks)} property");

                if (cmd.TryGet(nameof(CleanCompareExchangeTombstonesCommand.Take), out long take) == false)
                    throw new RachisApplyException($"{nameof(DeleteExpiredCompareExchangeCommand)} must contain a {nameof(DeleteExpiredCompareExchangeCommand.Take)} property");

                var items = context.Transaction.InnerTransaction.OpenTable(CompareExchangeSchema, CompareExchange);

                return CompareExchangeExpirationStorage.DeleteExpiredCompareExchange(context, items, ticks, take);
            }
            finally
            {
                NotifyValueChanged(context, type, index);
            }
        }

        private void ClearCompareExchangeTombstones(ClusterOperationContext context, string type, BlittableJsonReaderObject cmd, long index, out bool result)
        {
            string databaseName = null;

            try
            {
                if (cmd.TryGet(nameof(CleanCompareExchangeTombstonesCommand.DatabaseName), out databaseName) == false || string.IsNullOrEmpty(databaseName))
                    throw new RachisApplyException("Clear Compare Exchange command must contain a DatabaseName property");

                if (cmd.TryGet(nameof(CleanCompareExchangeTombstonesCommand.MaxRaftIndex), out long maxEtag) == false)
                    throw new RachisApplyException("Clear Compare Exchange command must contain a MaxRaftIndex property");

                if (cmd.TryGet(nameof(CleanCompareExchangeTombstonesCommand.Take), out long take) == false)
                    throw new RachisApplyException("Clear Compare Exchange command must contain a Take property");

                var databaseNameLowered = databaseName.ToLowerInvariant();
                result = DeleteCompareExchangeTombstonesUpToPrefix(context, databaseNameLowered, maxEtag, take);
            }
            finally
            {
                NotifyDatabaseAboutChanged(context, databaseName, index, type, DatabasesLandlord.ClusterDatabaseChangeType.ValueChanged, null);
            }
        }

        private static bool DeleteCompareExchangeTombstonesUpToPrefix(ClusterOperationContext context, string dbName, long upToIndex, long take = long.MaxValue)
        {
            using (Slice.From(context.Allocator, dbName, out var dbNameSlice))
            {
                var table = context.Transaction.InnerTransaction.OpenTable(CompareExchangeTombstoneSchema, CompareExchangeTombstones);
                return table.DeleteForwardUpToPrefix(dbNameSlice, upToIndex, take);
            }
        }

        private static unsafe CompareExchangeKey ReadCompareExchangeKey(ClusterOperationContext context, TableValueReader reader, string dbPrefix)
        {
            var ptr = reader.Read((int)CompareExchangeTable.Key, out var size);

            var storageKey = context.AllocateStringValue(null, ptr, size);
            return new CompareExchangeKey(storageKey, dbPrefix.Length + 1);
        }

        private static unsafe BlittableJsonReaderObject ReadCompareExchangeValue<TTransaction>(TransactionOperationContext<TTransaction> context, TableValueReader reader)
            where TTransaction : RavenTransaction
        {
            BlittableJsonReaderObject compareExchangeValue = new BlittableJsonReaderObject(reader.Read((int)CompareExchangeTable.Value, out var size), size, context);
            Transaction.DebugDisposeReaderAfterTransaction(context.Transaction.InnerTransaction, compareExchangeValue);
            return compareExchangeValue;
        }

        public static unsafe long ReadCompareExchangeOrTombstoneIndex(TableValueReader reader)
        {
            var index = *(long*)reader.Read((int)CompareExchangeTable.Index, out var size);
            Debug.Assert(size == sizeof(long));
            return index;
        }

        private static unsafe long ReadIdentitiesIndex(TableValueReader reader)
        {
            var index = *(long*)reader.Read((int)IdentitiesTable.Index, out var size);
            Debug.Assert(size == sizeof(long));
            return index;
        }

        public List<string> ItemKeysStartingWith(TransactionOperationContext context, string prefix, long start, long take)
        {
            var items = context.Transaction.InnerTransaction.OpenTable(ItemsSchema, Items);

            var results = new List<string>();

            var dbKey = prefix.ToLowerInvariant();
            using (Slice.From(context.Allocator, dbKey, out Slice loweredPrefix))
            {
                foreach (var result in items.SeekByPrimaryKeyPrefix(loweredPrefix, Slices.Empty, start))
                {
                    if (take-- <= 0)
                        break;

                    results.Add(GetCurrentItemKey(result.Value));
                }
            }

            return results;
        }

        public List<string> GetDatabaseNames<TTransaction>(TransactionOperationContext<TTransaction> context, long take = long.MaxValue)
            where TTransaction : RavenTransaction
        {
            var items = context.Transaction.InnerTransaction.OpenTable(ItemsSchema, Items);

            var names = new List<string>();

            const string dbKey = "db/";
            using (Slice.From(context.Allocator, dbKey, out Slice loweredPrefix))
            {
                foreach (var result in items.SeekByPrimaryKeyPrefix(loweredPrefix, Slices.Empty, 0))
                {
                    if (take-- <= 0)
                        break;

                    names.Add(GetCurrentItemKey(result.Value).Substring(3));
                }
            }

            return names;
        }

        public List<DatabaseRecord> GetAllDatabases<TTransaction>(TransactionOperationContext<TTransaction> context, long take = long.MaxValue)
            where TTransaction : RavenTransaction
        {
            var items = context.Transaction.InnerTransaction.OpenTable(ItemsSchema, Items);

            var records = new List<DatabaseRecord>();

            const string dbKey = "db/";
            using (Slice.From(context.Allocator, dbKey, out Slice loweredPrefix))
            {
                foreach (var result in items.SeekByPrimaryKeyPrefix(loweredPrefix, Slices.Empty, 0))
                {
                    if (take-- <= 0)
                        break;

                    var doc = Read(context, GetCurrentItemKey(result.Value));
                    if (doc == null)
                        continue;

                    records.Add(JsonDeserializationCluster.DatabaseRecord(doc));
                }
            }

            return records;
        }

        public IEnumerable<RawDatabaseRecord> GetAllRawDatabases<TTransaction>(TransactionOperationContext<TTransaction> context, long skip = 0, long take = long.MaxValue)
            where TTransaction : RavenTransaction
        {
            var items = context.Transaction.InnerTransaction.OpenTable(ItemsSchema, Items);
            using (Slice.From(context.Allocator, Constants.Documents.Prefix, out Slice loweredPrefix))
            {
                foreach (var result in items.SeekByPrimaryKeyPrefix(loweredPrefix, Slices.Empty, skip))
                {
                    if (take-- <= 0)
                        break;

                    var doc = Read(context, GetCurrentItemKey(result.Value));
                    if (doc == null)
                        continue;

                    yield return new RawDatabaseRecord(context, doc);
                }
            }
        }

        public static unsafe string GetCurrentItemKey(Table.TableValueHolder result)
        {
            return Encoding.UTF8.GetString(result.Reader.Read(1, out int size), size);
        }

        private static unsafe (string Key, long Index, BlittableJsonReaderObject Value) GetCurrentItem<TTransaction>(TransactionOperationContext<TTransaction> context, Table.TableValueHolder result)
            where TTransaction : RavenTransaction
        {
            var ptr = result.Reader.Read(2, out int size);
            var doc = new BlittableJsonReaderObject(ptr, size, context);
            var key = Encoding.UTF8.GetString(result.Reader.Read(1, out size), size);
            var index = Bits.SwapBytes(*(long*)result.Reader.Read(3, out _));

            Transaction.DebugDisposeReaderAfterTransaction(context.Transaction.InnerTransaction, doc);
            return (key, index, doc);
        }

        public BlittableJsonReaderObject GetCertificateByThumbprint<TTransaction>(TransactionOperationContext<TTransaction> context, string thumbprint)
            where TTransaction : RavenTransaction
        {
            var certs = context.Transaction.InnerTransaction.OpenTable(CertificatesSchema, CertificatesSlice);

            using (Slice.From(context.Allocator, thumbprint.ToLowerInvariant(), out var thumbprintSlice))
            {
                var tvh = new Table.TableValueHolder();
                if (certs.ReadByKey(thumbprintSlice, out tvh.Reader) == false)
                    return null;
                return GetCertificate(context, tvh).Item2;
            }
        }

        private static unsafe (string Key, BlittableJsonReaderObject Cert) GetCertificate<TTransaction>(TransactionOperationContext<TTransaction> context, Table.TableValueHolder result)
            where TTransaction : RavenTransaction
        {
            var ptr = result.Reader.Read((int)CertificatesTable.Data, out var dataSize);
            var key = Encoding.UTF8.GetString(result.Reader.Read((int)CertificatesTable.Thumbprint, out var size), size);

            return GetCertificate(context, ptr, dataSize, key);
        }

        private static unsafe (string Key, BlittableJsonReaderObject Cert) GetCertificate<TTransaction>(TransactionOperationContext<TTransaction> context, byte* ptr, int size, string key)
            where TTransaction : RavenTransaction
        {
            var doc = new BlittableJsonReaderObject(ptr, size, context);
            Transaction.DebugDisposeReaderAfterTransaction(context.Transaction.InnerTransaction, doc);
            return (key, doc);
        }

        private static CertificateDefinition GetCertificateDefinition<TTransaction>(TransactionOperationContext<TTransaction> context, Table.TableValueHolder result)
            where TTransaction : RavenTransaction
        {
            return JsonDeserializationServer.CertificateDefinition(GetCertificate(context, result).Cert);
        }

        public List<CertificateDefinition> GetCertificatesByPinningHashSortedByExpiration(ClusterOperationContext context, string hash)
        {
            var list = GetCertificatesByPinningHash(context, hash).ToList();
            list.Sort((x, y) => Nullable.Compare<DateTime>(y.NotAfter, x.NotAfter));
            return list;
        }

        public IEnumerable<CertificateDefinition> GetCertificatesByPinningHash<TTransaction>(TransactionOperationContext<TTransaction> context, string hash)
            where TTransaction : RavenTransaction
        {
            var certs = context.Transaction.InnerTransaction.OpenTable(CertificatesSchema, CertificatesSlice);

            using (Slice.From(context.Allocator, hash, out Slice hashSlice))
            {
                foreach (var tvr in certs.SeekForwardFrom(CertificatesSchema.Indexes[CertificatesHashSlice], hashSlice, 0))
                {
                    var def = GetCertificateDefinition(context, tvr.Result);
                    if (def.PublicKeyPinningHash.Equals(hash) == false)
                        break;
                    yield return def;
                }
            }
        }

        public ShardingConfiguration ReadShardingConfiguration(string database)
        {
            using (_parent.ContextPool.AllocateOperationContext(out ClusterOperationContext context))
            using (context.OpenReadTransaction())
            {
                return ReadShardingConfiguration(context, database);
            }
        }

        public ShardingConfiguration ReadShardingConfiguration<TTransaction>(TransactionOperationContext<TTransaction> context, string name)
            where TTransaction : RavenTransaction
        {
            using (var raw = ReadRawDatabaseRecord(context, name))
            {
                return raw.Sharding.MaterializedConfiguration;
            }
        }

        public DatabaseRecord ReadDatabase<TTransaction>(TransactionOperationContext<TTransaction> context, string name)
            where TTransaction : RavenTransaction
        {
            return ReadDatabase(context, name, out long _);
        }

        public RawDatabaseRecord ReadRawDatabaseRecord<TTransaction>(TransactionOperationContext<TTransaction> context, string name, out long etag)
            where TTransaction : RavenTransaction
        {
            BlittableJsonReaderObject databaseRecord;

            if (ShardHelper.TryGetShardNumberAndDatabaseName(name, out var shardedDatabaseName, out var shardNumber))
            {
                databaseRecord = BuildShardedDatabaseRecord(context, Read(context, Constants.Documents.Prefix + shardedDatabaseName.ToLowerInvariant(), out etag), shardNumber);
            }
            else
            {
                databaseRecord = Read(context, Constants.Documents.Prefix + name.ToLowerInvariant(), out etag);
            }
            if (databaseRecord == null)
                return null;

            return new RawDatabaseRecord(context, databaseRecord);
        }

        private static BlittableJsonReaderObject BuildShardedDatabaseRecord(JsonOperationContext context, BlittableJsonReaderObject rawRecord, int shardNumber)
        {
            if (rawRecord == null)
                return null;

            rawRecord = new RawDatabaseRecord(context, rawRecord)
                .GetShardedDatabaseRecord(shardNumber)
                .Raw;

            return rawRecord;
        }

        public RawDatabaseRecord ReadRawDatabaseRecord<TTransaction>(TransactionOperationContext<TTransaction> context, string name)
            where TTransaction : RavenTransaction
        {
            return ReadRawDatabaseRecord(context, name, out _);
        }


        public bool DatabaseExists<TTransaction>(TransactionOperationContext<TTransaction> context, string name)
            where TTransaction : RavenTransaction
        {
            name = ShardHelper.ToDatabaseName(name);

            var dbKey = "db/" + name.ToLowerInvariant();
            var items = context.Transaction.InnerTransaction.OpenTable(ItemsSchema, Items);

            using (Slice.From(context.Allocator, dbKey, out var key))
                return items.VerifyKeyExists(key);
        }

        public bool DatabaseExists(string name)
        {
            using (ContextPoolForReadOnlyOperations.AllocateOperationContext(out ClusterOperationContext context))
            using (context.OpenReadTransaction())
            {
                return DatabaseExists(context, name);
            }
        }

        public DatabaseRecord ReadDatabase<TTransaction>(TransactionOperationContext<TTransaction> context, string name, out long etag)
            where TTransaction : RavenTransaction
        {
            using (var databaseRecord = ReadRawDatabaseRecord(context, name, out etag))
            {
                if (databaseRecord == null)
                    return null;

                return databaseRecord.MaterializedRecord;
            }
        }

        public DatabaseTopology ReadDatabaseTopology<TTransaction>(TransactionOperationContext<TTransaction> context, string name)
            where TTransaction : RavenTransaction
        {
            using (var databaseRecord = ReadRawDatabaseRecord(context, name))
            {
                if (databaseRecord.IsSharded)
                    throw new InvalidOperationException($"The database record '{name}' is sharded and doesn't contain topology directly.");
                
                var topology = databaseRecord.Topology;
                if (topology == null)
                    throw new InvalidOperationException($"The database record '{name}' doesn't contain topology.");

                return topology;
            }
        }

        public DatabaseTopology ReadDatabaseTopologyForShard<TTransaction>(TransactionOperationContext<TTransaction> context, string name, int shardNumber)
            where TTransaction : RavenTransaction
        {
            using (var databaseRecord = ReadRawDatabaseRecord(context, name))
            {
                if (databaseRecord.IsSharded == false)
                    throw new InvalidOperationException($"The database record '{name}' is not sharded.");

                if (databaseRecord.Sharding.Shards.ContainsKey(shardNumber) == false)
                    throw new InvalidOperationException($"Requested invalid shardNumber. " +
                                                        $"Requested shardNumber '{shardNumber}', but it does not exist in the database record '{name}'.");

                var topology = databaseRecord.Sharding.Shards[shardNumber];
                if (topology == null)
                    throw new InvalidOperationException($"The database record '{name}' doesn't contain topology.");

                return topology;
            }
        }

        public bool TryReadPullReplicationDefinition(string database, string definitionName, ClusterOperationContext context, out PullReplicationDefinition pullReplication)
        {
            pullReplication = null;
            try
            {
                pullReplication = ReadPullReplicationDefinition(database, definitionName, context);
                return true;
            }
            catch
            {
                return false;
            }
        }

        public TimeSeriesConfiguration ReadTimeSeriesConfiguration(string database)
        {
            using (ContextPoolForReadOnlyOperations.AllocateOperationContext(out ClusterOperationContext context))
            using (context.OpenReadTransaction())
            using (var databaseRecord = ReadRawDatabaseRecord(context, database))
            {
                return databaseRecord.TimeSeriesConfiguration;
            }
        }

        public PullReplicationDefinition ReadPullReplicationDefinition<TRavenTranscation>(string database, string definitionName, TransactionOperationContext<TRavenTranscation> context) where TRavenTranscation : RavenTransaction
        {
            using (var databaseRecord = ReadRawDatabaseRecord(context, database))
            {
                if (databaseRecord == null)
                {
                    throw new DatabaseDoesNotExistException($"The database '{database}' doesn't exists.");
                }

                var definition = databaseRecord.GetHubPullReplicationByName(definitionName);
                if (definition == null)
                {
                    throw new InvalidOperationException($"Pull replication with the name '{definitionName}' isn't defined for the database '{database}'.");
                }

                return definition;
            }
        }

        public IEnumerable<(string Prefix, long Value, long index)> GetIdentitiesFromPrefix(ClusterOperationContext context, string dbName, long fromIndex, long take)
        {
            using (CompareExchangeCommandBase.GetPrefixIndexSlices(context.Allocator, dbName, fromIndex, out var buffer))
            {
                var items = context.Transaction.InnerTransaction.OpenTable(IdentitiesSchema, Identities);

                using (Slice.External(context.Allocator, buffer, buffer.Length, out var keySlice))
                using (Slice.External(context.Allocator, buffer, buffer.Length - sizeof(long), out var prefix))
                {
                    foreach (var tvr in items.SeekForwardFromPrefix(IdentitiesSchema.Indexes[IdentitiesIndex], keySlice, prefix, 0))
                    {
                        if (take-- <= 0)
                            yield break;

                        var key = GetIdentityKey(tvr.Result.Reader, dbName);
                        var value = GetIdentityValue(tvr.Result.Reader);
                        var index = ReadIdentitiesIndex(tvr.Result.Reader);

                        yield return (key, value, index);
                    }
                }
            }
        }

        private static unsafe long GetIdentityValue(TableValueReader reader)
        {
            return *(long*)reader.Read((int)IdentitiesTable.Value, out var _);
        }

        private static unsafe string GetIdentityKey(TableValueReader reader, string dbName)
        {
            var ptr = reader.Read((int)IdentitiesTable.Key, out var size);
            var key = Encodings.Utf8.GetString(ptr, size).Substring(dbName.Length + 1);
            return key;
        }

        public long GetNumberOfIdentities(ClusterOperationContext context, string databaseName)
        {
            var items = context.Transaction.InnerTransaction.OpenTable(IdentitiesSchema, Identities);
            var identities = items.GetTree(IdentitiesSchema.Key);
            var prefix = IncrementClusterIdentityCommand.GetStorageKey(databaseName, null);

            return GetNumberOf(identities, prefix, context);
        }

        public long GetNumberOfCompareExchange(ClusterOperationContext context, string databaseName)
        {
            var items = context.Transaction.InnerTransaction.OpenTable(CompareExchangeSchema, CompareExchange);
            var compareExchange = items.GetTree(CompareExchangeSchema.Key);
            var prefix = CompareExchangeKey.GetStorageKey(databaseName, null);
            return GetNumberOf(compareExchange, prefix, context);
        }

        public long GetNumberOfCompareExchangeTombstones(ClusterOperationContext context, string databaseName)
        {
            var items = context.Transaction.InnerTransaction.OpenTable(CompareExchangeTombstoneSchema, CompareExchangeTombstones);
            var compareExchangeTombstone = items.GetTree(CompareExchangeTombstoneSchema.Key);
            var prefix = CompareExchangeKey.GetStorageKey(databaseName, null);
            return GetNumberOf(compareExchangeTombstone, prefix, context);
        }

        public bool HasCompareExchangeTombstones<TRavenTransaction>(TransactionOperationContext<TRavenTransaction> context, string databaseName) where TRavenTransaction : RavenTransaction
        {
            var items = context.Transaction.InnerTransaction.OpenTable(CompareExchangeTombstoneSchema, CompareExchangeTombstones);
            var compareExchangeTombstone = items.GetTree(CompareExchangeTombstoneSchema.Key);
            var prefix = CompareExchangeKey.GetStorageKey(databaseName, null);
            return HasPrefixOf(compareExchangeTombstone, prefix, context);
        }

        private static bool HasPrefixOf<TRavenTransaction>(Tree tree, string prefix, TransactionOperationContext<TRavenTransaction> context) where TRavenTransaction : RavenTransaction
        {
            using (Slice.From(context.Allocator, prefix, out var prefixAsSlice))
            {
                using (var it = tree.Iterate(prefetch: false))
                {
                    it.SetRequiredPrefix(prefixAsSlice);

                    if (it.Seek(prefixAsSlice) == false)
                        return false;

                    return true;
                }
            }
        }

        private static long GetNumberOf(Tree tree, string prefix, ClusterOperationContext context)
        {
            using (Slice.From(context.Allocator, prefix, out var prefixAsSlice))
            {
                using (var it = tree.Iterate(prefetch: false))
                {
                    it.SetRequiredPrefix(prefixAsSlice);

                    if (it.Seek(prefixAsSlice) == false)
                        return 0;

                    var count = 0;

                    do
                    {
                        count++;
                    } while (it.MoveNext());

                    return count;
                }
            }
        }

        public BlittableJsonReaderObject Read<T>(TransactionOperationContext<T> context, string name)
            where T : RavenTransaction
        {
            return Read(context, name, out long _);
        }

        public BlittableJsonReaderObject Read<T>(TransactionOperationContext<T> context, string name, out long etag)
            where T : RavenTransaction
        {
            var lowerName = name.ToLowerInvariant();
            using (Slice.From(context.Allocator, lowerName, out Slice key))
            {
                return ReadInternal(context, out etag, key);
            }
        }

        public static unsafe BlittableJsonReaderObject ReadInternal<T>(TransactionOperationContext<T> context, out long etag, Slice key)
            where T : RavenTransaction
        {
            var items = context.Transaction.InnerTransaction.OpenTable(ItemsSchema, Items);
            if (items == null || items.ReadByKey(key, out TableValueReader reader) == false)
            {
                etag = 0;
                return null;
            }

            var ptr = reader.Read(2, out int size);
            var doc = new BlittableJsonReaderObject(ptr, size, context);
            Transaction.DebugDisposeReaderAfterTransaction(context.Transaction.InnerTransaction, doc);
            etag = Bits.SwapBytes(*(long*)reader.Read(3, out size));
            Debug.Assert(size == sizeof(long));

            return doc;
        }

        public static IEnumerable<(Slice Key, BlittableJsonReaderObject Value)> ReadValuesStartingWith<TTransaction>(TransactionOperationContext<TTransaction> context, string startsWithKey)
            where TTransaction : RavenTransaction
        {
            var startsWithKeyLower = startsWithKey.ToLowerInvariant();
            using (Slice.From(context.Allocator, startsWithKeyLower, out Slice startsWithSlice))
            {
                var items = context.Transaction.InnerTransaction.OpenTable(ItemsSchema, Items);

                foreach (var holder in items.SeekByPrimaryKeyPrefix(startsWithSlice, Slices.Empty, 0))
                {
                    var reader = holder.Value.Reader;
                    var size = GetDataAndEtagTupleFromReader(context, reader, out BlittableJsonReaderObject doc, out long _);
                    Debug.Assert(size == sizeof(long));

                    yield return (holder.Key, doc);
                }
            }
        }

        private static unsafe int GetDataAndEtagTupleFromReader<TTransaction>(TransactionOperationContext<TTransaction> context, TableValueReader reader, out BlittableJsonReaderObject doc, out long etag)
            where TTransaction : RavenTransaction
        {
            var ptr = reader.Read(2, out int size);
            doc = new BlittableJsonReaderObject(ptr, size, context);

            Transaction.DebugDisposeReaderAfterTransaction(context.Transaction.InnerTransaction, doc);
            etag = Bits.SwapBytes(*(long*)reader.Read(3, out size));
            Debug.Assert(size == sizeof(long));
            return size;
        }

        private async ValueTask<TcpConnectionHeaderMessage.NegotiationResponse> ClusterReadResponseAndGetVersion(JsonOperationContext ctx, AsyncBlittableJsonTextWriter writer, Stream stream, string url)
        {
            using (var response = await ctx.ReadForMemoryAsync(stream, "cluster-ConnectToPeer-header-response"))
            {
                var reply = JsonDeserializationServer.TcpConnectionHeaderResponse(response);
                switch (reply.Status)
                {
                    case TcpConnectionStatus.Ok:
                        return new TcpConnectionHeaderMessage.NegotiationResponse
                        {
                            Version = reply.Version,
                            LicensedFeatures = reply.LicensedFeatures
                        };
                    case TcpConnectionStatus.AuthorizationFailed:
                        throw new AuthorizationException($"Unable to access  {url} because {reply.Message}");
                    case TcpConnectionStatus.TcpVersionMismatch:
                        if (reply.Version != TcpNegotiation.OutOfRangeStatus)
                        {
                            return new TcpConnectionHeaderMessage.NegotiationResponse
                            {
                                Version = reply.Version,
                                LicensedFeatures = reply.LicensedFeatures
                            };
                        }
                        //Kindly request the server to drop the connection
                        ctx.Write(writer, new DynamicJsonValue
                        {
                            [nameof(TcpConnectionHeaderMessage.DatabaseName)] = null,
                            [nameof(TcpConnectionHeaderMessage.Operation)] = TcpConnectionHeaderMessage.OperationTypes.Drop,
                            [nameof(TcpConnectionHeaderMessage.OperationVersion)] = TcpConnectionHeaderMessage.ClusterTcpVersion,
                            [nameof(TcpConnectionHeaderMessage.Info)] = $"Couldn't agree on cluster tcp version ours:{TcpConnectionHeaderMessage.ClusterTcpVersion} theirs:{reply.Version}"
                        });
                        throw new InvalidOperationException($"Unable to access  {url} because {reply.Message}");
                    case TcpConnectionStatus.InvalidNetworkTopology:
                        throw new InvalidNetworkTopologyException($"Unable to access {url} because {reply.Message}");
                    default:
                        throw new InvalidOperationException($"Unable to read header response, invalid TcpConnectionStatus : {reply.Status}");
                }
            }
        }

        public override async Task<RachisConnection> ConnectToPeer(string url, string tag, X509Certificate2 certificate, CancellationToken token)
        {
            if (url == null)
                throw new ArgumentNullException(nameof(url));
            if (_parent == null)
                throw new InvalidOperationException("Cannot connect to peer without a parent");
            if (_parent.IsEncrypted && url.StartsWith("https:", StringComparison.OrdinalIgnoreCase) == false)
                throw new InvalidOperationException($"Failed to connect to node {url}. Connections from encrypted store must use HTTPS.");

            TcpConnectionInfo info;
            using (var cts = CancellationTokenSource.CreateLinkedTokenSource(token))
            {
                cts.CancelAfter(_parent.TcpConnectionTimeout);

                info = await ReplicationUtils.GetTcpInfoAsync(url, null, "Cluster", certificate, cts.Token);
            }

            TcpClient tcpClient = null;
            Stream stream = null;
            try
            {
                TcpConnectionHeaderMessage.SupportedFeatures supportedFeatures;
                using (ContextPoolForReadOnlyOperations.AllocateOperationContext(out JsonOperationContext context))
                {
                    var result = await TcpUtils.ConnectSecuredTcpSocket(info, _parent.ClusterCertificate, _parent.CipherSuitesPolicy,
<<<<<<< HEAD
                        TcpConnectionHeaderMessage.OperationTypes.Cluster,
                        (string destUrl, TcpConnectionInfo tcpInfo, Stream conn, JsonOperationContext ctx, List<string> _) => NegotiateProtocolVersionAsyncForCluster(destUrl, tcpInfo, conn, ctx, tag),
                        context, _parent.TcpConnectionTimeout, null, token);
=======
                        TcpConnectionHeaderMessage.OperationTypes.Cluster, 
                        (string destUrl, TcpConnectionInfo tcpInfo, Stream conn, JsonOperationContext ctx, List<string> _) => NegotiateProtocolVersionAsyncForCluster(destUrl, tcpInfo, conn, ctx, tag), 
                        context, _parent.TcpConnectionTimeout, null, token); 
>>>>>>> df237358

                    tcpClient = result.TcpClient;
                    stream = result.Stream;
                    supportedFeatures = result.SupportedFeatures;

                    if (supportedFeatures.DataCompression)
                    {
                        stream = new ReadWriteCompressedStream(stream);
                        result.Stream = stream;
                    }

                    if (supportedFeatures.ProtocolVersion <= 0)
                    {
                        throw new InvalidOperationException(
                            $"state machine ConnectToPeer {url}: TCP negotiation resulted with an invalid protocol version:{supportedFeatures.ProtocolVersion}");
                    }
                }

                return new RachisConnection
                {
                    Stream = stream,
                    SupportedFeatures = supportedFeatures,
                    Disconnect = () =>
                    {
                        try
                        {
                            using (tcpClient)
                            using (stream)
                            {
                                tcpClient.Client.Disconnect(false);
                            }
                        }
                        catch (ObjectDisposedException)
                        {
                            //Happens, we don't really care at this point
                        }
                    }
                };
            }
            catch (Exception)
            {
                using (tcpClient)
                await using (stream)
                {
                }
                throw;
            }
        }

        private async Task<TcpConnectionHeaderMessage.SupportedFeatures> NegotiateProtocolVersionAsyncForCluster(string url, TcpConnectionInfo info, Stream stream, JsonOperationContext ctx, string tag)
        {
            bool compressionSupport = false;
            var version = TcpConnectionHeaderMessage.ClusterTcpVersion;
            if (version >= TcpConnectionHeaderMessage.ClusterWithTcpCompression)
                compressionSupport = true;

            var parameters = new AsyncTcpNegotiateParameters
            {
                Database = null,
                Operation = TcpConnectionHeaderMessage.OperationTypes.Cluster,
                Version = TcpConnectionHeaderMessage.ClusterTcpVersion,
                ReadResponseAndGetVersionCallbackAsync = ClusterReadResponseAndGetVersion,
                DestinationUrl = url,
                DestinationNodeTag = tag,
                SourceNodeTag = _parent.Tag,
                DestinationServerId = info.ServerId,
                LicensedFeatures = new LicensedFeatures
                {
                    DataCompression = compressionSupport && _parent.ServerStore.LicenseManager.LicenseStatus.HasTcpDataCompression && _parent.ServerStore.Configuration.Server.DisableTcpCompression == false
                }
            };

            return await TcpNegotiation.NegotiateProtocolVersionAsync(ctx, stream, parameters);
        }

        private void ToggleDatabasesState(BlittableJsonReaderObject cmd, ClusterOperationContext context, string type, long index)
        {
            var command = (ToggleDatabasesStateCommand)JsonDeserializationCluster.Commands[type](cmd);
            if (command.Value == null)
                throw new RachisInvalidOperationException($"{nameof(ToggleDatabasesStateCommand.Parameters)} is null for command type: {type}");

            if (command.Value.DatabaseNames == null)
                throw new RachisInvalidOperationException($"{nameof(ToggleDatabasesStateCommand.Parameters.DatabaseNames)} is null for command type: {type}");

            var toUpdate = new List<(string Key, BlittableJsonReaderObject DatabaseRecord, string DatabaseName)>();

            foreach (var databaseName in command.Value.DatabaseNames)
            {
                var key = "db/" + databaseName;
                using (Slice.From(context.Allocator, key.ToLowerInvariant(), out Slice valueNameLowered))
                {
                    var oldDatabaseRecord = ReadInternal(context, out _, valueNameLowered);
                    if (oldDatabaseRecord == null)
                        continue;

                    var rawDatabaseRecord = new RawDatabaseRecord(context, oldDatabaseRecord);
                    switch (command.Value.Type)
                    {
                        case ToggleDatabasesStateCommand.Parameters.ToggleType.Databases:
                            if (rawDatabaseRecord.IsDisabled == command.Value.Disable)
                                continue;

                            oldDatabaseRecord.Modifications = new DynamicJsonValue(oldDatabaseRecord)
                            {
                                [nameof(DatabaseRecord.Disabled)] = command.Value.Disable
                            };

                            break;

                        case ToggleDatabasesStateCommand.Parameters.ToggleType.Indexes:
                            var settings = rawDatabaseRecord.Settings;
                            var configurationKey = RavenConfiguration.GetKey(x => x.Indexing.Disabled);
                            if (settings.TryGetValue(configurationKey, out var indexingDisabledString) &&
                                bool.TryParse(indexingDisabledString, out var currentlyIndexingDisabled) &&
                                currentlyIndexingDisabled == command.Value.Disable)
                            {
                                continue;
                            }

                            settings[configurationKey] = command.Value.Disable.ToString();

                            oldDatabaseRecord.Modifications = new DynamicJsonValue(oldDatabaseRecord)
                            {
                                [nameof(DatabaseRecord.Settings)] = TypeConverter.ToBlittableSupportedType(settings)
                            };

                            break;

                        case ToggleDatabasesStateCommand.Parameters.ToggleType.DynamicDatabaseDistribution:
                            if (rawDatabaseRecord.IsEncrypted)
                            {
                                throw new RachisInvalidOperationException($"Cannot toggle '{nameof(DatabaseTopology.DynamicNodesDistribution)}' for encrypted database: {databaseName}");
                            }

                            var topology = rawDatabaseRecord.Topology;
                            if (topology == null)
                                continue;

                            var enable = command.Value.Disable == false;
                            if (topology.DynamicNodesDistribution == enable)
                                continue;

                            topology.DynamicNodesDistribution = enable;

                            oldDatabaseRecord.Modifications = new DynamicJsonValue(oldDatabaseRecord)
                            {
                                [nameof(DatabaseRecord.Topology)] = topology.ToJson()
                            };

                            break;

                        default:
                            throw new RachisInvalidOperationException($"Argument out of range for `{nameof(ToggleDatabasesStateCommand.Value.Type)}`");
                    }

                    using (oldDatabaseRecord)
                    {
                        var updatedDatabaseRecord = context.ReadObject(oldDatabaseRecord, "updated-database-record");
                        toUpdate.Add((Key: key, DatabaseRecord: updatedDatabaseRecord, DatabaseName: databaseName));
                    }
                }
            }

            var items = context.Transaction.InnerTransaction.OpenTable(ItemsSchema, Items);
            ApplyDatabaseRecordUpdates(toUpdate, type, index, index, items, context);
        }

        private void UpdateDatabasesWithServerWideBackupConfiguration(ClusterOperationContext context, string type, ServerWideBackupConfiguration serverWideBackupConfiguration, long index)
        {
            if (serverWideBackupConfiguration == null)
                throw new RachisInvalidOperationException($"Server-wide backup configuration is null for command type: {type}");

            if (serverWideBackupConfiguration.Name == null)
                throw new RachisInvalidOperationException($"`{nameof(ServerWideExternalReplication.Name)}` is null or empty for command type: {type}");

            // the server-wide backup name might have changed
            var serverWideBlittable = context.ReadObject(serverWideBackupConfiguration.ToJson(), "server-wide-configuration");
            var items = context.Transaction.InnerTransaction.OpenTable(ItemsSchema, Items);

            const string dbKey = "db/";
            var toUpdate = new List<(string Key, BlittableJsonReaderObject DatabaseRecord, string DatabaseName)>();
            long? oldTaskId = null;

            var allServerWideBackupNames = GetSeverWideBackupNames(context);

            using (Slice.From(context.Allocator, dbKey, out var loweredPrefix))
            {
                foreach (var result in items.SeekByPrimaryKeyPrefix(loweredPrefix, Slices.Empty, 0))
                {
                    var (key, _, oldDatabaseRecord) = GetCurrentItem(context, result.Value);
                    var databaseName = key.Substring(dbKey.Length);
                    var newBackups = new DynamicJsonArray();

                    var periodicBackupConfiguration = JsonDeserializationCluster.PeriodicBackupConfiguration(serverWideBlittable);
                    oldDatabaseRecord.TryGet(nameof(DatabaseRecord.Encrypted), out bool encrypted);
                    PutServerWideBackupConfigurationCommand.UpdateTemplateForDatabase(periodicBackupConfiguration, databaseName, encrypted);

                    if (oldDatabaseRecord.TryGet(nameof(DatabaseRecord.PeriodicBackups), out BlittableJsonReaderArray backups))
                    {
                        var isBackupToEditFound = false;
                        foreach (BlittableJsonReaderObject backup in backups)
                        {
                            //Even though we rebuild the whole configurations list just one should be modified
                            //In addition the same configuration should be modified in all databases
                            if (isBackupToEditFound || IsServerWideBackupToEdit(backup, periodicBackupConfiguration.Name, allServerWideBackupNames) == false)
                            {
                                newBackups.Add(backup);
                                continue;
                            }

                            isBackupToEditFound = true;

                            if (backup.TryGet(nameof(PeriodicBackupConfiguration.TaskId), out long taskId))
                            {
                                periodicBackupConfiguration.TaskId = taskId;
                                oldTaskId = taskId;
                            }
                        }
                    }

                    if (serverWideBackupConfiguration.IsExcluded(databaseName) == false)
                    {
                        newBackups.Add(periodicBackupConfiguration.ToJson());
                    }

                    using (oldDatabaseRecord)
                    {
                        oldDatabaseRecord.Modifications = new DynamicJsonValue(oldDatabaseRecord)
                        {
                            [nameof(DatabaseRecord.PeriodicBackups)] = newBackups
                        };

                        var updatedDatabaseRecord = context.ReadObject(oldDatabaseRecord, "updated-database-record");
                        toUpdate.Add((Key: key, DatabaseRecord: updatedDatabaseRecord, DatabaseName: databaseName));
                    }
                }
            }

            ApplyDatabaseRecordUpdates(toUpdate, type, oldTaskId ?? serverWideBackupConfiguration.TaskId, index, items, context);
        }

        private static bool IsServerWideBackupToEdit(BlittableJsonReaderObject databaseTask, string serverWideTaskName, HashSet<string> allServerWideTasksNames)
        {
            return IsServerWideTaskToEdit(
                databaseTask,
                serverWideTaskName,
                nameof(PeriodicBackupConfiguration.Name),
                ServerWideBackupConfiguration.NamePrefix,
                allServerWideTasksNames);
        }

        private static bool IsServerWideExternalReplicationToEdit(BlittableJsonReaderObject databaseTask, string serverWideTaskName, HashSet<string> allServerWideTasksNames)
        {
            return IsServerWideTaskToEdit(
                databaseTask,
                serverWideTaskName,
                nameof(ExternalReplication.Name),
                ServerWideExternalReplication.NamePrefix,
                allServerWideTasksNames);
        }

        private static bool IsServerWideTaskToEdit(
            BlittableJsonReaderObject databaseTask,
            string serverWideTaskName,
            string propName,
            string serverWidePrefix,
            HashSet<string> allServerWideTasksNames)
        {
            if (databaseTask.TryGet(propName, out string taskName) == false || taskName == null)
                return false;

            if (taskName.StartsWith(serverWidePrefix) == false)
                return false;

            if (taskName.Equals(serverWideTaskName, StringComparison.OrdinalIgnoreCase))
            {
                // server-wide task to update when the name wasn't modified
                return true;
            }

            if (allServerWideTasksNames.Contains(taskName) == false)
            {
                // server-wide task to update when the name was modified
                return true;
            }

            return false;
        }

        private static unsafe HashSet<string> GetSeverWideBackupNames(ClusterOperationContext context)
        {
            var items = context.Transaction.InnerTransaction.OpenTable(ItemsSchema, Items);
            using (Slice.From(context.Allocator, ServerWideConfigurationKey.Backup, out Slice valueNameLowered))
            {
                var severWideBackupNames = new HashSet<string>();
                if (items.ReadByKey(valueNameLowered, out var tvr))
                {
                    var ptr = tvr.Read(2, out int size);
                    using var previousValue = new BlittableJsonReaderObject(ptr, size, context);
                    foreach (var backupName in previousValue.GetPropertyNames())
                    {
                        severWideBackupNames.Add(PutServerWideBackupConfigurationCommand.GetTaskName(backupName));
                    }
                }

                return severWideBackupNames;
            }
        }

        private void UpdateDatabasesWithExternalReplication(ClusterOperationContext context, string type, ServerWideExternalReplication serverWideExternalReplication, long index)
        {
            if (serverWideExternalReplication == null)
                throw new RachisInvalidOperationException($"Server-wide external replication is null for command type: {type}");

            if (serverWideExternalReplication.Name == null)
                throw new RachisInvalidOperationException($"`{nameof(ServerWideExternalReplication.Name)}` is null or empty for command type: {type}");

            var topologyDiscoveryUrls = serverWideExternalReplication.TopologyDiscoveryUrls;
            if (topologyDiscoveryUrls == null || topologyDiscoveryUrls.Length == 0)
                throw new RachisInvalidOperationException($"`{nameof(ServerWideExternalReplication.TopologyDiscoveryUrls)}` is null or empty for command type: {type}");

            // the external replication name might have changed
            var serverWideBlittable = context.ReadObject(serverWideExternalReplication.ToJson(), "server-wide-configuration");
            var items = context.Transaction.InnerTransaction.OpenTable(ItemsSchema, Items);

            const string dbKey = "db/";
            var toUpdate = new List<(string Key, BlittableJsonReaderObject DatabaseRecord, string DatabaseName)>();

            using (Slice.From(context.Allocator, dbKey, out var loweredPrefix))
            {
                var allServerWideTaskNames = GetAllSeverWideExternalReplicationNames(context);

                foreach (var result in items.SeekByPrimaryKeyPrefix(loweredPrefix, Slices.Empty, 0))
                {
                    var (key, _, oldDatabaseRecord) = GetCurrentItem(context, result.Value);

                    var externalReplication = JsonDeserializationCluster.ExternalReplication(serverWideBlittable);
                    var databaseName = key.Substring(dbKey.Length);
                    var ravenConnectionString = PutServerWideExternalReplicationCommand.UpdateExternalReplicationTemplateForDatabase(externalReplication, databaseName, topologyDiscoveryUrls);

                    var updatedExternalReplications = new DynamicJsonArray();
                    if (oldDatabaseRecord.TryGet(nameof(DatabaseRecord.ExternalReplications), out BlittableJsonReaderArray databaseExternalReplications))
                    {
                        var isTaskToEditFound = false;

                        foreach (BlittableJsonReaderObject databaseTask in databaseExternalReplications)
                        {
                            //Even though we rebuild the whole configurations list just one should be modified
                            //In addition, the same configuration should be modified in all databases
                            if (isTaskToEditFound || IsServerWideExternalReplicationToEdit(databaseTask, externalReplication.Name, allServerWideTaskNames) == false)
                            {
                                updatedExternalReplications.Add(databaseTask);
                                continue;
                            }

                            isTaskToEditFound = true;

                            if (databaseTask.TryGet(nameof(PeriodicBackupConfiguration.TaskId), out long taskId))
                                externalReplication.TaskId = taskId;
                        }
                    }

                    var hasConnectionStrings = oldDatabaseRecord.TryGet(nameof(DatabaseRecord.RavenConnectionStrings), out BlittableJsonReaderObject ravenConnectionStrings);

                    if (serverWideExternalReplication.IsExcluded(databaseName) == false)
                    {
                        updatedExternalReplications.Add(externalReplication.ToJson());

                        if (hasConnectionStrings)
                        {
                            ravenConnectionStrings.Modifications ??= new DynamicJsonValue();
                            ravenConnectionStrings.Modifications = new DynamicJsonValue
                            {
                                [ravenConnectionString.Name] = ravenConnectionString.ToJson()
                            };

                            ravenConnectionStrings = context.ReadObject(ravenConnectionStrings, nameof(DatabaseRecord.RavenConnectionStrings));
                        }
                        else
                        {
                            var djv = new DynamicJsonValue
                            {
                                [ravenConnectionString.Name] = ravenConnectionString.ToJson()
                            };

                            ravenConnectionStrings = context.ReadObject(djv, nameof(DatabaseRecord.RavenConnectionStrings));
                        }
                    }
                    else if (hasConnectionStrings)
                    {
                        // we need to remove the connection string that we previously created
                        var propertyIndex = ravenConnectionStrings.GetPropertyIndex(ravenConnectionString.Name);
                        if (propertyIndex != -1)
                        {
                            ravenConnectionStrings.Modifications ??= new DynamicJsonValue();
                            ravenConnectionStrings.Modifications.Removals = new HashSet<int>
                            {
                                propertyIndex
                            };

                            ravenConnectionStrings = context.ReadObject(ravenConnectionStrings, nameof(DatabaseRecord.RavenConnectionStrings));
                        }
                    }
                    else
                    {
                        ravenConnectionStrings = context.ReadObject(new DynamicJsonValue(), nameof(DatabaseRecord.RavenConnectionStrings));
                    }

                    using (oldDatabaseRecord)
                    using (ravenConnectionStrings)
                    {
                        oldDatabaseRecord.Modifications = new DynamicJsonValue(oldDatabaseRecord)
                        {
                            [nameof(DatabaseRecord.ExternalReplications)] = updatedExternalReplications,
                            [nameof(DatabaseRecord.RavenConnectionStrings)] = ravenConnectionStrings
                        };

                        var updatedDatabaseRecord = context.ReadObject(oldDatabaseRecord, "updated-database-record");
                        toUpdate.Add((Key: key, DatabaseRecord: updatedDatabaseRecord, DatabaseName: databaseName));
                    }
                }
            }

            // we don't mind indexForValueChanges for ServerWideExternalReplication
            ApplyDatabaseRecordUpdates(toUpdate, type, serverWideExternalReplication.TaskId, index, items, context);
        }
        
        private static unsafe HashSet<string> GetAllSeverWideExternalReplicationNames(ClusterOperationContext context)
        {
            var items = context.Transaction.InnerTransaction.OpenTable(ItemsSchema, Items);
            using (Slice.From(context.Allocator, ServerWideConfigurationKey.ExternalReplication, out var valueNameLowered))
            {
                var names = new HashSet<string>();
                if (items.ReadByKey(valueNameLowered, out var tvr))
                {
                    var ptr = tvr.Read(2, out var size);
                    using var previousValue = new BlittableJsonReaderObject(ptr, size, context);
                    foreach (var name in previousValue.GetPropertyNames())
                    {
                        names.Add(PutServerWideExternalReplicationCommand.GetTaskName(name));
                    }
                }

                return names;
            }
        }

        private void DeleteServerWideBackupConfigurationFromAllDatabases(DeleteServerWideTaskCommand.DeleteConfiguration deleteConfiguration, ClusterOperationContext context, string type, long index)
        {
            if (deleteConfiguration == null)
                throw new RachisInvalidOperationException($"No configuration was supplied to {type}: raftIndex {index}");
            
            if (string.IsNullOrWhiteSpace(deleteConfiguration.TaskName))
                throw new RachisInvalidOperationException($"Task name to delete cannot be null or white space for command type {type} : raftIndex {index}");

            var items = context.Transaction.InnerTransaction.OpenTable(ItemsSchema, Items);

            const string dbKey = "db/";
            var toUpdate = new List<(string Key, BlittableJsonReaderObject DatabaseRecord, string DatabaseName)>();
            var databaseRecordTaskName = DeleteServerWideTaskCommand.GetDatabaseRecordTaskName(deleteConfiguration);

            using (Slice.From(context.Allocator, dbKey, out var loweredPrefix))
            {
                foreach (var result in items.SeekByPrimaryKeyPrefix(loweredPrefix, Slices.Empty, 0))
                {
                    var (key, _, oldDatabaseRecord) = GetCurrentItem(context, result.Value);

                    var hasChanges = false;

                    switch (deleteConfiguration.Type)
                    {
                        case OngoingTaskType.Backup:
                            if (oldDatabaseRecord.TryGet(nameof(DatabaseRecord.PeriodicBackups), out BlittableJsonReaderArray backups) == false)
                                continue;

                            var updatedBackups = new DynamicJsonArray();
                            foreach (BlittableJsonReaderObject backup in backups)
                            {
                                if (IsServerWideTaskWithName(backup, nameof(PeriodicBackupConfiguration.Name), databaseRecordTaskName))
                                {
                                    hasChanges = true;
                                    continue;
                                }

                                updatedBackups.Add(backup);
                            }

                            oldDatabaseRecord.Modifications = new DynamicJsonValue(oldDatabaseRecord)
                            {
                                [nameof(DatabaseRecord.PeriodicBackups)] = updatedBackups
                            };

                            break;

                        case OngoingTaskType.Replication:
                            if (oldDatabaseRecord.TryGet(nameof(DatabaseRecord.ExternalReplications), out BlittableJsonReaderArray externalReplications) == false)
                                continue;

                            var updatedExternalReplications = new DynamicJsonArray();
                            foreach (BlittableJsonReaderObject externalReplication in externalReplications)
                            {
                                if (IsServerWideTaskWithName(externalReplication, nameof(PeriodicBackupConfiguration.Name), databaseRecordTaskName))
                                {
                                    hasChanges = true;
                                    continue;
                                }

                                updatedExternalReplications.Add(externalReplication);
                            }

                            if (oldDatabaseRecord.TryGet(nameof(DatabaseRecord.RavenConnectionStrings), out BlittableJsonReaderObject ravenConnectionStrings))
                            {
                                var connectionStringName = PutServerWideExternalReplicationCommand.GetRavenConnectionStringName(deleteConfiguration.TaskName);
                                var propertyIndex = ravenConnectionStrings.GetPropertyIndex(connectionStringName);
                                if (propertyIndex != -1)
                                {
                                    ravenConnectionStrings.Modifications ??= new DynamicJsonValue();
                                    ravenConnectionStrings.Modifications.Removals = new HashSet<int>
                                    {
                                        propertyIndex
                                    };

                                    ravenConnectionStrings = context.ReadObject(ravenConnectionStrings, nameof(DatabaseRecord.RavenConnectionStrings));
                                }
                            }
                            else
                            {
                                ravenConnectionStrings = context.ReadObject(new DynamicJsonValue(), nameof(DatabaseRecord.RavenConnectionStrings));
                            }

                            oldDatabaseRecord.Modifications = new DynamicJsonValue(oldDatabaseRecord)
                            {
                                [nameof(DatabaseRecord.ExternalReplications)] = updatedExternalReplications,
                                [nameof(DatabaseRecord.RavenConnectionStrings)] = ravenConnectionStrings
                            };
                            break;

                        default:
                            throw new ArgumentOutOfRangeException();
                    }

                    if (hasChanges == false)
                        continue;

                    using (oldDatabaseRecord)
                    {
                        var updatedDatabaseRecord = context.ReadObject(oldDatabaseRecord, "updated-database-record");
                        toUpdate.Add((Key: key, DatabaseRecord: updatedDatabaseRecord, DatabaseName: key.Substring(dbKey.Length)));
                    }
                }
            }

            ApplyDatabaseRecordUpdates(toUpdate, type, index, index, items, context);
        }

        private void ToggleServerWideTaskState(BlittableJsonReaderObject cmd, ToggleServerWideTaskStateCommand.Parameters parameters, ClusterOperationContext context, string type, long index)
        {
            if (cmd.TryGet(nameof(ToggleServerWideTaskStateCommand.Name), out string name) == false)
                throw new RachisApplyException($"Failed to get configuration key name for command type '{type}'");

            var configurationsBlittable = Read(context, name);
            if (configurationsBlittable == null)
                throw new RachisApplyException($"Cannot find any server wide tasks of type '{parameters.Type}'");

            if (configurationsBlittable.TryGet(parameters.TaskName, out BlittableJsonReaderObject task) == false)
                throw new RachisApplyException($"Cannot find server wide task of type '{parameters.Type}' with name '{parameters.TaskName}'");

            switch (parameters.Type)
            {
                case OngoingTaskType.Backup:
                    var serverWideBackupConfiguration = JsonDeserializationCluster.ServerWideBackupConfiguration(task);
                    UpdateDatabasesWithServerWideBackupConfiguration(context, type, serverWideBackupConfiguration, index);
                    break;

                case OngoingTaskType.Replication:
                    var serverWideExternalReplication = JsonDeserializationCluster.ServerWideExternalReplication(task);
                    UpdateDatabasesWithExternalReplication(context, type, serverWideExternalReplication, index);
                    break;

                default:
                    throw new ArgumentOutOfRangeException();
            }
        }

        private static bool IsServerWideTaskWithName(BlittableJsonReaderObject blittable, string namePropertyName, string taskNameToFind)
        {
            return blittable.TryGet(namePropertyName, out string foundTaskName) &&
                   foundTaskName != null &&
                   taskNameToFind.Equals(foundTaskName, StringComparison.OrdinalIgnoreCase);
        }

        private void ApplyDatabaseRecordUpdates(List<(string Key, BlittableJsonReaderObject DatabaseRecord, string DatabaseName)> toUpdate, string type, long indexForValueChanges, long index, Table items, ClusterOperationContext context)
        {
            var tasks = new List<Func<Task>> { () => Changes.OnValueChanges(indexForValueChanges, type) };

            foreach (var update in toUpdate)
            {
                using (Slice.From(context.Allocator, update.Key, out var valueName))
                using (Slice.From(context.Allocator, update.Key.ToLowerInvariant(), out var valueNameLowered))
                {
                    UpdateValue(index, items, valueNameLowered, valueName, update.DatabaseRecord);
                }

                tasks.Add(() => Changes.OnDatabaseChanges(update.DatabaseName, index, type, DatabasesLandlord.ClusterDatabaseChangeType.RecordChanged, null));
            }

            ExecuteManyOnDispose(context, index, type, tasks);
        }

        public const string SnapshotInstalled = "SnapshotInstalled";

        public override Task OnSnapshotInstalled(ClusterOperationContext context, long lastIncludedIndex, CancellationToken token)
        {
            var clusterCertificateKeys = GetCertificateThumbprintsFromCluster(context);

            foreach (var key in clusterCertificateKeys)
            {
                using (GetLocalStateByThumbprint(context, key))
                {
                    DeleteLocalState(context, key);
                }
            }

            token.ThrowIfCancellationRequested();
            var databases = GetDatabaseNames(context).ToArray();

            var tcs = new TaskCompletionSource<object>(TaskCreationOptions.RunContinuationsAsynchronously);
            context.Transaction.InnerTransaction.LowLevelTransaction.OnDispose += tx =>
            {
                if (tx is LowLevelTransaction llt && llt.Committed)
                {
                    var tasks = new Task[databases.Length + 2];
                    // there is potentially a lot of work to be done here so we are responding to the change on a separate task.
                    for (var index = 0; index < databases.Length; index++)
                    {
                        var db = databases[index];
                        tasks[index] = Task.Run(async () =>
                                {
                                    await Changes.OnDatabaseChanges(db, lastIncludedIndex, SnapshotInstalled, DatabasesLandlord.ClusterDatabaseChangeType.RecordChanged, null);
                                }, token);
                    }

                    tasks[databases.Length] = Task.Run(async () =>
                    {
                        await Changes.OnValueChanges(lastIncludedIndex, nameof(PutLicenseCommand));
                    });

                    tasks[databases.Length + 1] = Task.Run(async () =>
                    {
                        await Changes.OnValueChanges(lastIncludedIndex, nameof(InstallUpdatedServerCertificateCommand));
                    });

                    Task.WhenAll(tasks).ContinueWith(task =>
                        {
                            if (task.IsCompletedSuccessfully)
                            {
                                tcs.TrySetResult(null);
                            }
                            else if (task.IsCanceled)
                            {
                                tcs.TrySetCanceled();
                            }
                            else
                            {
                                tcs.TrySetException(task.Exception!);
                            }
                        }, token);
                }
                else
                {
                    tcs.TrySetCanceled();
                }
            };

            return tcs.Task;
        }

        public override void AfterSnapshotInstalled(long lastIncludedIndex, Task onFullSnapshotInstalledTask, CancellationToken token)
        {
            if (onFullSnapshotInstalledTask == null)
                return;

            try
            {
                onFullSnapshotInstalledTask.Wait(token);
                _rachisLogIndexNotifications.NotifyListenersAbout(lastIncludedIndex, null);
            }
            catch (OperationCanceledException)
            {
                // will not notify here
            }
            catch (Exception e)
            {
                _rachisLogIndexNotifications.NotifyListenersAbout(lastIncludedIndex, e);
            }
        }

        protected override RachisVersionValidation InitializeValidator()
        {
            return new ClusterValidator();
        }

        public IEnumerable<BlittableJsonReaderObject> GetReplicationHubCertificateByHub(ClusterOperationContext context, string database, string hub, string filter, int start, int pageSize)
        {
            using var certs = context.Transaction.InnerTransaction.OpenTable(ReplicationCertificatesSchema, ReplicationCertificatesSlice);

            string prefixString = (database + "/" + hub + "/").ToLowerInvariant();
            using var _ = Slice.From(context.Allocator, prefixString, out var prefix);

            foreach (var (key, val) in certs.SeekByPrimaryKeyPrefix(prefix, Slices.Empty, start))
            {
                var blittable = GetReplicationCertificateAccessObject(context, ref val.Reader);
                string thumbprint = key.ToString().Substring(prefixString.Length);

                if (filter != null)
                {
                    blittable.TryGet(nameof(RegisterReplicationHubAccessCommand.Name), out string name);
                    var match =
                        thumbprint.Contains(filter, StringComparison.OrdinalIgnoreCase) ||
                        name?.Contains(filter, StringComparison.OrdinalIgnoreCase) == true;

                    if (match == false)
                        continue;
                }

                if (pageSize-- < 0)
                    break;

                blittable.Modifications = new DynamicJsonValue(blittable)
                {
                    [nameof(DetailedReplicationHubAccess.Certificate)] = GetCertificateAsBase64(val),
                    [nameof(DetailedReplicationHubAccess.Thumbprint)] = thumbprint
                };

                using (blittable)
                {
                    yield return context.ReadObject(blittable, "create replication access blittable");
                }
            }
        }

        public IEnumerable<(string Hub, ReplicationHubAccess Access)> GetReplicationHubCertificateForDatabase(ClusterOperationContext context, string database)
        {
            using var certs = context.Transaction.InnerTransaction.OpenTable(ReplicationCertificatesSchema, ReplicationCertificatesSlice);

            string prefixString = (database + "/").ToLowerInvariant();
            using var _ = Slice.From(context.Allocator, prefixString, out var prefix);

            foreach (var (key, val) in certs.SeekByPrimaryKeyPrefix(prefix, Slices.Empty, 0))
            {
                var blittable = GetReplicationCertificateAccessObject(context, ref val.Reader);

                blittable.TryGet(nameof(RegisterReplicationHubAccessCommand.HubName), out string hub);
                var details = JsonDeserializationCluster.DetailedReplicationHubAccess(blittable);

                string certBase64 = GetCertificateAsBase64(val);

                yield return (hub, new ReplicationHubAccess
                {
                    AllowedHubToSinkPaths = details.AllowedHubToSinkPaths,
                    AllowedSinkToHubPaths = details.AllowedSinkToHubPaths,
                    Name = details.Name,
                    CertificateBase64 = certBase64,
                });
            }
        }

        private unsafe string GetCertificateAsBase64(Table.TableValueHolder val)
        {
            var buffer = val.Reader.Read((int)ReplicationCertificatesTable.Certificate, out var size);
            string certBase64 = Convert.ToBase64String(new ReadOnlySpan<byte>(buffer, size));
            return certBase64;
        }

        private unsafe BlittableJsonReaderObject GetReplicationCertificateAccessObject(ClusterOperationContext context, ref TableValueReader reader)
        {
            return new BlittableJsonReaderObject(reader.Read((int)ReplicationCertificatesTable.Access, out var size), size, context);
        }

        public bool IsReplicationCertificate(ClusterOperationContext context, string database, string hub, X509Certificate2 userCert, out DetailedReplicationHubAccess access)
        {
            using var certs = context.Transaction.InnerTransaction.OpenTable(ReplicationCertificatesSchema, ReplicationCertificatesSlice);

            using var __ = Slice.From(context.Allocator, (database + "/" + hub + "/" + userCert.Thumbprint).ToLowerInvariant(), out var key);

            if (certs.ReadByKey(key, out var v))
            {
                var b = GetReplicationCertificateAccessObject(context, ref v);
                access = JsonDeserializationCluster.DetailedReplicationHubAccess(b);
                return true;
            }

            access = default;

            return false;
        }

        public unsafe bool IsReplicationCertificateByPublicKeyPinningHash(ClusterOperationContext context, string database, string hub, X509Certificate2 userCert, SecurityConfiguration securityConfiguration, out DetailedReplicationHubAccess access)
        {
            using var certs = context.Transaction.InnerTransaction.OpenTable(ReplicationCertificatesSchema, ReplicationCertificatesSlice);
            // maybe we need to check by public key hash?
            string publicKeyPinningHash = userCert.GetPublicKeyPinningHash();

            using var ___ = Slice.From(context.Allocator, (database + "/" + hub + "/" + publicKeyPinningHash).ToLowerInvariant(), out var publicKeyHash);

            access = default;

            foreach (var result in certs.SeekForwardFromPrefix(ReplicationCertificatesSchema.Indexes[ReplicationCertificatesHashSlice], publicKeyHash, publicKeyHash, 0))
            {
                var obj = GetReplicationCertificateAccessObject(context, ref result.Result.Reader);

                // this is a cheap check, not sufficient for real
                if (obj.TryGet(nameof(userCert.Issuer), out string issuer) == false || issuer != userCert.Issuer)
                    continue;

                // now we need to do an actual check

                var p = result.Result.Reader.Read((int)ReplicationCertificatesTable.Certificate, out var size);
                var buffer = new byte[size];
                new Span<byte>(p, size).CopyTo(buffer);
                using var knownCert = CertificateLoaderUtil.CreateCertificate(buffer);

                if (CertificateUtils.CertHasKnownIssuer(userCert, knownCert, securityConfiguration, out var _) == false)
                    continue;

                access = JsonDeserializationCluster.DetailedReplicationHubAccess(obj);
                return true;                                                       
            }                                                                                                     
                                                                                                                                                                                                                                                                                                                                                                                                                               
            return false;                 
        }

        public ClusterStateMachine()
        {
            Subscriptions = new SubscriptionsClusterStorage(this);
        }

        public SubscriptionsClusterStorage Subscriptions;
    }

    public class RachisLogIndexNotifications : IDisposable
    {
        public long LastModifiedIndex;
        private readonly AsyncManualResetEvent _notifiedListeners;
        private readonly ConcurrentQueue<ErrorHolder> _errors = new ConcurrentQueue<ErrorHolder>();
        private int _numberOfErrors;
        private readonly ConcurrentDictionary<long, TaskCompletionSource<object>> _tasksDictionary = new ConcurrentDictionary<long, TaskCompletionSource<object>>();

        public readonly Queue<RecentLogIndexNotification> RecentNotifications = new Queue<RecentLogIndexNotification>();
        internal Logger Log;
        private SingleUseFlag _isDisposed = new SingleUseFlag();
        private class ErrorHolder
        {
            public long Index;
            public ExceptionDispatchInfo Exception;
        }

        public RachisLogIndexNotifications(CancellationToken token)
        {
            _notifiedListeners = new AsyncManualResetEvent(token);
        }

        public void Dispose()
        {
            _isDisposed.Raise();
            _notifiedListeners.Dispose();
            foreach (var task in _tasksDictionary.Values)
            {
                task.TrySetCanceled();
            }
        }

        public async Task WaitForIndexNotification(long index, CancellationToken token)
        {
            Task<bool> waitAsync;
            while (true)
            {
                // first get the task, then wait on it
                waitAsync = _notifiedListeners.WaitAsync(token);

                if (index <= Interlocked.Read(ref LastModifiedIndex))
                    break;

                if (token.IsCancellationRequested)
                    ThrowCanceledException(index, LastModifiedIndex, isExecution: false);

                if (await waitAsync == false)
                {
                    var copy = Interlocked.Read(ref LastModifiedIndex);
                    if (index <= copy)
                        break;
                }
            }

            if (await WaitForTaskCompletion(index, new Lazy<Task>(waitAsync)))
                return;

            ThrowCanceledException(index, LastModifiedIndex, isExecution: true);
        }

        public async Task WaitForIndexNotification(long index, TimeSpan timeout)
        {
            while (true)
            {
                // first get the task, then wait on it
                var waitAsync = _notifiedListeners.WaitAsync(timeout);

                if (index <= Interlocked.Read(ref LastModifiedIndex))
                    break;

                if (await waitAsync == false)
                {
                    var copy = Interlocked.Read(ref LastModifiedIndex);
                    if (index <= copy)
                        break;

                    ThrowTimeoutException(timeout, index, copy);
                }
            }

            if (await WaitForTaskCompletion(index, new Lazy<Task>(TimeoutManager.WaitFor(timeout))))
                return;

            ThrowTimeoutException(timeout, index, LastModifiedIndex, isExecution: true);
        }

        private async Task<bool> WaitForTaskCompletion(long index, Lazy<Task> waitingTask)
        {
            if (_tasksDictionary.TryGetValue(index, out var tcs) == false)
            {
                // the task has already completed
                // let's check if we had errors in it
                foreach (var error in _errors)
                {
                    if (error.Index == index)
                        error.Exception.Throw(); // rethrow
                }

                return true;
            }

            var task = tcs.Task;

            if (task.IsCompleted)
            {
                if (task.IsFaulted)
                {
                    try
                    {
                        await task; // will throw on error
                    }
                    catch (Exception e)
                    {
                        ThrowApplyException(index, e);
                    }
                }

                if (task.IsCanceled)
                    ThrowCanceledException(index, LastModifiedIndex);

                return true;
            }

            var result = await Task.WhenAny(task, waitingTask.Value);

            if (result.IsFaulted)
                await result; // will throw

            if (task.IsCanceled)
                ThrowCanceledException(index, LastModifiedIndex);

            if (result == task)
                return true;

            return false;
        }

        private void ThrowCanceledException(long index, long lastModifiedIndex, bool isExecution = false)
        {
            var openingString = isExecution
                ? $"Cancelled while waiting for task with index {index} to complete. "
                : $"Cancelled while waiting to get an index notification for {index}. ";

            var closingString = isExecution
                ? string.Empty
                : Environment.NewLine +
                  PrintLastNotifications();

            throw new OperationCanceledException(openingString +
                                       $"Last commit index is: {lastModifiedIndex}. " +
                                       $"Number of errors is: {_numberOfErrors}." + closingString);
        }

        private void ThrowTimeoutException(TimeSpan value, long index, long lastModifiedIndex, bool isExecution = false)
        {
            var openingString = isExecution
                ? $"Waited for {value} for task with index {index} to complete. "
                : $"Waited for {value} but didn't get an index notification for {index}. ";

            var closingString = isExecution
                ? string.Empty
                : Environment.NewLine +
                  PrintLastNotifications();

            throw new TimeoutException(openingString +
                                       $"Last commit index is: {lastModifiedIndex}. " +
                                       $"Number of errors is: {_numberOfErrors}." + closingString);
        }

        private void ThrowApplyException(long index, Exception e)
        {
            throw new InvalidOperationException($"Index {index} was successfully committed, but the apply failed.", e);
        }

        private string PrintLastNotifications()
        {
            var notifications = RecentNotifications.ToArray();
            var builder = new StringBuilder(notifications.Length);
            foreach (var notification in notifications)
            {
                builder
                    .Append("Index: ")
                    .Append(notification.Index)
                    .Append(". Type: ")
                    .Append(notification.Type)
                    .Append(". ExecutionTime: ")
                    .Append(notification.ExecutionTime)
                    .Append(". Term: ")
                    .Append(notification.Term)
                    .Append(". LeaderErrorCount: ")
                    .Append(notification.LeaderErrorCount)
                    .Append(". LeaderShipDuration: ")
                    .Append(notification.LeaderShipDuration)
                    .Append(". Exception: ")
                    .Append(notification.Exception)
                    .AppendLine();
            }
            return builder.ToString();
        }

        public void RecordNotification(RecentLogIndexNotification notification)
        {
            RecentNotifications.Enqueue(notification);
            while (RecentNotifications.Count > 25)
                RecentNotifications.TryDequeue(out _);
        }

        public void NotifyListenersAbout(long index, Exception e)
        {
            if (e != null)
            {
                _errors.Enqueue(new ErrorHolder
                {
                    Index = index,
                    Exception = ExceptionDispatchInfo.Capture(e)
                });

                if (Interlocked.Increment(ref _numberOfErrors) > 25)
                {
                    _errors.TryDequeue(out _);
                    Interlocked.Decrement(ref _numberOfErrors);
                }
            }

            ThreadingHelper.InterlockedExchangeMax(ref LastModifiedIndex, index);
            _notifiedListeners.SetAndResetAtomically();
        }

        public void SetTaskCompleted(long index, Exception e)
        {
            if (_tasksDictionary.TryGetValue(index, out var tcs))
            {
                // set the task as finished
                if (e == null)
                {
                    if (tcs.TrySetResult(null) == false)
                        LogFailureToSetTaskResult();
                }
                else
                {
                    if (tcs.TrySetException(e) == false)
                        LogFailureToSetTaskResult();
                }

                void LogFailureToSetTaskResult()
                {
                    if (Log.IsInfoEnabled)
                        Log.Info($"Failed to set result of task with index {index}");
                }
            }

            _tasksDictionary.TryRemove(index, out _);
        }

        public void AddTask(long index)
        {
            Debug.Assert(_tasksDictionary.TryGetValue(index, out _) == false, $"{nameof(_tasksDictionary)} should not contain task with key {index}");
            if (_isDisposed.IsRaised())
                throw new ObjectDisposedException(nameof(RachisLogIndexNotifications));

            _tasksDictionary.TryAdd(index, new TaskCompletionSource<object>(TaskCreationOptions.RunContinuationsAsynchronously));
        }
    }

    public class RecentLogIndexNotification
    {
        public string Type;
        public TimeSpan ExecutionTime;
        public long Index;
        public int? LeaderErrorCount;
        public long? Term;
        public long? LeaderShipDuration;
        public Exception Exception;
    }
}<|MERGE_RESOLUTION|>--- conflicted
+++ resolved
@@ -3889,15 +3889,9 @@
                 using (ContextPoolForReadOnlyOperations.AllocateOperationContext(out JsonOperationContext context))
                 {
                     var result = await TcpUtils.ConnectSecuredTcpSocket(info, _parent.ClusterCertificate, _parent.CipherSuitesPolicy,
-<<<<<<< HEAD
                         TcpConnectionHeaderMessage.OperationTypes.Cluster,
                         (string destUrl, TcpConnectionInfo tcpInfo, Stream conn, JsonOperationContext ctx, List<string> _) => NegotiateProtocolVersionAsyncForCluster(destUrl, tcpInfo, conn, ctx, tag),
                         context, _parent.TcpConnectionTimeout, null, token);
-=======
-                        TcpConnectionHeaderMessage.OperationTypes.Cluster, 
-                        (string destUrl, TcpConnectionInfo tcpInfo, Stream conn, JsonOperationContext ctx, List<string> _) => NegotiateProtocolVersionAsyncForCluster(destUrl, tcpInfo, conn, ctx, tag), 
-                        context, _parent.TcpConnectionTimeout, null, token); 
->>>>>>> df237358
 
                     tcpClient = result.TcpClient;
                     stream = result.Stream;
