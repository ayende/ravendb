﻿using System;
using System.Collections.Generic;
using System.Diagnostics;
using System.IO;
using System.Linq;
using System.Net.Sockets;
using System.Runtime.CompilerServices;
using System.Security.Cryptography.X509Certificates;
using System.Text;
using System.Threading;
using System.Threading.Tasks;
using Raven.Client.Documents.Conventions;
using Raven.Client.Documents.Indexes;
using Raven.Client.Documents.Indexes.Analysis;
using Raven.Client.Documents.Operations.Backups;
using Raven.Client.Documents.Operations.Configuration;
using Raven.Client.Documents.Operations.OngoingTasks;
using Raven.Client.Documents.Operations.Replication;
using Raven.Client.Documents.Operations.TimeSeries;
using Raven.Client.Documents.Queries.Sorting;
using Raven.Client.Exceptions;
using Raven.Client.Exceptions.Commercial;
using Raven.Client.Exceptions.Database;
using Raven.Client.Exceptions.Documents.Subscriptions;
using Raven.Client.Exceptions.Security;
using Raven.Client.Http;
using Raven.Client.ServerWide;
using Raven.Client.ServerWide.Commands;
using Raven.Client.ServerWide.Operations.Certificates;
using Raven.Client.ServerWide.Operations.Configuration;
using Raven.Client.ServerWide.Operations.OngoingTasks;
using Raven.Client.ServerWide.Tcp;
using Raven.Client.Util;
using Raven.Server.Commercial;
using Raven.Server.Config;
using Raven.Server.Config.Categories;
using Raven.Server.Documents;
using Raven.Server.Integrations.PostgreSQL.Commands;
using Raven.Server.Json;
using Raven.Server.NotificationCenter.Notifications;
using Raven.Server.NotificationCenter.Notifications.Details;
using Raven.Server.Rachis;
using Raven.Server.ServerWide.Commands;
using Raven.Server.ServerWide.Commands.Analyzers;
using Raven.Server.ServerWide.Commands.ConnectionStrings;
using Raven.Server.ServerWide.Commands.ETL;
using Raven.Server.ServerWide.Commands.Indexes;
using Raven.Server.ServerWide.Commands.Monitoring.Snmp;
using Raven.Server.ServerWide.Commands.PeriodicBackup;
using Raven.Server.ServerWide.Commands.QueueSink;
using Raven.Server.ServerWide.Commands.Sharding;
using Raven.Server.ServerWide.Commands.Sorters;
using Raven.Server.ServerWide.Commands.Subscriptions;
using Raven.Server.ServerWide.Context;
using Raven.Server.Utils;
using Sparrow;
using Sparrow.Binary;
using Sparrow.Json;
using Sparrow.Json.Parsing;
using Sparrow.Logging;
using Sparrow.Server;
using Sparrow.Server.Utils;
using Sparrow.Utils;
using Voron;
using Voron.Data;
using Voron.Data.BTrees;
using Voron.Data.Tables;
using Voron.Impl;
using Constants = Raven.Client.Constants;
using ShardingConfiguration = Raven.Client.ServerWide.Sharding.ShardingConfiguration;

namespace Raven.Server.ServerWide
{
    public sealed partial class ClusterStateMachine : RachisStateMachine
    {
        private readonly Logger _clusterAuditLog = LoggingSource.AuditLog.GetLogger("ClusterStateMachine", "Audit");

        private const string LocalNodeStateTreeName = "LocalNodeState";
        private static readonly StringSegment DatabaseName = new StringSegment("DatabaseName");

        public static readonly TableSchema ItemsSchema;
        public static readonly TableSchema CompareExchangeSchema;
        public static readonly TableSchema CompareExchangeTombstoneSchema;
        public static readonly TableSchema TransactionCommandsSchema;
        public static readonly TableSchema IdentitiesSchema;
        public static readonly TableSchema CertificatesSchema;
        public static readonly TableSchema ReplicationCertificatesSchema;
        public static readonly TableSchema SubscriptionStateSchema;

        public sealed class ServerWideConfigurationKey
        {
            public static string Backup = "server-wide/backup/configurations";

            public static string ExternalReplication = "server-wide/external-replication/configurations";

            public static string GetKeyByType(OngoingTaskType type)
            {
                switch (type)
                {
                    case OngoingTaskType.Replication:
                        return ExternalReplication;

                    case OngoingTaskType.Backup:
                        return Backup;

                    default:
                        throw new ArgumentOutOfRangeException(nameof(type), type, null);
                }
            }
        }

        public enum CompareExchangeTable
        {
            Key,
            Index,
            Value,
            PrefixIndex
        }

        public enum CompareExchangeTombstoneTable
        {
            Key,
            Index,
            PrefixIndex
        }

        public enum IdentitiesTable
        {
            Key,
            Value,
            Index,
            KeyIndex
        }

        public enum SubscriptionStateTable
        {
            // Database SEP SubscriptionId SEP type SEP key
            // type is Revision or Document
            // key is lowered docId for document or current change vector for revision
            Key,
            ChangeVector,
            BatchId,
        }

        public static readonly Slice Items;
        public static readonly Slice CompareExchange;
        public static readonly Slice CompareExchangeTombstones;
        public static readonly Slice Identities;
        public static readonly Slice IdentitiesIndex;
        public static readonly Slice TransactionCommands;
        public static readonly Slice TransactionCommandsCountPerDatabase;
        public static readonly Slice CompareExchangeIndex;
        public static readonly Slice CompareExchangeTombstoneIndex;
        public static readonly Slice CertificatesSlice;
        public static readonly Slice CertificatesHashSlice;
        public static readonly Slice ReplicationCertificatesSlice;
        public static readonly Slice ReplicationCertificatesHashSlice;
        public static readonly Slice SubscriptionState;
        public static readonly Slice SubscriptionStateKeySlice;
        public static readonly Slice SubscriptionStateByBatchIdSlice;

        public enum CertificatesTable
        {
            Thumbprint = 0,
            PublicKeyHash = 1,
            Data = 2
        }

        public enum ReplicationCertificatesTable
        {
            Thumbprint = 0,
            PublicKeyHash = 1,
            Certificate = 2,
            Access = 3
        }

        static ClusterStateMachine()
        {
            using (StorageEnvironment.GetStaticContext(out var ctx))
            {
                Slice.From(ctx, "Items", out Items);
                Slice.From(ctx, "CompareExchange", out CompareExchange);
                Slice.From(ctx, "CmpXchgTombstones", out CompareExchangeTombstones);
                Slice.From(ctx, "Identities", out Identities);
                Slice.From(ctx, "IdentitiesIndex", out IdentitiesIndex);
                Slice.From(ctx, "TransactionCommands", out TransactionCommands);
                Slice.From(ctx, "TransactionCommandsIndex", out TransactionCommandsCountPerDatabase);
                Slice.From(ctx, "CompareExchangeIndex", out CompareExchangeIndex);
                Slice.From(ctx, "CompareExchangeTombstoneIndex", out CompareExchangeTombstoneIndex);
                Slice.From(ctx, "CertificatesSlice", out CertificatesSlice);
                Slice.From(ctx, "CertificatesHashSlice", out CertificatesHashSlice);
                Slice.From(ctx, "ReplicationCertificatesSlice", out ReplicationCertificatesSlice);
                Slice.From(ctx, "ReplicationCertificatesHashSlice", out ReplicationCertificatesHashSlice);
                Slice.From(ctx, "SubscriptionState", out SubscriptionState);
                Slice.From(ctx, "SubscriptionStateKey", out SubscriptionStateKeySlice);
                Slice.From(ctx, "SubscriptionStateByBatchId", out SubscriptionStateByBatchIdSlice);

            }

            ItemsSchema = new TableSchema();

            // We use the follow format for the items data
            // { lowered key, key, data, etag }
            ItemsSchema.DefineKey(new TableSchema.IndexDef
            {
                StartIndex = 0,
                Count = 1
            });

            IdentitiesSchema = new TableSchema();
            IdentitiesSchema.DefineKey(new TableSchema.IndexDef
            {
                StartIndex = (int)IdentitiesTable.Key,
                Count = 1
            });
            IdentitiesSchema.DefineIndex(new TableSchema.IndexDef
            {
                StartIndex = (int)IdentitiesTable.KeyIndex,
                Count = 1,
                IsGlobal = true,
                Name = IdentitiesIndex
            });

            CompareExchangeSchema = new TableSchema();
            CompareExchangeSchema.DefineKey(new TableSchema.IndexDef
            {
                StartIndex = (int)CompareExchangeTable.Key,
                Count = 1
            });
            CompareExchangeSchema.DefineIndex(new TableSchema.IndexDef
            {
                StartIndex = (int)CompareExchangeTable.PrefixIndex,
                Count = 1,
                Name = CompareExchangeIndex
            });

            CompareExchangeTombstoneSchema = new TableSchema();
            CompareExchangeTombstoneSchema.DefineKey(new TableSchema.IndexDef
            {
                StartIndex = (int)CompareExchangeTombstoneTable.Key,
                Count = 1
            });
            CompareExchangeTombstoneSchema.DefineIndex(new TableSchema.IndexDef
            {
                StartIndex = (int)CompareExchangeTombstoneTable.PrefixIndex,
                Count = 1,
                IsGlobal = true,
                Name = CompareExchangeTombstoneIndex
            });

            TransactionCommandsSchema = new TableSchema();
            TransactionCommandsSchema.DefineKey(new TableSchema.IndexDef()
            {
                StartIndex = 0,
                Count = 1, // Database, Separator, Commands count
            });

            // We use the follow format for the certificates data
            // { thumbprint, public key hash, data }
            CertificatesSchema = new TableSchema();
            CertificatesSchema.DefineKey(new TableSchema.IndexDef()
            {
                StartIndex = (int)CertificatesTable.Thumbprint,
                Count = 1,
                IsGlobal = false,
                Name = CertificatesSlice
            });
            CertificatesSchema.DefineIndex(new TableSchema.IndexDef
            {
                StartIndex = (int)CertificatesTable.PublicKeyHash,
                Count = 1,
                IsGlobal = false,
                Name = CertificatesHashSlice
            });

            // We use the follow format for the replication certificates data
            // { thumbprint, public key hash, data}
            ReplicationCertificatesSchema = new TableSchema();
            ReplicationCertificatesSchema.DefineKey(new TableSchema.IndexDef()
            {
                StartIndex = (int)ReplicationCertificatesTable.Thumbprint,
                Count = 1,
                IsGlobal = false,
                Name = ReplicationCertificatesSlice
            });
            ReplicationCertificatesSchema.DefineIndex(new TableSchema.IndexDef
            {
                StartIndex = (int)ReplicationCertificatesTable.PublicKeyHash,
                Count = 1,
                IsGlobal = false,
                Name = ReplicationCertificatesHashSlice
            });

            SubscriptionStateSchema = new TableSchema();
            SubscriptionStateSchema.DefineKey(new TableSchema.IndexDef
            {
                StartIndex = (int)SubscriptionStateTable.Key,
                Count = 1,
                IsGlobal = false,
                Name = SubscriptionStateKeySlice
            });
            SubscriptionStateSchema.DefineIndex(new TableSchema.IndexDef
            {
                StartIndex = (int)SubscriptionStateTable.BatchId,
                Count = 1,
                IsGlobal = false,
                Name = SubscriptionStateByBatchIdSlice
            });
        }

        public long LastNotifiedIndex => _rachisLogIndexNotifications.LastModifiedIndex;

        public readonly RachisLogIndexNotifications _rachisLogIndexNotifications = new RachisLogIndexNotifications(CancellationToken.None);

        public override void Dispose()
        {
            base.Dispose();
            _rachisLogIndexNotifications.Dispose();
        }

        protected override void Apply(ClusterOperationContext context, BlittableJsonReaderObject cmd, long index, Leader leader, ServerStore serverStore)
        {
            if (cmd.TryGet("Type", out string type) == false)
            {
                NotifyLeaderAboutError(index, leader, new RachisApplyException("Cannot execute command, wrong format"));
                return;
            }

            ValidateGuid(cmd, type);
            object result = null;
            var sw = Stopwatch.StartNew();
            try
            {
                string errorMessage;
                switch (type)
                {
                    case nameof(ClusterTransactionCommand):
                        result = ExecuteClusterTransaction(context, cmd, index);
                        leader?.SetStateOf(index, result);
                        break;

                    case nameof(CleanUpClusterStateCommand):
                        ClusterStateCleanUp(context, cmd, index);
                        break;

                    case nameof(PutSubscriptionBatchCommand):
                        ExecutePutSubscriptionBatch<PutSubscriptionCommand>(context, cmd, index, type, serverStore);
                        break;

                    case nameof(PutShardedSubscriptionBatchCommand):
                        ExecutePutSubscriptionBatch<PutShardedSubscriptionCommand>(context, cmd, index, type, serverStore);
                        break;

                    case nameof(AddOrUpdateCompareExchangeBatchCommand):
                        ExecuteCompareExchangeBatch(context, cmd, index, type);
                        break;
                    //The reason we have a separate case for removing node from database is because we must
                    //actually delete the database before we notify about changes to the record otherwise we
                    //don't know that it was us who needed to delete the database.
                    case nameof(RemoveNodeFromDatabaseCommand):
                        RemoveNodeFromDatabase(context, cmd, index, leader, serverStore);
                        break;

                    case nameof(RemoveNodeFromClusterCommand):
                        RemoveNodeFromCluster(context, cmd, index, leader, serverStore);
                        break;

                    case nameof(DeleteCertificateFromClusterCommand):
                        DeleteCertificate(context, type, cmd, index);
                        break;

                    case nameof(DeleteValueCommand):
                    case nameof(DeleteServerWideAnalyzerCommand):
                    case nameof(DeleteServerWideSorterCommand):
                        DeleteValue(context, type, cmd, index);
                        break;

                    case nameof(DeleteCertificateCollectionFromClusterCommand):
                        DeleteMultipleCertificates(context, type, cmd, index);
                        break;

                    case nameof(DeleteMultipleValuesCommand):
                        DeleteMultipleValues(context, type, cmd, index, leader);
                        break;

                    case nameof(CleanCompareExchangeTombstonesCommand):
                        ClearCompareExchangeTombstones(context, type, cmd, index, out var hasMore);
                        result = hasMore;
                        leader?.SetStateOf(index, hasMore);
                        break;

                    case nameof(DeleteExpiredCompareExchangeCommand):
                        result = DeleteExpiredCompareExchange(context, type, cmd, index);
                        leader?.SetStateOf(index, result);
                        break;

                    case nameof(IncrementClusterIdentityCommand):
                        if (ValidatePropertyExistence(cmd, nameof(IncrementClusterIdentityCommand), nameof(IncrementClusterIdentityCommand.Prefix), out errorMessage) == false)
                            throw new RachisApplyException(errorMessage);
                        SetValueForTypedDatabaseCommand(context, type, cmd, index, out result);
                        leader?.SetStateOf(index, result);
                        SetIndexForBackup(context, UpdateValueForDatabaseCommand.GetDatabaseNameFromJson(cmd), index, type);
                        break;

                    case nameof(IncrementClusterIdentitiesBatchCommand):
                        if (ValidatePropertyExistence(cmd, nameof(IncrementClusterIdentitiesBatchCommand), nameof(IncrementClusterIdentitiesBatchCommand.DatabaseName), out errorMessage) == false)
                            throw new RachisApplyException(errorMessage);
                        SetValueForTypedDatabaseCommand(context, type, cmd, index, out result);
                        leader?.SetStateOf(index, result);
                        SetIndexForBackup(context, UpdateValueForDatabaseCommand.GetDatabaseNameFromJson(cmd), index, type);
                        break;

                    case nameof(UpdateClusterIdentityCommand):
                        if (ValidatePropertyExistence(cmd, nameof(UpdateClusterIdentityCommand), nameof(UpdateClusterIdentityCommand.Identities), out errorMessage) == false)
                            throw new RachisApplyException(errorMessage);
                        SetValueForTypedDatabaseCommand(context, type, cmd, index, out result);
                        leader?.SetStateOf(index, result);
                        SetIndexForBackup(context, UpdateValueForDatabaseCommand.GetDatabaseNameFromJson(cmd), index, type);
                        break;

                    case nameof(PutSortersCommand):
                    case nameof(DeleteSorterCommand):
                    case nameof(PutAnalyzersCommand):
                    case nameof(DeleteAnalyzerCommand):
                    case nameof(PutIndexCommand):
                    case nameof(PutDatabaseStudioConfigurationCommand):
                    case nameof(PutDatabaseSettingsCommand):
                    case nameof(PutDatabaseClientConfigurationCommand):
                    case nameof(PutIndexesCommand):
                    case nameof(PutAutoIndexCommand):
                    case nameof(PutRollingIndexCommand):
                    case nameof(DeleteIndexCommand):
                    case nameof(SetIndexLockCommand):
                    case nameof(SetIndexPriorityCommand):
                    case nameof(SetIndexStateCommand):
                    case nameof(EditTimeSeriesConfigurationCommand):
                    case nameof(EditRevisionsConfigurationCommand):
                    case nameof(EditRevisionsForConflictsConfigurationCommand):
                    case nameof(UpdatePeriodicBackupCommand):
                    case nameof(EditExpirationCommand):
                    case nameof(EditRefreshCommand):
                    case nameof(EditDataArchivalCommand):
                    case nameof(ModifyConflictSolverCommand):
                    case nameof(UpdateTopologyCommand):
                    case nameof(CreateNewShardCommand):
                    case nameof(DeleteDatabaseCommand):
                    case nameof(UpdateExternalReplicationCommand):
                    case nameof(PromoteDatabaseNodeCommand):
                    case nameof(ToggleTaskStateCommand):
                    case nameof(AddRavenEtlCommand):
                    case nameof(AddSqlEtlCommand):
                    case nameof(AddOlapEtlCommand):
                    case nameof(AddElasticSearchEtlCommand):
                    case nameof(AddQueueEtlCommand):
                    case nameof(AddQueueSinkCommand):
                    case nameof(UpdateRavenEtlCommand):
                    case nameof(UpdateSqlEtlCommand):
                    case nameof(UpdateOlapEtlCommand):
                    case nameof(UpdateElasticSearchEtlCommand):
                    case nameof(UpdateQueueEtlCommand):
                    case nameof(UpdateQueueSinkCommand):
                    case nameof(DeleteOngoingTaskCommand):
                    case nameof(PutRavenConnectionStringCommand):
                    case nameof(PutSqlConnectionStringCommand):
                    case nameof(PutOlapConnectionStringCommand):
                    case nameof(PutElasticSearchConnectionStringCommand):
                    case nameof(PutQueueConnectionStringCommand):
                    case nameof(RemoveRavenConnectionStringCommand):
                    case nameof(RemoveSqlConnectionStringCommand):
                    case nameof(RemoveOlapConnectionStringCommand):
                    case nameof(RemoveElasticSearchConnectionStringCommand):
                    case nameof(RemoveQueueConnectionStringCommand):
                    case nameof(UpdatePullReplicationAsHubCommand):
                    case nameof(UpdatePullReplicationAsSinkCommand):
                    case nameof(EditDatabaseClientConfigurationCommand):
                    case nameof(EditDocumentsCompressionCommand):
                    case nameof(UpdateUnusedDatabaseIdsCommand):
                    case nameof(EditLockModeCommand):
                    case nameof(EditPostgreSqlConfigurationCommand):
                    case nameof(PutIndexHistoryCommand):
                    case nameof(DeleteIndexHistoryCommand):
                    case nameof(StartBucketMigrationCommand):
                    case nameof(SourceMigrationSendCompletedCommand):
                    case nameof(DestinationMigrationConfirmCommand):
                    case nameof(SourceMigrationCleanupCommand):
                    case nameof(AddPrefixedShardingSettingCommand):
                    case nameof(DeletePrefixedShardingSettingCommand):
                    case nameof(UpdatePrefixedShardingSettingCommand):
                        UpdateDatabase(context, type, cmd, index, serverStore);
                        break;

                    case nameof(AcknowledgeSubscriptionBatchCommand):
                    case nameof(RecordBatchSubscriptionDocumentsCommand):
                    case nameof(UpdatePeriodicBackupStatusCommand):
                    case nameof(UpdateExternalReplicationStateCommand):
                    case nameof(ShardedUpdateExternalReplicationStateCommand):
                    case nameof(DeleteSubscriptionCommand):
                    case nameof(UpdateEtlProcessStateCommand):
                    case nameof(ToggleSubscriptionStateCommand):
                    case nameof(UpdateSubscriptionClientConnectionTime):
                    case nameof(UpdateSnmpDatabaseIndexesMappingCommand):
                    case nameof(RemoveEtlProcessStateCommand):
                    case nameof(UpdateQueueSinkProcessStateCommand):
                    case nameof(RemoveQueueSinkProcessStateCommand):
                        SetValueForTypedDatabaseCommand(context, type, cmd, index, out result);

                        if (result != null)
                            leader?.SetStateOf(index, result);
                        break;

                    case nameof(PutShardedSubscriptionCommand):
                    case nameof(PutSubscriptionCommand):
                        SetValueForTypedDatabaseCommand(context, type, cmd, index, out result, onBeforeCommandExecuted: (items, updateValueCommand) =>
                        {
                            AssertSubscriptionsLicenseLimits(serverStore, items, (PutSubscriptionCommand)updateValueCommand, context);
                        });

                        if (result != null)
                            leader?.SetStateOf(index, result);
                        break;

                    case nameof(DelayBackupCommand):
                        SetValueForTypedDatabaseCommand(context, type, cmd, index, out _);
                        break;

                    case nameof(AddOrUpdateCompareExchangeCommand):
                    case nameof(RemoveCompareExchangeCommand):
                        ExecuteCompareExchange(context, type, cmd, index, out result);
                        leader?.SetStateOf(index, result);
                        break;

                    case nameof(InstallUpdatedServerCertificateCommand):
                        InstallUpdatedServerCertificate(context, cmd, index, serverStore);
                        break;

                    case nameof(RecheckStatusOfServerCertificateCommand):
                        if (_parent.Log.IsOperationsEnabled)
                            _parent.Log.Operations($"Received {nameof(RecheckStatusOfServerCertificateCommand)}, index = {index}.");
                        NotifyValueChanged(context, type, index); // just need to notify listeners
                        break;

                    case nameof(ConfirmReceiptServerCertificateCommand):
                        ConfirmReceiptServerCertificate(context, cmd, index, serverStore);
                        break;

                    case nameof(RecheckStatusOfServerCertificateReplacementCommand):
                        if (_parent.Log.IsOperationsEnabled)
                            _parent.Log.Operations($"Received {nameof(RecheckStatusOfServerCertificateReplacementCommand)}, index = {index}.");
                        NotifyValueChanged(context, type, index); // just need to notify listeners
                        break;

                    case nameof(ConfirmServerCertificateReplacedCommand):
                        ConfirmServerCertificateReplaced(context, cmd, index, serverStore);
                        break;

                    case nameof(BulkRegisterReplicationHubAccessCommand):
                        BulkPutReplicationCertificate(context, type, cmd, index, serverStore);
                        break;

                    case nameof(RegisterReplicationHubAccessCommand):
                        PutReplicationCertificate(context, type, cmd, index, serverStore);
                        break;

                    case nameof(UnregisterReplicationHubAccessCommand):
                        RemoveReplicationCertificate(context, type, cmd, index, serverStore);
                        break;

                    case nameof(UpdateSnmpDatabasesMappingCommand):
                        UpdateValue<List<string>>(context, type, cmd, index);
                        break;

                    case nameof(PutLicenseCommand):
                        AssertLicense(context, type, cmd, serverStore);
                        PutValue<License>(context, type, cmd, index);
                        break;

                    case nameof(PutLicenseLimitsCommand):
                        PutValue<LicenseLimits>(context, type, cmd, index);
                        break;

                    case nameof(UpdateLicenseLimitsCommand):
                        UpdateValue<NodeLicenseLimits>(context, type, cmd, index);
                        break;

                    case nameof(ToggleDatabasesStateCommand):
                        ToggleDatabasesState(cmd, context, type, index);
                        break;

                    case nameof(UpdateResponsibleNodeForTasksCommand):
                        UpdateResponsibleNodeForTasks(cmd, context, type, index);
                        break;

                    case nameof(PutServerWideBackupConfigurationCommand):
                        AssertServerWideFor(serverStore, LicenseAttribute.ServerWideBackups);

                        var serverWideBackupConfiguration = UpdateValue<ServerWideBackupConfiguration>(context, type, cmd, index, skipNotifyValueChanged: true);
                        UpdateDatabasesWithServerWideBackupConfiguration(context, type, serverWideBackupConfiguration, index);
                        break;

                    case nameof(DeleteServerWideBackupConfigurationCommand):
                        UpdateValue<string>(context, type, cmd, index, skipNotifyValueChanged: true);
                        cmd.TryGet(nameof(DeleteServerWideBackupConfigurationCommand.Name), out string name);
                        var deleteServerWideTaskConfiguration = new DeleteServerWideTaskCommand.DeleteConfiguration
                        {
                            TaskName = name,
                            Type = OngoingTaskType.Backup
                        };
                        DeleteServerWideBackupConfigurationFromAllDatabases(deleteServerWideTaskConfiguration, context, type, index);
                        break;

                    case nameof(PutServerWideExternalReplicationCommand):
                        AssertServerWideFor(serverStore, LicenseAttribute.ServerWideExternalReplications);

                        var serverWideExternalReplication = UpdateValue<ServerWideExternalReplication>(context, type, cmd, index, skipNotifyValueChanged: true);
                        UpdateDatabasesWithExternalReplication(context, type, serverWideExternalReplication, index);
                        break;

                    case nameof(DeleteServerWideTaskCommand):
                        var deleteConfiguration = UpdateValue<DeleteServerWideTaskCommand.DeleteConfiguration>(context, type, cmd, index, skipNotifyValueChanged: true);
                        DeleteServerWideBackupConfigurationFromAllDatabases(deleteConfiguration, context, type, index);
                        break;

                    case nameof(ToggleServerWideTaskStateCommand):
                        var parameters = UpdateValue<ToggleServerWideTaskStateCommand.Parameters>(context, type, cmd, index, skipNotifyValueChanged: true);
                        ToggleServerWideTaskState(cmd, parameters, context, type, index);
                        break;

                    case nameof(PutCertificateWithSamePinningHashCommand):
                        PutCertificate(context, type, cmd, index, serverStore);
                        if (cmd.TryGet(nameof(PutCertificateWithSamePinningHashCommand.Name), out string thumbprint))
                            DeleteLocalState(context, thumbprint);
                        if (cmd.TryGet(nameof(PutCertificateWithSamePinningHashCommand.PublicKeyPinningHash), out string hash))
                            DiscardLeftoverCertsWithSamePinningHash(context, hash, type, index);
                        break;

                    case nameof(PutCertificateCommand):
                        PutCertificate(context, type, cmd, index, serverStore);
                        // Once the certificate is in the cluster, no need to keep it locally so we delete it.
                        if (cmd.TryGet(nameof(PutCertificateCommand.Name), out string key))
                            DeleteLocalState(context, key);
                        break;

                    case nameof(PutClientConfigurationCommand):
                        AssertLicenseLimits(type, serverStore, databaseRecord: null, items: null, context);
                        PutClientConfiguration(context, type, cmd, index);
                        break;

                    case nameof(PutServerWideStudioConfigurationCommand):
                        AssertLicenseLimits(type, serverStore, databaseRecord: null, items: null, context);
                        PutValue<ServerWideStudioConfiguration>(context, type, cmd, index);
                        break;

                    case nameof(PutServerWideAnalyzerCommand):
                        AssertServerWideFor(serverStore, LicenseAttribute.ServerWideAnalyzers);

                        PutValue<AnalyzerDefinition>(context, type, cmd, index);
                        break;

                    case nameof(PutServerWideSorterCommand):
                        AssertServerWideFor(serverStore, LicenseAttribute.ServerWideCustomSorters);

                        PutValue<SorterDefinition>(context, type, cmd, index);
                        break;

                    case nameof(AddDatabaseCommand):
                        var addedNodes = AddDatabase(context, type, cmd, index, serverStore);
                        if (addedNodes != null)
                        {
                            result = addedNodes;
                            leader?.SetStateOf(index, addedNodes);
                        }
                        break;

                    case nameof(UpdateServerPublishedUrlsCommand):
                        var command = (UpdateServerPublishedUrlsCommand)CommandBase.CreateFrom(cmd);
                        command.Update(context, index);
                        NotifyValueChanged(context, type, index);
                        break;

                    default:
                        var massage = $"The command '{type}' is unknown and cannot be executed on server with version '{ServerVersion.FullVersion}'.{Environment.NewLine}" +
                                      "Updating this node version to match the rest should resolve this issue.";
                        throw new UnknownClusterCommandException(massage);
                }

                _parent.LogHistory.UpdateHistoryLog(context, index, _parent.CurrentTermIn(context), cmd, result, null);

                DismissUnrecoverableNotification();
            }
            catch (Exception e) when (ExpectedException(e))
            {
                if (_parent.Log.IsInfoEnabled)
                {
                    var error = $"Failed to execute command of type '{type}'";
                    if (cmd.TryGet(DatabaseName, out string databaseName))
                        error += $"on database '{databaseName}'";

                    _parent.Log.Info(error, e);
                }

                _parent.LogHistory.UpdateHistoryLog(context, index, _parent.CurrentTermIn(context), cmd, null, e);
                NotifyLeaderAboutError(index, leader, e);
            }
            catch (Exception e)
            {
                // IMPORTANT
                // Other exceptions MUST be consistent across the cluster (meaning: if it occurred on one node it must occur on the rest also).
                // the exceptions here are machine specific and will cause a jam in the state machine until the exception will be resolved.
                var error = $"Unrecoverable exception at command type '{type}'";
                if (cmd.TryGet(DatabaseName, out string databaseName))
                    error += $"on database '{databaseName}'";
                error += ", execution will be retried later.";

                if (_parent.Log.IsOperationsEnabled)
                    _parent.Log.Operations(error, e);

                AddUnrecoverableNotification(error, e);
                NotifyLeaderAboutFatalError(index, leader, e);
                throw;
            }
            finally
            {
                var executionTime = sw.Elapsed;
                _rachisLogIndexNotifications.RecordNotification(new RecentLogIndexNotification
                {
                    Type = type,
                    ExecutionTime = executionTime,
                    Index = index,
                    LeaderErrorCount = leader?.ErrorsList.Count,
                    Term = leader?.Term,
                    LeaderShipDuration = leader?.LeaderShipDuration,
                });
            }

            void DismissUnrecoverableNotification()
            {
                try
                {
<<<<<<< HEAD
                    serverStore.NotificationCenter.Dismiss(AlertRaised.GetKey(AlertType.UnrecoverableClusterError, $"{_parent.CurrentCommittedState.Term}/{index}"), context.Transaction, sendNotificationEvenIfDoesntExist: false);
=======
                    serverStore.NotificationCenter.Dismiss(AlertRaised.GetKey(AlertType.UnrecoverableClusterError, $"{index}"), context.Transaction, sendNotificationEvenIfDoesntExist: false);
>>>>>>> cac20ab6
                }
                catch
                {
                    // nothing we can do here
                }
            }

            void AddUnrecoverableNotification(string error, Exception exception)
            {
                // must do it in a separate thread since we are not going to commit this tx anyway
                ThreadPool.QueueUserWorkItem(_ =>
                {
                    try
                    {
                        serverStore.NotificationCenter.Add(AlertRaised.Create(
                            null,
                            $"Unrecoverable Cluster Error at Index {index}",
                            error,
                            AlertType.UnrecoverableClusterError,
                            NotificationSeverity.Error,
<<<<<<< HEAD
                            key: $"{_parent.CurrentCommittedState.Term}/{index}",
=======
                            key: $"{index}",
>>>>>>> cac20ab6
                            details: new ExceptionDetails(exception)));
                    }
                    catch
                    {
                        // nothing we can do here
                    }
                }, null);
            }
        }

        private void ExecutePutSubscriptionBatch<T>(ClusterOperationContext context, BlittableJsonReaderObject cmd, long index, string type, ServerStore serverStore)
            where T : PutSubscriptionCommand
        {
            if (cmd.TryGet(nameof(PutSubscriptionBatchCommand.Commands), out BlittableJsonReaderArray subscriptionCommandsBlittable) == false)
            {
                throw new RachisApplyException($"'{nameof(PutSubscriptionBatchCommand.Commands)}' is missing in '{type}'.");
            }

            T updateCommand = null;
            Exception exception = null;
            var actions = new List<Func<Task>>();
            var databases = new HashSet<string>(StringComparer.OrdinalIgnoreCase);

            var items = context.Transaction.InnerTransaction.OpenTable(ItemsSchema, Items);
            try
            {
                var subscriptionCommands = AssertSubscriptionsBatchLicenseLimits<T>(serverStore, items, subscriptionCommandsBlittable, type, context);
                foreach (var command in subscriptionCommands)
                {
                    updateCommand = command;
                    
                    var database = updateCommand.DatabaseName;
                    if (DatabaseExists(context, database) == false)
                    {
                        throw new DatabaseDoesNotExistException(
                            $"Cannot set typed value of type {type} for database {database}, because it does not exist");
                    }

                    var id = updateCommand.FindFreeId(context, index);
                    updateCommand.Execute(context, items, id, record: null, _parent.CurrentStateIn(context), out _);

                    if (databases.Add(database))
                    {
                        actions.Add(() =>
                        Changes.OnDatabaseChanges(database, index, nameof(T), DatabasesLandlord.ClusterDatabaseChangeType.ValueChanged, changeState: null));
                }
                }

                ExecuteManyOnDispose(context, index, type, actions);

                }
            catch (Exception e)
            {
                exception = e;
                throw;
            }
            finally
            {
                LogCommand(type, index, exception, updateCommand);
            }
        }

        private static void SetIndexForBackup(ClusterOperationContext context, string databaseName, long index, string type)
        {
            if (index < 0)
                return;

            if (string.IsNullOrEmpty(databaseName))
                throw new RachisApplyException($"Command '{type}' must contain a DatabaseName property. Index {index}");

            var dbKey = $"db/{databaseName}";
            var items = context.Transaction.InnerTransaction.OpenTable(ItemsSchema, Items);

            using (Slice.From(context.Allocator, dbKey, out Slice key))
            using (Slice.From(context.Allocator, dbKey.ToLowerInvariant(), out Slice keyLowered))
            {
                var databaseRecordJson = ReadInternal(context, out _, keyLowered);
                if (databaseRecordJson == null)
                    return;

                databaseRecordJson.Modifications = new DynamicJsonValue { [nameof(DatabaseRecord.EtagForBackup)] = index };

                using (var old = databaseRecordJson)
                {
                    databaseRecordJson = context.ReadObject(databaseRecordJson, dbKey);
                }

                using (databaseRecordJson)
                    UpdateValue(index, items, keyLowered, key, databaseRecordJson);
            }
        }

        [Conditional("DEBUG")]
        private void ValidateGuid(BlittableJsonReaderObject cmd, string type)
        {
            if (_parent.InMemoryDebug.IsInterVersionTest)
                return;

            if (cmd.TryGet(nameof(CommandBase.UniqueRequestId), out string guid) == false)
            {
                throw new ArgumentNullException($"Guid is not provided in the command {type}.");
            }
        }

        private void ExecuteCompareExchangeBatch(ClusterOperationContext context, BlittableJsonReaderObject cmd, long index, string commandType)
        {
            CompareExchangeCommandBase compareExchange = null;
            Exception exception = null;
            try
            {
                var hasAddCommands = cmd.TryGet(nameof(AddOrUpdateCompareExchangeBatchCommand.Commands), out BlittableJsonReaderArray addCommands);
                var hasRemoveCommands = cmd.TryGet(nameof(AddOrUpdateCompareExchangeBatchCommand.RemoveCommands), out BlittableJsonReaderArray removeCommands);

                if (hasAddCommands == false && hasRemoveCommands == false)
                {
                    throw new RachisApplyException($"'{nameof(AddOrUpdateCompareExchangeBatchCommand.Commands)}' and '{nameof(AddOrUpdateCompareExchangeBatchCommand.RemoveCommands)}' are missing in '{nameof(AddOrUpdateCompareExchangeBatchCommand)}'.");
                }

                var items = context.Transaction.InnerTransaction.OpenTable(CompareExchangeSchema, CompareExchange);

                HashSet<string> databasesToUpdate = null;

                if (hasAddCommands)
                {
                    databasesToUpdate = new HashSet<string>(StringComparer.OrdinalIgnoreCase);

                    foreach (BlittableJsonReaderObject command in addCommands)
                    {
                        if (command.TryGet("Type", out string type) == false || type != nameof(AddOrUpdateCompareExchangeCommand))
                        {
                            throw new RachisApplyException($"Cannot execute {commandType} command, wrong format");
                        }

                        compareExchange = (CompareExchangeCommandBase)JsonDeserializationCluster.Commands[type](command);
                        compareExchange.Execute(context, items, index);

                        databasesToUpdate.Add(compareExchange.Database);
                    }
                }

                if (hasRemoveCommands)
                {
                    databasesToUpdate ??= new HashSet<string>(StringComparer.OrdinalIgnoreCase);

                    foreach (BlittableJsonReaderObject command in removeCommands)
                    {
                        if (command.TryGet("Type", out string type) == false || type != nameof(RemoveCompareExchangeCommand))
                        {
                            throw new RachisApplyException($"Cannot execute {commandType} command, wrong format");
                        }

                        compareExchange = (CompareExchangeCommandBase)JsonDeserializationCluster.Commands[type](command);
                        compareExchange.Execute(context, items, index);

                        databasesToUpdate.Add(compareExchange.Database);
                    }
                }

                if (databasesToUpdate is { Count: > 0 })
                {
                    foreach (var databaseName in databasesToUpdate)
                        SetIndexForBackup(context, databaseName, index, commandType);
                }

                OnTransactionDispose(context, index);
            }
            catch (Exception e)
            {
                exception = e;
                throw;
            }
            finally
            {
                LogCommand(commandType, index, exception, compareExchange);
            }
        }

        public static bool ExpectedException(Exception e)
        {
            return e is RachisException ||
                   e is SubscriptionException ||
                   e is DatabaseDoesNotExistException ||
                   e is AuthorizationException ||
                   e is CompareExchangeKeyTooBigException ||
                   e is LicenseLimitException;
        }

        private void ClusterStateCleanUp(ClusterOperationContext context, BlittableJsonReaderObject cmd, long index)
        {
            Exception exception = null;
            CleanUpClusterStateCommand cleanCommand = null;
            try
            {
                var items = context.Transaction.InnerTransaction.OpenTable(ItemsSchema, Items);
                cleanCommand = (CleanUpClusterStateCommand)JsonDeserializationCluster.Commands[nameof(CleanUpClusterStateCommand)](cmd);
                var affectedDatabases = cleanCommand.Clean(context, index);
                foreach (var tuple in affectedDatabases)
                {
                    var dbKey = $"db/{tuple.Key}";
                    using (Slice.From(context.Allocator, dbKey, out Slice valueName))
                    using (Slice.From(context.Allocator, dbKey.ToLowerInvariant(), out Slice valueNameLowered))
                    using (var databaseRecord = ReadRawDatabaseRecord(context, tuple.Key))
                    {
                        if (databaseRecord == null)
                            continue;

                        var databaseRecordJson = databaseRecord.Raw;
                        databaseRecordJson.Modifications = new DynamicJsonValue
                        {
                            [nameof(DatabaseRecord.TruncatedClusterTransactionCommandsCount)] = tuple.Value
                        };
                        var newDatabaseRecordJson = context.ReadObject(databaseRecordJson, dbKey);

                        UpdateValue(index, items, valueNameLowered, valueName, newDatabaseRecordJson);
                    }

                    // we simply update the value without invoking the OnChange function
                }

                OnTransactionDispose(context, index);
            }
            catch (Exception e)
            {
                exception = e;
                throw;
            }
            finally
            {
                LogCommand(nameof(CleanUpClusterStateCommand), index, exception, cleanCommand);
            }
        }

        private object ExecuteClusterTransaction(ClusterOperationContext context, BlittableJsonReaderObject cmd, long index)
        {
            ClusterTransactionCommand clusterTransaction = null;
            Exception exception = null;
            RawDatabaseRecord rawRecord = null;
            try
            {
                clusterTransaction = (ClusterTransactionCommand)JsonDeserializationCluster.Commands[nameof(ClusterTransactionCommand)](cmd);
                rawRecord = ReadRawDatabaseRecord(context, clusterTransaction.DatabaseName);
                if (rawRecord == null)
                    throw DatabaseDoesNotExistException.CreateWithMessage(clusterTransaction.DatabaseName, $"Could not execute update command of type '{nameof(ClusterTransactionCommand)}'.");

                if (rawRecord.IsSharded == false)
                    //This function is used to set cluster & database id for backward compatibility so no need if for shardNumber
                    UpdateDatabaseRecordId(context, ref rawRecord, index, clusterTransaction);

                if (clusterTransaction.SerializedDatabaseCommands != null &&
                    clusterTransaction.SerializedDatabaseCommands.TryGet(nameof(ClusterTransactionCommand.Options), out BlittableJsonReaderObject blittableOptions))
                {
                    clusterTransaction.Options = JsonDeserializationServer.ClusterTransactionOptions(blittableOptions);
                }

                var compareExchangeItems = context.Transaction.InnerTransaction.OpenTable(CompareExchangeSchema, CompareExchange);

                var errors = clusterTransaction.ExecuteCompareExchangeCommands(rawRecord.GetClusterTransactionId(), context, index, compareExchangeItems);
                if (errors == null)
                {
                    var clusterTransactionResult = new ClusterTransactionResult();
                    if (clusterTransaction.HasDocumentsInTransaction)
                    {
                        clusterTransactionResult.GeneratedResult = clusterTransaction.SaveCommandsBatch(context, rawRecord, index);
                    }

                    var notify = DatabasesLandlord.ClusterDatabaseChangeType.PendingClusterTransactions;
                    NotifyDatabaseAboutChanged(context, clusterTransaction.DatabaseName, index, nameof(ClusterTransactionCommand), notify, null);

                    return clusterTransactionResult;
                }

                OnTransactionDispose(context, index);
                return errors;
            }
            catch (Exception e)
            {
                exception = e;
                throw;
            }
            finally
            {
                rawRecord?.Dispose();
                LogCommand(nameof(ClusterTransactionCommand), index, exception, clusterTransaction);
            }
        }

        private void UpdateDatabaseRecordId(ClusterOperationContext context, ref RawDatabaseRecord rawRecord, long index,
            ClusterTransactionCommand clusterTransaction)
        {
            if (rawRecord == null)
                throw DatabaseDoesNotExistException.CreateWithMessage(clusterTransaction.DatabaseName, $"Could not execute update command of type '{nameof(ClusterTransactionCommand)}'.");

            var topology = rawRecord.Topology;
            if (topology.DatabaseTopologyIdBase64 == null || topology.ClusterTransactionIdBase64 == null)
            {
                var items = context.Transaction.InnerTransaction.OpenTable(ItemsSchema, Items);
                var databaseRecordJson = rawRecord.Raw;
                topology.DatabaseTopologyIdBase64 ??= clusterTransaction.DatabaseRecordId;
                topology.ClusterTransactionIdBase64 ??= clusterTransaction.ClusterTransactionId;
                var dbKey = $"db/{clusterTransaction.DatabaseName}";
                using (Slice.From(context.Allocator, dbKey, out var valueName))
                using (Slice.From(context.Allocator, dbKey.ToLowerInvariant(), out var valueNameLowered))
                {
                    databaseRecordJson.Modifications = new DynamicJsonValue
                    {
                        [nameof(DatabaseRecord.Topology)] = topology.ToJson()
                    };

                    using (rawRecord)
                    {
                        databaseRecordJson = context.ReadObject(databaseRecordJson, dbKey);
                    }

                    UpdateValue(index, items, valueNameLowered, valueName, databaseRecordJson);
                    rawRecord = new RawDatabaseRecord(context, databaseRecordJson);
                }
            }
        }

        private void ConfirmReceiptServerCertificate(ClusterOperationContext context, BlittableJsonReaderObject cmd, long index, ServerStore serverStore)
        {
            if (_parent.Log.IsOperationsEnabled)
                _parent.Log.Operations($"Received {nameof(ConfirmReceiptServerCertificateCommand)}, index = {index}.");
            try
            {
                var items = context.Transaction.InnerTransaction.OpenTable(ItemsSchema, Items);
                using (Slice.From(context.Allocator, CertificateReplacement.CertificateReplacementDoc, out var key))
                {
                    if (cmd.TryGet(nameof(ConfirmReceiptServerCertificateCommand.Thumbprint), out string thumbprint) == false)
                    {
                        throw new RachisApplyException($"{nameof(ConfirmReceiptServerCertificateCommand.Thumbprint)} property didn't exist in {nameof(ConfirmReceiptServerCertificateCommand)}");
                    }
                    var certInstallation = GetItem(context, CertificateReplacement.CertificateReplacementDoc);
                    if (certInstallation == null)
                        return; // already applied?

                    if (certInstallation.TryGet(nameof(CertificateReplacement.Thumbprint), out string storedThumbprint) == false)
                        throw new RachisApplyException($"{nameof(CertificateReplacement.Thumbprint)} property didn't exist in 'server/cert' value");

                    if (storedThumbprint != thumbprint)
                        return; // confirmation for a different cert, ignoring

                    certInstallation.TryGet(nameof(CertificateReplacement.Confirmations), out int confirmations);

                    certInstallation.Modifications = new DynamicJsonValue(certInstallation)
                    {
                        [nameof(CertificateReplacement.Confirmations)] = confirmations + 1
                    };

                    certInstallation = context.ReadObject(certInstallation, "server.cert.update");

                    UpdateValue(index, items, key, key, certInstallation);

                    if (_parent.Log.IsOperationsEnabled)
                        _parent.Log.Operations("Confirming to replace the server certificate.");

                    // this will trigger the handling of the certificate update
                    NotifyValueChanged(context, nameof(ConfirmReceiptServerCertificateCommand), index);
                }
            }
            catch (Exception e)
            {
                if (_parent.Log.IsOperationsEnabled)
                    _parent.Log.Operations($"{nameof(ConfirmReceiptServerCertificate)} failed (index = {index}).", e);

                serverStore.NotificationCenter.Add(AlertRaised.Create(
                    null,
                    CertificateReplacement.CertReplaceAlertTitle,
                    "Failed to confirm receipt of the new certificate.",
                    AlertType.Certificates_ReplaceError,
                    NotificationSeverity.Error,
                    details: new ExceptionDetails(e)));

                throw;
            }
        }

        private void InstallUpdatedServerCertificate(ClusterOperationContext context, BlittableJsonReaderObject cmd, long index, ServerStore serverStore)
        {
            if (_parent.Log.IsOperationsEnabled)
                _parent.Log.Operations($"Received {nameof(InstallUpdatedServerCertificateCommand)}.");
            Exception exception = null;
            try
            {
                if (cmd.TryGet(nameof(InstallUpdatedServerCertificateCommand.Certificate), out string cert) == false || string.IsNullOrEmpty(cert))
                {
                    throw new RachisApplyException($"{nameof(InstallUpdatedServerCertificateCommand.Certificate)} property didn't exist in {nameof(InstallUpdatedServerCertificateCommand)}");
                }

                cmd.TryGet(nameof(InstallUpdatedServerCertificateCommand.ReplaceImmediately), out bool replaceImmediately);

                var x509Certificate = CertificateLoaderUtil.CreateCertificate(Convert.FromBase64String(cert));
                // we assume that this is valid, and we don't check dates, since that would introduce external factor to the state machine, which is not allowed
                using (Slice.From(context.Allocator, CertificateReplacement.CertificateReplacementDoc, out var key))
                {
                    var djv = new DynamicJsonValue
                    {
                        [nameof(CertificateReplacement.Certificate)] = cert,
                        [nameof(CertificateReplacement.Thumbprint)] = x509Certificate.Thumbprint,
                        [nameof(CertificateReplacement.OldThumbprint)] = serverStore.Server.Certificate.Certificate.Thumbprint,
                        [nameof(CertificateReplacement.Confirmations)] = 0,
                        [nameof(CertificateReplacement.Replaced)] = 0,
                        [nameof(CertificateReplacement.ReplaceImmediately)] = replaceImmediately
                    };

                    var json = context.ReadObject(djv, "server.cert.update.info");

                    var items = context.Transaction.InnerTransaction.OpenTable(ItemsSchema, Items);
                    UpdateValue(index, items, key, key, json);
                }

                // this will trigger the notification to the leader
                NotifyValueChanged(context, nameof(InstallUpdatedServerCertificateCommand), index);
            }
            catch (Exception e)
            {
                exception = e;
                if (_parent.Log.IsOperationsEnabled)
                    _parent.Log.Operations($"{nameof(InstallUpdatedServerCertificateCommand)} failed (index = {index}).", e);

                serverStore.NotificationCenter.Add(AlertRaised.Create(
                    null,
                    CertificateReplacement.CertReplaceAlertTitle,
                    $"{nameof(InstallUpdatedServerCertificateCommand)} failed.",
                    AlertType.Certificates_ReplaceError,
                    NotificationSeverity.Error,
                    details: new ExceptionDetails(e)));

                throw;
            }
            finally
            {
                LogCommand(nameof(InstallUpdatedServerCertificateCommand), index, exception);
            }
        }

        private void ConfirmServerCertificateReplaced(ClusterOperationContext context, BlittableJsonReaderObject cmd, long index, ServerStore serverStore)
        {
            if (_parent.Log.IsOperationsEnabled)
                _parent.Log.Operations($"Received {nameof(ConfirmServerCertificateReplacedCommand)}, index = {index}.");
            try
            {
                var items = context.Transaction.InnerTransaction.OpenTable(ItemsSchema, Items);
                using (Slice.From(context.Allocator, CertificateReplacement.CertificateReplacementDoc, out var key))
                {
                    if (cmd.TryGet(nameof(ConfirmServerCertificateReplacedCommand.Thumbprint), out string thumbprint) == false)
                    {
                        throw new RachisApplyException($"{nameof(ConfirmServerCertificateReplacedCommand.Thumbprint)} property didn't exist in {nameof(ConfirmServerCertificateReplacedCommand)}");
                    }
                    if (cmd.TryGet(nameof(ConfirmServerCertificateReplacedCommand.OldThumbprint), out string oldThumbprintFromCommand) == false)
                    {
                        throw new RachisApplyException($"{nameof(ConfirmServerCertificateReplacedCommand.OldThumbprint)} property didn't exist in {nameof(ConfirmServerCertificateReplacedCommand)}");
                    }

                    var certInstallation = GetItem(context, CertificateReplacement.CertificateReplacementDoc);
                    if (certInstallation == null)
                        return; // already applied?

                    if (certInstallation.TryGet(nameof(CertificateReplacement.Thumbprint), out string storedThumbprint) == false)
                        throw new RachisApplyException($"'{nameof(CertificateReplacement.Thumbprint)}' property didn't exist in 'server/cert' value");

                    if (storedThumbprint != thumbprint)
                        return; // confirmation for a different cert, ignoring

                    // If "Replaced" or "OldThumbprint" are not there, it means this node started the replacement process with a lower version and was then upgraded.
                    // No worries, it got the command now and it can join the confirmation process which is still happening. Let's synchronize the 'server/cert' doc
                    // to have the new properties:
                    if (certInstallation.TryGet(nameof(CertificateReplacement.Replaced), out int replaced) == false)
                        replaced = 0;

                    if (certInstallation.TryGet(nameof(CertificateReplacement.OldThumbprint), out string oldThumbprint) == false)
                    {
                        oldThumbprint = oldThumbprintFromCommand;
                        certInstallation.Modifications = new DynamicJsonValue(certInstallation)
                        {
                            [nameof(CertificateReplacement.OldThumbprint)] = oldThumbprint
                        };
                    }

                    certInstallation.Modifications = new DynamicJsonValue(certInstallation)
                    {
                        [nameof(CertificateReplacement.Replaced)] = replaced + 1
                    };

                    certInstallation = context.ReadObject(certInstallation, "server.cert.update");

                    UpdateValue(index, items, key, key, certInstallation);

                    if (_parent.Log.IsOperationsEnabled)
                        _parent.Log.Operations($"Confirming that certificate replacement has happened. Old certificate thumbprint: '{oldThumbprint}'. New certificate thumbprint: '{thumbprint}'.");

                    // this will trigger the deletion of the new and old server certs from the cluster
                    NotifyValueChanged(context, nameof(ConfirmServerCertificateReplacedCommand), index);
                }
            }
            catch (Exception e)
            {
                if (_parent.Log.IsOperationsEnabled)
                    _parent.Log.Operations($"{nameof(ConfirmServerCertificateReplaced)} failed (index = {index}).", e);

                serverStore.NotificationCenter.Add(AlertRaised.Create(
                    null,
                    CertificateReplacement.CertReplaceAlertTitle,
                    "Failed to confirm replacement of the new certificate.",
                    AlertType.Certificates_ReplaceError,
                    NotificationSeverity.Error,
                    details: new ExceptionDetails(e)));

                throw;
            }
        }

        private void RemoveNodeFromCluster(ClusterOperationContext context, BlittableJsonReaderObject cmd, long index, Leader leader, ServerStore serverStore)
        {
            RemoveNodeFromClusterCommand removedCmd = null;
            Exception exception = null;
            try
            {
                removedCmd = JsonDeserializationCluster.RemoveNodeFromClusterCommand(cmd);
                var removed = removedCmd.RemovedNode;
                var items = context.Transaction.InnerTransaction.OpenTable(ItemsSchema, Items);

                var tasks = new List<Func<Task>>();

                foreach (var record in GetAllDatabases(context))
                {
                    using (Slice.From(context.Allocator, "db/" + record.DatabaseName.ToLowerInvariant(), out Slice lowerKey))
                    using (Slice.From(context.Allocator, "db/" + record.DatabaseName, out Slice key))
                    {
                        if (record.DeletionInProgress != null)
                        {
                            // delete immediately if this node was removed.
                            var deleteNow = record.DeletionInProgress.Remove(removed) && _parent.Tag == removed;
                            if (record.DeletionInProgress.Count == 0 && record.IsSharded == false && record.Topology.Count == 0 || deleteNow)
                            {
                                DeleteDatabaseRecord(context, index, items, lowerKey, record, serverStore);
                                tasks.Add(() => Changes.OnDatabaseChanges(record.DatabaseName, index, nameof(RemoveNodeFromCluster),
                                    DatabasesLandlord.ClusterDatabaseChangeType.RecordChanged, null));

                                continue;
                            }
                        }

                        if (record.IsSharded == false)
                        {
                            if (record.Topology.RelevantFor(removed))
                            {
                                record.Topology.RemoveFromTopology(removed);
                                // Explicit removing of the node means that we modify the replication factor
                                record.Topology.ReplicationFactor = record.Topology.Count;
                                if (record.Topology.Count == 0)
                                {
                                    DeleteDatabaseRecord(context, index, items, lowerKey, record, serverStore);
                                    continue;
                                }
                            }
                        }
                        else
                        {
                            RemoveFromTopology(record.Sharding.Orchestrator.Topology);

                            foreach (var (shardNumber, shardTopology) in record.Sharding.Shards)
                            {
                                RemoveFromTopology(shardTopology);
                            }

                            if (record.Sharding.Shards.Sum(s => s.Value.Count) == 0)
                            {
                                DeleteDatabaseRecord(context, index, items, lowerKey, record, serverStore);
                                continue;
                            }


                            void RemoveFromTopology(DatabaseTopology topology)
                            {
                                if (topology.RelevantFor(removed))
                                {
                                    topology.RemoveFromTopology(removed);
                                    topology.ReplicationFactor--;
                                }
                            }
                        }

                        if (record.RollingIndexes != null)
                        {
                            foreach (var rollingIndex in record.RollingIndexes)
                            {
                                if (rollingIndex.Value.ActiveDeployments.TryGetValue(removed, out var deployment))
                                {
                                    var dummy = new PutRollingIndexCommand(record.DatabaseName, rollingIndex.Key, removed, finishedAt: null, "dummy update");
                                    dummy.UpdateDatabaseRecord(record, index);
                                    rollingIndex.Value.ActiveDeployments.Remove(removed);
                                }
                            }
                        }

                        var updated = DocumentConventions.DefaultForServer.Serialization.DefaultConverter.ToBlittable(record, context);

                        UpdateValue(index, items, lowerKey, key, updated);
                    }

                    tasks.Add(() => Changes.OnDatabaseChanges(record.DatabaseName, index, nameof(RemoveNodeFromCluster), DatabasesLandlord.ClusterDatabaseChangeType.RecordChanged, null));
                }

                // delete the node license limits
                var licenseLimitsBlittable = Read(context, ServerStore.LicenseLimitsStorageKey, out _);
                if (licenseLimitsBlittable != null)
                {
                    var licenseLimits = JsonDeserializationServer.LicenseLimits(licenseLimitsBlittable);
                    licenseLimits.NodeLicenseDetails.Remove(removed);
                    var value = context.ReadObject(licenseLimits.ToJson(), "overwrite-license-limits");
                    PutValueDirectly(context, ServerStore.LicenseLimitsStorageKey, value, index);
                }

                ExecuteManyOnDispose(context, index, nameof(RemoveNodeFromCluster), tasks);
            }
            catch (Exception e)
            {
                exception = e;
                throw;
            }
            finally
            {
                LogCommand(nameof(RemoveNodeFromClusterCommand), index, exception, removedCmd);
            }
        }

        private void ExecuteManyOnDispose(ClusterOperationContext context, long index, string type, List<Func<Task>> tasks)
        {
            _rachisLogIndexNotifications.AddTask(index);
            context.Transaction.InnerTransaction.LowLevelTransaction.OnDispose += tx =>
            {
                if (tx.Committed == false)
                    return;

                var count = tasks.Count;
                if (count == 0)
                {
                    NotifyAndSetCompleted(index);
                    return;
                }

                var exceptionAggregator =
                    new ExceptionAggregator(_parent.Log, $"the raft index {index} is committed, but an error occured during executing the {type} command.");

                foreach (var task in tasks)
                {
                    Task.Run(async () =>
                    {
                        await exceptionAggregator.ExecuteAsync(task());
                        if (Interlocked.Decrement(ref count) == 0)
                        {
                            Exception error = null;
                            try
                            {
                                exceptionAggregator.ThrowIfNeeded();
                            }
                            catch (Exception e)
                            {
                                error = e;
                            }
                            finally
                            {
                                _rachisLogIndexNotifications.NotifyListenersAbout(index, error);
                            }
                        }
                    });
                }
            };
        }

        public void NotifyAndSetCompleted(long index)
        {
            try
            {
                _rachisLogIndexNotifications.NotifyListenersAbout(index, null);
            }
            catch (OperationCanceledException e)
            {
                _rachisLogIndexNotifications.NotifyListenersAbout(index, e);
            }
        }

        private void NotifyLeaderAboutError(long index, Leader leader, Exception e)
        {
            _rachisLogIndexNotifications.RecordNotification(new RecentLogIndexNotification
            {
                Type = "Error",
                ExecutionTime = TimeSpan.Zero,
                Index = index,
                LeaderErrorCount = leader?.ErrorsList.Count,
                Term = leader?.Term,
                LeaderShipDuration = leader?.LeaderShipDuration,
                Exception = e,
            });

            // ReSharper disable once UseNullPropagation
            if (leader == null)
                return;

            leader.SetStateOf(index, tcs => { tcs.TrySetException(e); });
        }

        private void NotifyLeaderAboutFatalError(long index, Leader leader, Exception e)
        {
            _rachisLogIndexNotifications.RecordNotification(new RecentLogIndexNotification
            {
                Type = "Error",
                ExecutionTime = TimeSpan.Zero,
                Index = index,
                LeaderErrorCount = leader?.ErrorsList.Count,
                Term = leader?.Term,
                LeaderShipDuration = leader?.LeaderShipDuration,
                Exception = e,
            });

            // ReSharper disable once UseNullPropagation
            if (leader == null)
                return;

            leader.SetExceptionOf(index, e);
        }


        private static bool ValidatePropertyExistence(BlittableJsonReaderObject cmd, string propertyTypeName, string propertyName, out string errorMessage)
        {
            errorMessage = null;
            if (cmd.TryGet(propertyName, out object _) == false)
            {
                errorMessage = $"Expected to find {propertyTypeName}.{propertyName} property in the Raft command but didn't find it...";
                return false;
            }
            return true;
        }

        private void SetValueForTypedDatabaseCommand(ClusterOperationContext context, string type, BlittableJsonReaderObject cmd, long index, out object result, Action<Table, UpdateValueForDatabaseCommand> onBeforeCommandExecuted = null)
        {
            UpdateValueForDatabaseCommand updateCommand = null;
            Exception exception = null;
            try
            {
                var items = context.Transaction.InnerTransaction.OpenTable(ItemsSchema, Items);

                updateCommand = (UpdateValueForDatabaseCommand)JsonDeserializationCluster.Commands[type](cmd);

                onBeforeCommandExecuted?.Invoke(items, updateCommand);

                using (var databaseRecord = ReadRawDatabaseRecord(context, updateCommand.DatabaseName))
                {
                    if (databaseRecord == null)
                        throw new DatabaseDoesNotExistException($"Cannot set typed value of type {type} for database {updateCommand.DatabaseName}, because it does not exist");

                    updateCommand.Execute(context, items, index, databaseRecord, _parent.CurrentStateIn(context), out result);
                }
            }
            catch (Exception e)
            {
                exception = e;
                throw;
            }
            finally
            {
                LogCommand(type, index, exception, updateCommand);
                NotifyDatabaseAboutChanged(context, updateCommand?.DatabaseName, index, type, DatabasesLandlord.ClusterDatabaseChangeType.ValueChanged, updateCommand?.GetState());
            }
        }

        public async Task WaitForIndexNotification(long index, TimeSpan? timeout = null)
        {
            await _rachisLogIndexNotifications.WaitForIndexNotification(index, timeout ?? _parent.OperationTimeout);
        }

        private void RemoveNodeFromDatabase(ClusterOperationContext context, BlittableJsonReaderObject cmd, long index, Leader leader, ServerStore serverStore)
        {
            Exception exception = null;
            RemoveNodeFromDatabaseCommand remove = null;
            try
            {
                var items = context.Transaction.InnerTransaction.OpenTable(ItemsSchema, Items);
                remove = JsonDeserializationCluster.RemoveNodeFromDatabaseCommand(cmd);
                var databaseName = remove.DatabaseName;
                var isShard = ShardHelper.TryGetShardNumberAndDatabaseName(databaseName, out var shardedDatabaseName, out var shardNumber);
                var databaseNameLowered = shardedDatabaseName.ToLowerInvariant();

                using (Slice.From(context.Allocator, "db/" + databaseNameLowered, out Slice lowerKey))
                using (Slice.From(context.Allocator, "db/" + shardedDatabaseName, out Slice key))
                {
                    var rawRecord = ReadRawDatabaseRecord(context, shardedDatabaseName, out _);
                    if (rawRecord == null)
                        throw new DatabaseDoesNotExistException($"The database {databaseName} does not exists");

                    DatabaseRecord databaseRecord;

                    if (isShard) //shard database
                    {
                        if (rawRecord.Sharding.Shards.ContainsKey(shardNumber) == false)
                            return;

                        databaseRecord = JsonDeserializationCluster.DatabaseRecord(rawRecord.Raw);
                        remove.UpdateShardedDatabaseRecord(databaseRecord, shardNumber, index);

                        if (databaseRecord.Sharding.Shards[shardNumber].Count == 0)
                        {
                            // finished all deletions on all nodes
                            if (databaseRecord.IsShardBeingDeletedOnAnyNode(shardNumber) == false)
                            {
                                databaseRecord.Sharding.Shards.Remove(shardNumber);
                            }
                        }

                        if (databaseRecord.Sharding.Shards.Count == 0)
                        {
                            serverStore.NotificationCenter.Storage.DeleteStorageFor(context, shardedDatabaseName);
                            DeleteDatabaseRecord(context, index, items, lowerKey, databaseRecord, serverStore);
                            NotifyDatabaseAboutChanged(context, shardedDatabaseName, index, nameof(RemoveNodeFromDatabaseCommand),
                                DatabasesLandlord.ClusterDatabaseChangeType.RecordChanged, null);
                            return;
                        }
                    }
                    else
                    {
                        if (rawRecord.Topology == null)
                        {
                            items.DeleteByKey(lowerKey);
                            NotifyDatabaseAboutChanged(context, databaseName, index, nameof(RemoveNodeFromDatabaseCommand),
                                DatabasesLandlord.ClusterDatabaseChangeType.RecordChanged, null);
                            return;
                        }

                        databaseRecord = JsonDeserializationCluster.DatabaseRecord(rawRecord.Raw);
                        remove.UpdateDatabaseRecord(databaseRecord, index);

                        if (databaseRecord.IsSharded)
                        {
                            throw new RachisApplyException($"Attempting to remove node {remove.NodeTag} from database {databaseName} but it is sharded.");
                        }

                        // no nodes in the topology and all databases have finished being deleted
                        if (databaseRecord.DeletionInProgress.Count == 0 && databaseRecord.Topology.Count == 0)
                        {
                            DeleteDatabaseRecord(context, index, items, lowerKey, databaseRecord, serverStore);
                            NotifyDatabaseAboutChanged(context, shardedDatabaseName, index, nameof(RemoveNodeFromDatabaseCommand),
                                DatabasesLandlord.ClusterDatabaseChangeType.RecordChanged, null);
                            return;
                        }
                    }

                    var updated = DocumentConventions.DefaultForServer.Serialization.DefaultConverter.ToBlittable(databaseRecord, context);

                    UpdateValue(index, items, lowerKey, key, updated);
                }

                NotifyDatabaseAboutChanged(context, shardedDatabaseName, index, nameof(RemoveNodeFromDatabaseCommand),
                    DatabasesLandlord.ClusterDatabaseChangeType.RecordChanged, null);
            }
            catch (Exception e)
            {
                exception = e;
                throw;
            }
            finally
            {
                LogCommand(nameof(RemoveNodeFromDatabaseCommand), index, exception, remove);
            }
        }

        private static void DeleteDatabaseRecord(ClusterOperationContext context, long index, Table items, Slice lowerKey, DatabaseRecord record, ServerStore serverStore)
        {
            // delete database record
            items.DeleteByKey(lowerKey);

            // delete all values linked to database record - for subscription, etl etc.
            CleanupDatabaseRelatedValues(context, items, record, serverStore);
            CleanupDatabaseReplicationCertificate(context, record.DatabaseName);

            //remove the database from all certificate's permissions
            DeleteDatabaseFromCertificatePermissions(context, record.DatabaseName);

            var transactionsCommands = context.Transaction.InnerTransaction.OpenTable(TransactionCommandsSchema, TransactionCommands);
            var commandsCountPerDatabase = context.Transaction.InnerTransaction.ReadTree(TransactionCommandsCountPerDatabase);

            using (ClusterTransactionCommand.GetPrefix(context, record.DatabaseName, out var prefixSlice))
            {
                commandsCountPerDatabase.Delete(prefixSlice);
                transactionsCommands.DeleteByPrimaryKeyPrefix(prefixSlice);
            }
        }

        private static void CleanupDatabaseReplicationCertificate(ClusterOperationContext context, string databaseName)
        {
            var certs = context.Transaction.InnerTransaction.OpenTable(ReplicationCertificatesSchema, ReplicationCertificatesSlice);

            string prefixString = (databaseName + "/").ToLowerInvariant();
            using var _ = Slice.From(context.Allocator, prefixString, out var prefix);

            certs.DeleteByPrimaryKeyPrefix(prefix);
        }

        private static void CleanupDatabaseRelatedValues(ClusterOperationContext context, Table items, DatabaseRecord record, ServerStore serverStore)
        {
            var dbValuesPrefix = Helpers.ClusterStateMachineValuesPrefix(record.DatabaseName).ToLowerInvariant();
            using (Slice.From(context.Allocator, dbValuesPrefix, out var loweredKey))
            {
                items.DeleteByPrimaryKeyPrefix(loweredKey);
            }

            if (record.IsSharded)
            {
                foreach (var shard in ShardHelper.GetShardNames(record))
                {
                    var shardValuesPrefix = Helpers.ClusterStateMachineValuesPrefix(shard).ToLowerInvariant();
                    using (Slice.From(context.Allocator, shardValuesPrefix, out var loweredKey))
                    {
                        items.DeleteByPrimaryKeyPrefix(loweredKey);
                    }

                    // shardNumber can be idle when we are deleting it
                    serverStore?.IdleDatabases.TryRemove(shard, out _);
                }
            }
            else
            {
                // db can be idle when we are deleting it
                serverStore?.IdleDatabases.TryRemove(record.DatabaseName, out _);
            }

            var databaseLowered = $"{record.DatabaseName.ToLowerInvariant()}/";
            using (Slice.From(context.Allocator, databaseLowered, out var databaseSlice))
            {
                context.Transaction.InnerTransaction.OpenTable(CompareExchangeSchema, CompareExchange).DeleteByPrimaryKeyPrefix(databaseSlice);
                context.Transaction.InnerTransaction.OpenTable(CompareExchangeTombstoneSchema, CompareExchangeTombstones).DeleteByPrimaryKeyPrefix(databaseSlice);
                context.Transaction.InnerTransaction.OpenTable(IdentitiesSchema, Identities).DeleteByPrimaryKeyPrefix(databaseSlice);
            }

            using (Slice.From(context.Allocator, record.DatabaseName.ToLowerInvariant(), SpecialChars.RecordSeparator, ByteStringType.Immutable, out var databaseSlice))
            {
                context.Transaction.InnerTransaction.OpenTable(SubscriptionStateSchema, SubscriptionState).DeleteByPrimaryKeyPrefix(databaseSlice);
            }

            // db can be idle when we are deleting it
            serverStore?.IdleDatabases.TryRemove(record.DatabaseName, out _);
        }

        internal static unsafe void UpdateValue(long index, Table items, Slice lowerKey, Slice key, BlittableJsonReaderObject updated)
        {
            using (items.Allocate(out TableValueBuilder builder))
            {
                builder.Add(lowerKey);
                builder.Add(key);
                builder.Add(updated.BasePointer, updated.Size);
                builder.Add(Bits.SwapBytes(index));

                items.Set(builder);
            }
        }

        internal static void UpdateValueForItemsTable(ClusterOperationContext context, long index, Slice lowerKey, Slice key, BlittableJsonReaderObject updated)
        {
            var items = context.Transaction.InnerTransaction.OpenTable(ItemsSchema, Items);
            UpdateValue(index, items, lowerKey, key, updated);
        }

        internal static unsafe void UpdateCertificate(Table certificates, Slice key, Slice hash, BlittableJsonReaderObject updated)
        {
            Debug.Assert(key.ToString() == key.ToString().ToLowerInvariant(), $"Key of certificate table (thumbprint) must be lower cased while we got '{key}'");

            using (certificates.Allocate(out TableValueBuilder builder))
            {
                builder.Add(key);
                builder.Add(hash);
                builder.Add(updated.BasePointer, updated.Size);

                certificates.Set(builder);
            }
        }

        private static readonly string[] DatabaseRecordTasks =
        {
            nameof(DatabaseRecord.PeriodicBackups),
            nameof(DatabaseRecord.ExternalReplications),
            nameof(DatabaseRecord.SinkPullReplications),
            nameof(DatabaseRecord.HubPullReplications),
            nameof(DatabaseRecord.RavenEtls),
            nameof(DatabaseRecord.SqlEtls),
            nameof(DatabaseRecord.OlapEtls),
            nameof(DatabaseRecord.ElasticSearchEtls),
            nameof(DatabaseRecord.QueueEtls),
            nameof(DatabaseRecord.QueueSinks)
        };

        private unsafe List<string> AddDatabase(ClusterOperationContext context, string type, BlittableJsonReaderObject cmd, long index, ServerStore serverStore)
        {
            _parent.ForTestingPurposes?.BeforeExecuteAddDatabaseCommand?.Invoke();

            var addDatabaseCommand = JsonDeserializationCluster.AddDatabaseCommand(cmd);
            Exception exception = null;
            try
            {
                Debug.Assert(addDatabaseCommand.Record.ValidateTopologyNodes(), "Attempt to add database with no nodes");
                var items = context.Transaction.InnerTransaction.OpenTable(ItemsSchema, Items);
                using (Slice.From(context.Allocator, "db/" + addDatabaseCommand.Name, out Slice valueName))
                using (Slice.From(context.Allocator, "db/" + addDatabaseCommand.Name.ToLowerInvariant(), out Slice valueNameLowered))
                using (var newDatabaseRecord = DocumentConventions.DefaultForServer.Serialization.DefaultConverter.ToBlittable(addDatabaseCommand.Record, context))
                {
                    var databaseExists = items.ReadByKey(valueNameLowered, out TableValueReader reader);
                    if (addDatabaseCommand.RaftCommandIndex != null)
                    {
                        if (databaseExists == false && addDatabaseCommand.RaftCommandIndex != 0)
                            throw new RachisConcurrencyException("Concurrency violation, the database " + addDatabaseCommand.Name +
                                                           " does not exist, but had a non zero etag");

                        var actualEtag = Bits.SwapBytes(*(long*)reader.Read(3, out int size));
                        Debug.Assert(size == sizeof(long));

                        if (actualEtag != addDatabaseCommand.RaftCommandIndex.Value)
                        {
                            throw new RachisConcurrencyException("Concurrency violation, the database " + addDatabaseCommand.Name + " has etag " + actualEtag +
                                                                 " but was expecting " + addDatabaseCommand.RaftCommandIndex);
                        }
                    }

                    AssertLicenseLimits(type, serverStore, addDatabaseCommand.Record, items, context);

                    foreach (var command in _licenseLimitsCommandsForCreateDatabase)
                    {
                        AssertLicenseLimits(command, serverStore, addDatabaseCommand.Record, items, context);
                    }

                    bool shouldSetClientConfigEtag;
                    using (var oldDatabaseRecord = ReadRawDatabaseRecord(context, addDatabaseCommand.Name))
                    {
                        VerifyUnchangedTasks(oldDatabaseRecord?.Raw);
                        VerifyUnchangedPrefixedSetting(oldDatabaseRecord?.Raw);
                        shouldSetClientConfigEtag = ShouldSetClientConfigEtag(newDatabaseRecord, oldDatabaseRecord?.Raw);
                    }

                    VerifyIndexNames(newDatabaseRecord);
                    VerifyCustomSorters();
                    using (var databaseRecordAsJson = UpdateDatabaseRecordIfNeeded(databaseExists, shouldSetClientConfigEtag, index, addDatabaseCommand, newDatabaseRecord, context))
                    {
                        UpdateValue(index, items, valueNameLowered, valueName, databaseRecordAsJson);

                        SetDatabaseValues(addDatabaseCommand.DatabaseValues, addDatabaseCommand.Name, context, index, items);
                        if (addDatabaseCommand.Record.IsSharded == false)
                            return addDatabaseCommand.Record.Topology.Members;

                        if (addDatabaseCommand.Record.Sharding?.BucketRanges == null || addDatabaseCommand.Record.Sharding.BucketRanges.Count == 0)
                            throw new RachisInvalidOperationException($"Can't create a sharded database {addDatabaseCommand.Name} with an empty {nameof(DatabaseRecord.Sharding.BucketRanges)}");

                        return addDatabaseCommand.Record.Sharding.Orchestrator.Topology.Members;
                    }

                    void VerifyUnchangedTasks(BlittableJsonReaderObject dbDoc)
                    {
                        if (addDatabaseCommand.IsRestore)
                            return;

                        if (dbDoc == null)
                        {
                            foreach (var task in DatabaseRecordTasks)
                            {
                                if (newDatabaseRecord.TryGet(task, out BlittableJsonReaderArray dbRecordVal) && dbRecordVal.Length > 0)
                                {
                                    throw new RachisInvalidOperationException(
                                        $"Failed to create a new Database {addDatabaseCommand.Name}. Updating tasks configurations via DatabaseRecord is not supported, please use a dedicated operation to update the {task} configuration.");
                                }
                            }
                        }
                        else
                        {
                            // compare tasks configurations of both db records
                            foreach (var task in DatabaseRecordTasks)
                            {
                                var hasChanges = false;

                                if (dbDoc.TryGet(task, out BlittableJsonReaderArray oldDbRecordVal))
                                {
                                    if (newDatabaseRecord.TryGet(task, out BlittableJsonReaderArray newDbRecordVal) == false && oldDbRecordVal.Length > 0)
                                    {
                                        hasChanges = true;
                                    }
                                    else if (oldDbRecordVal.Equals(newDbRecordVal) == false)
                                    {
                                        hasChanges = true;
                                    }
                                }
                                else if (newDatabaseRecord.TryGet(task, out BlittableJsonReaderArray newDbRecordObject) && newDbRecordObject.Length > 0)
                                {
                                    hasChanges = true;
                                }

                                if (hasChanges)
                                    throw new RachisInvalidOperationException(
                                        $"Cannot update {task} configuration with DatabaseRecord. Please use a dedicated operation to update the {task} configuration.");
                            }
                        }
                    }

                    void VerifyIndexNames(BlittableJsonReaderObject dbDoc)
                    {
                        if (dbDoc.TryGet(nameof(DatabaseRecord.Indexes), out BlittableJsonReaderObject obj) == false || obj == null)
                            return;

                        var propertyDetails = new BlittableJsonReaderObject.PropertyDetails();
                        for (var i = 0; i < obj.Count; i++)
                        {
                            obj.GetPropertyByIndex(i, ref propertyDetails);

                            if (propertyDetails.Value == null)
                                continue;

                            if (!(propertyDetails.Value is BlittableJsonReaderObject bjro))
                                continue;

                            if (bjro.TryGet(nameof(IndexDefinition.Name), out string indexName) == false || indexName == null)
                                continue;

                            if (indexName.StartsWith(Constants.Documents.Indexing.SideBySideIndexNamePrefix, StringComparison.OrdinalIgnoreCase))
                            {
                                throw new RachisInvalidOperationException($"Index name cannot start with {Constants.Documents.Indexing.SideBySideIndexNamePrefix} but got {indexName}");
                            }
                        }
                    }

                    void VerifyCustomSorters()
                    {
                        if (addDatabaseCommand.Record.IsSharded == false)
                            return;

                        if (addDatabaseCommand.Record.Sorters?.Count == 0)
                            return;

                        throw new RachisInvalidOperationException("Custom sorting is not supported in sharding as of yet");
                    }

                    void VerifyUnchangedPrefixedSetting(BlittableJsonReaderObject dbDoc)
                    {
                        if (dbDoc == null || addDatabaseCommand.Record.IsSharded == false || addDatabaseCommand.IsRestore)
                            return;

                        BlittableJsonReaderArray prefixedSetting = null, newPrefixedSetting = null;

                        if (dbDoc.TryGet(nameof(DatabaseRecord.Sharding), out BlittableJsonReaderObject shardingConfig))
                            shardingConfig.TryGet(nameof(ShardingConfiguration.Prefixed), out prefixedSetting);

                        if (newDatabaseRecord.TryGet(nameof(DatabaseRecord.Sharding), out BlittableJsonReaderObject newConfig))
                            newConfig.TryGet(nameof(DatabaseRecord.Sharding.Prefixed), out newPrefixedSetting);

                        if (newPrefixedSetting?.Length != prefixedSetting?.Length ||
                            newPrefixedSetting?.Equals(prefixedSetting) == false)
                            throw new RachisInvalidOperationException($"Cannot update {nameof(ShardingConfiguration.Prefixed)} configuration with DatabaseRecord. " +
                                                                      $"Please use a dedicated operation to update the {nameof(ShardingConfiguration.Prefixed)} configuration.");
                    }
                }
            }
            catch (Exception e)
            {
                exception = e;
                throw;
            }
            finally
            {
                LogCommand(nameof(AddDatabaseCommand), index, exception, addDatabaseCommand);
                NotifyDatabaseAboutChanged(context, addDatabaseCommand.Name, index, nameof(AddDatabaseCommand),
                    addDatabaseCommand.IsRestore
                        ? DatabasesLandlord.ClusterDatabaseChangeType.RecordRestored
                        : DatabasesLandlord.ClusterDatabaseChangeType.RecordChanged, null);
            }
        }

        private BlittableJsonReaderObject UpdateDatabaseRecordIfNeeded(bool databaseExists, bool shouldSetClientConfigEtag, long index, AddDatabaseCommand addDatabaseCommand, BlittableJsonReaderObject newDatabaseRecord, ClusterOperationContext context)
        {
            var hasChanges = false;

            if (shouldSetClientConfigEtag)
            {
                addDatabaseCommand.Record.Client ??= new ClientConfiguration();
                addDatabaseCommand.Record.Client.Etag = index;
                hasChanges = true;
            }

            if (databaseExists == false || addDatabaseCommand.IsRestore)
            {
                // the backup tasks cannot be changed by modifying the database record
                // (only by using the dedicated UpdatePeriodicBackup command)
                UpdatePeriodicBackups();
                UpdateExternalReplications();
            }

            if (TopologyChanged())
            {
                hasChanges = true;
            }

            return hasChanges
                ? DocumentConventions.DefaultForServer.Serialization.DefaultConverter.ToBlittable(addDatabaseCommand.Record, context)
                : newDatabaseRecord;

            bool TopologyChanged()
            {
                var remote = addDatabaseCommand.Record.Topologies.ToArray();
                if (databaseExists == false)
                {
                    AddStampToAllRemotes(context, index, remote);
                    return true;
                }

                var local = ReadRawDatabaseRecord(context, addDatabaseCommand.Name).Topologies.ToArray();

                if (remote.Length != local.Length)
                {
                    AddStampToAllRemotes(context, index, remote);
                    return true;
                }

                var changed = false;
                foreach (var (remoteName, remoteTopology) in remote)
                {
                    bool nameFound = false;
                    bool topologyFound = false;
                    foreach (var (localName, localTopology) in local)
                    {
                        if (remoteName == localName)
                            nameFound = true;
                        if (remoteTopology.AllNodes.SequenceEqual(localTopology.AllNodes))
                            topologyFound = true;
                    }

                    if (nameFound == false)
                    {
                        Debug.Assert(false, $"Same number of topologies {remote.Length}, but can't find remote topology {remoteName} in local topologies");
                        AddStampToAllRemotes(context, index, remote);
                        return true;
                    }

                    if (topologyFound == false)
                    {
                        AddStampToRemote(context, index, remoteTopology);
                        changed = true;
                    }
                }

                return changed;
            }

            void UpdatePeriodicBackups()
            {
                var serverWideBackups = Read(context, ServerWideConfigurationKey.Backup);
                if (serverWideBackups == null)
                    return;

                var propertyNames = serverWideBackups.GetPropertyNames();
                if (propertyNames.Length == 0)
                    return;

                var shouldUpdateServerWideBackups = false;

                foreach (var propertyName in propertyNames)
                {
                    if (serverWideBackups.TryGet(propertyName, out BlittableJsonReaderObject configurationBlittable) == false)
                        continue;

                    if (IsExcluded(configurationBlittable, addDatabaseCommand.Name))
                        continue;

                    configurationBlittable.TryGet(nameof(ServerWideBackupConfiguration.BackupType), out BackupType backupType);
                    if (addDatabaseCommand.Record.IsSharded && backupType == BackupType.Snapshot)
                    {
                        // sharded database are excluded from server-wide snapshot backups
                        // add the database name to 'ExcludedDatabases' list

                        serverWideBackups.Modifications ??= new DynamicJsonValue(serverWideBackups);
                        configurationBlittable.Modifications ??= new DynamicJsonValue(configurationBlittable);

                        if (configurationBlittable.TryGet(nameof(IServerWideTask.ExcludedDatabases), out BlittableJsonReaderArray excludedDatabases))
                        {
                            excludedDatabases.Modifications ??= new DynamicJsonArray();
                            excludedDatabases.Modifications.Add(addDatabaseCommand.Name);
                        }
                        else
                        {
                            configurationBlittable.Modifications[nameof(IServerWideTask.ExcludedDatabases)] =
                                new DynamicJsonArray(new[] { addDatabaseCommand.Name });
                        }

                        serverWideBackups.Modifications[propertyName] = configurationBlittable;
                        shouldUpdateServerWideBackups = true;

                        continue;
                    }

                    var backupConfiguration = JsonDeserializationCluster.PeriodicBackupConfiguration(configurationBlittable);
                    PutServerWideBackupConfigurationCommand.UpdateTemplateForDatabase(backupConfiguration, addDatabaseCommand.Name, addDatabaseCommand.Encrypted);
                    addDatabaseCommand.Record.PeriodicBackups.Add(backupConfiguration);
                    hasChanges = true;
                }

                if (shouldUpdateServerWideBackups)
                {
                    using (var old = serverWideBackups)
                    {
                        serverWideBackups = context.ReadObject(serverWideBackups, ServerWideConfigurationKey.Backup);
                    }

                    PutValueDirectly(context, ServerWideConfigurationKey.Backup, serverWideBackups, index);
                }
            }

            void UpdateExternalReplications()
            {
                var externalReplications = Read(context, ServerWideConfigurationKey.ExternalReplication);
                if (externalReplications == null)
                    return;

                var propertyNames = externalReplications.GetPropertyNames();
                if (propertyNames.Length == 0)
                    return;

                foreach (var propertyName in propertyNames)
                {
                    if (externalReplications.TryGet(propertyName, out BlittableJsonReaderObject configurationBlittable) == false)
                        continue;

                    if (configurationBlittable.TryGet(nameof(ServerWideExternalReplication.TopologyDiscoveryUrls), out BlittableJsonReaderArray topologyDiscoveryUrlsBlittableArray) == false)
                        continue;

                    if (IsExcluded(configurationBlittable, addDatabaseCommand.Name))
                        continue;

                    var topologyDiscoveryUrls = topologyDiscoveryUrlsBlittableArray.Select(x => x.ToString()).ToArray();

                    var externalReplication = JsonDeserializationCluster.ExternalReplication(configurationBlittable);
                    var connectionString = PutServerWideExternalReplicationCommand.UpdateExternalReplicationTemplateForDatabase(externalReplication, addDatabaseCommand.Name, topologyDiscoveryUrls);
                    addDatabaseCommand.Record.ExternalReplications.Add(externalReplication);
                    addDatabaseCommand.Record.RavenConnectionStrings[connectionString.Name] = connectionString;
                    hasChanges = true;
                }
            }
        }

        private void AddStampToAllRemotes(ClusterOperationContext context, long index, (string Name, DatabaseTopology Topology)[] remote)
        {
            foreach (var (name, topology) in remote)
            {
                AddStampToRemote(context,index, topology);
            }
        }

        private void AddStampToRemote(ClusterOperationContext context,long index, DatabaseTopology topology)
        {
            topology.Stamp = new LeaderStamp
            {
                Index = index,
                LeadersTicks = -2,
                Term = _parent.CurrentTermIn(context)
            };
        }

        private static bool IsExcluded(BlittableJsonReaderObject configurationBlittable, string databaseName)
        {
            if (configurationBlittable.TryGet(nameof(IServerWideTask.ExcludedDatabases), out BlittableJsonReaderArray excludedDatabases) == false)
                return false;

            foreach (object excludedDatabase in excludedDatabases)
            {
                if (excludedDatabase == null)
                    continue;

                if (string.Equals(databaseName, excludedDatabase.ToString(), StringComparison.OrdinalIgnoreCase))
                    return true;
            }

            return false;
        }

        private static bool ShouldSetClientConfigEtag(BlittableJsonReaderObject newDatabaseRecord, BlittableJsonReaderObject oldDatabaseRecord)
        {
            const string clientPropName = nameof(DatabaseRecord.Client);
            var hasNewConfiguration = newDatabaseRecord.TryGet(clientPropName, out BlittableJsonReaderObject newDbClientConfig) && newDbClientConfig != null;

            if (oldDatabaseRecord == null)
                return hasNewConfiguration;

            var hasOldConfiguration = oldDatabaseRecord.TryGet(clientPropName, out BlittableJsonReaderObject oldDbClientConfig)
                && oldDbClientConfig != null;

            if (hasNewConfiguration != hasOldConfiguration)
                return true;

            if (oldDbClientConfig == null && newDbClientConfig == null)
                return false;

            if (hasNewConfiguration == false)
                return true;

            return oldDbClientConfig.Equals(newDbClientConfig) == false;
        }

        private static void SetDatabaseValues(
            Dictionary<string, BlittableJsonReaderObject> databaseValues,
            string databaseName,
            ClusterOperationContext context,
            long index,
            Table items)
        {
            if (databaseValues == null)
                return;

            foreach (var keyValue in databaseValues)
            {
                if (keyValue.Key.StartsWith(PeriodicBackupStatus.Prefix, StringComparison.OrdinalIgnoreCase))
                {
                    // don't use the old backup status
                    continue;
                }

                var key = $"{Helpers.ClusterStateMachineValuesPrefix(databaseName)}{keyValue.Key}";
                using (Slice.From(context.Allocator, key, out Slice databaseValueName))
                using (Slice.From(context.Allocator, key.ToLowerInvariant(), out Slice databaseValueNameLowered))
                using (var value = keyValue.Value.Clone(context))
                {
                    UpdateValue(index, items, databaseValueNameLowered, databaseValueName, value);
                }
            }
        }

        private void DeleteValue(ClusterOperationContext context, string type, BlittableJsonReaderObject cmd, long index)
        {
            Exception exception = null;
            DeleteValueCommand delCmd = null;
            try
            {
                delCmd = (DeleteValueCommand)JsonDeserializationCluster.Commands[type](cmd);
                if (delCmd.Name.StartsWith("db/"))
                    throw new RachisApplyException("Cannot delete " + delCmd.Name + " using DeleteValueCommand, only via dedicated database calls");

                delCmd.DeleteValue(context);

                DeleteItem(context, delCmd.Name);
            }
            catch (Exception e)
            {
                exception = e;
                throw;
            }
            finally
            {
                LogCommand(type, index, exception, delCmd);
                NotifyValueChanged(context, type, index);
            }
        }

        private void DeleteCertificate(ClusterOperationContext context, string type, BlittableJsonReaderObject cmd, long index)
        {
            try
            {
                var command = (DeleteCertificateFromClusterCommand)JsonDeserializationCluster.Commands[type](cmd);

                DeleteCertificate(context, command.Name);
            }
            finally
            {
                NotifyValueChanged(context, type, index);
            }
        }

        private void DeleteMultipleCertificates(ClusterOperationContext context, string type, BlittableJsonReaderObject cmd, long index)
        {
            try
            {
                var command = (DeleteCertificateCollectionFromClusterCommand)JsonDeserializationCluster.Commands[type](cmd);

                foreach (var thumbprint in command.Names)
                {
                    DeleteCertificate(context, thumbprint);
                }

                command.AfterDelete(_parent.ServerStore, context);
            }
            finally
            {
                NotifyValueChanged(context, type, index);
            }
        }

        private static void DeleteDatabaseFromCertificatePermissions(ClusterOperationContext context, string database)
        {
            var certTable = context.Transaction.InnerTransaction.OpenTable(CertificatesSchema, CertificatesSlice);

            foreach (var result in certTable.SeekByPrimaryKeyPrefix(Slices.Empty, Slices.Empty, 0))
            {
                var blittable = GetCertificate(context, result.Value).Cert;

                if (blittable.TryGet(nameof(CertificateDefinition.Thumbprint), out string thumbprint) == false)
                    throw new MissingFieldException($"Couldn't get '{nameof(CertificateDefinition.Thumbprint)}' from {nameof(CertificateDefinition)}");

                if (blittable.TryGet(nameof(CertificateDefinition.PublicKeyPinningHash), out string hash) == false)
                    throw new MissingFieldException($"Couldn't get '{nameof(CertificateDefinition.PublicKeyPinningHash)}' from {nameof(CertificateDefinition)}");

                if (blittable.TryGet(nameof(CertificateDefinition.Permissions), out BlittableJsonReaderObject permissions) == false)
                    throw new MissingFieldException($"Couldn't get '{nameof(CertificateDefinition.Permissions)}' from {nameof(CertificateDefinition)}");

                using (Slice.From(context.Allocator, thumbprint.ToLower(), out var thumbprintSlice))
                using (Slice.From(context.Allocator, hash, out var hashSlice))
                {
                    int index = permissions.GetPropertyIndex(database);
                    if (index > -1)
                    {
                        permissions.Modifications ??= new DynamicJsonValue(permissions);
                        permissions.Modifications.Remove(database);
                        var updated = context.ReadObject(blittable, "cert/updated");
                        UpdateCertificate(certTable, thumbprintSlice, hashSlice, updated);
                    }
                }
            }
        }

        public static void DeleteItem<TTransaction>(TransactionOperationContext<TTransaction> context, string name)
            where TTransaction : RavenTransaction
        {
            var items = context.Transaction.InnerTransaction.OpenTable(ItemsSchema, Items);
            using (Slice.From(context.Allocator, name.ToLowerInvariant(), out Slice keyNameLowered))
            {
                items.DeleteByKey(keyNameLowered);
            }
        }

        public void DeleteCertificate<TTransaction>(TransactionOperationContext<TTransaction> context, string thumbprint)
            where TTransaction : RavenTransaction
        {
            var certs = context.Transaction.InnerTransaction.OpenTable(CertificatesSchema, CertificatesSlice);
            using (Slice.From(context.Allocator, thumbprint.ToLowerInvariant(), out var thumbprintSlice))
            {
                certs.DeleteByKey(thumbprintSlice);
            }

            if (_clusterAuditLog.IsInfoEnabled)
                _clusterAuditLog.Info($"Deleted certificate '{thumbprint}' from the cluster.");
        }

        private void DeleteMultipleValues(ClusterOperationContext context, string type, BlittableJsonReaderObject cmd, long index, Leader leader)
        {
            Exception exception = null;
            DeleteMultipleValuesCommand delCmd = null;
            try
            {
                var items = context.Transaction.InnerTransaction.OpenTable(ItemsSchema, Items);
                delCmd = JsonDeserializationCluster.DeleteMultipleValuesCommand(cmd);
                if (delCmd.Names.Any(name => name.StartsWith("db/")))
                    throw new RachisApplyException("Cannot delete " + delCmd.Names + " using DeleteMultipleValuesCommand, only via dedicated database calls");

                foreach (var name in delCmd.Names)
                {
                    using (Slice.From(context.Allocator, name, out Slice _))
                    using (Slice.From(context.Allocator, name.ToLowerInvariant(), out Slice keyNameLowered))
                    {
                        items.DeleteByKey(keyNameLowered);
                    }
                }

                delCmd.AfterDelete(_parent.ServerStore, context);
            }
            catch (Exception e)
            {
                exception = e;
                throw;
            }
            finally
            {
                LogCommand(type, index, exception, delCmd);
                NotifyValueChanged(context, type, index);
            }
        }

        private unsafe T UpdateValue<T>(ClusterOperationContext context, string type, BlittableJsonReaderObject cmd, long index, bool skipNotifyValueChanged = false)
        {
            UpdateValueCommand<T> command = null;
            Exception exception = null;
            try
            {
                var items = context.Transaction.InnerTransaction.OpenTable(ItemsSchema, Items);
                command = (UpdateValueCommand<T>)JsonDeserializationCluster.Commands[type](cmd);
                if (command.Name.StartsWith(Constants.Documents.Prefix))
                    throw new RachisApplyException("Cannot set " + command.Name + " using PutValueCommand, only via dedicated database calls");

                using (Slice.From(context.Allocator, command.Name, out Slice valueName))
                using (Slice.From(context.Allocator, command.Name.ToLowerInvariant(), out Slice valueNameLowered))
                {
                    BlittableJsonReaderObject previousValue = null;
                    if (items.ReadByKey(valueNameLowered, out var tvr))
                    {
                        var ptr = tvr.Read(2, out int size);
                        previousValue = new BlittableJsonReaderObject(ptr, size, context);
                    }

                    var newValue = command.GetUpdatedValue(context, previousValue, index);
                    if (newValue == null)
                        return default;

                    UpdateValue(index, items, valueNameLowered, valueName, newValue);
                    return command.Value;
                }
            }
            catch (Exception e)
            {
                exception = e;
                throw;
            }
            finally
            {
                LogCommand(type, index, exception, command);

                if (skipNotifyValueChanged == false)
                    NotifyValueChanged(context, type, index);
            }
        }

        public string GetServerWideTaskNameByTaskId(TransactionOperationContext context, string key, long taskId)
        {
            var configurationsBlittable = Read(context, key);
            if (configurationsBlittable == null)
                return null;

            foreach (var propertyName in configurationsBlittable.GetPropertyNames())
            {
                if (configurationsBlittable.TryGet(propertyName, out BlittableJsonReaderObject serverWideBlittable) == false)
                    continue;

                if (serverWideBlittable.TryGet(nameof(ServerWideBackupConfiguration.TaskId), out long taskIdFromConfiguration) == false)
                    continue;

                if (taskId == taskIdFromConfiguration)
                {
                    serverWideBlittable.TryGet(nameof(ServerWideBackupConfiguration.Name), out string taskName);
                    return taskName;
                }
            }

            return null;
        }

        public IEnumerable<BlittableJsonReaderObject> GetServerWideConfigurations(TransactionOperationContext context, OngoingTaskType type, string name)
        {
            var configurationsBlittable = Read(context, ServerWideConfigurationKey.GetKeyByType(type));
            if (configurationsBlittable == null)
                yield break;

            foreach (var propertyName in configurationsBlittable.GetPropertyNames())
            {
                if (name != null && propertyName.Equals(name, StringComparison.OrdinalIgnoreCase) == false)
                    continue;

                if (configurationsBlittable.TryGet(propertyName, out BlittableJsonReaderObject serverWideBackupBlittable))
                {
                    yield return serverWideBackupBlittable;
                }
            }
        }

        private T PutValue<T>(ClusterOperationContext context, string type, BlittableJsonReaderObject cmd, long index)
        {
            Exception exception = null;
            PutValueCommand<T> command = null;
            try
            {
                var items = context.Transaction.InnerTransaction.OpenTable(ItemsSchema, Items);
                command = (PutValueCommand<T>)JsonDeserializationCluster.Commands[type](cmd);
                if (command.Name.StartsWith(Constants.Documents.Prefix))
                    throw new RachisApplyException("Cannot set " + command.Name + " using PutValueCommand, only via dedicated database calls");

                command.UpdateValue(context, index);

                using (Slice.From(context.Allocator, command.Name, out Slice valueName))
                using (Slice.From(context.Allocator, command.Name.ToLowerInvariant(), out Slice valueNameLowered))
                using (var rec = context.ReadObject(command.ValueToJson(), "inner-val"))
                {
                    UpdateValue(index, items, valueNameLowered, valueName, rec);
                    return command.Value;
                }
            }
            catch (Exception e)
            {
                exception = e;
                throw;
            }
            finally
            {
                LogCommand(type, index, exception, command);
                NotifyValueChanged(context, type, index);
            }
        }

        internal static void PutValueDirectly(ClusterOperationContext context, string key, BlittableJsonReaderObject value, long index)
        {
            var items = context.Transaction.InnerTransaction.OpenTable(ItemsSchema, Items);
            using (Slice.From(context.Allocator, key, out Slice keySlice))
            using (Slice.From(context.Allocator, key.ToLowerInvariant(), out Slice keyLoweredSlice))
            {
                UpdateValue(index, items, keyLoweredSlice, keySlice, value);
            }
        }

        private void PutCertificate(ClusterOperationContext context, string type, BlittableJsonReaderObject cmd, long index, ServerStore serverStore)
        {
            try
            {
                var certs = context.Transaction.InnerTransaction.OpenTable(CertificatesSchema, CertificatesSlice);
                var command = (PutCertificateCommand)JsonDeserializationCluster.Commands[type](cmd);

                using (Slice.From(context.Allocator, command.PublicKeyPinningHash, out var hashSlice))
                using (Slice.From(context.Allocator, command.Name.ToLowerInvariant(), out var thumbprintSlice))
                using (var cert = context.ReadObject(command.ValueToJson(), "inner-val"))
                {
                    if (_clusterAuditLog.IsInfoEnabled)
                        _clusterAuditLog.Info($"Registering new certificate '{command.Value.Thumbprint}' in the cluster. Security Clearance: {command.Value.SecurityClearance}. " +
                                              $"Permissions:{Environment.NewLine}{string.Join(Environment.NewLine, command.Value.Permissions.Select(kvp => kvp.Key + ": " + kvp.Value.ToString()))}");

                    UpdateCertificate(certs, thumbprintSlice, hashSlice, cert);
                    return;
                }
            }
            finally
            {
                NotifyValueChanged(context, type, index);
            }
        }

        private void BulkPutReplicationCertificate(ClusterOperationContext context, string type, BlittableJsonReaderObject cmd, long index, ServerStore serverStore)
        {
            var command = (BulkRegisterReplicationHubAccessCommand)JsonDeserializationCluster.Commands[type](cmd);
            try
            {
                var certs = context.Transaction.InnerTransaction.OpenTable(ReplicationCertificatesSchema, ReplicationCertificatesSlice);

                foreach (RegisterReplicationHubAccessCommand inner in command.Commands)
                {
                    PutRegisterReplicationHubAccessInternal(context, inner, certs);
                }
            }
            finally
            {
                NotifyDatabaseAboutChanged(context, command.Database, index, type, DatabasesLandlord.ClusterDatabaseChangeType.ValueChanged, command);
            }
        }

        private void PutReplicationCertificate(ClusterOperationContext context, string type, BlittableJsonReaderObject cmd, long index, ServerStore serverStore)
        {
            var command = (RegisterReplicationHubAccessCommand)JsonDeserializationCluster.Commands[type](cmd);
            try
            {
                var certs = context.Transaction.InnerTransaction.OpenTable(ReplicationCertificatesSchema, ReplicationCertificatesSlice);

                PutRegisterReplicationHubAccessInternal(context, command, certs);
            }
            finally
            {
                NotifyDatabaseAboutChanged(context, command.Database, index, type, DatabasesLandlord.ClusterDatabaseChangeType.ValueChanged, command);
            }
        }

        private unsafe void PutRegisterReplicationHubAccessInternal(ClusterOperationContext context, RegisterReplicationHubAccessCommand command, Table certs)
        {
            using (Slice.From(context.Allocator, (command.Database + "/" + command.HubName + "/" + command.CertificateThumbprint).ToLowerInvariant(), out var keySlice))
            using (Slice.From(context.Allocator, (command.Database + "/" + command.HubName + "/" + command.CertificatePublicKeyHash).ToLowerInvariant(),
                out var publicKeySlice))
            using (var obj = context.ReadObject(command.PrepareForStorage(), "inner-val"))
            {
                if (_clusterAuditLog.IsInfoEnabled)
                    _clusterAuditLog.Info(
                        $"Registering new replication certificate {command.Name} = '{command.CertificateThumbprint}' for replication in {command.Database} using {command.HubName} " +
                        $"Allowed read paths: {string.Join(", ", command.AllowedHubToSinkPaths)}, Allowed write paths: {string.Join(", ", command.AllowedSinkToHubPaths)}.");

                var certificate = Convert.FromBase64String(command.CertificateBase64);
                fixed (byte* pCert = certificate)
                {
                    using (certs.Allocate(out TableValueBuilder builder))
                    {
                        builder.Add(keySlice);
                        builder.Add(publicKeySlice);
                        builder.Add(pCert, certificate.Length);
                        builder.Add(obj.BasePointer, obj.Size);

                        certs.Set(builder);
                    }
                }

                if (command.RegisteringSamePublicKeyPinningHash == false)
                    return;

                // here we'll clear the old values
                var samePublicKeyHash = new SortedList<DateTime, long>();
                foreach (var result in certs.SeekForwardFromPrefix(ReplicationCertificatesSchema.Indexes[ReplicationCertificatesHashSlice], publicKeySlice, publicKeySlice, 0))
                {
                    using var accessBlittable = new BlittableJsonReaderObject(result.Result.Reader.Read((int)ReplicationCertificatesTable.Access, out var size), size, context);

                    accessBlittable.TryGet(nameof(command.NotAfter), out DateTime notAfter);

                    samePublicKeyHash.Add(notAfter, result.Result.Reader.Id);
                }

                while (samePublicKeyHash.Count > Constants.Certificates.MaxNumberOfCertsWithSameHash)
                {
                    certs.Delete(samePublicKeyHash.Values[0]);
                    samePublicKeyHash.RemoveAt(0);
                }
            }
        }

        private void RemoveReplicationCertificate(ClusterOperationContext context, string type, BlittableJsonReaderObject cmd, long index, ServerStore serverStore)
        {
            var command = (UnregisterReplicationHubAccessCommand)JsonDeserializationCluster.Commands[type](cmd);
            try
            {
                var certs = context.Transaction.InnerTransaction.OpenTable(ReplicationCertificatesSchema, ReplicationCertificatesSlice);

                using (Slice.From(context.Allocator, (command.Database + "/" + command.HubName + "/" + command.CertificateThumbprint).ToLowerInvariant(), out var keySlice))
                {
                    if (certs.DeleteByKey(keySlice) == false)
                        return;

                    if (_clusterAuditLog.IsInfoEnabled)
                        _clusterAuditLog.Info($"Removed replication certificate '{command.CertificateThumbprint}' for replication in {command.Database} using {command.HubName}.");
                }
            }
            finally
            {
                NotifyDatabaseAboutChanged(context, command.Database, index, type, DatabasesLandlord.ClusterDatabaseChangeType.ValueChanged, command);
            }
        }

        private void DiscardLeftoverCertsWithSamePinningHash(ClusterOperationContext context, string hash, string type, long index)
        {
            var certsWithSameHash = GetCertificatesByPinningHashSortedByExpiration(context, hash);

            var thumbprintsToDelete = certsWithSameHash.Select(x => x.Thumbprint).Skip(Constants.Certificates.MaxNumberOfCertsWithSameHash).ToList();

            if (thumbprintsToDelete.Count == 0)
                return;

            try
            {
                foreach (var thumbprint in thumbprintsToDelete)
                {
                    DeleteCertificate(context, thumbprint);
                }
            }
            finally
            {
                if (_clusterAuditLog.IsInfoEnabled)
                    _clusterAuditLog.Info($"After allowing a connection based on Public Key Pinning Hash, deleting the following old certificates from the cluster: {string.Join(", ", thumbprintsToDelete)}");
                NotifyValueChanged(context, type, index);
            }
        }

        public override void EnsureNodeRemovalOnDeletion(ClusterOperationContext context, long term, string nodeTag)
        {
            var djv = new RemoveNodeFromClusterCommand(RaftIdGenerator.NewId())
            {
                RemovedNode = nodeTag
            }.ToJson(context);

            _parent.InsertToLeaderLog(context, term, context.ReadObject(djv, "remove"), RachisEntryFlags.StateMachineCommand);
        }

        private void NotifyValueChanged(ClusterOperationContext context, string type, long index)
        {
            _rachisLogIndexNotifications.AddTask(index);

            context.Transaction.InnerTransaction.LowLevelTransaction.OnDispose += tx =>
            {
                if (tx.Committed == false)
                    return;
                ExecuteAsyncTask(index, () => Changes.OnValueChanges(index, type));
            };
        }

        private void NotifyDatabaseAboutChanged(ClusterOperationContext context, string databaseName, long index, string type, DatabasesLandlord.ClusterDatabaseChangeType change, object changeState)
        {
            Debug.Assert(changeState.ContainsBlittableObject() == false, "You cannot use a blittable in the command state, since this is handled outside of the transaction");
            _rachisLogIndexNotifications.AddTask(index);
            context.Transaction.InnerTransaction.LowLevelTransaction.OnDispose += tx =>
            {
                if (tx.Committed == false)
                    return;
                ExecuteAsyncTask(index, () => Changes.OnDatabaseChanges(databaseName, index, type, change, changeState));
            };
        }

        private void ExecuteAsyncTask(long index, Func<Task> task)
        {
            Task.Run(async () =>
            {
                Exception error = null;
                try
                {
                    await task();
                }
                catch (Exception e)
                {
                    error = e;
                }
                finally
                {
                    _rachisLogIndexNotifications.NotifyListenersAbout(index, error);
                }
            });
        }

        private void UpdateDatabase(ClusterOperationContext context, string type, BlittableJsonReaderObject cmd, long index, ServerStore serverStore)
        {
            if (cmd.TryGet(DatabaseName, out string databaseName) == false || string.IsNullOrEmpty(databaseName))
                throw new RachisApplyException("Update database command must contain a DatabaseName property");

            UpdateDatabaseCommand updateCommand = null;
            Exception exception = null;
            try
            {
                var items = context.Transaction.InnerTransaction.OpenTable(ItemsSchema, Items);
                var dbKey = "db/" + databaseName;

                using (Slice.From(context.Allocator, dbKey, out Slice valueName))
                using (Slice.From(context.Allocator, dbKey.ToLowerInvariant(), out Slice valueNameLowered))
                {
                    var databaseRecordJson = ReadInternal(context, out long etag, valueNameLowered);
                    updateCommand = (UpdateDatabaseCommand)JsonDeserializationCluster.Commands[type](cmd);

                    if (databaseRecordJson == null)
                    {
                        if (updateCommand.ErrorOnDatabaseDoesNotExists)
                            throw DatabaseDoesNotExistException.CreateWithMessage(databaseName, $"Could not execute update command of type '{type}'.");
                        return;
                    }

                    if (updateCommand.RaftCommandIndex != null && etag != updateCommand.RaftCommandIndex.Value)
                        throw new RachisConcurrencyException(
                            $"Concurrency violation at executing {type} command, the database {databaseName} has etag {etag} but was expecting {updateCommand.RaftCommandIndex}");

                    var databaseRecord = JsonDeserializationCluster.DatabaseRecord(databaseRecordJson);

                    updateCommand.Initialize(serverStore, context);

                    try
                    {
                        updateCommand.UpdateDatabaseRecord(databaseRecord, index);
                    }
                    catch (Exception e)
                    {
                        // We are not using the transaction, so any exception here doesn't involve any kind of corruption
                        // and is consistent across the cluster.
                        throw new RachisApplyException("Failed to update database record.", e);
                    }

                    updateCommand.AfterDatabaseRecordUpdate(context, items, _clusterAuditLog);

                    if (databaseRecord.Topology?.Count == 0 && databaseRecord.DeletionInProgress.Count == 0)
                    {
                        DeleteDatabaseRecord(context, index, items, valueNameLowered, databaseRecord, serverStore);
                        return;
                    }

                    AssertLicenseLimits(type, serverStore, databaseRecord, items, context);

                    UpdateIndexForBackup(databaseRecord, type, index);
                    var updatedDatabaseBlittable = DocumentConventions.DefaultForServer.Serialization.DefaultConverter.ToBlittable(databaseRecord, context);
                    UpdateValue(index, items, valueNameLowered, valueName, updatedDatabaseBlittable);
                }
            }
            catch (Exception e)
            {
                exception = e;
                throw;
            }
            finally
            {
                LogCommand(type, index, exception, updateCommand);
                NotifyDatabaseAboutChanged(context, databaseName, index, type, DatabasesLandlord.ClusterDatabaseChangeType.RecordChanged, updateCommand);
            }
        }

        [MethodImpl(MethodImplOptions.AggressiveInlining)]
        private void LogCommand(string type, long index, Exception exception, CommandBase commandBase = null)
        {
            if (_parent.Log.IsInfoEnabled)
            {
                LogCommandInternal(type, index, exception, commandBase);
            }
        }

        private void LogCommandInternal(string type, long index, Exception exception, CommandBase commandBase)
        {
            var successStatues = exception != null ? "has failed" : "was successful";
            var msg = $"Apply of {type} with index {index} {successStatues}.";
            var additionalDebugInfo = commandBase?.AdditionalDebugInformation(exception);
            if (additionalDebugInfo != null)
            {
                msg += $" AdditionalDebugInformation: {additionalDebugInfo}.";
            }

            _parent.Log.Info(msg);
        }

        private static void UpdateIndexForBackup(DatabaseRecord databaseRecord, string type, long index)
        {
            switch (type)
            {
                case nameof(AddElasticSearchEtlCommand):
                case nameof(AddOlapEtlCommand):
                case nameof(AddQueueEtlCommand):
                case nameof(AddQueueSinkCommand):
                case nameof(AddRavenEtlCommand):
                case nameof(AddSqlEtlCommand):
                case nameof(DeleteIndexCommand):
                case nameof(DeleteIndexHistoryCommand):
                case nameof(DeleteOngoingTaskCommand):
                case nameof(EditDatabaseClientConfigurationCommand):
                case nameof(EditExpirationCommand):
                case nameof(EditLockModeCommand):
                case nameof(EditPostgreSqlConfigurationCommand):
                case nameof(EditRefreshCommand):
                case nameof(EditDataArchivalCommand):
                case nameof(EditRevisionsConfigurationCommand):
                case nameof(EditRevisionsForConflictsConfigurationCommand):
                case nameof(EditTimeSeriesConfigurationCommand):
                case nameof(PutAutoIndexCommand):
                case nameof(PutDatabaseClientConfigurationCommand):
                case nameof(PutDatabaseSettingsCommand):
                case nameof(PutDatabaseStudioConfigurationCommand):
                case nameof(PutElasticSearchConnectionStringCommand):
                case nameof(PutIndexCommand):
                case nameof(PutIndexHistoryCommand):
                case nameof(PutOlapConnectionStringCommand):
                case nameof(PutQueueConnectionStringCommand):
                case nameof(PutRavenConnectionStringCommand):
                case nameof(PutSqlConnectionStringCommand):
                case nameof(RemoveElasticSearchConnectionStringCommand):
                case nameof(RemoveOlapConnectionStringCommand):
                case nameof(RemoveQueueConnectionStringCommand):
                case nameof(RemoveRavenConnectionStringCommand):
                case nameof(RemoveSqlConnectionStringCommand):
                case nameof(SetIndexLockCommand):
                case nameof(SetIndexPriorityCommand):
                case nameof(SetIndexStateCommand):
                case nameof(UpdateElasticSearchEtlCommand):
                case nameof(UpdateExternalReplicationCommand):
                case nameof(UpdateOlapEtlCommand):
                case nameof(UpdatePeriodicBackupCommand):
                case nameof(UpdateQueueEtlCommand):
                case nameof(UpdateQueueSinkCommand):
                case nameof(UpdateRavenEtlCommand):
                case nameof(UpdateSqlEtlCommand):
                case nameof(StartBucketMigrationCommand):
                case nameof(SourceMigrationSendCompletedCommand):
                case nameof(DestinationMigrationConfirmCommand):
                case nameof(SourceMigrationCleanupCommand):
                    databaseRecord.EtagForBackup = index;
                    break;
            }
        }

        private enum SnapshotEntryType
        {
            Command,
            Core
        }

        private readonly (ByteString Name, int Version, SnapshotEntryType Type)[] _snapshotEntries =
        {
            (Items.Content, ClusterCommandsVersionManager.Base40CommandsVersion, SnapshotEntryType.Command),
            (CompareExchange.Content, ClusterCommandsVersionManager.Base40CommandsVersion,SnapshotEntryType.Command),
            (Identities.Content, ClusterCommandsVersionManager.Base40CommandsVersion,SnapshotEntryType.Command),

            (TransactionCommands.Content, ClusterCommandsVersionManager.Base41CommandsVersion,SnapshotEntryType.Command),
            (TransactionCommandsCountPerDatabase.Content, ClusterCommandsVersionManager.Base41CommandsVersion,SnapshotEntryType.Command),

            (CompareExchangeTombstones.Content, ClusterCommandsVersionManager.Base42CommandsVersion,SnapshotEntryType.Command),
            (CertificatesSlice.Content, ClusterCommandsVersionManager.Base42CommandsVersion,SnapshotEntryType.Command),
            (RachisLogHistory.LogHistorySlice.Content, 42_000,SnapshotEntryType.Core),
            (CompareExchangeExpirationStorage.CompareExchangeByExpiration.Content, 51_000, SnapshotEntryType.Command),
            (SubscriptionState.Content, 53_000, SnapshotEntryType.Command)
        };

        public override bool ShouldSnapshot(Slice slice, RootObjectType type)
        {
            for (int i = 0; i < _snapshotEntries.Length; i++)
            {
                var entry = _snapshotEntries[i];
                if (entry.Name.Match(slice.Content) == false)
                    continue;

                switch (entry.Type)
                {
                    case SnapshotEntryType.Command:
                        return _parent.CommandsVersionManager.CurrentClusterMinimalVersion >= entry.Version;

                    case SnapshotEntryType.Core:
                        return ClusterCommandsVersionManager.ClusterEngineVersion >= entry.Version;

                    default:
                        throw new ArgumentOutOfRangeException($"Unknown type '{entry.Type}'");
                }
            }

            return false;
        }

        public override void Initialize(RachisConsensus parent, ClusterOperationContext context, ClusterChanges changes)
        {
            base.Initialize(parent, context, changes);

            _rachisLogIndexNotifications.Log = _parent.Log;

            ItemsSchema.Create(context.Transaction.InnerTransaction, Items, 32);
            CompareExchangeSchema.Create(context.Transaction.InnerTransaction, CompareExchange, 32);
            CompareExchangeTombstoneSchema.Create(context.Transaction.InnerTransaction, CompareExchangeTombstones, 32);
            TransactionCommandsSchema.Create(context.Transaction.InnerTransaction, TransactionCommands, 32);
            IdentitiesSchema.Create(context.Transaction.InnerTransaction, Identities, 32);
            CertificatesSchema.Create(context.Transaction.InnerTransaction, CertificatesSlice, 32);
            ReplicationCertificatesSchema.Create(context.Transaction.InnerTransaction, ReplicationCertificatesSlice, 32);
            SubscriptionStateSchema.Create(context.Transaction.InnerTransaction, SubscriptionState, 32);

            context.Transaction.InnerTransaction.CreateTree(TransactionCommandsCountPerDatabase);
            context.Transaction.InnerTransaction.CreateTree(LocalNodeStateTreeName);
            context.Transaction.InnerTransaction.CreateTree(CompareExchangeExpirationStorage.CompareExchangeByExpiration);

            _parent.SwitchToSingleLeaderAction = SwitchToSingleLeader;
        }

        private void SwitchToSingleLeader(ClusterOperationContext context)
        {
            // when switching to a single node cluster we need to clear all of the irrelevant databases
            var clusterTopology = _parent.GetTopology(context);
            var newTag = clusterTopology.Members.First().Key;
            var oldTag = _parent.ReadPreviousNodeTag(context) ?? newTag;

            SqueezeDatabasesToSingleNodeCluster(context, oldTag, newTag);

            ShrinkClusterTopology(context, clusterTopology, newTag, _parent.GetLastEntryIndex(context));

            UpdateLicenseOnSwitchingToSingleLeader(context);
        }

        private void UpdateLicenseOnSwitchingToSingleLeader(ClusterOperationContext context)
        {
            var licenseLimitsBlittable = Read(context, ServerStore.LicenseLimitsStorageKey, out long index);
            if (licenseLimitsBlittable == null)
                return;

            var tag = _parent.ReadNodeTag(context);
            var licenseLimits = JsonDeserializationServer.LicenseLimits(licenseLimitsBlittable);

            if (licenseLimits.NodeLicenseDetails.ContainsKey(tag) && licenseLimits.NodeLicenseDetails.Count == 1)
                return;

            if (licenseLimits.NodeLicenseDetails.TryGetValue(_parent.Tag, out var details) == false)
                return;

            var newLimits = new LicenseLimits
            {
                NodeLicenseDetails = new Dictionary<string, DetailsPerNode>
                {
                    [tag] = details
                }
            };

            var value = context.ReadObject(newLimits.ToJson(), "overwrite-license-limits");
            PutValueDirectly(context, ServerStore.LicenseLimitsStorageKey, value, index);
        }

        private void ShrinkClusterTopology(ClusterOperationContext context, ClusterTopology clusterTopology, string newTag, long index)
        {
            _parent.UpdateNodeTag(context, newTag);

            var topology = new ClusterTopology(
                clusterTopology.TopologyId,
                new Dictionary<string, string>
                {
                    [newTag] = clusterTopology.GetUrlFromTag(newTag)
                },
                new Dictionary<string, string>(),
                new Dictionary<string, string>(),
                newTag,
                index
            );

            _parent.SetTopology(context, topology);
        }

        private void SqueezeDatabasesToSingleNodeCluster(ClusterOperationContext context, string oldTag, string newTag)
        {
            var toDelete = new List<DatabaseRecord>();
            var toShrink = new List<DatabaseRecord>();

            foreach (var name in GetDatabaseNames(context))
            {
                using (var rawRecord = ReadRawDatabaseRecord(context, name))
                {
                    // we can't squeeze sharded database to a single node
                    if (rawRecord.IsSharded)
                        continue;

                    var topology = rawRecord.Topology;
                    if (topology.RelevantFor(oldTag) == false)
                    {
                        var record = rawRecord.MaterializedRecord;
                        toDelete.Add(record);
                    }
                    else
                    {
                        if (topology.RelevantFor(newTag) && topology.Count == 1)
                            continue;

                        var record = rawRecord.MaterializedRecord;
                        record.Topology = new DatabaseTopology
                        {
                            ClusterTransactionIdBase64 = rawRecord.Topology.ClusterTransactionIdBase64,
                            DatabaseTopologyIdBase64 = rawRecord.Topology.DatabaseTopologyIdBase64
                        };
                        record.Topology.Members.Add(newTag);
                        toShrink.Add(record);
                    }
                }
            }

            if (toShrink.Count == 0 && toDelete.Count == 0)
                return;

            if (_parent.Log.IsOperationsEnabled)
            {
                _parent.Log.Operations($"Squeezing databases, new tag is {newTag}, old tag is {oldTag}.");

                if (toShrink.Count > 0)
                    _parent.Log.Operations($"Databases to shrink: {string.Join(',', toShrink.Select(r => r.DatabaseName))}");

                if (toDelete.Count > 0)
                    _parent.Log.Operations($"Databases to delete: {string.Join(',', toDelete)}");
            }

            var items = context.Transaction.InnerTransaction.OpenTable(ItemsSchema, Items);
            var cmd = new DynamicJsonValue
            {
                ["Type"] = "Switch to single leader"
            };

            var index = _parent.InsertToLeaderLog(context, _parent.CurrentTermIn(context), context.ReadObject(cmd, "single-leader"), RachisEntryFlags.Noop);

            foreach (var record in toDelete)
            {
                var dbKey = "db/" + record.DatabaseName;
                using (Slice.From(context.Allocator, dbKey.ToLowerInvariant(), out Slice valueNameLowered))
                {
                    DeleteDatabaseRecord(context, index, items, valueNameLowered, record, null);
                }
            }

            if (toShrink.Count == 0)
                return;

            var tasks = new List<Func<Task>>();
            var type = "ClusterTopologyChanged";

            foreach (var record in toShrink)
            {
                record.Topology.Stamp = new LeaderStamp
                {
                    Index = index,
                    LeadersTicks = 0,
                    Term = _parent.CurrentTermIn(context)
                };

                var dbKey = "db/" + record.DatabaseName;
                using (Slice.From(context.Allocator, dbKey, out Slice valueName))
                using (Slice.From(context.Allocator, dbKey.ToLowerInvariant(), out Slice valueNameLowered))
                {
                    var updatedDatabaseBlittable = DocumentConventions.DefaultForServer.Serialization.DefaultConverter.ToBlittable(record, context);
                    UpdateValue(index, items, valueNameLowered, valueName, updatedDatabaseBlittable);
                }

                tasks.Add(() => Changes.OnDatabaseChanges(record.DatabaseName, index, type, DatabasesLandlord.ClusterDatabaseChangeType.RecordChanged, null));
            }

            ExecuteManyOnDispose(context, index, type, tasks);
        }

        public unsafe void PutLocalState(TransactionOperationContext context, string thumbprint, BlittableJsonReaderObject value, CertificateDefinition certificateDefinition)
        {
            PutCertificateCommand.ValidateCertificateDefinition(certificateDefinition);

            var localState = context.Transaction.InnerTransaction.CreateTree(LocalNodeStateTreeName);
            using (localState.DirectAdd(thumbprint, value.Size, out var ptr))
            {
                value.CopyTo(ptr);
            }
        }

        public void DeleteLocalState<TTransaction>(TransactionOperationContext<TTransaction> context, string thumbprint)
            where TTransaction : RavenTransaction
        {
            var localState = context.Transaction.InnerTransaction.CreateTree(LocalNodeStateTreeName);
            localState.Delete(thumbprint);
        }

        public void DeleteLocalState(TransactionOperationContext context, List<string> thumbprints)
        {
            var localState = context.Transaction.InnerTransaction.CreateTree(LocalNodeStateTreeName);
            foreach (var thumbprint in thumbprints)
            {
                localState.Delete(thumbprint);
            }
        }

        public unsafe BlittableJsonReaderObject GetLocalStateByThumbprint<TTransaction>(TransactionOperationContext<TTransaction> context, string thumbprint)
            where TTransaction : RavenTransaction
        {
            var localState = context.Transaction.InnerTransaction.ReadTree(LocalNodeStateTreeName);
            var read = localState.Read(thumbprint);
            if (read == null)
                return null;
            BlittableJsonReaderObject localStateBlittable = new BlittableJsonReaderObject(read.Reader.Base, read.Reader.Length, context);

            Transaction.DebugDisposeReaderAfterTransaction(context.Transaction.InnerTransaction, localStateBlittable);
            return localStateBlittable;
        }

        public IEnumerable<string> GetCertificateThumbprintsFromLocalState(TransactionOperationContext context)
        {
            var tree = context.Transaction.InnerTransaction.ReadTree(LocalNodeStateTreeName);
            if (tree == null)
                yield break;

            using (var it = tree.Iterate(prefetch: false))
            {
                if (it.Seek(Slices.BeforeAllKeys) == false)
                    yield break;
                do
                {
                    yield return it.CurrentKey.ToString();
                } while (it.MoveNext());
            }
        }

        public static IEnumerable<(string Key, BlittableJsonReaderObject Cert)> GetAllCertificatesFromLocalState(TransactionOperationContext context)
        {
            var tree = context.Transaction.InnerTransaction.ReadTree(LocalNodeStateTreeName);
            if (tree == null)
                yield break;

            using (var it = tree.Iterate(prefetch: false))
            {
                if (it.Seek(Slices.BeforeAllKeys) == false)
                    yield break;
                do
                {
                    yield return GetCertificate(context, it);
                } while (it.MoveNext());
            }
        }

        private static unsafe (string Key, BlittableJsonReaderObject Cert) GetCertificate(TransactionOperationContext context, TreeIterator treeIterator)
        {
            var reader = treeIterator.CreateReaderForCurrent();
            return GetCertificate(context, reader.Base, reader.Length, treeIterator.CurrentKey.ToString());
        }

        public static IEnumerable<(string Thumbprint, BlittableJsonReaderObject Certificate)> GetAllCertificatesFromCluster(TransactionOperationContext context, long start, long take)
        {
            var certTable = context.Transaction.InnerTransaction.OpenTable(CertificatesSchema, CertificatesSlice);

            foreach (var result in certTable.SeekByPrimaryKeyPrefix(Slices.Empty, Slices.Empty, start))
            {
                if (take-- <= 0)
                    yield break;

                yield return GetCertificate(context, result.Value);
            }
        }

        public IEnumerable<string> GetCertificateThumbprintsFromCluster<TTransaction>(TransactionOperationContext<TTransaction> context)
            where TTransaction : RavenTransaction
        {
            var certTable = context.Transaction.InnerTransaction.OpenTable(CertificatesSchema, CertificatesSlice);

            foreach (var result in certTable.SeekByPrimaryKeyPrefix(Slices.Empty, Slices.Empty, 0))
            {
                yield return result.Key.ToString();
            }
        }

        public IEnumerable<(string ItemName, long Index, BlittableJsonReaderObject Value)> ItemsStartingWith<TTransaction>(TransactionOperationContext<TTransaction> context, string prefix, long start, long take)
            where TTransaction : RavenTransaction
        {
            var items = context.Transaction.InnerTransaction.OpenTable(ItemsSchema, Items);

            var dbKey = prefix.ToLowerInvariant();
            using (Slice.From(context.Allocator, dbKey, out Slice loweredPrefix))
            {
                foreach (var result in items.SeekByPrimaryKeyPrefix(loweredPrefix, Slices.Empty, start))
                {
                    if (take-- <= 0)
                        yield break;

                    yield return GetCurrentItem(context, result.Value);
                }
            }
        }

        public BlittableJsonReaderObject GetItem<TTransaction>(TransactionOperationContext<TTransaction> context, string key)
            where TTransaction : RavenTransaction
        {
            var items = context.Transaction.InnerTransaction.OpenTable(ItemsSchema, Items);

            using (Slice.From(context.Allocator, key, out var k))
            {
                var tvh = new Table.TableValueHolder();
                if (items.ReadByKey(k, out tvh.Reader) == false)
                    return null;
                return GetCurrentItem(context, tvh).Value;
            }
        }

        private void ExecuteCompareExchange(ClusterOperationContext context, string type, BlittableJsonReaderObject cmd, long index, out object result)
        {
            Exception exception = null;
            CompareExchangeCommandBase compareExchange = null;
            try
            {
                var items = context.Transaction.InnerTransaction.OpenTable(CompareExchangeSchema, CompareExchange);
                compareExchange = (CompareExchangeCommandBase)JsonDeserializationCluster.Commands[type](cmd);

                result = compareExchange.Execute(context, items, index);

                SetIndexForBackup(context, compareExchange.Database, index, type);

                OnTransactionDispose(context, index);
            }
            catch (Exception e)
            {
                exception = e;
                throw;
            }
            finally
            {
                LogCommand(type, index, exception, compareExchange);
            }
        }

        private void OnTransactionDispose(ClusterOperationContext context, long index)
        {                
            _rachisLogIndexNotifications.AddTask(index);
            context.Transaction.InnerTransaction.LowLevelTransaction.OnDispose += tx =>
            {
                if (tx.Committed == false)
                    return;
                
                NotifyAndSetCompleted(index);
            };
        }

        public (long Index, BlittableJsonReaderObject Value) GetCompareExchangeValue<TRavenTransaction>(TransactionOperationContext<TRavenTransaction> context, Slice key) where TRavenTransaction : RavenTransaction
        {
            var items = context.Transaction.InnerTransaction.OpenTable(CompareExchangeSchema, CompareExchange);

            return GetCompareExchangeValue(context, key, items);
        }

        public static (long Index, BlittableJsonReaderObject Value) GetCompareExchangeValue<TTransaction>(TransactionOperationContext<TTransaction> context, Slice key, Table items)
            where TTransaction : RavenTransaction
        {
            if (items.ReadByKey(key, out var reader))
            {
                var index = ReadCompareExchangeOrTombstoneIndex(reader);
                var value = ReadCompareExchangeValue(context, reader);
                return (index, value);
            }

            return (-1, null);
        }

        [Obsolete($"This method should not be used directly. Use the one from '{nameof(AbstractCompareExchangeStorage)}'.")]
        public IEnumerable<(CompareExchangeKey Key, long Index, BlittableJsonReaderObject Value)> GetCompareExchangeFromPrefix(ClusterOperationContext context, string dbName, long fromIndex, long take)
        {
            using (CompareExchangeCommandBase.GetPrefixIndexSlices(context.Allocator, dbName, fromIndex, out var buffer))
            {
                var table = context.Transaction.InnerTransaction.OpenTable(CompareExchangeSchema, CompareExchange);
                using (Slice.External(context.Allocator, buffer, buffer.Length, out var keySlice))
                using (Slice.External(context.Allocator, buffer, buffer.Length - sizeof(long), out var prefix))
                {
                    foreach (var tvr in table.SeekForwardFromPrefix(CompareExchangeSchema.Indexes[CompareExchangeIndex], keySlice, prefix, 0))
                    {
                        if (take-- <= 0)
                            yield break;

                        var key = ReadCompareExchangeKey(context, tvr.Result.Reader, dbName);
                        var index = ReadCompareExchangeOrTombstoneIndex(tvr.Result.Reader);
                        var value = ReadCompareExchangeValue(context, tvr.Result.Reader);

                        yield return (key, index, value);
                    }
                }
            }
        }

        [Obsolete($"This method should not be used directly. Use the one from '{nameof(AbstractCompareExchangeStorage)}'.")]
        public long GetLastCompareExchangeIndexForDatabase(ClusterOperationContext context, string databaseName)
        {
            CompareExchangeCommandBase.GetDbPrefixAndLastSlices(context.Allocator, databaseName, out var prefix, out var last);

            using (prefix.Scope)
            using (last.Scope)
            {
                var table = context.Transaction.InnerTransaction.OpenTable(CompareExchangeSchema, CompareExchange);

                var tvh = table.SeekOneBackwardFrom(CompareExchangeSchema.Indexes[CompareExchangeIndex], prefix.Slice, last.Slice);

                if (tvh == null)
                    return 0;

                return ReadCompareExchangeOrTombstoneIndex(tvh.Reader);
            }
        }

        [Obsolete($"This method should not be used directly. Use the one from '{nameof(AbstractCompareExchangeStorage)}'.")]
        public IEnumerable<(CompareExchangeKey Key, long Index)> GetCompareExchangeTombstonesByKey(ClusterOperationContext context,
            string databaseName, long fromIndex = 0, long take = long.MaxValue)
        {
            using (CompareExchangeCommandBase.GetPrefixIndexSlices(context.Allocator, databaseName, fromIndex, out var buffer))
            {
                var table = context.Transaction.InnerTransaction.OpenTable(CompareExchangeTombstoneSchema, CompareExchangeTombstones);
                using (Slice.External(context.Allocator, buffer, buffer.Length, out var keySlice))
                using (Slice.External(context.Allocator, buffer, buffer.Length - sizeof(long), out var prefix))
                {
                    foreach (var tvr in table.SeekForwardFromPrefix(CompareExchangeTombstoneSchema.Indexes[CompareExchangeTombstoneIndex], keySlice, prefix, 0))
                    {
                        if (take-- <= 0)
                            yield break;

                        var key = ReadCompareExchangeKey(context, tvr.Result.Reader, databaseName);
                        var index = ReadCompareExchangeOrTombstoneIndex(tvr.Result.Reader);

                        yield return (key, index);
                    }
                }
            }
        }

        private bool DeleteExpiredCompareExchange(ClusterOperationContext context, string type, BlittableJsonReaderObject cmd, long index)
        {
            try
            {
                if (cmd.TryGet(nameof(DeleteExpiredCompareExchangeCommand.Ticks), out long ticks) == false)
                    throw new RachisApplyException($"{nameof(DeleteExpiredCompareExchangeCommand)} must contain a {nameof(DeleteExpiredCompareExchangeCommand.Ticks)} property");

                if (cmd.TryGet(nameof(CleanCompareExchangeTombstonesCommand.Take), out long take) == false)
                    throw new RachisApplyException($"{nameof(DeleteExpiredCompareExchangeCommand)} must contain a {nameof(DeleteExpiredCompareExchangeCommand.Take)} property");

                var items = context.Transaction.InnerTransaction.OpenTable(CompareExchangeSchema, CompareExchange);

                return CompareExchangeExpirationStorage.DeleteExpiredCompareExchange(context, items, ticks, take);
            }
            finally
            {
                NotifyValueChanged(context, type, index);
            }
        }

        private void ClearCompareExchangeTombstones(ClusterOperationContext context, string type, BlittableJsonReaderObject cmd, long index, out bool result)
        {
            string databaseName = null;

            try
            {
                if (cmd.TryGet(nameof(CleanCompareExchangeTombstonesCommand.DatabaseName), out databaseName) == false || string.IsNullOrEmpty(databaseName))
                    throw new RachisApplyException("Clear Compare Exchange command must contain a DatabaseName property");

                if (cmd.TryGet(nameof(CleanCompareExchangeTombstonesCommand.MaxRaftIndex), out long maxEtag) == false)
                    throw new RachisApplyException("Clear Compare Exchange command must contain a MaxRaftIndex property");

                if (cmd.TryGet(nameof(CleanCompareExchangeTombstonesCommand.Take), out long take) == false)
                    throw new RachisApplyException("Clear Compare Exchange command must contain a Take property");

                var databaseNameLowered = (databaseName + "/").ToLowerInvariant();
                result = DeleteCompareExchangeTombstonesUpToPrefix(context, databaseNameLowered, maxEtag, take);
            }
            finally
            {
                NotifyDatabaseAboutChanged(context, databaseName, index, type, DatabasesLandlord.ClusterDatabaseChangeType.ValueChanged, null);
            }
        }

        private static bool DeleteCompareExchangeTombstonesUpToPrefix(ClusterOperationContext context, string dbName, long upToIndex, long take = long.MaxValue)
        {
            using (Slice.From(context.Allocator, dbName, out var dbNameSlice))
            {
                var table = context.Transaction.InnerTransaction.OpenTable(CompareExchangeTombstoneSchema, CompareExchangeTombstones);
                return table.DeleteForwardUpToPrefix(dbNameSlice, upToIndex, take);
            }
        }

        internal static unsafe CompareExchangeKey ReadCompareExchangeKey(ClusterOperationContext context, TableValueReader reader, string dbPrefix)
        {
            var ptr = reader.Read((int)CompareExchangeTable.Key, out var size);

            var storageKey = context.AllocateStringValue(null, ptr, size);
            return new CompareExchangeKey(storageKey, dbPrefix.Length + 1);
        }

        internal static unsafe BlittableJsonReaderObject ReadCompareExchangeValue<TTransaction>(TransactionOperationContext<TTransaction> context, TableValueReader reader)
            where TTransaction : RavenTransaction
        {
            BlittableJsonReaderObject compareExchangeValue = new BlittableJsonReaderObject(reader.Read((int)CompareExchangeTable.Value, out var size), size, context);
            Transaction.DebugDisposeReaderAfterTransaction(context.Transaction.InnerTransaction, compareExchangeValue);
            return compareExchangeValue;
        }

        public static unsafe long ReadCompareExchangeOrTombstoneIndex(TableValueReader reader)
        {
            var index = *(long*)reader.Read((int)CompareExchangeTable.Index, out var size);
            Debug.Assert(size == sizeof(long));
            return index;
        }

        private static unsafe long ReadIdentitiesIndex(TableValueReader reader)
        {
            var index = *(long*)reader.Read((int)IdentitiesTable.Index, out var size);
            Debug.Assert(size == sizeof(long));
            return index;
        }

        public List<string> ItemKeysStartingWith(TransactionOperationContext context, string prefix, long start, long take)
        {
            var items = context.Transaction.InnerTransaction.OpenTable(ItemsSchema, Items);

            var results = new List<string>();

            var dbKey = prefix.ToLowerInvariant();
            using (Slice.From(context.Allocator, dbKey, out Slice loweredPrefix))
            {
                foreach (var result in items.SeekByPrimaryKeyPrefix(loweredPrefix, Slices.Empty, start))
                {
                    if (take-- <= 0)
                        break;

                    results.Add(GetCurrentItemKey(result.Value));
                }
            }

            return results;
        }

        public List<string> GetDatabaseNames<TTransaction>(TransactionOperationContext<TTransaction> context, long take = long.MaxValue)
            where TTransaction : RavenTransaction
        {
            var items = context.Transaction.InnerTransaction.OpenTable(ItemsSchema, Items);

            var names = new List<string>();

            const string dbKey = "db/";
            using (Slice.From(context.Allocator, dbKey, out Slice loweredPrefix))
            {
                foreach (var result in items.SeekByPrimaryKeyPrefix(loweredPrefix, Slices.Empty, 0))
                {
                    if (take-- <= 0)
                        break;

                    names.Add(GetCurrentItemKey(result.Value).Substring(3));
                }
            }

            return names;
        }

        public List<DatabaseRecord> GetAllDatabases<TTransaction>(TransactionOperationContext<TTransaction> context, long take = long.MaxValue)
            where TTransaction : RavenTransaction
        {
            var items = context.Transaction.InnerTransaction.OpenTable(ItemsSchema, Items);

            var records = new List<DatabaseRecord>();

            const string dbKey = "db/";
            using (Slice.From(context.Allocator, dbKey, out Slice loweredPrefix))
            {
                foreach (var result in items.SeekByPrimaryKeyPrefix(loweredPrefix, Slices.Empty, 0))
                {
                    if (take-- <= 0)
                        break;

                    var doc = Read(context, GetCurrentItemKey(result.Value));
                    if (doc == null)
                        continue;

                    records.Add(JsonDeserializationCluster.DatabaseRecord(doc));
                }
            }

            return records;
        }

        public IEnumerable<RawDatabaseRecord> GetAllRawDatabases<TTransaction>(TransactionOperationContext<TTransaction> context, long skip = 0, long take = long.MaxValue)
            where TTransaction : RavenTransaction
        {
            var items = context.Transaction.InnerTransaction.OpenTable(ItemsSchema, Items);
            using (Slice.From(context.Allocator, Constants.Documents.Prefix, out Slice loweredPrefix))
            {
                foreach (var result in items.SeekByPrimaryKeyPrefix(loweredPrefix, Slices.Empty, skip))
                {
                    if (take-- <= 0)
                        break;

                    var doc = Read(context, GetCurrentItemKey(result.Value));
                    if (doc == null)
                        continue;

                    yield return new RawDatabaseRecord(context, doc);
                }
            }
        }

        public static unsafe string GetCurrentItemKey(Table.TableValueHolder result)
        {
            return Encoding.UTF8.GetString(result.Reader.Read(1, out int size), size);
        }

        private static unsafe (string Key, long Index, BlittableJsonReaderObject Value) GetCurrentItem<TTransaction>(TransactionOperationContext<TTransaction> context, Table.TableValueHolder result)
            where TTransaction : RavenTransaction
        {
            var ptr = result.Reader.Read(2, out int size);
            var doc = new BlittableJsonReaderObject(ptr, size, context);
            var key = Encoding.UTF8.GetString(result.Reader.Read(1, out size), size);
            var index = Bits.SwapBytes(*(long*)result.Reader.Read(3, out _));

            Transaction.DebugDisposeReaderAfterTransaction(context.Transaction.InnerTransaction, doc);
            return (key, index, doc);
        }

        public BlittableJsonReaderObject GetCertificateByThumbprint<TTransaction>(TransactionOperationContext<TTransaction> context, string thumbprint)
            where TTransaction : RavenTransaction
        {
            var certs = context.Transaction.InnerTransaction.OpenTable(CertificatesSchema, CertificatesSlice);

            using (Slice.From(context.Allocator, thumbprint.ToLowerInvariant(), out var thumbprintSlice))
            {
                var tvh = new Table.TableValueHolder();
                if (certs.ReadByKey(thumbprintSlice, out tvh.Reader) == false)
                    return null;
                return GetCertificate(context, tvh).Item2;
            }
        }

        private static unsafe (string Key, BlittableJsonReaderObject Cert) GetCertificate<TTransaction>(TransactionOperationContext<TTransaction> context, Table.TableValueHolder result)
            where TTransaction : RavenTransaction
        {
            var ptr = result.Reader.Read((int)CertificatesTable.Data, out var dataSize);
            var key = Encoding.UTF8.GetString(result.Reader.Read((int)CertificatesTable.Thumbprint, out var size), size);

            return GetCertificate(context, ptr, dataSize, key);
        }

        private static unsafe (string Key, BlittableJsonReaderObject Cert) GetCertificate<TTransaction>(TransactionOperationContext<TTransaction> context, byte* ptr, int size, string key)
            where TTransaction : RavenTransaction
        {
            var doc = new BlittableJsonReaderObject(ptr, size, context);
            Transaction.DebugDisposeReaderAfterTransaction(context.Transaction.InnerTransaction, doc);
            return (key, doc);
        }

        private static CertificateDefinition GetCertificateDefinition<TTransaction>(TransactionOperationContext<TTransaction> context, Table.TableValueHolder result)
            where TTransaction : RavenTransaction
        {
            return JsonDeserializationServer.CertificateDefinition(GetCertificate(context, result).Cert);
        }

        public List<CertificateDefinition> GetCertificatesByPinningHashSortedByExpiration(ClusterOperationContext context, string hash)
        {
            var list = GetCertificatesByPinningHash(context, hash).ToList();
            list.Sort((x, y) => Nullable.Compare<DateTime>(y.NotAfter, x.NotAfter));
            return list;
        }

        public IEnumerable<CertificateDefinition> GetCertificatesByPinningHash<TTransaction>(TransactionOperationContext<TTransaction> context, string hash)
            where TTransaction : RavenTransaction
        {
            var certs = context.Transaction.InnerTransaction.OpenTable(CertificatesSchema, CertificatesSlice);

            using (Slice.From(context.Allocator, hash, out Slice hashSlice))
            {
                foreach (var tvr in certs.SeekForwardFrom(CertificatesSchema.Indexes[CertificatesHashSlice], hashSlice, 0))
                {
                    var def = GetCertificateDefinition(context, tvr.Result);
                    if (def.PublicKeyPinningHash.Equals(hash) == false)
                        break;
                    yield return def;
                }
            }
        }

        public Raven.Client.ServerWide.Sharding.ShardingConfiguration ReadShardingConfiguration(string database)
        {
            using (_parent.ContextPool.AllocateOperationContext(out ClusterOperationContext context))
            using (context.OpenReadTransaction())
            {
                return ReadShardingConfiguration(context, database);
            }
        }

        public Raven.Client.ServerWide.Sharding.ShardingConfiguration ReadShardingConfiguration(ClusterOperationContext context, string name)
        {
            using (var raw = ReadRawDatabaseRecord(context, name))
            {
                return raw?.Sharding.MaterializedConfiguration;
            }
        }

        public DatabaseRecord ReadDatabase<TTransaction>(TransactionOperationContext<TTransaction> context, string name)
            where TTransaction : RavenTransaction
        {
            return ReadDatabase(context, name, out long _);
        }

        public RawDatabaseRecord ReadRawDatabaseRecord<TTransaction>(TransactionOperationContext<TTransaction> context, string name, out long etag)
            where TTransaction : RavenTransaction
        {
            BlittableJsonReaderObject databaseRecord;

            if (ShardHelper.TryGetShardNumberAndDatabaseName(name, out var shardedDatabaseName, out var shardNumber))
            {
                databaseRecord = BuildShardedDatabaseRecord(context, Read(context, Constants.Documents.Prefix + shardedDatabaseName.ToLowerInvariant(), out etag), shardNumber);
            }
            else
            {
                databaseRecord = Read(context, Constants.Documents.Prefix + name.ToLowerInvariant(), out etag);
            }
            if (databaseRecord == null)
                return null;

            return new RawDatabaseRecord(context, databaseRecord);
        }

        private static BlittableJsonReaderObject BuildShardedDatabaseRecord(JsonOperationContext context, BlittableJsonReaderObject rawRecord, int shardNumber)
        {
            if (rawRecord == null)
                return null;

            rawRecord = new RawDatabaseRecord(context, rawRecord)
                .GetShardedDatabaseRecord(shardNumber)
                ?.Raw;

            return rawRecord;
        }

        public RawDatabaseRecord ReadRawDatabaseRecord<TTransaction>(TransactionOperationContext<TTransaction> context, string name)
            where TTransaction : RavenTransaction
        {
            return ReadRawDatabaseRecord(context, name, out _);
        }

        public bool DatabaseExists<TTransaction>(TransactionOperationContext<TTransaction> context, string name)
            where TTransaction : RavenTransaction
        {
            name = ShardHelper.ToDatabaseName(name);

            var dbKey = "db/" + name.ToLowerInvariant();
            var items = context.Transaction.InnerTransaction.OpenTable(ItemsSchema, Items);

            using (Slice.From(context.Allocator, dbKey, out var key))
                return items.VerifyKeyExists(key);
        }

        public bool DatabaseExists(string name)
        {
            using (ContextPoolForReadOnlyOperations.AllocateOperationContext(out ClusterOperationContext context))
            using (context.OpenReadTransaction())
            {
                return DatabaseExists(context, name);
            }
        }

        public DatabaseRecord ReadDatabase<TTransaction>(TransactionOperationContext<TTransaction> context, string name, out long etag)
            where TTransaction : RavenTransaction
        {
            using (var databaseRecord = ReadRawDatabaseRecord(context, name, out etag))
            {
                if (databaseRecord == null)
                    return null;

                return databaseRecord.MaterializedRecord;
            }
        }

        public DatabaseTopology ReadDatabaseTopology<TTransaction>(TransactionOperationContext<TTransaction> context, string name)
            where TTransaction : RavenTransaction
        {
            using (var databaseRecord = ReadRawDatabaseRecord(context, name))
            {
                if (databaseRecord.IsSharded)
                    throw new InvalidOperationException($"The database record '{name}' is sharded and doesn't contain topology directly.");

                var topology = databaseRecord.Topology;
                if (topology == null)
                    throw new InvalidOperationException($"The database record '{name}' doesn't contain topology.");

                return topology;
            }
        }

        public DatabaseTopology ReadDatabaseTopologyForShard<TTransaction>(TransactionOperationContext<TTransaction> context, string name, int shardNumber)
            where TTransaction : RavenTransaction
        {
            using (var databaseRecord = ReadRawDatabaseRecord(context, name))
            {
                if (databaseRecord.IsSharded == false)
                    throw new InvalidOperationException($"The database record '{name}' is not sharded.");

                if (databaseRecord.Sharding.Shards.ContainsKey(shardNumber) == false)
                    throw new InvalidOperationException($"Requested invalid shardNumber. " +
                                                        $"Requested shardNumber '{shardNumber}', but it does not exist in the database record '{name}'.");

                var topology = databaseRecord.Sharding.Shards[shardNumber];
                if (topology == null)
                    throw new InvalidOperationException($"The database record '{name}' doesn't contain topology.");

                return topology;
            }
        }

        public bool TryReadPullReplicationDefinition(string database, string definitionName, ClusterOperationContext context, out PullReplicationDefinition pullReplication)
        {
            pullReplication = null;
            try
            {
                pullReplication = ReadPullReplicationDefinition(database, definitionName, context);
                return true;
            }
            catch
            {
                return false;
            }
        }

        public TimeSeriesConfiguration ReadTimeSeriesConfiguration(string database)
        {
            using (ContextPoolForReadOnlyOperations.AllocateOperationContext(out ClusterOperationContext context))
            using (context.OpenReadTransaction())
            using (var databaseRecord = ReadRawDatabaseRecord(context, database))
            {
                return databaseRecord.TimeSeriesConfiguration;
            }
        }

        public PullReplicationDefinition ReadPullReplicationDefinition<TRavenTranscation>(string database, string definitionName, TransactionOperationContext<TRavenTranscation> context) where TRavenTranscation : RavenTransaction
        {
            using (var databaseRecord = ReadRawDatabaseRecord(context, database))
            {
                if (databaseRecord == null)
                {
                    throw new DatabaseDoesNotExistException($"The database '{database}' doesn't exists.");
                }

                var definition = databaseRecord.GetHubPullReplicationByName(definitionName);
                if (definition == null)
                {
                    throw new InvalidOperationException($"Pull replication with the name '{definitionName}' isn't defined for the database '{database}'.");
                }

                return definition;
            }
        }

        public IEnumerable<(string Prefix, long Value, long index)> GetIdentitiesFromPrefix(ClusterOperationContext context, string dbName, long fromIndex, long take)
        {
            using (CompareExchangeCommandBase.GetPrefixIndexSlices(context.Allocator, dbName, fromIndex, out var buffer))
            {
                var items = context.Transaction.InnerTransaction.OpenTable(IdentitiesSchema, Identities);

                using (Slice.External(context.Allocator, buffer, buffer.Length, out var keySlice))
                using (Slice.External(context.Allocator, buffer, buffer.Length - sizeof(long), out var prefix))
                {
                    foreach (var tvr in items.SeekForwardFromPrefix(IdentitiesSchema.Indexes[IdentitiesIndex], keySlice, prefix, 0))
                    {
                        if (take-- <= 0)
                            yield break;

                        var key = GetIdentityKey(tvr.Result.Reader, dbName);
                        var value = GetIdentityValue(tvr.Result.Reader);
                        var index = ReadIdentitiesIndex(tvr.Result.Reader);

                        yield return (key, value, index);
                    }
                }
            }
        }

        private static unsafe long GetIdentityValue(TableValueReader reader)
        {
            return *(long*)reader.Read((int)IdentitiesTable.Value, out var _);
        }

        private static unsafe string GetIdentityKey(TableValueReader reader, string dbName)
        {
            var ptr = reader.Read((int)IdentitiesTable.Key, out var size);
            var key = Encodings.Utf8.GetString(ptr, size).Substring(dbName.Length + 1);
            return key;
        }

        public long GetNumberOfIdentities(ClusterOperationContext context, string databaseName)
        {
            var items = context.Transaction.InnerTransaction.OpenTable(IdentitiesSchema, Identities);
            var identities = items.GetTree(IdentitiesSchema.Key);
            var prefix = IncrementClusterIdentityCommand.GetStorageKey(databaseName, null);

            return GetNumberOf(identities, prefix, context);
        }

        public long GetNumberOfCompareExchange(ClusterOperationContext context, string databaseName)
        {
            var items = context.Transaction.InnerTransaction.OpenTable(CompareExchangeSchema, CompareExchange);
            var compareExchange = items.GetTree(CompareExchangeSchema.Key);
            var prefix = CompareExchangeKey.GetStorageKey(databaseName, null);
            return GetNumberOf(compareExchange, prefix, context);
        }

        public long GetNumberOfCompareExchangeTombstones(ClusterOperationContext context, string databaseName)
        {
            var items = context.Transaction.InnerTransaction.OpenTable(CompareExchangeTombstoneSchema, CompareExchangeTombstones);
            var compareExchangeTombstone = items.GetTree(CompareExchangeTombstoneSchema.Key);
            var prefix = CompareExchangeKey.GetStorageKey(databaseName, null);
            return GetNumberOf(compareExchangeTombstone, prefix, context);
        }

        public bool HasCompareExchangeTombstones<TRavenTransaction>(TransactionOperationContext<TRavenTransaction> context, string databaseName) where TRavenTransaction : RavenTransaction
        {
            var items = context.Transaction.InnerTransaction.OpenTable(CompareExchangeTombstoneSchema, CompareExchangeTombstones);
            var compareExchangeTombstone = items.GetTree(CompareExchangeTombstoneSchema.Key);
            var prefix = CompareExchangeKey.GetStorageKey(databaseName, null);
            return HasPrefixOf(compareExchangeTombstone, prefix, context);
        }

        private static bool HasPrefixOf<TRavenTransaction>(Tree tree, string prefix, TransactionOperationContext<TRavenTransaction> context) where TRavenTransaction : RavenTransaction
        {
            using (Slice.From(context.Allocator, prefix, out var prefixAsSlice))
            {
                using (var it = tree.Iterate(prefetch: false))
                {
                    it.SetRequiredPrefix(prefixAsSlice);

                    if (it.Seek(prefixAsSlice) == false)
                        return false;

                    return true;
                }
            }
        }

        private static long GetNumberOf(Tree tree, string prefix, ClusterOperationContext context)
        {
            using (Slice.From(context.Allocator, prefix, out var prefixAsSlice))
            {
                using (var it = tree.Iterate(prefetch: false))
                {
                    it.SetRequiredPrefix(prefixAsSlice);

                    if (it.Seek(prefixAsSlice) == false)
                        return 0;

                    var count = 0;

                    do
                    {
                        count++;
                    } while (it.MoveNext());

                    return count;
                }
            }
        }

        public BlittableJsonReaderObject Read<T>(TransactionOperationContext<T> context, string name)
            where T : RavenTransaction
        {
            return Read(context, name, out long _);
        }

        public BlittableJsonReaderObject Read<T>(TransactionOperationContext<T> context, string name, out long etag)
            where T : RavenTransaction
        {
            var lowerName = name.ToLowerInvariant();
            using (Slice.From(context.Allocator, lowerName, out Slice key))
            {
                return ReadInternal(context, out etag, key);
            }
        }

        public static unsafe BlittableJsonReaderObject ReadInternal<T>(TransactionOperationContext<T> context, out long etag, Slice key)
            where T : RavenTransaction
        {
            var items = context.Transaction.InnerTransaction.OpenTable(ItemsSchema, Items);
            if (items == null || items.ReadByKey(key, out TableValueReader reader) == false)
            {
                etag = 0;
                return null;
            }

            var ptr = reader.Read(2, out int size);
            var doc = new BlittableJsonReaderObject(ptr, size, context);
            Transaction.DebugDisposeReaderAfterTransaction(context.Transaction.InnerTransaction, doc);
            etag = Bits.SwapBytes(*(long*)reader.Read(3, out size));
            Debug.Assert(size == sizeof(long));

            return doc;
        }

        public static IEnumerable<(Slice Key, BlittableJsonReaderObject Value)> ReadValuesStartingWith<TTransaction>(TransactionOperationContext<TTransaction> context, string startsWithKey, long skip = 0L)
            where TTransaction : RavenTransaction
        {
            var startsWithKeyLower = startsWithKey.ToLowerInvariant();
            using (Slice.From(context.Allocator, startsWithKeyLower, out Slice startsWithSlice))
            {
                var items = context.Transaction.InnerTransaction.OpenTable(ItemsSchema, Items);

                foreach (var holder in items.SeekByPrimaryKeyPrefix(startsWithSlice, Slices.Empty, skip))
                {
                    var reader = holder.Value.Reader;
                    var size = GetDataAndEtagTupleFromReader(context, reader, out BlittableJsonReaderObject doc, out long _);
                    Debug.Assert(size == sizeof(long));

                    yield return (holder.Key, doc);
                }
            }
        }

        private static unsafe int GetDataAndEtagTupleFromReader<TTransaction>(TransactionOperationContext<TTransaction> context, TableValueReader reader, out BlittableJsonReaderObject doc, out long etag)
            where TTransaction : RavenTransaction
        {
            var ptr = reader.Read(2, out int size);
            doc = new BlittableJsonReaderObject(ptr, size, context);

            Transaction.DebugDisposeReaderAfterTransaction(context.Transaction.InnerTransaction, doc);
            etag = Bits.SwapBytes(*(long*)reader.Read(3, out size));
            Debug.Assert(size == sizeof(long));
            return size;
        }

        private async ValueTask<TcpConnectionHeaderMessage.NegotiationResponse> ClusterReadResponseAndGetVersion(JsonOperationContext ctx, AsyncBlittableJsonTextWriter writer, Stream stream, string url)
        {
            using (var response = await ctx.ReadForMemoryAsync(stream, "cluster-ConnectToPeer-header-response"))
            {
                var reply = JsonDeserializationServer.TcpConnectionHeaderResponse(response);
                switch (reply.Status)
                {
                    case TcpConnectionStatus.Ok:
                        return new TcpConnectionHeaderMessage.NegotiationResponse
                        {
                            Version = reply.Version,
                            LicensedFeatures = reply.LicensedFeatures
                        };
                    case TcpConnectionStatus.AuthorizationFailed:
                        throw new AuthorizationException($"Unable to access  {url} because {reply.Message}");
                    case TcpConnectionStatus.TcpVersionMismatch:
                        if (reply.Version != TcpNegotiation.OutOfRangeStatus)
                        {
                            return new TcpConnectionHeaderMessage.NegotiationResponse
                            {
                                Version = reply.Version,
                                LicensedFeatures = reply.LicensedFeatures
                            };
                        }
                        //Kindly request the server to drop the connection
                        ctx.Write(writer, new DynamicJsonValue
                        {
                            [nameof(TcpConnectionHeaderMessage.DatabaseName)] = null,
                            [nameof(TcpConnectionHeaderMessage.Operation)] = TcpConnectionHeaderMessage.OperationTypes.Drop,
                            [nameof(TcpConnectionHeaderMessage.OperationVersion)] = TcpConnectionHeaderMessage.ClusterTcpVersion,
                            [nameof(TcpConnectionHeaderMessage.Info)] = $"Couldn't agree on cluster tcp version ours:{TcpConnectionHeaderMessage.ClusterTcpVersion} theirs:{reply.Version}"
                        });
                        throw new InvalidOperationException($"Unable to access  {url} because {reply.Message}");
                    case TcpConnectionStatus.InvalidNetworkTopology:
                        throw new InvalidNetworkTopologyException($"Unable to access {url} because {reply.Message}");
                    default:
                        throw new InvalidOperationException($"Unable to read header response, invalid TcpConnectionStatus : {reply.Status}");
                }
            }
        }

        public override async Task<RachisConnection> ConnectToPeerAsync(string url, string tag, X509Certificate2 certificate, CancellationToken token)
        {
            if (url == null)
                throw new ArgumentNullException(nameof(url));
            if (_parent == null)
                throw new InvalidOperationException("Cannot connect to peer without a parent");
            if (_parent.IsEncrypted && url.StartsWith("https:", StringComparison.OrdinalIgnoreCase) == false)
                throw new InvalidOperationException($"Failed to connect to node {url}. Connections from encrypted store must use HTTPS.");

            TcpConnectionInfo info;
            using (var cts = CancellationTokenSource.CreateLinkedTokenSource(token))
            {
                cts.CancelAfter(_parent.TcpConnectionTimeout);

                info = await ReplicationUtils.GetServerTcpInfoAsync(url, "Cluster", certificate, cts.Token);
            }

            TcpClient tcpClient = null;
            Stream stream = null;
            try
            {
                TcpConnectionHeaderMessage.SupportedFeatures supportedFeatures;
                using (ContextPoolForReadOnlyOperations.AllocateOperationContext(out JsonOperationContext context))
                {
                    var result = await TcpUtils.ConnectSecuredTcpSocket(info, _parent.ClusterCertificate, _parent.CipherSuitesPolicy,
                        TcpConnectionHeaderMessage.OperationTypes.Cluster,
                        (string destUrl, TcpConnectionInfo tcpInfo, Stream conn, JsonOperationContext ctx, List<string> _) => NegotiateProtocolVersionAsyncForCluster(destUrl, tcpInfo, conn, ctx, tag),
                        context, _parent.TcpConnectionTimeout, null, token);

                    tcpClient = result.TcpClient;
                    stream = result.Stream;
                    supportedFeatures = result.SupportedFeatures;

                    if (supportedFeatures.DataCompression)
                    {
                        stream = new ReadWriteCompressedStream(stream);
                        result.Stream = stream;
                    }

                    if (supportedFeatures.ProtocolVersion <= 0)
                    {
                        throw new InvalidOperationException(
                            $"state machine ConnectToPeer {url}: TCP negotiation resulted with an invalid protocol version:{supportedFeatures.ProtocolVersion}");
                    }
                }

                return new RachisConnection
                {
                    Stream = stream,
                    SupportedFeatures = supportedFeatures,
                    Disconnect = () =>
                    {
                        try
                        {
                            using (tcpClient)
                            using (stream)
                            {
                                tcpClient.Client.Disconnect(false);
                            }
                        }
                        catch (ObjectDisposedException)
                        {
                            //Happens, we don't really care at this point
                        }
                    }
                };
            }
            catch (Exception)
            {
                using (tcpClient)
                await using (stream)
                {
                }
                throw;
            }
        }

        private async Task<TcpConnectionHeaderMessage.SupportedFeatures> NegotiateProtocolVersionAsyncForCluster(string url, TcpConnectionInfo info, Stream stream, JsonOperationContext ctx, string tag)
        {
            bool compressionSupport = false;
            var version = TcpConnectionHeaderMessage.ClusterTcpVersion;
            if (version >= TcpConnectionHeaderMessage.ClusterWithTcpCompression)
                compressionSupport = true;

            var parameters = new AsyncTcpNegotiateParameters
            {
                Database = null,
                Operation = TcpConnectionHeaderMessage.OperationTypes.Cluster,
                Version = TcpConnectionHeaderMessage.ClusterTcpVersion,
                ReadResponseAndGetVersionCallbackAsync = ClusterReadResponseAndGetVersion,
                DestinationUrl = url,
                DestinationNodeTag = tag,
                SourceNodeTag = _parent.Tag,
                DestinationServerId = info.ServerId,
                LicensedFeatures = new LicensedFeatures
                {
                    DataCompression = compressionSupport && _parent.ServerStore.LicenseManager.LicenseStatus.HasTcpDataCompression && _parent.ServerStore.Configuration.Server.DisableTcpCompression == false
                }
            };

            return await TcpNegotiation.NegotiateProtocolVersionAsync(ctx, stream, parameters);
        }

        private void ToggleDatabasesState(BlittableJsonReaderObject cmd, ClusterOperationContext context, string type, long index)
        {
            var command = (ToggleDatabasesStateCommand)JsonDeserializationCluster.Commands[type](cmd);
            if (command.Value == null)
                throw new RachisInvalidOperationException($"{nameof(ToggleDatabasesStateCommand.Parameters)} is null for command type: {type}");

            if (command.Value.DatabaseNames == null)
                throw new RachisInvalidOperationException($"{nameof(ToggleDatabasesStateCommand.Parameters.DatabaseNames)} is null for command type: {type}");

            var toUpdate = new List<(string Key, BlittableJsonReaderObject DatabaseRecord, string DatabaseName, object)>();

            foreach (var databaseName in command.Value.DatabaseNames)
            {
                //if this is a shard database, we need to change the sharded database record
                var isShard = ShardHelper.TryGetShardNumberAndDatabaseName(databaseName, out string recordDatabaseName, out int shardNumber);

                var key = "db/" + recordDatabaseName;
                using (Slice.From(context.Allocator, key.ToLowerInvariant(), out Slice valueNameLowered))
                {
                    var oldDatabaseRecord = ReadInternal(context, out _, valueNameLowered);
                    if (oldDatabaseRecord == null)
                        continue;

                    var rawDatabaseRecord = new RawDatabaseRecord(context, oldDatabaseRecord);
                    switch (command.Value.Type)
                    {
                        case ToggleDatabasesStateCommand.Parameters.ToggleType.Databases:
                            if (rawDatabaseRecord.IsDisabled == command.Value.Disable)
                                continue;

                            oldDatabaseRecord.Modifications = new DynamicJsonValue(oldDatabaseRecord)
                            {
                                [nameof(DatabaseRecord.Disabled)] = command.Value.Disable
                            };

                            break;

                        case ToggleDatabasesStateCommand.Parameters.ToggleType.Indexes:
                            var settings = rawDatabaseRecord.Settings;
                            var configurationKey = RavenConfiguration.GetKey(x => x.Indexing.Disabled);
                            if (settings.TryGetValue(configurationKey, out var indexingDisabledString) &&
                                bool.TryParse(indexingDisabledString, out var currentlyIndexingDisabled) &&
                                currentlyIndexingDisabled == command.Value.Disable)
                            {
                                continue;
                            }

                            settings[configurationKey] = command.Value.Disable.ToString();

                            oldDatabaseRecord.Modifications = new DynamicJsonValue(oldDatabaseRecord)
                            {
                                [nameof(DatabaseRecord.Settings)] = TypeConverter.ToBlittableSupportedType(settings)
                            };

                            break;

                        case ToggleDatabasesStateCommand.Parameters.ToggleType.DynamicDatabaseDistribution:
                            if (rawDatabaseRecord.IsEncrypted)
                            {
                                throw new RachisInvalidOperationException($"Cannot toggle '{nameof(DatabaseTopology.DynamicNodesDistribution)}' for encrypted database: {databaseName}");
                            }

                            if (isShard && rawDatabaseRecord.Sharding.Shards.ContainsKey(shardNumber) == false)
                                throw new RachisInvalidOperationException($"Cannot toggle '{nameof(DatabaseTopology.DynamicNodesDistribution)}' for shard {shardNumber} in database {databaseName} because this shard does not belong to the database");

                            var topology = isShard ? rawDatabaseRecord.Sharding.Shards[shardNumber] : rawDatabaseRecord.Topology;
                            if (topology == null)
                                continue;

                            var enable = command.Value.Disable == false;
                            if (topology.DynamicNodesDistribution == enable)
                                continue;

                            topology.DynamicNodesDistribution = enable;

                            if (isShard)
                            {
                                rawDatabaseRecord.Sharding.Raw.TryGet(nameof(DatabaseRecord.Sharding.Shards), out BlittableJsonReaderObject shards);
                                shards.Modifications = new DynamicJsonValue(shards)
                                {
                                    [shardNumber.ToString()] = topology.ToJson()
                                };
                            }
                            else
                            {
                                oldDatabaseRecord.Modifications = new DynamicJsonValue(oldDatabaseRecord)
                                {
                                    [nameof(DatabaseRecord.Topology)] = topology.ToJson()
                                };
                            }

                            break;

                        default:
                            throw new RachisInvalidOperationException($"Argument out of range for `{nameof(ToggleDatabasesStateCommand.Value.Type)}`");
                    }

                    using (oldDatabaseRecord)
                    {
                        var updatedDatabaseRecord = context.ReadObject(oldDatabaseRecord, "updated-database-record");
                        toUpdate.Add((Key: key, DatabaseRecord: updatedDatabaseRecord, DatabaseName: recordDatabaseName, null));
                    }
                }
            }

            var items = context.Transaction.InnerTransaction.OpenTable(ItemsSchema, Items);
            ApplyDatabaseRecordUpdates(toUpdate, type, index, items, context);
        }

        private void UpdateResponsibleNodeForTasks(BlittableJsonReaderObject cmd, ClusterOperationContext context, string type, long index)
        {
            var command = (UpdateResponsibleNodeForTasksCommand)JsonDeserializationCluster.Commands[type](cmd);
            if (command.Value == null)
                throw new RachisInvalidOperationException($"{nameof(UpdateResponsibleNodeForTasksCommand.Parameters)} is null for command type: {type}");

            if (command.Value.ResponsibleNodePerDatabase == null)
                throw new RachisInvalidOperationException($"{nameof(ToggleDatabasesStateCommand.Parameters.DatabaseNames)} is null for command type: {type}");

            var items = context.Transaction.InnerTransaction.OpenTable(ItemsSchema, Items);
            Exception exception = null;


            try
            {
                var actions = new List<Func<Task>>();

                foreach (var keyValue in command.Value.ResponsibleNodePerDatabase)
                {
                    var databaseName = keyValue.Key;

                    foreach (var responsibleNodeInfo in keyValue.Value)
                    {
                        var itemKey = ResponsibleNodeInfo.GenerateItemName(databaseName, responsibleNodeInfo.TaskId);

                        using (Slice.From(context.Allocator, itemKey, out Slice valueName))
                        using (Slice.From(context.Allocator, itemKey.ToLowerInvariant(), out Slice valueNameLowered))
                        using (var value = context.ReadObject(responsibleNodeInfo.ToJson(), itemKey))
                        {
                            UpdateValue(index, items, valueNameLowered, valueName, value);
                        }
                    }

                    actions.Add(() =>
                        Changes.OnDatabaseChanges(databaseName, index, type, DatabasesLandlord.ClusterDatabaseChangeType.ValueChanged, null));
                }

                ExecuteManyOnDispose(context, index, type, actions);

            }
            catch (Exception e)
            {
                exception = e;
                throw;
            }
            finally
            {
                LogCommand(type, index, exception, command);
            }
        }

        private void UpdateDatabasesWithServerWideBackupConfiguration(ClusterOperationContext context, string type, ServerWideBackupConfiguration serverWideBackupConfiguration, long index)
        {
            if (serverWideBackupConfiguration == null)
                throw new RachisInvalidOperationException($"Server-wide backup configuration is null for command type: {type}");

            if (serverWideBackupConfiguration.Name == null)
                throw new RachisInvalidOperationException($"`{nameof(ServerWideExternalReplication.Name)}` is null or empty for command type: {type}");

            // the server-wide backup name might have changed
            var serverWideBlittable = context.ReadObject(serverWideBackupConfiguration.ToJson(), "server-wide-configuration");
            var items = context.Transaction.InnerTransaction.OpenTable(ItemsSchema, Items);

            const string dbKey = "db/";
            var toUpdate = new List<(string Key, BlittableJsonReaderObject DatabaseRecord, string DatabaseName, object perDbState)>();

            var allServerWideBackupNames = GetSeverWideBackupNames(context);
            var shouldUpdateServerWideBackups = false;

            using (Slice.From(context.Allocator, dbKey, out var loweredPrefix))
            {
                foreach (var result in items.SeekByPrimaryKeyPrefix(loweredPrefix, Slices.Empty, 0))
                {
                    var (key, _, oldDatabaseRecord) = GetCurrentItem(context, result.Value);
                    using (oldDatabaseRecord)
                    {
                        var databaseName = key[dbKey.Length..];

                        if (ShouldExcludeDatabase(serverWideBackupConfiguration, oldDatabaseRecord, databaseName))
                        {
                            serverWideBlittable.Modifications ??= new DynamicJsonValue(serverWideBlittable);
                            if (serverWideBlittable.TryGet(nameof(IServerWideTask.ExcludedDatabases), out BlittableJsonReaderArray excludedDatabases))
                            {
                                excludedDatabases.Modifications ??= new DynamicJsonArray();
                                excludedDatabases.Modifications.Add(databaseName);
                            }
                            else
                            {
                                serverWideBlittable.Modifications[nameof(IServerWideTask.ExcludedDatabases)] =
                                    new DynamicJsonArray(new[] { databaseName });
                            }

                            shouldUpdateServerWideBackups = true;
                            continue;
                        }

                        var newBackups = new DynamicJsonArray();

                        var periodicBackupConfiguration = JsonDeserializationCluster.PeriodicBackupConfiguration(serverWideBlittable);
                        oldDatabaseRecord.TryGet(nameof(DatabaseRecord.Encrypted), out bool encrypted);
                        PutServerWideBackupConfigurationCommand.UpdateTemplateForDatabase(periodicBackupConfiguration, databaseName, encrypted);

                        var isBackupToEditFound = false;
                        if (oldDatabaseRecord.TryGet(nameof(DatabaseRecord.PeriodicBackups), out BlittableJsonReaderArray backups))
                        {
                            foreach (BlittableJsonReaderObject backup in backups)
                            {
                                //Even though we rebuild the whole configurations list just one should be modified
                                //In addition the same configuration should be modified in all databases
                                if (isBackupToEditFound || IsServerWideBackupToEdit(backup, periodicBackupConfiguration.Name, allServerWideBackupNames) == false)
                                {
                                    newBackups.Add(backup);
                                    continue;
                                }

                                isBackupToEditFound = true;

                                if (backup.TryGet(nameof(PeriodicBackupConfiguration.TaskId), out long taskId))
                                {
                                    periodicBackupConfiguration.TaskId = taskId;
                                }
                            }
                        }

                        long? periodicBackupTaskId = null;
                        if (serverWideBackupConfiguration.IsExcluded(databaseName) == false)
                        {
                            newBackups.Add(periodicBackupConfiguration.ToJson());
                            periodicBackupTaskId = periodicBackupConfiguration.TaskId;
                        }
                        else if (isBackupToEditFound == false)
                        {
                            continue;
                        }

                        oldDatabaseRecord.Modifications = new DynamicJsonValue(oldDatabaseRecord) { [nameof(DatabaseRecord.PeriodicBackups)] = newBackups };
                        var updatedDatabaseRecord = context.ReadObject(oldDatabaseRecord, "updated-database-record");

                        toUpdate.Add((Key: key, DatabaseRecord: updatedDatabaseRecord, DatabaseName: databaseName, perDbState: periodicBackupTaskId));
                    }
                }
            }

            if (shouldUpdateServerWideBackups)
            {
                var allServerWideBackups = Read(context, ServerWideConfigurationKey.Backup);
                allServerWideBackups.Modifications = new DynamicJsonValue(allServerWideBackups)
                {
                    [serverWideBackupConfiguration.Name] = serverWideBlittable
                };

                using (var old = allServerWideBackups)
                {
                    allServerWideBackups = context.ReadObject(allServerWideBackups, ServerWideConfigurationKey.Backup);
                }

                PutValueDirectly(context, ServerWideConfigurationKey.Backup, allServerWideBackups, index);
            }

            ApplyDatabaseRecordUpdates(toUpdate, type, index, items, context);
        }

        private static bool ShouldExcludeDatabase(ServerWideBackupConfiguration configuration, BlittableJsonReaderObject databaseRecord, string databaseName)
        {
            return configuration.BackupType == BackupType.Snapshot &&
                   databaseRecord.TryGet(nameof(DatabaseRecord.Sharding), out BlittableJsonReaderObject shadingConfig) &&
                   shadingConfig != null &&
                   shadingConfig.TryGet(nameof(Client.ServerWide.Sharding.ShardingConfiguration.Shards), out BlittableJsonReaderObject shards)
                   && shards?.Count > 0 &&
                   configuration.IsExcluded(databaseName) == false;
        }

        private static bool IsServerWideBackupToEdit(BlittableJsonReaderObject databaseTask, string serverWideTaskName, HashSet<string> allServerWideTasksNames)
        {
            return IsServerWideTaskToEdit(
                databaseTask,
                serverWideTaskName,
                nameof(PeriodicBackupConfiguration.Name),
                ServerWideBackupConfiguration.NamePrefix,
                allServerWideTasksNames);
        }

        private static bool IsServerWideExternalReplicationToEdit(BlittableJsonReaderObject databaseTask, string serverWideTaskName, HashSet<string> allServerWideTasksNames)
        {
            return IsServerWideTaskToEdit(
                databaseTask,
                serverWideTaskName,
                nameof(ExternalReplication.Name),
                ServerWideExternalReplication.NamePrefix,
                allServerWideTasksNames);
        }

        private static bool IsServerWideTaskToEdit(
            BlittableJsonReaderObject databaseTask,
            string serverWideTaskName,
            string propName,
            string serverWidePrefix,
            HashSet<string> allServerWideTasksNames)
        {
            if (databaseTask.TryGet(propName, out string taskName) == false || taskName == null)
                return false;

            if (taskName.StartsWith(serverWidePrefix) == false)
                return false;

            if (taskName.Equals(serverWideTaskName, StringComparison.OrdinalIgnoreCase))
            {
                // server-wide task to update when the name wasn't modified
                return true;
            }

            if (allServerWideTasksNames.Contains(taskName) == false)
            {
                // server-wide task to update when the name was modified
                return true;
            }

            return false;
        }

        private static unsafe HashSet<string> GetSeverWideBackupNames(ClusterOperationContext context)
        {
            var items = context.Transaction.InnerTransaction.OpenTable(ItemsSchema, Items);
            using (Slice.From(context.Allocator, ServerWideConfigurationKey.Backup, out Slice valueNameLowered))
            {
                var severWideBackupNames = new HashSet<string>();
                if (items.ReadByKey(valueNameLowered, out var tvr))
                {
                    var ptr = tvr.Read(2, out int size);
                    using var previousValue = new BlittableJsonReaderObject(ptr, size, context);
                    foreach (var backupName in previousValue.GetPropertyNames())
                    {
                        severWideBackupNames.Add(PutServerWideBackupConfigurationCommand.GetTaskName(backupName));
                    }
                }

                return severWideBackupNames;
            }
        }

        private void UpdateDatabasesWithExternalReplication(ClusterOperationContext context, string type, ServerWideExternalReplication serverWideExternalReplication, long index)
        {
            if (serverWideExternalReplication == null)
                throw new RachisInvalidOperationException($"Server-wide external replication is null for command type: {type}");

            if (serverWideExternalReplication.Name == null)
                throw new RachisInvalidOperationException($"`{nameof(ServerWideExternalReplication.Name)}` is null or empty for command type: {type}");

            var topologyDiscoveryUrls = serverWideExternalReplication.TopologyDiscoveryUrls;
            if (topologyDiscoveryUrls == null || topologyDiscoveryUrls.Length == 0)
                throw new RachisInvalidOperationException($"`{nameof(ServerWideExternalReplication.TopologyDiscoveryUrls)}` is null or empty for command type: {type}");

            // the external replication name might have changed
            var serverWideBlittable = context.ReadObject(serverWideExternalReplication.ToJson(), "server-wide-configuration");
            var items = context.Transaction.InnerTransaction.OpenTable(ItemsSchema, Items);

            const string dbKey = "db/";
            var toUpdate = new List<(string Key, BlittableJsonReaderObject DatabaseRecord, string DatabaseName, object)>();

            using (Slice.From(context.Allocator, dbKey, out var loweredPrefix))
            {
                var allServerWideTaskNames = GetAllSeverWideExternalReplicationNames(context);

                foreach (var result in items.SeekByPrimaryKeyPrefix(loweredPrefix, Slices.Empty, 0))
                {
                    var (key, _, oldDatabaseRecord) = GetCurrentItem(context, result.Value);

                    var externalReplication = JsonDeserializationCluster.ExternalReplication(serverWideBlittable);
                    var databaseName = key.Substring(dbKey.Length);
                    var ravenConnectionString = PutServerWideExternalReplicationCommand.UpdateExternalReplicationTemplateForDatabase(externalReplication, databaseName, topologyDiscoveryUrls);

                    var updatedExternalReplications = new DynamicJsonArray();
                    if (oldDatabaseRecord.TryGet(nameof(DatabaseRecord.ExternalReplications), out BlittableJsonReaderArray databaseExternalReplications))
                    {
                        var isTaskToEditFound = false;

                        foreach (BlittableJsonReaderObject databaseTask in databaseExternalReplications)
                        {
                            //Even though we rebuild the whole configurations list just one should be modified
                            //In addition, the same configuration should be modified in all databases
                            if (isTaskToEditFound || IsServerWideExternalReplicationToEdit(databaseTask, externalReplication.Name, allServerWideTaskNames) == false)
                            {
                                updatedExternalReplications.Add(databaseTask);
                                continue;
                            }

                            isTaskToEditFound = true;

                            if (databaseTask.TryGet(nameof(PeriodicBackupConfiguration.TaskId), out long taskId))
                                externalReplication.TaskId = taskId;
                        }
                    }

                    var hasConnectionStrings = oldDatabaseRecord.TryGet(nameof(DatabaseRecord.RavenConnectionStrings), out BlittableJsonReaderObject ravenConnectionStrings);

                    if (serverWideExternalReplication.IsExcluded(databaseName) == false)
                    {
                        updatedExternalReplications.Add(externalReplication.ToJson());

                        if (hasConnectionStrings)
                        {
                            ravenConnectionStrings.Modifications ??= new DynamicJsonValue();
                            ravenConnectionStrings.Modifications = new DynamicJsonValue
                            {
                                [ravenConnectionString.Name] = ravenConnectionString.ToJson()
                            };

                            ravenConnectionStrings = context.ReadObject(ravenConnectionStrings, nameof(DatabaseRecord.RavenConnectionStrings));
                        }
                        else
                        {
                            var djv = new DynamicJsonValue
                            {
                                [ravenConnectionString.Name] = ravenConnectionString.ToJson()
                            };

                            ravenConnectionStrings = context.ReadObject(djv, nameof(DatabaseRecord.RavenConnectionStrings));
                        }
                    }
                    else if (hasConnectionStrings)
                    {
                        // we need to remove the connection string that we previously created
                        var propertyIndex = ravenConnectionStrings.GetPropertyIndex(ravenConnectionString.Name);
                        if (propertyIndex != -1)
                        {
                            ravenConnectionStrings.Modifications ??= new DynamicJsonValue();
                            ravenConnectionStrings.Modifications.Removals = new HashSet<int>
                            {
                                propertyIndex
                            };

                            ravenConnectionStrings = context.ReadObject(ravenConnectionStrings, nameof(DatabaseRecord.RavenConnectionStrings));
                        }
                    }
                    else
                    {
                        ravenConnectionStrings = context.ReadObject(new DynamicJsonValue(), nameof(DatabaseRecord.RavenConnectionStrings));
                    }

                    using (oldDatabaseRecord)
                    using (ravenConnectionStrings)
                    {
                        oldDatabaseRecord.Modifications = new DynamicJsonValue(oldDatabaseRecord)
                        {
                            [nameof(DatabaseRecord.ExternalReplications)] = updatedExternalReplications,
                            [nameof(DatabaseRecord.RavenConnectionStrings)] = ravenConnectionStrings
                        };

                        var updatedDatabaseRecord = context.ReadObject(oldDatabaseRecord, "updated-database-record");
                        toUpdate.Add((Key: key, DatabaseRecord: updatedDatabaseRecord, DatabaseName: databaseName, null));
                    }
                }
            }

            // we don't mind indexForValueChanges for ServerWideExternalReplication
            ApplyDatabaseRecordUpdates(toUpdate, type, index, items, context);
        }

        private static unsafe HashSet<string> GetAllSeverWideExternalReplicationNames(ClusterOperationContext context)
        {
            var items = context.Transaction.InnerTransaction.OpenTable(ItemsSchema, Items);
            using (Slice.From(context.Allocator, ServerWideConfigurationKey.ExternalReplication, out var valueNameLowered))
            {
                var names = new HashSet<string>();
                if (items.ReadByKey(valueNameLowered, out var tvr))
                {
                    var ptr = tvr.Read(2, out var size);
                    using var previousValue = new BlittableJsonReaderObject(ptr, size, context);
                    foreach (var name in previousValue.GetPropertyNames())
                    {
                        names.Add(PutServerWideExternalReplicationCommand.GetTaskName(name));
                    }
                }

                return names;
            }
        }

        private void DeleteServerWideBackupConfigurationFromAllDatabases(DeleteServerWideTaskCommand.DeleteConfiguration deleteConfiguration, ClusterOperationContext context, string type, long index)
        {
            if (deleteConfiguration == null)
                throw new RachisInvalidOperationException($"No configuration was supplied to {type}: raftIndex {index}");

            if (string.IsNullOrWhiteSpace(deleteConfiguration.TaskName))
                throw new RachisInvalidOperationException($"Task name to delete cannot be null or white space for command type {type} : raftIndex {index}");

            var items = context.Transaction.InnerTransaction.OpenTable(ItemsSchema, Items);

            const string dbKey = "db/";
            var toUpdate = new List<(string Key, BlittableJsonReaderObject DatabaseRecord, string DatabaseName, object)>();
            var databaseRecordTaskName = DeleteServerWideTaskCommand.GetDatabaseRecordTaskName(deleteConfiguration);

            using (Slice.From(context.Allocator, dbKey, out var loweredPrefix))
            {
                foreach (var result in items.SeekByPrimaryKeyPrefix(loweredPrefix, Slices.Empty, 0))
                {
                    var (key, _, oldDatabaseRecord) = GetCurrentItem(context, result.Value);

                    var hasChanges = false;

                    switch (deleteConfiguration.Type)
                    {
                        case OngoingTaskType.Backup:
                            if (oldDatabaseRecord.TryGet(nameof(DatabaseRecord.PeriodicBackups), out BlittableJsonReaderArray backups) == false)
                                continue;

                            var updatedBackups = new DynamicJsonArray();
                            foreach (BlittableJsonReaderObject backup in backups)
                            {
                                if (IsServerWideTaskWithName(backup, nameof(PeriodicBackupConfiguration.Name), databaseRecordTaskName))
                                {
                                    hasChanges = true;
                                    continue;
                                }

                                updatedBackups.Add(backup);
                            }

                            oldDatabaseRecord.Modifications = new DynamicJsonValue(oldDatabaseRecord)
                            {
                                [nameof(DatabaseRecord.PeriodicBackups)] = updatedBackups
                            };

                            break;

                        case OngoingTaskType.Replication:
                            if (oldDatabaseRecord.TryGet(nameof(DatabaseRecord.ExternalReplications), out BlittableJsonReaderArray externalReplications) == false)
                                continue;

                            var updatedExternalReplications = new DynamicJsonArray();
                            foreach (BlittableJsonReaderObject externalReplication in externalReplications)
                            {
                                if (IsServerWideTaskWithName(externalReplication, nameof(PeriodicBackupConfiguration.Name), databaseRecordTaskName))
                                {
                                    hasChanges = true;
                                    continue;
                                }

                                updatedExternalReplications.Add(externalReplication);
                            }

                            if (oldDatabaseRecord.TryGet(nameof(DatabaseRecord.RavenConnectionStrings), out BlittableJsonReaderObject ravenConnectionStrings))
                            {
                                var connectionStringName = PutServerWideExternalReplicationCommand.GetRavenConnectionStringName(deleteConfiguration.TaskName);
                                var propertyIndex = ravenConnectionStrings.GetPropertyIndex(connectionStringName);
                                if (propertyIndex != -1)
                                {
                                    ravenConnectionStrings.Modifications ??= new DynamicJsonValue();
                                    ravenConnectionStrings.Modifications.Removals = new HashSet<int>
                                    {
                                        propertyIndex
                                    };

                                    ravenConnectionStrings = context.ReadObject(ravenConnectionStrings, nameof(DatabaseRecord.RavenConnectionStrings));
                                }
                            }
                            else
                            {
                                ravenConnectionStrings = context.ReadObject(new DynamicJsonValue(), nameof(DatabaseRecord.RavenConnectionStrings));
                            }

                            oldDatabaseRecord.Modifications = new DynamicJsonValue(oldDatabaseRecord)
                            {
                                [nameof(DatabaseRecord.ExternalReplications)] = updatedExternalReplications,
                                [nameof(DatabaseRecord.RavenConnectionStrings)] = ravenConnectionStrings
                            };
                            break;

                        default:
                            throw new ArgumentOutOfRangeException();
                    }

                    if (hasChanges == false)
                        continue;

                    using (oldDatabaseRecord)
                    {
                        var updatedDatabaseRecord = context.ReadObject(oldDatabaseRecord, "updated-database-record");
                        toUpdate.Add((Key: key, DatabaseRecord: updatedDatabaseRecord, DatabaseName: key.Substring(dbKey.Length), null));
                    }
                }
            }

            ApplyDatabaseRecordUpdates(toUpdate, type, index, items, context);
        }

        private void ToggleServerWideTaskState(BlittableJsonReaderObject cmd, ToggleServerWideTaskStateCommand.Parameters parameters, ClusterOperationContext context, string type, long index)
        {
            if (cmd.TryGet(nameof(ToggleServerWideTaskStateCommand.Name), out string name) == false)
                throw new RachisApplyException($"Failed to get configuration key name for command type '{type}'");

            var configurationsBlittable = Read(context, name);
            if (configurationsBlittable == null)
                throw new RachisApplyException($"Cannot find any server wide tasks of type '{parameters.Type}'");

            if (configurationsBlittable.TryGet(parameters.TaskName, out BlittableJsonReaderObject task) == false)
                throw new RachisApplyException($"Cannot find server wide task of type '{parameters.Type}' with name '{parameters.TaskName}'");

            switch (parameters.Type)
            {
                case OngoingTaskType.Backup:
                    var serverWideBackupConfiguration = JsonDeserializationCluster.ServerWideBackupConfiguration(task);
                    UpdateDatabasesWithServerWideBackupConfiguration(context, type, serverWideBackupConfiguration, index);
                    break;

                case OngoingTaskType.Replication:
                    var serverWideExternalReplication = JsonDeserializationCluster.ServerWideExternalReplication(task);
                    UpdateDatabasesWithExternalReplication(context, type, serverWideExternalReplication, index);
                    break;

                default:
                    throw new ArgumentOutOfRangeException();
            }
        }

        private static bool IsServerWideTaskWithName(BlittableJsonReaderObject blittable, string namePropertyName, string taskNameToFind)
        {
            return blittable.TryGet(namePropertyName, out string foundTaskName) &&
                   foundTaskName != null &&
                   taskNameToFind.Equals(foundTaskName, StringComparison.OrdinalIgnoreCase);
        }

        private void ApplyDatabaseRecordUpdates(List<(string Key, BlittableJsonReaderObject DatabaseRecord, string DatabaseName, object perDbState)> toUpdate, string type, long index, Table items, ClusterOperationContext context)
        {
            var tasks = new List<Func<Task>> { () => Changes.OnValueChanges(index, type) };

            foreach (var update in toUpdate)
            {
                using (Slice.From(context.Allocator, update.Key, out var valueName))
                using (Slice.From(context.Allocator, update.Key.ToLowerInvariant(), out var valueNameLowered))
                {
                    UpdateValue(index, items, valueNameLowered, valueName, update.DatabaseRecord);
                }

                tasks.Add(() => Changes.OnDatabaseChanges(update.DatabaseName, index, type, DatabasesLandlord.ClusterDatabaseChangeType.RecordChanged, update.perDbState));
            }

            ExecuteManyOnDispose(context, index, type, tasks);
        }

        public const string SnapshotInstalled = "SnapshotInstalled";

        public override Task OnSnapshotInstalledAsync(ClusterOperationContext context, long lastIncludedIndex, CancellationToken token)
        {
            var clusterCertificateKeys = GetCertificateThumbprintsFromCluster(context);

            foreach (var key in clusterCertificateKeys)
            {
                using (GetLocalStateByThumbprint(context, key))
                {
                    DeleteLocalState(context, key);
                }
            }

            token.ThrowIfCancellationRequested();
            var databases = GetDatabaseNames(context).ToArray();

            var tcs = new TaskCompletionSource<object>(TaskCreationOptions.RunContinuationsAsynchronously);
            context.Transaction.InnerTransaction.LowLevelTransaction.OnDispose += tx =>
            {
                if (tx is LowLevelTransaction llt && llt.Committed)
                {
                    var tasks = new Task[databases.Length + 2];
                    // there is potentially a lot of work to be done here so we are responding to the change on a separate task.
                    for (var index = 0; index < databases.Length; index++)
                    {
                        var db = databases[index];
                        tasks[index] = Task.Run(async () =>
                                {
                                    await Changes.OnDatabaseChanges(db, lastIncludedIndex, SnapshotInstalled, DatabasesLandlord.ClusterDatabaseChangeType.RecordChanged, null);
                                }, token);
                    }

                    tasks[databases.Length] = Task.Run(async () =>
                    {
                        await Changes.OnValueChanges(lastIncludedIndex, nameof(PutLicenseCommand));
                    });

                    tasks[databases.Length + 1] = Task.Run(async () =>
                    {
                        await Changes.OnValueChanges(lastIncludedIndex, nameof(InstallUpdatedServerCertificateCommand));
                    });

                    Task.WhenAll(tasks).ContinueWith(task =>
                        {
                            if (task.IsCompletedSuccessfully)
                            {
                                tcs.TrySetResult(null);
                            }
                            else if (task.IsCanceled)
                            {
                                tcs.TrySetCanceled();
                            }
                            else
                            {
                                tcs.TrySetException(task.Exception!);
                            }
                        }, token);
                }
                else
                {
                    tcs.TrySetCanceled();
                }
            };

            return tcs.Task;
        }

        public override async Task AfterSnapshotInstalledAsync(long lastIncludedIndex, Task onFullSnapshotInstalledTask, CancellationToken token)
        {
            if (onFullSnapshotInstalledTask == null)
                return;

            try
            {
                await onFullSnapshotInstalledTask.WaitAsync(token);
                _rachisLogIndexNotifications.NotifyListenersAbout(lastIncludedIndex, null);
            }
            catch (OperationCanceledException)
            {
                // will not notify here
            }
            catch (Exception e)
            {
                _rachisLogIndexNotifications.NotifyListenersAbout(lastIncludedIndex, e);
            }
        }

        protected override RachisVersionValidation InitializeValidator()
        {
            return new ClusterValidator(_parent.CommandsVersionManager);
        }

        public IEnumerable<BlittableJsonReaderObject> GetReplicationHubCertificateByHub(ClusterOperationContext context, string database, string hub, string filter, int start, int pageSize)
        {
            var certs = context.Transaction.InnerTransaction.OpenTable(ReplicationCertificatesSchema, ReplicationCertificatesSlice);

            string prefixString = (database + "/" + hub + "/").ToLowerInvariant();
            using var _ = Slice.From(context.Allocator, prefixString, out var prefix);

            foreach (var (key, val) in certs.SeekByPrimaryKeyPrefix(prefix, Slices.Empty, start))
            {
                var blittable = GetReplicationCertificateAccessObject(context, ref val.Reader);
                string thumbprint = key.ToString().Substring(prefixString.Length);

                if (filter != null)
                {
                    blittable.TryGet(nameof(RegisterReplicationHubAccessCommand.Name), out string name);
                    var match =
                        thumbprint.Contains(filter, StringComparison.OrdinalIgnoreCase) ||
                        name?.Contains(filter, StringComparison.OrdinalIgnoreCase) == true;

                    if (match == false)
                        continue;
                }

                if (pageSize-- < 0)
                    break;

                blittable.Modifications = new DynamicJsonValue(blittable)
                {
                    [nameof(DetailedReplicationHubAccess.Certificate)] = GetCertificateAsBase64(val),
                    [nameof(DetailedReplicationHubAccess.Thumbprint)] = thumbprint
                };

                using (blittable)
                {
                    yield return context.ReadObject(blittable, "create replication access blittable");
                }
            }
        }

        public IEnumerable<(string Hub, ReplicationHubAccess Access)> GetReplicationHubCertificateForDatabase(ClusterOperationContext context, string database)
        {
            var certs = context.Transaction.InnerTransaction.OpenTable(ReplicationCertificatesSchema, ReplicationCertificatesSlice);

            string prefixString = (database + "/").ToLowerInvariant();
            using var _ = Slice.From(context.Allocator, prefixString, out var prefix);

            foreach (var (key, val) in certs.SeekByPrimaryKeyPrefix(prefix, Slices.Empty, 0))
            {
                var blittable = GetReplicationCertificateAccessObject(context, ref val.Reader);

                blittable.TryGet(nameof(RegisterReplicationHubAccessCommand.HubName), out string hub);
                var details = JsonDeserializationCluster.DetailedReplicationHubAccess(blittable);

                string certBase64 = GetCertificateAsBase64(val);

                yield return (hub, new ReplicationHubAccess
                {
                    AllowedHubToSinkPaths = details.AllowedHubToSinkPaths,
                    AllowedSinkToHubPaths = details.AllowedSinkToHubPaths,
                    Name = details.Name,
                    CertificateBase64 = certBase64,
                });
            }
        }

        private unsafe string GetCertificateAsBase64(Table.TableValueHolder val)
        {
            var buffer = val.Reader.Read((int)ReplicationCertificatesTable.Certificate, out var size);
            string certBase64 = Convert.ToBase64String(new ReadOnlySpan<byte>(buffer, size));
            return certBase64;
        }

        private unsafe BlittableJsonReaderObject GetReplicationCertificateAccessObject(ClusterOperationContext context, ref TableValueReader reader)
        {
            return new BlittableJsonReaderObject(reader.Read((int)ReplicationCertificatesTable.Access, out var size), size, context);
        }

        public bool IsReplicationCertificate(ClusterOperationContext context, string database, string hub, X509Certificate2 userCert, out DetailedReplicationHubAccess access)
        {
            var certs = context.Transaction.InnerTransaction.OpenTable(ReplicationCertificatesSchema, ReplicationCertificatesSlice);

            using var __ = Slice.From(context.Allocator, (database + "/" + hub + "/" + userCert.Thumbprint).ToLowerInvariant(), out var key);

            if (certs.ReadByKey(key, out var v))
            {
                var b = GetReplicationCertificateAccessObject(context, ref v);
                access = JsonDeserializationCluster.DetailedReplicationHubAccess(b);
                return true;
            }

            access = default;

            return false;
        }

        public unsafe bool IsReplicationCertificateByPublicKeyPinningHash(ClusterOperationContext context, string database, string hub, X509Certificate2 userCert, SecurityConfiguration securityConfiguration, out DetailedReplicationHubAccess access)
        {
            var certs = context.Transaction.InnerTransaction.OpenTable(ReplicationCertificatesSchema, ReplicationCertificatesSlice);
            // maybe we need to check by public key hash?
            string publicKeyPinningHash = userCert.GetPublicKeyPinningHash();

            using var ___ = Slice.From(context.Allocator, (database + "/" + hub + "/" + publicKeyPinningHash).ToLowerInvariant(), out var publicKeyHash);

            access = default;

            foreach (var result in certs.SeekForwardFromPrefix(ReplicationCertificatesSchema.Indexes[ReplicationCertificatesHashSlice], publicKeyHash, publicKeyHash, 0))
            {
                var obj = GetReplicationCertificateAccessObject(context, ref result.Result.Reader);

                // this is a cheap check, not sufficient for real
                if (obj.TryGet(nameof(userCert.Issuer), out string issuer) == false || issuer != userCert.Issuer)
                    continue;

                // now we need to do an actual check

                var p = result.Result.Reader.Read((int)ReplicationCertificatesTable.Certificate, out var size);
                var buffer = new byte[size];
                new Span<byte>(p, size).CopyTo(buffer);
                using var knownCert = CertificateLoaderUtil.CreateCertificate(buffer);

                if (CertificateUtils.CertHasKnownIssuer(userCert, knownCert, securityConfiguration) == false)
                    continue;

                access = JsonDeserializationCluster.DetailedReplicationHubAccess(obj);
                return true;
            }

            return false;
        }

        public static bool TryReadNodeTag(ServerStore serverStore, out string nodeTag)
        {
            using (serverStore.ContextPool.AllocateOperationContext(out TransactionOperationContext context))
            using (context.OpenReadTransaction())
                nodeTag = RachisConsensus.ReadNodeTag(context);

            return nodeTag != RachisConsensus.InitialTag;
        }

        public ClusterStateMachine()
        {
            Subscriptions = new SubscriptionsClusterStorage(this);
        }

        public readonly SubscriptionsClusterStorage Subscriptions;
    }
}<|MERGE_RESOLUTION|>--- conflicted
+++ resolved
@@ -736,11 +736,7 @@
             {
                 try
                 {
-<<<<<<< HEAD
-                    serverStore.NotificationCenter.Dismiss(AlertRaised.GetKey(AlertType.UnrecoverableClusterError, $"{_parent.CurrentCommittedState.Term}/{index}"), context.Transaction, sendNotificationEvenIfDoesntExist: false);
-=======
                     serverStore.NotificationCenter.Dismiss(AlertRaised.GetKey(AlertType.UnrecoverableClusterError, $"{index}"), context.Transaction, sendNotificationEvenIfDoesntExist: false);
->>>>>>> cac20ab6
                 }
                 catch
                 {
@@ -761,11 +757,7 @@
                             error,
                             AlertType.UnrecoverableClusterError,
                             NotificationSeverity.Error,
-<<<<<<< HEAD
-                            key: $"{_parent.CurrentCommittedState.Term}/{index}",
-=======
                             key: $"{index}",
->>>>>>> cac20ab6
                             details: new ExceptionDetails(exception)));
                     }
                     catch
