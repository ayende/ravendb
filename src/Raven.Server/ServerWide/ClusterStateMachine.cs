﻿using System;
using System.Collections.Concurrent;
using System.Collections.Generic;
using System.Diagnostics;
using System.IO;
using System.Linq;
using System.Net.Sockets;
using System.Runtime.CompilerServices;
using System.Runtime.ExceptionServices;
using System.Security.Cryptography.X509Certificates;
using System.Text;
using System.Threading;
using System.Threading.Tasks;
using Raven.Client.Documents.Conventions;
using Raven.Client.Documents.Operations.Backups;
using Raven.Client.Documents.Operations.Configuration;
using Raven.Client.Documents.Operations.Replication;
using Raven.Client.Documents.Operations.TimeSeries;
using Raven.Client.Exceptions;
using Raven.Client.Exceptions.Database;
using Raven.Client.Exceptions.Documents.Subscriptions;
using Raven.Client.Exceptions.Security;
using Raven.Client.Http;
using Raven.Client.ServerWide;
using Raven.Client.ServerWide.Commands;
using Raven.Client.ServerWide.Operations.Certificates;
using Raven.Client.ServerWide.Operations.Configuration;
using Raven.Client.ServerWide.Tcp;
using Raven.Client.Util;
using Raven.Server.Commercial;
using Raven.Server.Config;
using Raven.Server.Documents;
using Raven.Server.Json;
using Raven.Server.NotificationCenter.Notifications;
using Raven.Server.NotificationCenter.Notifications.Details;
using Raven.Server.Rachis;
using Raven.Server.ServerWide.Commands;
using Raven.Server.ServerWide.Commands.ConnectionStrings;
using Raven.Server.ServerWide.Commands.ETL;
using Raven.Server.ServerWide.Commands.Indexes;
using Raven.Server.ServerWide.Commands.Monitoring.Snmp;
using Raven.Server.ServerWide.Commands.PeriodicBackup;
using Raven.Server.ServerWide.Commands.Sorters;
using Raven.Server.ServerWide.Commands.Subscriptions;
using Raven.Server.ServerWide.Context;
using Raven.Server.Utils;
using Sparrow;
using Sparrow.Binary;
using Sparrow.Json;
using Sparrow.Json.Parsing;
using Sparrow.Logging;
using Sparrow.Server;
using Sparrow.Utils;
using Voron;
using Voron.Data;
using Voron.Data.BTrees;
using Voron.Data.Tables;
using Voron.Impl;
using Constants = Raven.Client.Constants;

namespace Raven.Server.ServerWide
{
    public class ClusterStateMachine : RachisStateMachine
    {
        private readonly Logger _clusterAuditLog = LoggingSource.AuditLog.GetLogger("ClusterStateMachine", "Audit");

        private const string LocalNodeStateTreeName = "LocalNodeState";
        private static readonly StringSegment DatabaseName = new StringSegment("DatabaseName");

        public static readonly TableSchema ItemsSchema;
        public static readonly TableSchema CompareExchangeSchema;
        public static readonly TableSchema CompareExchangeTombstoneSchema;
        public static readonly TableSchema TransactionCommandsSchema;
        public static readonly TableSchema IdentitiesSchema;
        public static readonly TableSchema CertificatesSchema;

        public static string ServerWideBackupConfigurationsKey = "server-wide/backup/configurations";

        public enum CompareExchangeTable
        {
            Key,
            Index,
            Value,
            PrefixIndex
        }

        public enum CompareExchangeTombstoneTable
        {
            Key,
            Index,
            PrefixIndex
        }

        public enum IdentitiesTable
        {
            Key,
            Value,
            Index,
            KeyIndex
        }

        public static readonly Slice Items;
        public static readonly Slice CompareExchange;
        public static readonly Slice CompareExchangeTombstones;
        public static readonly Slice Identities;
        public static readonly Slice IdentitiesIndex;
        public static readonly Slice TransactionCommands;
        public static readonly Slice TransactionCommandsCountPerDatabase;
        public static readonly Slice CompareExchangeIndex;
        public static readonly Slice CompareExchangeTombstoneIndex;
        public static readonly Slice CertificatesSlice;
        public static readonly Slice CertificatesHashSlice;

        public enum CertificatesTable
        {
            Thumbprint = 0,
            PublicKeyHash = 1,
            Data = 2
        }

        static ClusterStateMachine()
        {
            using (StorageEnvironment.GetStaticContext(out var ctx))
            {
                Slice.From(ctx, "Items", out Items);
                Slice.From(ctx, "CompareExchange", out CompareExchange);
                Slice.From(ctx, "CmpXchgTombstones", out CompareExchangeTombstones);
                Slice.From(ctx, "Identities", out Identities);
                Slice.From(ctx, "IdentitiesIndex", out IdentitiesIndex);
                Slice.From(ctx, "TransactionCommands", out TransactionCommands);
                Slice.From(ctx, "TransactionCommandsIndex", out TransactionCommandsCountPerDatabase);
                Slice.From(ctx, "CompareExchangeIndex", out CompareExchangeIndex);
                Slice.From(ctx, "CompareExchangeTombstoneIndex", out CompareExchangeTombstoneIndex);
                Slice.From(ctx, "CertificatesSlice", out CertificatesSlice);
                Slice.From(ctx, "CertificatesHashSlice", out CertificatesHashSlice);
            }

            ItemsSchema = new TableSchema();

            // We use the follow format for the items data
            // { lowered key, key, data, etag }
            ItemsSchema.DefineKey(new TableSchema.SchemaIndexDef
            {
                StartIndex = 0,
                Count = 1
            });

            IdentitiesSchema = new TableSchema();
            IdentitiesSchema.DefineKey(new TableSchema.SchemaIndexDef
            {
                StartIndex = (int)IdentitiesTable.Key,
                Count = 1
            });
            IdentitiesSchema.DefineIndex(new TableSchema.SchemaIndexDef
            {
                StartIndex = (int)IdentitiesTable.KeyIndex,
                Count = 1,
                IsGlobal = true,
                Name = IdentitiesIndex
            });

            CompareExchangeSchema = new TableSchema();
            CompareExchangeSchema.DefineKey(new TableSchema.SchemaIndexDef
            {
                StartIndex = (int)CompareExchangeTable.Key,
                Count = 1
            });
            CompareExchangeSchema.DefineIndex(new TableSchema.SchemaIndexDef
            {
                StartIndex = (int)CompareExchangeTable.PrefixIndex,
                Count = 1,
                Name = CompareExchangeIndex
            });

            CompareExchangeTombstoneSchema = new TableSchema();
            CompareExchangeTombstoneSchema.DefineKey(new TableSchema.SchemaIndexDef
            {
                StartIndex = (int)CompareExchangeTombstoneTable.Key,
                Count = 1
            });
            CompareExchangeTombstoneSchema.DefineIndex(new TableSchema.SchemaIndexDef
            {
                StartIndex = (int)CompareExchangeTombstoneTable.PrefixIndex,
                Count = 1,
                IsGlobal = true,
                Name = CompareExchangeTombstoneIndex
            });

            TransactionCommandsSchema = new TableSchema();
            TransactionCommandsSchema.DefineKey(new TableSchema.SchemaIndexDef()
            {
                StartIndex = 0,
                Count = 1, // Database, Separator, Commands count
            });

            // We use the follow format for the certificates data
            // { thumbprint, public key hash, data }
            CertificatesSchema = new TableSchema();
            CertificatesSchema.DefineKey(new TableSchema.SchemaIndexDef()
            {
                StartIndex = (int)CertificatesTable.Thumbprint,
                Count = 1,
                IsGlobal = false,
                Name = CertificatesSlice
            });
            CertificatesSchema.DefineIndex(new TableSchema.SchemaIndexDef
            {
                StartIndex = (int)CertificatesTable.PublicKeyHash,
                Count = 1,
                IsGlobal = false,
                Name = CertificatesHashSlice
            });
        }

        private readonly RachisLogIndexNotifications _rachisLogIndexNotifications = new RachisLogIndexNotifications(CancellationToken.None);

        public override void Dispose()
        {
            base.Dispose();
            _rachisLogIndexNotifications.Dispose();
        }

        protected override void Apply(ClusterOperationContext context, BlittableJsonReaderObject cmd, long index, Leader leader, ServerStore serverStore)
        {
            if (cmd.TryGet("Type", out string type) == false)
            {
                NotifyLeaderAboutError(index, leader, new RachisApplyException("Cannot execute command, wrong format"));
                return;
            }

            ValidateGuid(cmd, type);
            object result = null;
            var sw = Stopwatch.StartNew();
            try
            {
                string errorMessage;
                switch (type)
                {
                    case nameof(ClusterTransactionCommand):
                        var errors = ExecuteClusterTransaction(context, cmd, index);
                        if (errors != null)
                        {
                            result = errors;
                            leader?.SetStateOf(index, errors);
                        }
                        break;

                    case nameof(CleanUpClusterStateCommand):
                        ClusterStateCleanUp(context, cmd, index);
                        break;

                    case nameof(PutSubscriptionBatchCommand):
                        ExecutePutSubscriptionBatch(context, cmd, index, type);
                        break;

                    case nameof(AddOrUpdateCompareExchangeBatchCommand):
                        ExecuteCompareExchangeBatch(context, cmd, index, type);
                        break;
                    //The reason we have a separate case for removing node from database is because we must
                    //actually delete the database before we notify about changes to the record otherwise we
                    //don't know that it was us who needed to delete the database.
                    case nameof(RemoveNodeFromDatabaseCommand):
                        RemoveNodeFromDatabase(context, cmd, index, leader, serverStore);
                        break;

                    case nameof(RemoveNodeFromClusterCommand):
                        RemoveNodeFromCluster(context, cmd, index, leader, serverStore);
                        break;

                    case nameof(DeleteCertificateFromClusterCommand):
                        DeleteCertificate(context, type, cmd, index);
                        break;

                    case nameof(DeleteValueCommand):
                        DeleteValue(context, type, cmd, index);
                        break;

                    case nameof(DeleteCertificateCollectionFromClusterCommand):
                        DeleteMultipleCertificates(context, type, cmd, index);
                        break;

                    case nameof(DeleteMultipleValuesCommand):
                        DeleteMultipleValues(context, type, cmd, index, leader);
                        break;

                    case nameof(CleanCompareExchangeTombstonesCommand):
                        ClearCompareExchangeTombstones(context, type, cmd, index, out var hasMore);
                        result = hasMore;
                        leader?.SetStateOf(index, hasMore);
                        break;

                    case nameof(DeleteExpiredCompareExchangeCommand):
                        result = DeleteExpiredCompareExchange(context, type, cmd, index);
                        leader?.SetStateOf(index, result);
                        break;

                    case nameof(IncrementClusterIdentityCommand):
                        if (ValidatePropertyExistence(cmd, nameof(IncrementClusterIdentityCommand), nameof(IncrementClusterIdentityCommand.Prefix), out errorMessage) == false)
                            throw new RachisApplyException(errorMessage);
                        SetValueForTypedDatabaseCommand(context, type, cmd, index, leader, out result);
                        leader?.SetStateOf(index, result);
                        SetIndexForBackup(context, cmd, index, type);
                        break;

                    case nameof(IncrementClusterIdentitiesBatchCommand):
                        if (ValidatePropertyExistence(cmd, nameof(IncrementClusterIdentitiesBatchCommand), nameof(IncrementClusterIdentitiesBatchCommand.DatabaseName), out errorMessage) == false)
                            throw new RachisApplyException(errorMessage);
                        SetValueForTypedDatabaseCommand(context, type, cmd, index, leader, out result);
                        leader?.SetStateOf(index, result);
                        SetIndexForBackup(context, cmd, index, type);
                        break;

                    case nameof(UpdateClusterIdentityCommand):
                        if (ValidatePropertyExistence(cmd, nameof(UpdateClusterIdentityCommand), nameof(UpdateClusterIdentityCommand.Identities), out errorMessage) == false)
                            throw new RachisApplyException(errorMessage);
                        SetValueForTypedDatabaseCommand(context, type, cmd, index, leader, out result);
                        leader?.SetStateOf(index, result);
                        SetIndexForBackup(context, cmd, index, type);
                        break;

                    case nameof(PutSortersCommand):
                    case nameof(DeleteSorterCommand):
                    case nameof(PutIndexCommand):
                    case nameof(PutIndexesCommand):
                    case nameof(PutAutoIndexCommand):
                    case nameof(DeleteIndexCommand):
                    case nameof(SetIndexLockCommand):
                    case nameof(SetIndexPriorityCommand):
                    case nameof(SetIndexStateCommand):
                    case nameof(EditTimeSeriesConfigurationCommand):
                    case nameof(EditRevisionsConfigurationCommand):
                    case nameof(EditRevisionsForConflictsConfigurationCommand):
                    case nameof(UpdatePeriodicBackupCommand):
                    case nameof(EditExpirationCommand):
                    case nameof(EditRefreshCommand):
                    case nameof(ModifyConflictSolverCommand):
                    case nameof(UpdateTopologyCommand):
                    case nameof(DeleteDatabaseCommand):
                    case nameof(UpdateExternalReplicationCommand):
                    case nameof(PromoteDatabaseNodeCommand):
                    case nameof(ToggleTaskStateCommand):
                    case nameof(AddRavenEtlCommand):
                    case nameof(AddSqlEtlCommand):
                    case nameof(UpdateRavenEtlCommand):
                    case nameof(UpdateSqlEtlCommand):
                    case nameof(DeleteOngoingTaskCommand):
                    case nameof(PutRavenConnectionStringCommand):
                    case nameof(PutSqlConnectionStringCommand):
                    case nameof(RemoveRavenConnectionStringCommand):
                    case nameof(RemoveSqlConnectionStringCommand):
                    case nameof(UpdatePullReplicationAsHubCommand):
                    case nameof(UpdatePullReplicationAsSinkCommand):
                    case nameof(EditDatabaseClientConfigurationCommand):
                    case nameof(EditDocumentsCompressionCommand):
                    case nameof(UpdateUnusedDatabaseIdsCommand):
                        UpdateDatabase(context, type, cmd, index, leader, serverStore);
                        break;

                    case nameof(UpdatePeriodicBackupStatusCommand):
                    case nameof(UpdateExternalReplicationStateCommand):
                    case nameof(AcknowledgeSubscriptionBatchCommand):
                    case nameof(PutSubscriptionCommand):
                    case nameof(DeleteSubscriptionCommand):
                    case nameof(UpdateEtlProcessStateCommand):
                    case nameof(ToggleSubscriptionStateCommand):
                    case nameof(UpdateSubscriptionClientConnectionTime):
                    case nameof(UpdateSnmpDatabaseIndexesMappingCommand):
                    case nameof(RemoveEtlProcessStateCommand):
                        SetValueForTypedDatabaseCommand(context, type, cmd, index, leader, out _);
                        break;

                    case nameof(AddOrUpdateCompareExchangeCommand):
                    case nameof(RemoveCompareExchangeCommand):
                        ExecuteCompareExchange(context, type, cmd, index, out result);
                        leader?.SetStateOf(index, result);
                        SetIndexForBackup(context, cmd, index, type);
                        break;

                    case nameof(InstallUpdatedServerCertificateCommand):
                        InstallUpdatedServerCertificate(context, cmd, index, serverStore);
                        break;

                    case nameof(RecheckStatusOfServerCertificateCommand):
                        if (_parent.Log.IsOperationsEnabled)
                            _parent.Log.Operations($"Received {nameof(RecheckStatusOfServerCertificateCommand)}, index = {index}.");
                        NotifyValueChanged(context, type, index); // just need to notify listeners
                        break;

                    case nameof(ConfirmReceiptServerCertificateCommand):
                        ConfirmReceiptServerCertificate(context, cmd, index, serverStore);
                        break;

                    case nameof(RecheckStatusOfServerCertificateReplacementCommand):
                        if (_parent.Log.IsOperationsEnabled)
                            _parent.Log.Operations($"Received {nameof(RecheckStatusOfServerCertificateReplacementCommand)}, index = {index}.");
                        NotifyValueChanged(context, type, index); // just need to notify listeners
                        break;

                    case nameof(ConfirmServerCertificateReplacedCommand):
                        ConfirmServerCertificateReplaced(context, cmd, index, serverStore);
                        break;

                    case nameof(UpdateSnmpDatabasesMappingCommand):
                        UpdateValue<List<string>>(context, type, cmd, index);
                        break;

                    case nameof(PutLicenseCommand):
                        PutValue<License>(context, type, cmd, index);
                        break;

                    case nameof(PutLicenseLimitsCommand):
                        PutValue<LicenseLimits>(context, type, cmd, index);
                        break;

                    case nameof(UpdateLicenseLimitsCommand):
                        UpdateValue<NodeLicenseLimits>(context, type, cmd, index);
                        break;

                    case nameof(ToggleDatabasesStateCommand):
                        ToggleDatabasesState(cmd, context, type, index);
                        break;

                    case nameof(PutServerWideBackupConfigurationCommand):
                        var serverWideBackupConfiguration = UpdateValue<ServerWideBackupConfiguration>(context, type, cmd, index, skipNotifyValueChanged: true);
                        UpdateDatabasesWithNewServerWideBackupConfiguration(context, type, serverWideBackupConfiguration);
                        break;

                    case nameof(DeleteServerWideBackupConfigurationCommand):
                        UpdateValue<string>(context, type, cmd, index, skipNotifyValueChanged: true);
                        DeleteServerWideBackupConfigurationFromAllDatabases(context, type, cmd, index);
                        break;

                    case nameof(PutCertificateWithSamePinningHashCommand):
                        PutCertificate(context, type, cmd, index, serverStore);
                        if (cmd.TryGet(nameof(PutCertificateWithSamePinningHashCommand.Name), out string thumbprint))
                            DeleteLocalState(context, thumbprint);
                        if (cmd.TryGet(nameof(PutCertificateWithSamePinningHashCommand.PublicKeyPinningHash), out string hash))
                            DiscardLeftoverCertsWithSamePinningHash(context, hash, type, index);
                        break;

                    case nameof(PutCertificateCommand):
                        PutCertificate(context, type, cmd, index, serverStore);
                        // Once the certificate is in the cluster, no need to keep it locally so we delete it.
                        if (cmd.TryGet(nameof(PutCertificateCommand.Name), out string key))
                            DeleteLocalState(context, key);
                        break;

                    case nameof(PutClientConfigurationCommand):
                        PutValue<ClientConfiguration>(context, type, cmd, index);
                        break;

                    case nameof(PutServerWideStudioConfigurationCommand):
                        PutValue<ServerWideStudioConfiguration>(context, type, cmd, index);
                        break;

                    case nameof(AddDatabaseCommand):
                        var addedNodes = AddDatabase(context, cmd, index, leader);
                        if (addedNodes != null)
                        {
                            result = addedNodes;
                            leader?.SetStateOf(index, addedNodes);
                        }
                        break;

                    default:
                        var massage = $"The command '{type}' is unknown and cannot be executed on server with version '{ServerVersion.FullVersion}'.{Environment.NewLine}" +
                                      "Updating this node version to match the rest should resolve this issue.";
                        throw new UnknownClusterCommand(massage);
                }

                _parent.LogHistory.UpdateHistoryLog(context, index, _parent.CurrentTerm, cmd, result, null);

                DismissUnrecoverableNotification();
            }
            catch (Exception e) when (ExpectedException(e))
            {
                if (_parent.Log.IsInfoEnabled)
                {
                    var error = $"Failed to execute command of type '{type}'";
                    if (cmd.TryGet(DatabaseName, out string databaseName))
                        error += $"on database '{databaseName}'";

                    _parent.Log.Info(error, e);
                }

                _parent.LogHistory.UpdateHistoryLog(context, index, _parent.CurrentTerm, cmd, null, e);
                NotifyLeaderAboutError(index, leader, e);
            }
            catch (Exception e)
            {
                // IMPORTANT
                // Other exceptions MUST be consistent across the cluster (meaning: if it occured on one node it must occur on the rest also).
                // the exceptions here are machine specific and will cause a jam in the state machine until the exception will be resolved.
                var error = $"Unrecoverable exception at command type '{type}'";
                if (cmd.TryGet(DatabaseName, out string databaseName))
                    error += $"on database '{databaseName}'";
                error += ", execution will be retried later.";

                if (_parent.Log.IsOperationsEnabled)
                    _parent.Log.Operations(error, e);

                AddUnrecoverableNotification(error, e);
                NotifyLeaderAboutError(index, leader, e);
                throw;
            }
            finally
            {
                var executionTime = sw.Elapsed;
                _rachisLogIndexNotifications.RecordNotification(new RecentLogIndexNotification
                {
                    Type = type,
                    ExecutionTime = executionTime,
                    Index = index,
                    LeaderErrorCount = leader?.ErrorsList.Count,
                    Term = leader?.Term,
                    LeaderShipDuration = leader?.LeaderShipDuration,
                });
            }

            void DismissUnrecoverableNotification()
            {
                try
                {
                    serverStore.NotificationCenter.Dismiss(AlertRaised.GetKey(AlertType.UnrecoverableClusterError, $"{_parent.CurrentTerm}/{index}"), context.Transaction, sendNotificationEvenIfDoesntExist: false);
                }
                catch
                {
                    // nothing we can do here
                }
            }

            void AddUnrecoverableNotification(string error, Exception exception)
            {
                // must do it in a separate thread since we are not going to commit this tx anyway
                ThreadPool.QueueUserWorkItem(_ =>
                {
                    try
                    {
                        serverStore.NotificationCenter.Add(AlertRaised.Create(
                            null,
                            "Unrecoverable Cluster Error",
                            error,
                            AlertType.UnrecoverableClusterError,
                            NotificationSeverity.Error,
                            key: $"{_parent.CurrentTerm}/{index}",
                            details: new ExceptionDetails(exception)));
                    }
                    catch
                    {
                        // nothing we can do here
                    }
                }, null);
            }
        }

        private void ExecutePutSubscriptionBatch(ClusterOperationContext context, BlittableJsonReaderObject cmd, long index, string type)
        {
            if (cmd.TryGet(nameof(PutSubscriptionBatchCommand.Commands), out BlittableJsonReaderArray subscriptionCommands) == false)
            {
                throw new RachisApplyException($"'{nameof(PutSubscriptionBatchCommand.Commands)}' is missing in '{nameof(PutSubscriptionBatchCommand)}'.");
            }

            PutSubscriptionCommand updateCommand = null;
            Exception exception = null;
            var actionsByDatabase = new Dictionary<string, List<Func<Task>>>();
            var items = context.Transaction.InnerTransaction.OpenTable(ItemsSchema, Items);
            try
            {
                foreach (BlittableJsonReaderObject command in subscriptionCommands)
                {
                    if (command.TryGet("Type", out string putSubscriptionType) == false && putSubscriptionType != nameof(PutSubscriptionCommand))
                    {
                        throw new RachisApplyException($"Cannot execute {type} command, wrong format");
                    }

                    updateCommand = (PutSubscriptionCommand)JsonDeserializationCluster.Commands[nameof(PutSubscriptionCommand)](command);

                    var database = updateCommand.DatabaseName;
                    if (DatabaseExists(context, database) == false)
                    {
                        throw new DatabaseDoesNotExistException(
                            $"Cannot set typed value of type {type} for database {database}, because it does not exist");
                    }

                    var id = updateCommand.FindFreeId(context, index);
                    updateCommand.Execute(context, items, id, record: null, _parent.CurrentState, out _);

                    if (actionsByDatabase.ContainsKey(database) == false)
                    {
                        actionsByDatabase[database] = new List<Func<Task>>();
                    }

                    actionsByDatabase[database].Add(() =>
                        Changes.OnDatabaseChanges(database, index, nameof(PutSubscriptionCommand), DatabasesLandlord.ClusterDatabaseChangeType.ValueChanged));
                }

                foreach (var action in actionsByDatabase)
                {
                    ExecuteManyOnDispose(context, index, type, action.Value);
                }
            }
            catch (Exception e)
            {
                exception = e;
                throw;
            }
            finally
            {
                LogCommand(type, index, exception, updateCommand?.AdditionalDebugInformation(exception));
            }
        }

        private void SetIndexForBackup(ClusterOperationContext context, BlittableJsonReaderObject bjro, long index, string type)
        {
            if (index < 0)
                return;

            if ((bjro.TryGet(nameof(CompareExchangeCommandBase.Database), out string databaseName) == false ||
                 string.IsNullOrEmpty(databaseName)) && type.Equals(nameof(AddOrUpdateCompareExchangeCommand)))
                throw new RachisApplyException($"Command {type} must contain a DatabaseName property. Index {index}");

            var dbKey = $"db/{databaseName}";
            var items = context.Transaction.InnerTransaction.OpenTable(ItemsSchema, Items);

            using (Slice.From(context.Allocator, dbKey, out Slice key))
            using (Slice.From(context.Allocator, dbKey.ToLowerInvariant(), out Slice keyLowered))
            {
                var databaseRecordJson = ReadInternal(context, out _, keyLowered);
                if (databaseRecordJson == null)
                    return;

                databaseRecordJson.Modifications = new DynamicJsonValue { [nameof(DatabaseRecord.EtagForBackup)] = index };

                using (var old = databaseRecordJson)
                {
                    databaseRecordJson = context.ReadObject(databaseRecordJson, dbKey);
                }

                UpdateValue(index, items, keyLowered, key, databaseRecordJson);
            }
        }

        [Conditional("DEBUG")]
        private void ValidateGuid(BlittableJsonReaderObject cmd, string type)
        {
            if (_parent.InMemoryDebug.IsInterVersionTest)
                return;

            if (cmd.TryGet(nameof(CommandBase.UniqueRequestId), out string guid) == false)
            {
                throw new ArgumentNullException($"Guid is not provided in the command {type}.");
            }
        }

        private void ExecuteCompareExchangeBatch(ClusterOperationContext context, BlittableJsonReaderObject cmd, long index, string commandType)
        {
            CompareExchangeCommandBase compareExchange = null;
            Exception exception = null;
            try
            {
                var hasAddCommands = cmd.TryGet(nameof(AddOrUpdateCompareExchangeBatchCommand.Commands), out BlittableJsonReaderArray addCommands);
                var hasRemoveCommands = cmd.TryGet(nameof(AddOrUpdateCompareExchangeBatchCommand.RemoveCommands), out BlittableJsonReaderArray removeCommands);

                if (hasAddCommands == false && hasRemoveCommands == false)
                {
                    throw new RachisApplyException($"'{nameof(AddOrUpdateCompareExchangeBatchCommand.Commands)}' and '{nameof(AddOrUpdateCompareExchangeBatchCommand.RemoveCommands)}' are missing in '{nameof(AddOrUpdateCompareExchangeBatchCommand)}'.");
                }

                var items = context.Transaction.InnerTransaction.OpenTable(CompareExchangeSchema, CompareExchange);

                if (hasAddCommands)
                {
                    foreach (BlittableJsonReaderObject command in addCommands)
                    {
                        if (command.TryGet("Type", out string type) == false || type != nameof(AddOrUpdateCompareExchangeCommand))
                        {
                            throw new RachisApplyException($"Cannot execute {commandType} command, wrong format");
                        }

                        compareExchange = (CompareExchangeCommandBase)JsonDeserializationCluster.Commands[type](command);
                        compareExchange.Execute(context, items, index);
                        SetIndexForBackup(context, command, index, type);
                    }
                }

                if (hasRemoveCommands)
                {
                    foreach (BlittableJsonReaderObject command in removeCommands)
                    {
                        if (command.TryGet("Type", out string type) == false || type != nameof(RemoveCompareExchangeCommand))
                        {
                            throw new RachisApplyException($"Cannot execute {commandType} command, wrong format");
                        }

                        compareExchange = (CompareExchangeCommandBase)JsonDeserializationCluster.Commands[type](command);
                        compareExchange.Execute(context, items, index);
                        SetIndexForBackup(context, command, index, type);
                    }
                }

                OnTransactionDispose(context, index);
            }
            catch (Exception e)
            {
                exception = e;
                throw;
            }
            finally
            {
                LogCommand(commandType, index, exception, compareExchange?.AdditionalDebugInformation(exception));
            }
        }

        public static bool ExpectedException(Exception e)
        {
            return e is RachisException ||
                   e is SubscriptionException ||
                   e is DatabaseDoesNotExistException ||
                   e is AuthorizationException ||
                   e is CompareExchangeKeyTooBigException;
        }

        private void ClusterStateCleanUp(ClusterOperationContext context, BlittableJsonReaderObject cmd, long index)
        {
            Exception exception = null;
            CleanUpClusterStateCommand cleanCommand = null;
            try
            {
                var items = context.Transaction.InnerTransaction.OpenTable(ItemsSchema, Items);
                cleanCommand = (CleanUpClusterStateCommand)JsonDeserializationCluster.Commands[nameof(CleanUpClusterStateCommand)](cmd);
                var affectedDatabases = cleanCommand.Clean(context, index);
                foreach (var tuple in affectedDatabases)
                {
                    var dbKey = $"db/{tuple.Key}";
                    using (Slice.From(context.Allocator, dbKey, out Slice valueName))
                    using (Slice.From(context.Allocator, dbKey.ToLowerInvariant(), out Slice valueNameLowered))
                    using (var databaseRecord = ReadRawDatabaseRecord(context, tuple.Key))
                    {
                        if (databaseRecord == null)
                            continue;

                        var databaseRecordJson = databaseRecord.Raw;
                        databaseRecordJson.Modifications = new DynamicJsonValue
                        {
                            [nameof(DatabaseRecord.TruncatedClusterTransactionCommandsCount)] = tuple.Value
                        };
                        var newDatabaseRecordJson = context.ReadObject(databaseRecordJson, dbKey);

                        UpdateValue(index, items, valueNameLowered, valueName, newDatabaseRecordJson);
                    }

                    // we simply update the value without invoking the OnChange function
                }

                OnTransactionDispose(context, index);
            }
            catch (Exception e)
            {
                exception = e;
                throw;
            }
            finally
            {
                LogCommand(nameof(CleanUpClusterStateCommand), index, exception, cleanCommand?.AdditionalDebugInformation(exception));
            }
        }

        private List<string> ExecuteClusterTransaction(ClusterOperationContext context, BlittableJsonReaderObject cmd, long index)
        {
            ClusterTransactionCommand clusterTransaction = null;
            Exception exception = null;
            try
            {
                clusterTransaction = (ClusterTransactionCommand)JsonDeserializationCluster.Commands[nameof(ClusterTransactionCommand)](cmd);
                UpdateDatabaseRecordId(context, index, clusterTransaction);

                var compareExchangeItems = context.Transaction.InnerTransaction.OpenTable(CompareExchangeSchema, CompareExchange);
                var error = clusterTransaction.ExecuteCompareExchangeCommands(context, index, compareExchangeItems);
                if (error == null)
                {
                    clusterTransaction.SaveCommandsBatch(context, index);
                    var notify = clusterTransaction.HasDocumentsInTransaction
                        ? DatabasesLandlord.ClusterDatabaseChangeType.PendingClusterTransactions
                        : DatabasesLandlord.ClusterDatabaseChangeType.ClusterTransactionCompleted;

                    NotifyDatabaseAboutChanged(context, clusterTransaction.DatabaseName, index, nameof(ClusterTransactionCommand), notify);

                    return null;
                }

                OnTransactionDispose(context, index);
                return error;
            }
            catch (Exception e)
            {
                exception = e;
                throw;
            }
            finally
            {
                LogCommand(nameof(ClusterTransactionCommand), index, exception, clusterTransaction?.AdditionalDebugInformation(exception));
            }
        }

        private void UpdateDatabaseRecordId(ClusterOperationContext context, long index, ClusterTransactionCommand clusterTransaction)
        {
            var rawRecord = ReadRawDatabaseRecord(context, clusterTransaction.DatabaseName);

            if (rawRecord == null)
                throw DatabaseDoesNotExistException.CreateWithMessage(clusterTransaction.DatabaseName, $"Could not execute update command of type '{nameof(ClusterTransactionCommand)}'.");

            var topology = rawRecord.Topology;
            if (topology.DatabaseTopologyIdBase64 == null)
            {
                var items = context.Transaction.InnerTransaction.OpenTable(ItemsSchema, Items);
                var databaseRecordJson = rawRecord.Raw;
                topology.DatabaseTopologyIdBase64 = clusterTransaction.DatabaseRecordId;
                var dbKey = $"db/{clusterTransaction.DatabaseName}";
                using (Slice.From(context.Allocator, dbKey, out var valueName))
                using (Slice.From(context.Allocator, dbKey.ToLowerInvariant(), out var valueNameLowered))
                {
                    databaseRecordJson.Modifications = new DynamicJsonValue
                    {
                        [nameof(DatabaseRecord.Topology)] = topology.ToJson()
                    };

                    using (var old = databaseRecordJson)
                    {
                        databaseRecordJson = context.ReadObject(databaseRecordJson, dbKey);
                    }

                    UpdateValue(index, items, valueNameLowered, valueName, databaseRecordJson);
                }
            }
        }

        private void ConfirmReceiptServerCertificate(ClusterOperationContext context, BlittableJsonReaderObject cmd, long index, ServerStore serverStore)
        {
            if (_parent.Log.IsOperationsEnabled)
                _parent.Log.Operations($"Received {nameof(ConfirmReceiptServerCertificateCommand)}, index = {index}.");
            try
            {
                var items = context.Transaction.InnerTransaction.OpenTable(ItemsSchema, Items);
                using (Slice.From(context.Allocator, CertificateReplacement.CertificateReplacementDoc, out var key))
                {
                    if (cmd.TryGet(nameof(ConfirmReceiptServerCertificateCommand.Thumbprint), out string thumbprint) == false)
                    {
                        throw new RachisApplyException($"{nameof(ConfirmReceiptServerCertificateCommand.Thumbprint)} property didn't exist in {nameof(ConfirmReceiptServerCertificateCommand)}");
                    }
                    var certInstallation = GetItem(context, CertificateReplacement.CertificateReplacementDoc);
                    if (certInstallation == null)
                        return; // already applied?

                    if (certInstallation.TryGet(nameof(CertificateReplacement.Thumbprint), out string storedThumbprint) == false)
                        throw new RachisApplyException($"{nameof(CertificateReplacement.Thumbprint)} property didn't exist in 'server/cert' value");

                    if (storedThumbprint != thumbprint)
                        return; // confirmation for a different cert, ignoring

                    certInstallation.TryGet(nameof(CertificateReplacement.Confirmations), out int confirmations);

                    certInstallation.Modifications = new DynamicJsonValue(certInstallation)
                    {
                        [nameof(CertificateReplacement.Confirmations)] = confirmations + 1
                    };

                    certInstallation = context.ReadObject(certInstallation, "server.cert.update");

                    UpdateValue(index, items, key, key, certInstallation);

                    if (_parent.Log.IsOperationsEnabled)
                        _parent.Log.Operations("Confirming to replace the server certificate.");

                    // this will trigger the handling of the certificate update
                    NotifyValueChanged(context, nameof(ConfirmReceiptServerCertificateCommand), index);
                }
            }
            catch (Exception e)
            {
                if (_parent.Log.IsOperationsEnabled)
                    _parent.Log.Operations($"{nameof(ConfirmReceiptServerCertificate)} failed (index = {index}).", e);

                serverStore.NotificationCenter.Add(AlertRaised.Create(
                    null,
                    CertificateReplacement.CertReplaceAlertTitle,
                    "Failed to confirm receipt of the new certificate.",
                    AlertType.Certificates_ReplaceError,
                    NotificationSeverity.Error,
                    details: new ExceptionDetails(e)));

                throw;
            }
        }

        private void InstallUpdatedServerCertificate(ClusterOperationContext context, BlittableJsonReaderObject cmd, long index, ServerStore serverStore)
        {
            if (_parent.Log.IsOperationsEnabled)
                _parent.Log.Operations($"Received {nameof(InstallUpdatedServerCertificateCommand)}.");
            Exception exception = null;
            try
            {
                if (cmd.TryGet(nameof(InstallUpdatedServerCertificateCommand.Certificate), out string cert) == false || string.IsNullOrEmpty(cert))
                {
                    throw new RachisApplyException($"{nameof(InstallUpdatedServerCertificateCommand.Certificate)} property didn't exist in {nameof(InstallUpdatedServerCertificateCommand)}");
                }

                cmd.TryGet(nameof(InstallUpdatedServerCertificateCommand.ReplaceImmediately), out bool replaceImmediately);

                var x509Certificate = new X509Certificate2(Convert.FromBase64String(cert), (string)null, X509KeyStorageFlags.MachineKeySet);
                // we assume that this is valid, and we don't check dates, since that would introduce external factor to the state machine, which is not allowed
                using (Slice.From(context.Allocator, CertificateReplacement.CertificateReplacementDoc, out var key))
                {
                    var djv = new DynamicJsonValue
                    {
                        [nameof(CertificateReplacement.Certificate)] = cert,
                        [nameof(CertificateReplacement.Thumbprint)] = x509Certificate.Thumbprint,
                        [nameof(CertificateReplacement.OldThumbprint)] = serverStore.Server.Certificate.Certificate.Thumbprint,
                        [nameof(CertificateReplacement.Confirmations)] = 0,
                        [nameof(CertificateReplacement.Replaced)] = 0,
                        [nameof(CertificateReplacement.ReplaceImmediately)] = replaceImmediately
                    };

                    var json = context.ReadObject(djv, "server.cert.update.info");

                    var items = context.Transaction.InnerTransaction.OpenTable(ItemsSchema, Items);
                    UpdateValue(index, items, key, key, json);
                }

                // this will trigger the notification to the leader
                NotifyValueChanged(context, nameof(InstallUpdatedServerCertificateCommand), index);
            }
            catch (Exception e)
            {
                exception = e;
                if (_parent.Log.IsOperationsEnabled)
                    _parent.Log.Operations($"{nameof(InstallUpdatedServerCertificateCommand)} failed (index = {index}).", e);

                serverStore.NotificationCenter.Add(AlertRaised.Create(
                    null,
                    CertificateReplacement.CertReplaceAlertTitle,
                    $"{nameof(InstallUpdatedServerCertificateCommand)} failed.",
                    AlertType.Certificates_ReplaceError,
                    NotificationSeverity.Error,
                    details: new ExceptionDetails(e)));

                throw;
            }
            finally
            {
                LogCommand(nameof(InstallUpdatedServerCertificateCommand), index, exception);
            }
        }

        private void ConfirmServerCertificateReplaced(ClusterOperationContext context, BlittableJsonReaderObject cmd, long index, ServerStore serverStore)
        {
            if (_parent.Log.IsOperationsEnabled)
                _parent.Log.Operations($"Received {nameof(ConfirmServerCertificateReplacedCommand)}, index = {index}.");
            try
            {
                var items = context.Transaction.InnerTransaction.OpenTable(ItemsSchema, Items);
                using (Slice.From(context.Allocator, CertificateReplacement.CertificateReplacementDoc, out var key))
                {
                    if (cmd.TryGet(nameof(ConfirmServerCertificateReplacedCommand.Thumbprint), out string thumbprint) == false)
                    {
                        throw new RachisApplyException($"{nameof(ConfirmServerCertificateReplacedCommand.Thumbprint)} property didn't exist in {nameof(ConfirmServerCertificateReplacedCommand)}");
                    }
                    if (cmd.TryGet(nameof(ConfirmServerCertificateReplacedCommand.OldThumbprint), out string oldThumbprintFromCommand) == false)
                    {
                        throw new RachisApplyException($"{nameof(ConfirmServerCertificateReplacedCommand.OldThumbprint)} property didn't exist in {nameof(ConfirmServerCertificateReplacedCommand)}");
                    }

                    var certInstallation = GetItem(context, CertificateReplacement.CertificateReplacementDoc);
                    if (certInstallation == null)
                        return; // already applied?

                    if (certInstallation.TryGet(nameof(CertificateReplacement.Thumbprint), out string storedThumbprint) == false)
                        throw new RachisApplyException($"'{nameof(CertificateReplacement.Thumbprint)}' property didn't exist in 'server/cert' value");

                    if (storedThumbprint != thumbprint)
                        return; // confirmation for a different cert, ignoring

                    // If "Replaced" or "OldThumbprint" are not there, it means this node started the replacement process with a lower version and was then upgraded.
                    // No worries, it got the command now and it can join the confirmation process which is still happening. Let's synchronize the 'server/cert' doc
                    // to have the new properties:
                    if (certInstallation.TryGet(nameof(CertificateReplacement.Replaced), out int replaced) == false)
                        replaced = 0;

                    if (certInstallation.TryGet(nameof(CertificateReplacement.OldThumbprint), out string oldThumbprint) == false)
                    {
                        oldThumbprint = oldThumbprintFromCommand;
                        certInstallation.Modifications = new DynamicJsonValue(certInstallation)
                        {
                            [nameof(CertificateReplacement.OldThumbprint)] = oldThumbprint
                        };
                    }

                    certInstallation.Modifications = new DynamicJsonValue(certInstallation)
                    {
                        [nameof(CertificateReplacement.Replaced)] = replaced + 1
                    };

                    certInstallation = context.ReadObject(certInstallation, "server.cert.update");

                    UpdateValue(index, items, key, key, certInstallation);

                    if (_parent.Log.IsOperationsEnabled)
                        _parent.Log.Operations($"Confirming that certificate replacement has happened. Old certificate thumbprint: '{oldThumbprint}'. New certificate thumbprint: '{thumbprint}'.");

                    // this will trigger the deletion of the new and old server certs from the cluster
                    NotifyValueChanged(context, nameof(ConfirmServerCertificateReplacedCommand), index);
                }
            }
            catch (Exception e)
            {
                if (_parent.Log.IsOperationsEnabled)
                    _parent.Log.Operations($"{nameof(ConfirmServerCertificateReplaced)} failed (index = {index}).", e);

                serverStore.NotificationCenter.Add(AlertRaised.Create(
                    null,
                    CertificateReplacement.CertReplaceAlertTitle,
                    "Failed to confirm replacement of the new certificate.",
                    AlertType.Certificates_ReplaceError,
                    NotificationSeverity.Error,
                    details: new ExceptionDetails(e)));

                throw;
            }
        }

        private void RemoveNodeFromCluster(ClusterOperationContext context, BlittableJsonReaderObject cmd, long index, Leader leader, ServerStore serverStore)
        {
            RemoveNodeFromClusterCommand removedCmd = null;
            Exception exception = null;
            try
            {
                removedCmd = JsonDeserializationCluster.RemoveNodeFromClusterCommand(cmd);
                var removed = removedCmd.RemovedNode;
                var items = context.Transaction.InnerTransaction.OpenTable(ItemsSchema, Items);

                var tasks = new List<Func<Task>>();

                foreach (var record in GetAllDatabases(context))
                {
                    using (Slice.From(context.Allocator, "db/" + record.DatabaseName.ToLowerInvariant(), out Slice lowerKey))
                    using (Slice.From(context.Allocator, "db/" + record.DatabaseName, out Slice key))
                    {
                        if (record.DeletionInProgress != null)
                        {
                            // delete immediately if this node was removed.
                            var deleteNow = record.DeletionInProgress.Remove(removed) && _parent.Tag == removed;
                            if (record.DeletionInProgress.Count == 0 && record.Topology.Count == 0 || deleteNow)
                            {
                                DeleteDatabaseRecord(context, index, items, lowerKey, record.DatabaseName, serverStore);
                                tasks.Add(() => Changes.OnDatabaseChanges(record.DatabaseName, index, nameof(RemoveNodeFromCluster),
                                    DatabasesLandlord.ClusterDatabaseChangeType.RecordChanged));

                                continue;
                            }
                        }

                        if (record.Topology.RelevantFor(removed))
                        {
                            record.Topology.RemoveFromTopology(removed);
                            // Explicit removing of the node means that we modify the replication factor
                            record.Topology.ReplicationFactor = record.Topology.Count;
                            if (record.Topology.Count == 0)
                            {
                                DeleteDatabaseRecord(context, index, items, lowerKey, record.DatabaseName, serverStore);
                                continue;
                            }
                        }

                        var updated = DocumentConventions.DefaultForServer.Serialization.DefaultConverter.ToBlittable(record, context);

                        UpdateValue(index, items, lowerKey, key, updated);
                    }

                    tasks.Add(() => Changes.OnDatabaseChanges(record.DatabaseName, index, nameof(RemoveNodeFromCluster), DatabasesLandlord.ClusterDatabaseChangeType.RecordChanged));
                }

                // delete the node license limits
                var licenseLimitsBlittable = Read(context, ServerStore.LicenseLimitsStorageKey, out _);
                if (licenseLimitsBlittable != null)
                {
                    var licenseLimits = JsonDeserializationServer.LicenseLimits(licenseLimitsBlittable);
                    licenseLimits.NodeLicenseDetails.Remove(removed);
                    var value = context.ReadObject(licenseLimits.ToJson(), "overwrite-license-limits");
                    PutValueDirectly(context, ServerStore.LicenseLimitsStorageKey, value, index);
                }

                ExecuteManyOnDispose(context, index, nameof(RemoveNodeFromCluster), tasks);
            }
            catch (Exception e)
            {
                exception = e;
                throw;
            }
            finally
            {
                LogCommand(nameof(RemoveNodeFromClusterCommand), index, exception, removedCmd?.AdditionalDebugInformation(exception));
            }
        }

        private void ExecuteManyOnDispose(ClusterOperationContext context, long index, string type, List<Func<Task>> tasks)
        {
            context.Transaction.InnerTransaction.LowLevelTransaction.AfterCommitWhenNewReadTransactionsPrevented += _ =>
            {
                _rachisLogIndexNotifications.AddTask(index);
                var count = tasks.Count;

                if (count == 0)
                {
                    NotifyAndSetCompleted(index);
                    return;
                }

                context.Transaction.InnerTransaction.LowLevelTransaction.OnDispose += tx =>
                {
                    var exceptionAggregator =
                        new ExceptionAggregator(_parent.Log, $"the raft index {index} is committed, but an error occured during executing the {type} command.");

                    foreach (var task in tasks)
                    {
                        Task.Run(async () =>
                        {
                            await exceptionAggregator.ExecuteAsync(task());
                            if (Interlocked.Decrement(ref count) == 0)
                            {
                                Exception error = null;
                                try
                                {
                                    exceptionAggregator.ThrowIfNeeded();
                                }
                                catch (Exception e)
                                {
                                    error = e;
                                }
                                finally
                                {
                                    _rachisLogIndexNotifications.NotifyListenersAbout(index, error);
                                    _rachisLogIndexNotifications.SetTaskCompleted(index, error);
                                }
                            }
                        });
                    }
                };
            };
        }

        public void NotifyAndSetCompleted(long index)
        {
            try
            {
                _rachisLogIndexNotifications.NotifyListenersAbout(index, null);
                _rachisLogIndexNotifications.SetTaskCompleted(index, null);
            }
            catch (OperationCanceledException e)
            {
                _rachisLogIndexNotifications.SetTaskCompleted(index, e);
            }
        }

        protected void NotifyLeaderAboutError(long index, Leader leader, Exception e)
        {
            _rachisLogIndexNotifications.RecordNotification(new RecentLogIndexNotification
            {
                Type = "Error",
                ExecutionTime = TimeSpan.Zero,
                Index = index,
                LeaderErrorCount = leader?.ErrorsList.Count,
                Term = leader?.Term,
                LeaderShipDuration = leader?.LeaderShipDuration,
                Exception = e,
            });

            // ReSharper disable once UseNullPropagation
            if (leader == null)
                return;

            leader.SetStateOf(index, tcs => { tcs.TrySetException(e); });
        }

        private static bool ValidatePropertyExistence(BlittableJsonReaderObject cmd, string propertyTypeName, string propertyName, out string errorMessage)
        {
            errorMessage = null;
            if (cmd.TryGet(propertyName, out object _) == false)
            {
                errorMessage = $"Expected to find {propertyTypeName}.{propertyName} property in the Raft command but didn't find it...";
                return false;
            }
            return true;
        }

        private void SetValueForTypedDatabaseCommand(ClusterOperationContext context, string type, BlittableJsonReaderObject cmd, long index, Leader leader, out object result)
        {
            result = null;
            UpdateValueForDatabaseCommand updateCommand = null;
            Exception exception = null;
            try
            {
                var items = context.Transaction.InnerTransaction.OpenTable(ItemsSchema, Items);

                updateCommand = (UpdateValueForDatabaseCommand)JsonDeserializationCluster.Commands[type](cmd);

                using (var databaseRecord = ReadRawDatabaseRecord(context, updateCommand.DatabaseName))
                {
                    if (databaseRecord == null)
                        throw new DatabaseDoesNotExistException($"Cannot set typed value of type {type} for database {updateCommand.DatabaseName}, because it does not exist");

                    updateCommand.Execute(context, items, index, databaseRecord, _parent.CurrentState, out result);
                }
            }
            catch (Exception e)
            {
                exception = e;
                throw;
            }
            finally
            {
                LogCommand(type, index, exception, updateCommand?.AdditionalDebugInformation(exception));
                NotifyDatabaseAboutChanged(context, updateCommand?.DatabaseName, index, type, DatabasesLandlord.ClusterDatabaseChangeType.ValueChanged);
            }
        }

        public async Task WaitForIndexNotification(long index, TimeSpan? timeout = null)
        {
            await _rachisLogIndexNotifications.WaitForIndexNotification(index, timeout ?? _parent.OperationTimeout);
        }

        private unsafe void RemoveNodeFromDatabase(ClusterOperationContext context, BlittableJsonReaderObject cmd, long index, Leader leader, ServerStore serverStore)
        {
            Exception exception = null;
            RemoveNodeFromDatabaseCommand remove = null;
            try
            {
                var items = context.Transaction.InnerTransaction.OpenTable(ItemsSchema, Items);
                remove = JsonDeserializationCluster.RemoveNodeFromDatabaseCommand(cmd);
                var databaseName = remove.DatabaseName;
                var databaseNameLowered = databaseName.ToLowerInvariant();
                using (Slice.From(context.Allocator, "db/" + databaseNameLowered, out Slice lowerKey))
                using (Slice.From(context.Allocator, "db/" + databaseName, out Slice key))
                {
                    if (items.ReadByKey(lowerKey, out TableValueReader reader) == false)
                        throw new DatabaseDoesNotExistException($"The database {databaseName} does not exists");

                    var doc = new BlittableJsonReaderObject(reader.Read(2, out int size), size, context);

                    if (doc.TryGet(nameof(DatabaseRecord.Topology), out BlittableJsonReaderObject _) == false)
                    {
                        items.DeleteByKey(lowerKey);
                        NotifyDatabaseAboutChanged(context, databaseName, index, nameof(RemoveNodeFromDatabaseCommand),
                            DatabasesLandlord.ClusterDatabaseChangeType.RecordChanged);
                        return;
                    }

                    var databaseRecord = JsonDeserializationCluster.DatabaseRecord(doc);
                    remove.UpdateDatabaseRecord(databaseRecord, index);

                    if (databaseRecord.DeletionInProgress.Count == 0 && databaseRecord.Topology.Count == 0)
                    {
                        DeleteDatabaseRecord(context, index, items, lowerKey, databaseName, serverStore);
                        NotifyDatabaseAboutChanged(context, databaseName, index, nameof(RemoveNodeFromDatabaseCommand),
                            DatabasesLandlord.ClusterDatabaseChangeType.RecordChanged);
                        return;
                    }

                    var updated = DocumentConventions.DefaultForServer.Serialization.DefaultConverter.ToBlittable(databaseRecord, context);

                    UpdateValue(index, items, lowerKey, key, updated);
                }

                NotifyDatabaseAboutChanged(context, databaseName, index, nameof(RemoveNodeFromDatabaseCommand),
                    DatabasesLandlord.ClusterDatabaseChangeType.RecordChanged);
            }
            catch (Exception e)
            {
                exception = e;
                throw;
            }
            finally
            {
                LogCommand(nameof(RemoveNodeFromDatabaseCommand), index, exception, remove?.AdditionalDebugInformation(exception));
            }
        }

        private static void DeleteDatabaseRecord(ClusterOperationContext context, long index, Table items, Slice lowerKey, string databaseName, ServerStore serverStore)
        {
            // delete database record
            items.DeleteByKey(lowerKey);

            // delete all values linked to database record - for subscription, etl etc.
            CleanupDatabaseRelatedValues(context, items, databaseName, serverStore);

            var transactionsCommands = context.Transaction.InnerTransaction.OpenTable(TransactionCommandsSchema, TransactionCommands);
            var commandsCountPerDatabase = context.Transaction.InnerTransaction.ReadTree(TransactionCommandsCountPerDatabase);

            using (ClusterTransactionCommand.GetPrefix(context, databaseName, out var prefixSlice))
            {
                commandsCountPerDatabase.Delete(prefixSlice);
                transactionsCommands.DeleteByPrimaryKeyPrefix(prefixSlice);
            }
        }

        private static void CleanupDatabaseRelatedValues(ClusterOperationContext context, Table items, string databaseName, ServerStore serverStore)
        {
            var dbValuesPrefix = Helpers.ClusterStateMachineValuesPrefix(databaseName).ToLowerInvariant();
            using (Slice.From(context.Allocator, dbValuesPrefix, out var loweredKey))
            {
                items.DeleteByPrimaryKeyPrefix(loweredKey);
            }

            var databaseLowered = $"{databaseName.ToLowerInvariant()}/";
            using (Slice.From(context.Allocator, databaseLowered, out var databaseSlice))
            {
                context.Transaction.InnerTransaction.OpenTable(CompareExchangeSchema, CompareExchange).DeleteByPrimaryKeyPrefix(databaseSlice);
                context.Transaction.InnerTransaction.OpenTable(CompareExchangeTombstoneSchema, CompareExchangeTombstones).DeleteByPrimaryKeyPrefix(databaseSlice);
                context.Transaction.InnerTransaction.OpenTable(IdentitiesSchema, Identities).DeleteByPrimaryKeyPrefix(databaseSlice);
            }

            // db can be idle when we are deleting it
            serverStore?.IdleDatabases.TryRemove(databaseName, out _);
        }

        internal static unsafe void UpdateValue(long index, Table items, Slice lowerKey, Slice key, BlittableJsonReaderObject updated)
        {
            using (items.Allocate(out TableValueBuilder builder))
            {
                builder.Add(lowerKey);
                builder.Add(key);
                builder.Add(updated.BasePointer, updated.Size);
                builder.Add(Bits.SwapBytes(index));

                items.Set(builder);
            }
        }

        internal static unsafe void UpdateCertificate(Table certificates, Slice key, Slice hash, BlittableJsonReaderObject updated)
        {
            Debug.Assert(key.ToString() == key.ToString().ToLowerInvariant(), $"Key of certificate table (thumbprint) must be lower cased while we got '{key}'");

            using (certificates.Allocate(out TableValueBuilder builder))
            {
                builder.Add(key);
                builder.Add(hash);
                builder.Add(updated.BasePointer, updated.Size);

                certificates.Set(builder);
            }
        }

        private static readonly string[] DatabaseRecordTasks =
        {
            nameof(DatabaseRecord.PeriodicBackups),
            nameof(DatabaseRecord.ExternalReplications),
            nameof(DatabaseRecord.SinkPullReplications),
            nameof(DatabaseRecord.HubPullReplications),
            nameof(DatabaseRecord.RavenEtls),
            nameof(DatabaseRecord.SqlEtls)
        };

        private unsafe List<string> AddDatabase(ClusterOperationContext context, BlittableJsonReaderObject cmd, long index, Leader leader)
        {
            var addDatabaseCommand = JsonDeserializationCluster.AddDatabaseCommand(cmd);
            Exception exception = null;
            try
            {
                Debug.Assert(addDatabaseCommand.Record.Topology.Count != 0, "Attempt to add database with no nodes");
                var items = context.Transaction.InnerTransaction.OpenTable(ItemsSchema, Items);
                using (Slice.From(context.Allocator, "db/" + addDatabaseCommand.Name, out Slice valueName))
                using (Slice.From(context.Allocator, "db/" + addDatabaseCommand.Name.ToLowerInvariant(), out Slice valueNameLowered))
                using (var newDatabaseRecord = DocumentConventions.DefaultForServer.Serialization.DefaultConverter.ToBlittable(addDatabaseCommand.Record, context))
                {
                    var databaseExists = items.ReadByKey(valueNameLowered, out TableValueReader reader);
                    if (addDatabaseCommand.RaftCommandIndex != null)
                    {
                        if (databaseExists == false && addDatabaseCommand.RaftCommandIndex != 0)
                            throw new RachisConcurrencyException("Concurrency violation, the database " + addDatabaseCommand.Name +
                                                           " does not exists, but had a non zero etag");

                        var actualEtag = Bits.SwapBytes(*(long*)reader.Read(3, out int size));
                        Debug.Assert(size == sizeof(long));

                        if (actualEtag != addDatabaseCommand.RaftCommandIndex.Value)
                        {
                            throw new RachisConcurrencyException("Concurrency violation, the database " + addDatabaseCommand.Name + " has etag " + actualEtag +
                                                                 " but was expecting " + addDatabaseCommand.RaftCommandIndex);
                        }
                    }

                    bool shouldSetClientConfigEtag;
                    var dbId = Constants.Documents.Prefix + addDatabaseCommand.Name;
                    using (var oldDatabaseRecord = Read(context, dbId, out _))
                    {
                        VerifyUnchangedTasks(oldDatabaseRecord);
                        shouldSetClientConfigEtag = ShouldSetClientConfigEtag(newDatabaseRecord, oldDatabaseRecord);
                    }

                    using (var databaseRecordAsJson = UpdateDatabaseRecordIfNeeded(databaseExists, shouldSetClientConfigEtag, index, addDatabaseCommand, newDatabaseRecord, context))
                    {
                        UpdateValue(index, items, valueNameLowered, valueName, databaseRecordAsJson);
                        SetDatabaseValues(addDatabaseCommand.DatabaseValues, addDatabaseCommand.Name, context, index, items);
                        return addDatabaseCommand.Record.Topology.Members;
                    }

                    void VerifyUnchangedTasks(BlittableJsonReaderObject dbDoc)
                    {
                        if (addDatabaseCommand.IsRestore)
                            return;

                        if (dbDoc == null)
                        {
                            foreach (var task in DatabaseRecordTasks)
                            {
                                if (newDatabaseRecord.TryGet(task, out BlittableJsonReaderArray dbRecordVal) && dbRecordVal.Length > 0)
                                {
                                    throw new RachisInvalidOperationException(
                                        $"Failed to create a new Database {addDatabaseCommand.Name}. Updating tasks configurations via DatabaseRecord is not supported, please use a dedicated operation to update the {task} configuration.");
                                }
                            }
                        }
                        else
                        {
                            // compare tasks configurations of both db records
                            foreach (var task in DatabaseRecordTasks)
                            {
                                var hasChanges = false;

                                if (dbDoc.TryGet(task, out BlittableJsonReaderArray oldDbRecordVal))
                                {
                                    if (newDatabaseRecord.TryGet(task, out BlittableJsonReaderArray newDbRecordVal) == false && oldDbRecordVal.Length > 0)
                                    {
                                        hasChanges = true;
                                    }
                                    else if (oldDbRecordVal.Equals(newDbRecordVal) == false)
                                    {
                                        hasChanges = true;
                                    }
                                }
                                else if (newDatabaseRecord.TryGet(task, out BlittableJsonReaderArray newDbRecordObject) && newDbRecordObject.Length > 0)
                                {
                                    hasChanges = true;
                                }

                                if (hasChanges)
                                    throw new RachisInvalidOperationException(
                                        $"Cannot update {task} configuration with DatabaseRecord. Please use a dedicated operation to update the {task} configuration.");
                            }
                        }
                    }
<<<<<<< HEAD

                    BlittableJsonReaderObject UpdateDatabaseRecordIfNeeded()
                    {
                        if (shouldSetClientConfigEtag)
                        {
                            addDatabaseCommand.Record.Client.Etag = index;
                            return DocumentConventions.DefaultForServer.Serialization.DefaultConverter.ToBlittable(addDatabaseCommand.Record, context);
                        }
                        if (items.ReadByKey(valueNameLowered, out _) && addDatabaseCommand.IsRestore == false)
                        {
                            // the backup tasks cannot be changed by modifying the database record
                            // (only by using the dedicated UpdatePeriodicBackup command)
                            return newDatabaseRecord;
                        }

                        var serverWideBackups = Read(context, ServerWideBackupConfigurationsKey);
                        if (serverWideBackups == null)
                            return newDatabaseRecord;

                        var propertyNames = serverWideBackups.GetPropertyNames();
                        if (propertyNames.Length == 0)
                            return newDatabaseRecord;

                        // add the server-wide backup configurations
                        foreach (var propertyName in propertyNames)
                        {
                            if (serverWideBackups.TryGet(propertyName, out BlittableJsonReaderObject configurationBlittable) == false)
                                continue;

                            var backupConfiguration = JsonDeserializationCluster.PeriodicBackupConfiguration(configurationBlittable);
                            PutServerWideBackupConfigurationCommand.UpdateTemplateForDatabase(backupConfiguration, addDatabaseCommand.Name, addDatabaseCommand.Encrypted);
                            addDatabaseCommand.Record.PeriodicBackups.Add(backupConfiguration);
                        }

                        return DocumentConventions.DefaultForServer.Serialization.DefaultConverter.ToBlittable(addDatabaseCommand.Record, context);
                    }
=======
>>>>>>> c477f49b
                }
            }
            catch (Exception e)
            {
                exception = e;
                throw;
            }
            finally
            {
                LogCommand(nameof(AddDatabaseCommand), index, exception, addDatabaseCommand.AdditionalDebugInformation(exception));
                NotifyDatabaseAboutChanged(context, addDatabaseCommand.Name, index, nameof(AddDatabaseCommand),
                    addDatabaseCommand.IsRestore
                        ? DatabasesLandlord.ClusterDatabaseChangeType.RecordRestored
                        : DatabasesLandlord.ClusterDatabaseChangeType.RecordChanged);
            }
        }

        private BlittableJsonReaderObject UpdateDatabaseRecordIfNeeded(bool databaseExists, bool shouldSetClientConfigEtag, long index, AddDatabaseCommand addDatabaseCommand, BlittableJsonReaderObject newDatabaseRecord, TransactionOperationContext context)
        {
            var hasChanges = false;

            if (shouldSetClientConfigEtag)
            {
                addDatabaseCommand.Record.Client ??= new ClientConfiguration();
                addDatabaseCommand.Record.Client.Etag = index;
                hasChanges = true;
            }

            if (databaseExists == false || addDatabaseCommand.IsRestore)
            {
                // the backup tasks cannot be changed by modifying the database record
                // (only by using the dedicated UpdatePeriodicBackup command)
                UpdatePeriodicBackups();
            }

            return hasChanges
                ? EntityToBlittable.ConvertCommandToBlittable(addDatabaseCommand.Record, context)
                : newDatabaseRecord;

            void UpdatePeriodicBackups()
            {
                var serverWideBackups = Read(context, ServerWideBackupConfigurationsKey);
                if (serverWideBackups == null)
                    return;

                var propertyNames = serverWideBackups.GetPropertyNames();
                if (propertyNames.Length == 0)
                    return;

                // add the server-wide backup configurations
                foreach (var propertyName in propertyNames)
                {
                    if (serverWideBackups.TryGet(propertyName, out BlittableJsonReaderObject configurationBlittable) == false)
                        continue;

                    var backupConfiguration = JsonDeserializationCluster.PeriodicBackupConfiguration(configurationBlittable);
                    PutServerWideBackupConfigurationCommand.UpdateTemplateForDatabase(backupConfiguration, addDatabaseCommand.Name, addDatabaseCommand.Encrypted);
                    addDatabaseCommand.Record.PeriodicBackups.Add(backupConfiguration);
                    hasChanges = true;
                }
            }
        }

        private static bool ShouldSetClientConfigEtag(BlittableJsonReaderObject newDatabaseRecord, BlittableJsonReaderObject oldDatabaseRecord)
        {
            const string clientPropName = nameof(DatabaseRecord.Client);
<<<<<<< HEAD
            if (newDatabaseRecord.TryGet(clientPropName, out BlittableJsonReaderObject newDbClientConfig) == false || newDbClientConfig == null)
                return false;
=======
            var hasNewConfiguration = newDatabaseRecord.TryGet(clientPropName, out BlittableJsonReaderObject newDbClientConfig) && newDbClientConfig != null;
            if (oldDatabaseRecord == null)
                return hasNewConfiguration;

            if (hasNewConfiguration == false)
                return true;
>>>>>>> c477f49b

            return oldDatabaseRecord.TryGet(clientPropName, out BlittableJsonReaderObject oldDbClientConfig) == false
                   || oldDbClientConfig == null
                   || oldDbClientConfig.Equals(newDbClientConfig) == false;
        }

        private static void SetDatabaseValues(
            Dictionary<string, BlittableJsonReaderObject> databaseValues,
            string databaseName,
            ClusterOperationContext context,
            long index,
            Table items)
        {
            if (databaseValues == null)
                return;

            foreach (var keyValue in databaseValues)
            {
                if (keyValue.Key.StartsWith(PeriodicBackupStatus.Prefix, StringComparison.OrdinalIgnoreCase))
                {
                    // don't use the old backup status
                    continue;
                }

                var key = $"{Helpers.ClusterStateMachineValuesPrefix(databaseName)}{keyValue.Key}";
                using (Slice.From(context.Allocator, key, out Slice databaseValueName))
                using (Slice.From(context.Allocator, key.ToLowerInvariant(), out Slice databaseValueNameLowered))
                using (var value = keyValue.Value.Clone(context))
                {
                    UpdateValue(index, items, databaseValueNameLowered, databaseValueName, value);
                }
            }
        }

        private void DeleteValue(ClusterOperationContext context, string type, BlittableJsonReaderObject cmd, long index)
        {
            Exception exception = null;
            DeleteValueCommand delCmd = null;
            try
            {
                delCmd = JsonDeserializationCluster.DeleteValueCommand(cmd);
                if (delCmd.Name.StartsWith("db/"))
                    throw new RachisApplyException("Cannot delete " + delCmd.Name + " using DeleteValueCommand, only via dedicated database calls");

                DeleteItem(context, delCmd.Name);
            }
            catch (Exception e)
            {
                exception = e;
                throw;
            }
            finally
            {
                LogCommand(type, index, exception, delCmd?.AdditionalDebugInformation(exception));
                NotifyValueChanged(context, type, index);
            }
        }

        private void DeleteCertificate(ClusterOperationContext context, string type, BlittableJsonReaderObject cmd, long index)
        {
            try
            {
                var command = (DeleteCertificateFromClusterCommand)CommandBase.CreateFrom(cmd);

                DeleteCertificate(context, command.Name);
            }
            finally
            {
                NotifyValueChanged(context, type, index);
            }
        }

        private void DeleteMultipleCertificates(ClusterOperationContext context, string type, BlittableJsonReaderObject cmd, long index)
        {
            try
            {
                var command = (DeleteCertificateCollectionFromClusterCommand)CommandBase.CreateFrom(cmd);

                foreach (var thumbprint in command.Names)
                {
                    DeleteCertificate(context, thumbprint);
                }
            }
            finally
            {
                NotifyValueChanged(context, type, index);
            }
        }

        public void DeleteItem<TTransaction>(TransactionOperationContext<TTransaction> context, string name)
            where TTransaction : RavenTransaction
        {
            var items = context.Transaction.InnerTransaction.OpenTable(ItemsSchema, Items);
            using (Slice.From(context.Allocator, name.ToLowerInvariant(), out Slice keyNameLowered))
            {
                items.DeleteByKey(keyNameLowered);
            }
        }

        public void DeleteCertificate<TTransaction>(TransactionOperationContext<TTransaction> context, string thumbprint)
            where TTransaction : RavenTransaction
        {
            var certs = context.Transaction.InnerTransaction.OpenTable(CertificatesSchema, CertificatesSlice);
            using (Slice.From(context.Allocator, thumbprint.ToLowerInvariant(), out var thumbprintSlice))
            {
                certs.DeleteByKey(thumbprintSlice);
            }
        }

        private void DeleteMultipleValues(ClusterOperationContext context, string type, BlittableJsonReaderObject cmd, long index, Leader leader)
        {
            Exception exception = null;
            DeleteMultipleValuesCommand delCmd = null;
            try
            {
                var items = context.Transaction.InnerTransaction.OpenTable(ItemsSchema, Items);
                delCmd = JsonDeserializationCluster.DeleteMultipleValuesCommand(cmd);
                if (delCmd.Names.Any(name => name.StartsWith("db/")))
                    throw new RachisApplyException("Cannot delete " + delCmd.Names + " using DeleteMultipleValuesCommand, only via dedicated database calls");

                foreach (var name in delCmd.Names)
                {
                    using (Slice.From(context.Allocator, name, out Slice _))
                    using (Slice.From(context.Allocator, name.ToLowerInvariant(), out Slice keyNameLowered))
                    {
                        items.DeleteByKey(keyNameLowered);
                    }
                }
            }
            catch (Exception e)
            {
                exception = e;
                throw;
            }
            finally
            {
                LogCommand(type, index, exception, delCmd?.AdditionalDebugInformation(exception));
                NotifyValueChanged(context, type, index);
            }
        }

        private unsafe T UpdateValue<T>(ClusterOperationContext context, string type, BlittableJsonReaderObject cmd, long index, bool skipNotifyValueChanged = false)
        {
            UpdateValueCommand<T> command = null;
            Exception exception = null;
            try
            {
                var items = context.Transaction.InnerTransaction.OpenTable(ItemsSchema, Items);
                command = (UpdateValueCommand<T>)CommandBase.CreateFrom(cmd);
                if (command.Name.StartsWith(Constants.Documents.Prefix))
                    throw new RachisApplyException("Cannot set " + command.Name + " using PutValueCommand, only via dedicated database calls");

                using (Slice.From(context.Allocator, command.Name, out Slice valueName))
                using (Slice.From(context.Allocator, command.Name.ToLowerInvariant(), out Slice valueNameLowered))
                {
                    BlittableJsonReaderObject previousValue = null;
                    if (items.ReadByKey(valueNameLowered, out var tvr))
                    {
                        var ptr = tvr.Read(2, out int size);
                        previousValue = new BlittableJsonReaderObject(ptr, size, context);
                    }

                    var newValue = command.GetUpdatedValue(context, previousValue, index);
                    if (newValue == null)
                        return default;

                    UpdateValue(index, items, valueNameLowered, valueName, newValue);
                    return command.Value;
                }
            }
            catch (Exception e)
            {
                exception = e;
                throw;
            }
            finally
            {
                LogCommand(type, index, exception, command?.AdditionalDebugInformation(exception));

                if (skipNotifyValueChanged == false)
                    NotifyValueChanged(context, type, index);
            }
        }

        public string GetServerWideBackupNameByTaskId(TransactionOperationContext context, long taskId)
        {
            var configurationsBlittable = Read(context, ServerWideBackupConfigurationsKey);
            if (configurationsBlittable == null)
                return null;

            foreach (var propertyName in configurationsBlittable.GetPropertyNames())
            {
                if (configurationsBlittable.TryGet(propertyName, out BlittableJsonReaderObject serverWideBackupBlittable) == false)
                    continue;

                if (serverWideBackupBlittable.TryGet(nameof(ServerWideBackupConfiguration.TaskId), out long taskIdFromBackup) == false)
                    continue;

                if (taskId == taskIdFromBackup)
                {
                    serverWideBackupBlittable.TryGet(nameof(ServerWideBackupConfiguration.Name), out string backupName);
                    return backupName;
                }
            }

            return null;
        }

        public IEnumerable<BlittableJsonReaderObject> GetServerWideBackupConfigurations(TransactionOperationContext context, string name)
        {
            var configurationsBlittable = Read(context, ServerWideBackupConfigurationsKey);
            if (configurationsBlittable == null)
                yield break;

            foreach (var propertyName in configurationsBlittable.GetPropertyNames())
            {
                if (name != null && propertyName.Equals(name, StringComparison.OrdinalIgnoreCase) == false)
                    continue;

                if (configurationsBlittable.TryGet(propertyName, out BlittableJsonReaderObject serverWideBackupBlittable))
                {
                    yield return serverWideBackupBlittable;
                }
            }
        }

        private T PutValue<T>(ClusterOperationContext context, string type, BlittableJsonReaderObject cmd, long index)
        {
            Exception exception = null;
            PutValueCommand<T> command = null;
            try
            {
                var items = context.Transaction.InnerTransaction.OpenTable(ItemsSchema, Items);
                command = (PutValueCommand<T>)CommandBase.CreateFrom(cmd);
                if (command.Name.StartsWith(Constants.Documents.Prefix))
                    throw new RachisApplyException("Cannot set " + command.Name + " using PutValueCommand, only via dedicated database calls");

                command.UpdateValue(index);

                using (Slice.From(context.Allocator, command.Name, out Slice valueName))
                using (Slice.From(context.Allocator, command.Name.ToLowerInvariant(), out Slice valueNameLowered))
                using (var rec = context.ReadObject(command.ValueToJson(), "inner-val"))
                {
                    UpdateValue(index, items, valueNameLowered, valueName, rec);
                    return command.Value;
                }
            }
            catch (Exception e)
            {
                exception = e;
                throw;
            }
            finally
            {
                LogCommand(type, index, exception, command.AdditionalDebugInformation(exception));
                NotifyValueChanged(context, type, index);
            }
        }

        private void PutValueDirectly(ClusterOperationContext context, string key, BlittableJsonReaderObject value, long index)
        {
            var items = context.Transaction.InnerTransaction.OpenTable(ItemsSchema, Items);
            using (Slice.From(context.Allocator, key, out Slice keySlice))
            using (Slice.From(context.Allocator, key.ToLowerInvariant(), out Slice keyLoweredSlice))
            {
                UpdateValue(index, items, keyLoweredSlice, keySlice, value);
            }
        }

        private void PutCertificate(ClusterOperationContext context, string type, BlittableJsonReaderObject cmd, long index, ServerStore serverStore)
        {
            try
            {
                var certs = context.Transaction.InnerTransaction.OpenTable(CertificatesSchema, CertificatesSlice);
                var command = (PutCertificateCommand)CommandBase.CreateFrom(cmd);

                using (Slice.From(context.Allocator, command.PublicKeyPinningHash, out var hashSlice))
                using (Slice.From(context.Allocator, command.Name.ToLowerInvariant(), out var thumbprintSlice))
                using (var cert = context.ReadObject(command.ValueToJson(), "inner-val"))
                {
                    if (_clusterAuditLog.IsInfoEnabled)
                        _clusterAuditLog.Info($"Registering new certificate '{command.Value.Thumbprint}' in the cluster. Security Clearance: {command.Value.SecurityClearance}. " +
                                              $"Permissions:{Environment.NewLine}{string.Join(Environment.NewLine, command.Value.Permissions.Select(kvp => kvp.Key + ": " + kvp.Value.ToString()))}");

                    UpdateCertificate(certs, thumbprintSlice, hashSlice, cert);
                    return;
                }
            }
            finally
            {
                NotifyValueChanged(context, type, index);
            }
        }

        private void DiscardLeftoverCertsWithSamePinningHash(ClusterOperationContext context, string hash, string type, long index)
        {
            var certsWithSameHash = GetCertificatesByPinningHashSortedByExpiration(context, hash);

            var thumbprintsToDelete = certsWithSameHash.Select(x => x.Thumbprint).Skip(Constants.Certificates.MaxNumberOfCertsWithSameHash).ToList();

            if (thumbprintsToDelete.Count == 0)
                return;

            try
            {
                foreach (var thumbprint in thumbprintsToDelete)
                {
                    DeleteCertificate(context, thumbprint);
                }
            }
            finally
            {
                if (_clusterAuditLog.IsInfoEnabled)
                    _clusterAuditLog.Info($"After allowing a connection based on Public Key Pinning Hash, deleting the following old certificates from the cluster: {string.Join(", ", thumbprintsToDelete)}");
                NotifyValueChanged(context, type, index);
            }
        }

        public override void EnsureNodeRemovalOnDeletion(ClusterOperationContext context, long term, string nodeTag)
        {
            var djv = new RemoveNodeFromClusterCommand(RaftIdGenerator.NewId())
            {
                RemovedNode = nodeTag
            }.ToJson(context);

            _parent.InsertToLeaderLog(context, term, context.ReadObject(djv, "remove"), RachisEntryFlags.StateMachineCommand);
        }

        private void NotifyValueChanged(ClusterOperationContext context, string type, long index)
        {
            context.Transaction.InnerTransaction.LowLevelTransaction.AfterCommitWhenNewReadTransactionsPrevented += _ =>
            {
                // we do this under the write tx lock before we update the last applied index
                _rachisLogIndexNotifications.AddTask(index);

                context.Transaction.InnerTransaction.LowLevelTransaction.OnDispose += tx =>
                {
                    ExecuteAsyncTask(index, () => Changes.OnValueChanges(index, type));
                };
            };
        }

        private void NotifyDatabaseAboutChanged(ClusterOperationContext context, string databaseName, long index, string type, DatabasesLandlord.ClusterDatabaseChangeType change)
        {
            context.Transaction.InnerTransaction.LowLevelTransaction.AfterCommitWhenNewReadTransactionsPrevented += _ =>
            {
                // we do this under the write tx lock before we update the last applied index
                _rachisLogIndexNotifications.AddTask(index);

                context.Transaction.InnerTransaction.LowLevelTransaction.OnDispose += tx =>
                {
                    ExecuteAsyncTask(index, () => Changes.OnDatabaseChanges(databaseName, index, type, change));
                };
            };
        }

        private void ExecuteAsyncTask(long index, Func<Task> task)
        {
            Task.Run(async () =>
            {
                Exception error = null;
                try
                {
                    await task();
                }
                catch (Exception e)
                {
                    error = e;
                }
                finally
                {
                    _rachisLogIndexNotifications.NotifyListenersAbout(index, error);
                    _rachisLogIndexNotifications.SetTaskCompleted(index, error);
                }
            });
        }

        private void UpdateDatabase(ClusterOperationContext context, string type, BlittableJsonReaderObject cmd, long index, Leader leader, ServerStore serverStore)
        {
            if (cmd.TryGet(DatabaseName, out string databaseName) == false || string.IsNullOrEmpty(databaseName))
                throw new RachisApplyException("Update database command must contain a DatabaseName property");

            UpdateDatabaseCommand updateCommand = null;
            Exception exception = null;
            try
            {
                var items = context.Transaction.InnerTransaction.OpenTable(ItemsSchema, Items);
                var dbKey = "db/" + databaseName;

                using (Slice.From(context.Allocator, dbKey, out Slice valueName))
                using (Slice.From(context.Allocator, dbKey.ToLowerInvariant(), out Slice valueNameLowered))
                {
                    var databaseRecordJson = ReadInternal(context, out long etag, valueNameLowered);
                    updateCommand = (UpdateDatabaseCommand)JsonDeserializationCluster.Commands[type](cmd);

                    if (databaseRecordJson == null)
                    {
                        if (updateCommand.ErrorOnDatabaseDoesNotExists)
                            throw DatabaseDoesNotExistException.CreateWithMessage(databaseName, $"Could not execute update command of type '{type}'.");
                        return;
                    }

                    if (updateCommand.RaftCommandIndex != null && etag != updateCommand.RaftCommandIndex.Value)
                        throw new RachisConcurrencyException(
                            $"Concurrency violation at executing {type} command, the database {databaseName} has etag {etag} but was expecting {updateCommand.RaftCommandIndex}");

                    var databaseRecord = JsonDeserializationCluster.DatabaseRecord(databaseRecordJson);

                    updateCommand.Initialize(serverStore, context);
                    string relatedRecordIdToDelete;

                    try
                    {
                        relatedRecordIdToDelete = updateCommand.UpdateDatabaseRecord(databaseRecord, index);
                    }
                    catch (Exception e)
                    {
                        // We are not using the transaction, so any exception here doesn't involve any kind of corruption
                        // and is consistent across the cluster.
                        throw new RachisApplyException("Failed to update database record.", e);
                    }

                    if (relatedRecordIdToDelete != null)
                    {
                        var itemKey = relatedRecordIdToDelete;
                        using (Slice.From(context.Allocator, itemKey, out Slice _))
                        using (Slice.From(context.Allocator, itemKey.ToLowerInvariant(), out Slice valueNameToDeleteLowered))
                        {
                            items.DeleteByKey(valueNameToDeleteLowered);
                        }
                    }

                    if (databaseRecord.Topology.Count == 0 && databaseRecord.DeletionInProgress.Count == 0)
                    {
                        DeleteDatabaseRecord(context, index, items, valueNameLowered, databaseName, serverStore);
                        return;
                    }

                    UpdateEtagForBackup(databaseRecord, type, index);
                    var updatedDatabaseBlittable = DocumentConventions.DefaultForServer.Serialization.DefaultConverter.ToBlittable(databaseRecord, context);
                    UpdateValue(index, items, valueNameLowered, valueName, updatedDatabaseBlittable);
                }
            }
            catch (Exception e)
            {
                exception = e;
                throw;
            }
            finally
            {
                LogCommand(type, index, exception, updateCommand?.AdditionalDebugInformation(exception));
                NotifyDatabaseAboutChanged(context, databaseName, index, type, DatabasesLandlord.ClusterDatabaseChangeType.RecordChanged);
            }
        }

        [MethodImpl(MethodImplOptions.AggressiveInlining)]
        private void LogCommand(string type, long index, Exception exception, string additionalDebugInformation = null)
        {
            if (_parent.Log.IsInfoEnabled)
            {
                LogCommandInternal(type, index, exception, additionalDebugInformation);
            }
        }

        private void LogCommandInternal(string type, long index, Exception exception, string additionalDebugInformation)
        {
            var successStatues = exception != null ? "has failed" : "was successful";
            var msg = $"Apply of {type} with index {index} {successStatues}.";
            var additionalDebugInfo = additionalDebugInformation;
            if (additionalDebugInfo != null)
            {
                msg += $" AdditionalDebugInformation: {additionalDebugInfo}.";
            }

            _parent.Log.Info(msg);
        }

        private void UpdateEtagForBackup(DatabaseRecord databaseRecord, string type, long index)
        {
            switch (type)
            {
                case nameof(UpdateClusterIdentityCommand):
                case nameof(IncrementClusterIdentitiesBatchCommand):
                case nameof(IncrementClusterIdentityCommand):
                case nameof(AddOrUpdateCompareExchangeCommand):
                case nameof(RemoveCompareExchangeCommand):
                case nameof(AddOrUpdateCompareExchangeBatchCommand):
                case nameof(UpdatePeriodicBackupCommand):
                case nameof(UpdateExternalReplicationCommand):
                case nameof(AddRavenEtlCommand):
                case nameof(AddSqlEtlCommand):
                case nameof(UpdateRavenEtlCommand):
                case nameof(UpdateSqlEtlCommand):
                case nameof(DeleteOngoingTaskCommand):
                case nameof(PutRavenConnectionStringCommand):
                case nameof(PutSqlConnectionStringCommand):
                case nameof(RemoveRavenConnectionStringCommand):
                case nameof(RemoveSqlConnectionStringCommand):
                case nameof(PutIndexCommand):
                case nameof(PutAutoIndexCommand):
                case nameof(DeleteIndexCommand):
                case nameof(SetIndexLockCommand):
                case nameof(SetIndexPriorityCommand):
                case nameof(SetIndexStateCommand):
                case nameof(EditRevisionsConfigurationCommand):
                case nameof(EditTimeSeriesConfigurationCommand):
                case nameof(EditRevisionsForConflictsConfigurationCommand):
                case nameof(EditExpirationCommand):
                case nameof(EditRefreshCommand):
                case nameof(EditDatabaseClientConfigurationCommand):
                    databaseRecord.EtagForBackup = index;
                    break;
            }
        }

        private enum SnapshotEntryType
        {
            Command,
            Core
        }

        private readonly (ByteString Name, int Version, SnapshotEntryType Type)[] _snapshotEntries =
        {
            (Items.Content, ClusterCommandsVersionManager.Base40CommandsVersion, SnapshotEntryType.Command),
            (CompareExchange.Content, ClusterCommandsVersionManager.Base40CommandsVersion,SnapshotEntryType.Command),
            (Identities.Content, ClusterCommandsVersionManager.Base40CommandsVersion,SnapshotEntryType.Command),

            (TransactionCommands.Content, ClusterCommandsVersionManager.Base41CommandsVersion,SnapshotEntryType.Command),
            (TransactionCommandsCountPerDatabase.Content, ClusterCommandsVersionManager.Base41CommandsVersion,SnapshotEntryType.Command),

            (CompareExchangeTombstones.Content, ClusterCommandsVersionManager.Base42CommandsVersion,SnapshotEntryType.Command),
            (CertificatesSlice.Content, ClusterCommandsVersionManager.Base42CommandsVersion,SnapshotEntryType.Command),
            (RachisLogHistory.LogHistorySlice.Content, 42_000,SnapshotEntryType.Core)
        };

        public override bool ShouldSnapshot(Slice slice, RootObjectType type)
        {
            for (int i = 0; i < _snapshotEntries.Length; i++)
            {
                var entry = _snapshotEntries[i];
                if (entry.Name.Match(slice.Content) == false)
                    continue;

                switch (entry.Type)
                {
                    case SnapshotEntryType.Command:
                        return ClusterCommandsVersionManager.CurrentClusterMinimalVersion >= entry.Version;

                    case SnapshotEntryType.Core:
                        return ClusterCommandsVersionManager.ClusterEngineVersion >= entry.Version;

                    default:
                        throw new ArgumentOutOfRangeException($"Unknown type '{entry.Type}'");
                }
            }

            return false;
        }

        public override void Initialize(RachisConsensus parent, ClusterOperationContext context, ClusterChanges changes)
        {
            base.Initialize(parent, context, changes);

            _rachisLogIndexNotifications.Log = _parent.Log;

            ItemsSchema.Create(context.Transaction.InnerTransaction, Items, 32);
            CompareExchangeSchema.Create(context.Transaction.InnerTransaction, CompareExchange, 32);
            CompareExchangeTombstoneSchema.Create(context.Transaction.InnerTransaction, CompareExchangeTombstones, 32);
            TransactionCommandsSchema.Create(context.Transaction.InnerTransaction, TransactionCommands, 32);
            IdentitiesSchema.Create(context.Transaction.InnerTransaction, Identities, 32);
            CertificatesSchema.Create(context.Transaction.InnerTransaction, CertificatesSlice, 32);
            context.Transaction.InnerTransaction.CreateTree(TransactionCommandsCountPerDatabase);
            context.Transaction.InnerTransaction.CreateTree(LocalNodeStateTreeName);
            context.Transaction.InnerTransaction.CreateTree(CompareExchangeExpirationStorage.CompareExchangeByExpiration);

            _parent.SwitchToSingleLeaderAction = SwitchToSingleLeader;
        }

        private void SwitchToSingleLeader(ClusterOperationContext context)
        {
            // when switching to a single node cluster we need to clear all of the irrelevant databases
            var clusterTopology = _parent.GetTopology(context);
            var newTag = clusterTopology.Members.First().Key;
            var oldTag = _parent.ReadPreviousNodeTag(context) ?? newTag;

            SqueezeDatabasesToSingleNodeCluster(context, oldTag, newTag);

            ShrinkClusterTopology(context, clusterTopology, newTag, _parent.GetLastEntryIndex(context));

            UpdateLicenseOnSwitchingToSingleLeader(context);
        }

        private void UpdateLicenseOnSwitchingToSingleLeader(ClusterOperationContext context)
        {
            var licenseLimitsBlittable = Read(context, ServerStore.LicenseLimitsStorageKey, out long index);
            if (licenseLimitsBlittable == null)
                return;

            var tag = _parent.ReadNodeTag(context);
            var licenseLimits = JsonDeserializationServer.LicenseLimits(licenseLimitsBlittable);

            if (licenseLimits.NodeLicenseDetails.ContainsKey(tag) && licenseLimits.NodeLicenseDetails.Count == 1)
                return;

            if (licenseLimits.NodeLicenseDetails.TryGetValue(_parent.Tag, out var details) == false)
                return;

            var newLimits = new LicenseLimits
            {
                NodeLicenseDetails = new Dictionary<string, DetailsPerNode>
                {
                    [tag] = details
                }
            };

            var value = context.ReadObject(newLimits.ToJson(), "overwrite-license-limits");
            PutValueDirectly(context, ServerStore.LicenseLimitsStorageKey, value, index);
        }

        private void ShrinkClusterTopology(ClusterOperationContext context, ClusterTopology clusterTopology, string newTag, long index)
        {
            _parent.UpdateNodeTag(context, newTag);

            var topology = new ClusterTopology(
                clusterTopology.TopologyId,
                new Dictionary<string, string>
                {
                    [newTag] = clusterTopology.GetUrlFromTag(newTag)
                },
                new Dictionary<string, string>(),
                new Dictionary<string, string>(),
                newTag,
                index
            );

            _parent.SetTopology(context, topology);
        }

        private void SqueezeDatabasesToSingleNodeCluster(ClusterOperationContext context, string oldTag, string newTag)
        {
            var toDelete = new List<string>();
            var toShrink = new List<DatabaseRecord>();

            foreach (var name in GetDatabaseNames(context))
            {
                using (var rawRecord = ReadRawDatabaseRecord(context, name))
                {
                    var topology = rawRecord.Topology;
                    if (topology.RelevantFor(oldTag) == false)
                    {
                        toDelete.Add(name);
                    }
                    else
                    {
                        if (topology.RelevantFor(newTag) && topology.Count == 1)
                            continue;

                        var record = rawRecord.MaterializedRecord;
                        record.Topology = new DatabaseTopology();
                        record.Topology.Members.Add(newTag);
                        toShrink.Add(record);
                    }
                }
            }

            if (toShrink.Count == 0 && toDelete.Count == 0)
                return;

            if (_parent.Log.IsOperationsEnabled)
            {
                _parent.Log.Operations($"Squeezing databases, new tag is {newTag}, old tag is {oldTag}.");

                if (toShrink.Count > 0)
                    _parent.Log.Operations($"Databases to shrink: {string.Join(',', toShrink.Select(r => r.DatabaseName))}");

                if (toDelete.Count > 0)
                    _parent.Log.Operations($"Databases to delete: {string.Join(',', toDelete)}");
            }

            var items = context.Transaction.InnerTransaction.OpenTable(ItemsSchema, Items);
            var cmd = new DynamicJsonValue
            {
                ["Type"] = "Switch to single leader"
            };

            var index = _parent.InsertToLeaderLog(context, _parent.CurrentTerm, context.ReadObject(cmd, "single-leader"), RachisEntryFlags.Noop);

            foreach (var databaseName in toDelete)
            {
                var dbKey = "db/" + databaseName;
                using (Slice.From(context.Allocator, dbKey.ToLowerInvariant(), out Slice valueNameLowered))
                {
                    DeleteDatabaseRecord(context, index, items, valueNameLowered, databaseName, null);
                }
            }

            if (toShrink.Count == 0)
                return;

            var tasks = new List<Func<Task>>();
            var type = "ClusterTopologyChanged";

            foreach (var record in toShrink)
            {
                record.Topology.Stamp = new LeaderStamp
                {
                    Index = index,
                    LeadersTicks = 0,
                    Term = _parent.CurrentTerm
                };

                var dbKey = "db/" + record.DatabaseName;
                using (Slice.From(context.Allocator, dbKey, out Slice valueName))
                using (Slice.From(context.Allocator, dbKey.ToLowerInvariant(), out Slice valueNameLowered))
                {
                    var updatedDatabaseBlittable = DocumentConventions.DefaultForServer.Serialization.DefaultConverter.ToBlittable(record, context);
                    UpdateValue(index, items, valueNameLowered, valueName, updatedDatabaseBlittable);
                }

                tasks.Add(() => Changes.OnDatabaseChanges(record.DatabaseName, index, type, DatabasesLandlord.ClusterDatabaseChangeType.RecordChanged));
            }

            ExecuteManyOnDispose(context, index, type, tasks);
        }

        public unsafe void PutLocalState(TransactionOperationContext context, string thumbprint, BlittableJsonReaderObject value, CertificateDefinition certificateDefinition)
        {
            PutCertificateCommand.ValidateCertificateDefinition(certificateDefinition);

            var localState = context.Transaction.InnerTransaction.CreateTree(LocalNodeStateTreeName);
            using (localState.DirectAdd(thumbprint, value.Size, out var ptr))
            {
                value.CopyTo(ptr);
            }
        }

        public void DeleteLocalState<TTransaction>(TransactionOperationContext<TTransaction> context, string thumbprint)
            where TTransaction : RavenTransaction
        {
            var localState = context.Transaction.InnerTransaction.CreateTree(LocalNodeStateTreeName);
            localState.Delete(thumbprint);
        }

        public void DeleteLocalState(TransactionOperationContext context, List<string> thumbprints)
        {
            var localState = context.Transaction.InnerTransaction.CreateTree(LocalNodeStateTreeName);
            foreach (var thumbprint in thumbprints)
            {
                localState.Delete(thumbprint);
            }
        }

        public unsafe BlittableJsonReaderObject GetLocalStateByThumbprint<TTransaction>(TransactionOperationContext<TTransaction> context, string thumbprint)
            where TTransaction : RavenTransaction
        {
            var localState = context.Transaction.InnerTransaction.ReadTree(LocalNodeStateTreeName);
            var read = localState.Read(thumbprint);
            if (read == null)
                return null;
            BlittableJsonReaderObject localStateBlittable = new BlittableJsonReaderObject(read.Reader.Base, read.Reader.Length, context);

            Transaction.DebugDisposeReaderAfterTransaction(context.Transaction.InnerTransaction, localStateBlittable);
            return localStateBlittable;
        }

        public IEnumerable<string> GetCertificateThumbprintsFromLocalState(TransactionOperationContext context)
        {
            var tree = context.Transaction.InnerTransaction.ReadTree(LocalNodeStateTreeName);
            if (tree == null)
                yield break;

            using (var it = tree.Iterate(prefetch: false))
            {
                if (it.Seek(Slices.BeforeAllKeys) == false)
                    yield break;
                do
                {
                    yield return it.CurrentKey.ToString();
                } while (it.MoveNext());
            }
        }

        public static IEnumerable<(string Key, BlittableJsonReaderObject Cert)> GetAllCertificatesFromLocalState(TransactionOperationContext context)
        {
            var tree = context.Transaction.InnerTransaction.ReadTree(LocalNodeStateTreeName);
            if (tree == null)
                yield break;

            using (var it = tree.Iterate(prefetch: false))
            {
                if (it.Seek(Slices.BeforeAllKeys) == false)
                    yield break;
                do
                {
                    yield return GetCertificate(context, it);
                } while (it.MoveNext());
            }
        }

        private static unsafe (string Key, BlittableJsonReaderObject Cert) GetCertificate(TransactionOperationContext context, TreeIterator treeIterator)
        {
            var reader = treeIterator.CreateReaderForCurrent();
            return GetCertificate(context, reader.Base, reader.Length, treeIterator.CurrentKey.ToString());
        }

        public static IEnumerable<(string Thumbprint, BlittableJsonReaderObject Certificate)> GetAllCertificatesFromCluster(TransactionOperationContext context, long start, long take)
        {
            var certTable = context.Transaction.InnerTransaction.OpenTable(CertificatesSchema, CertificatesSlice);

            foreach (var result in certTable.SeekByPrimaryKeyPrefix(Slices.Empty, Slices.Empty, start))
            {
                if (take-- <= 0)
                    yield break;

                yield return GetCertificate(context, result.Value);
            }
        }

        public IEnumerable<string> GetCertificateThumbprintsFromCluster<TTransaction>(TransactionOperationContext<TTransaction> context)
            where TTransaction : RavenTransaction
        {
            var certTable = context.Transaction.InnerTransaction.OpenTable(CertificatesSchema, CertificatesSlice);

            foreach (var result in certTable.SeekByPrimaryKeyPrefix(Slices.Empty, Slices.Empty, 0))
            {
                yield return result.Key.ToString();
            }
        }

        public IEnumerable<(string ItemName, BlittableJsonReaderObject Value)> ItemsStartingWith<TTransaction>(TransactionOperationContext<TTransaction> context, string prefix, long start, long take)
            where TTransaction : RavenTransaction
        {
            var items = context.Transaction.InnerTransaction.OpenTable(ItemsSchema, Items);

            var dbKey = prefix.ToLowerInvariant();
            using (Slice.From(context.Allocator, dbKey, out Slice loweredPrefix))
            {
                foreach (var result in items.SeekByPrimaryKeyPrefix(loweredPrefix, Slices.Empty, start))
                {
                    if (take-- <= 0)
                        yield break;

                    yield return GetCurrentItem(context, result.Value);
                }
            }
        }

        public BlittableJsonReaderObject GetItem<TTransaction>(TransactionOperationContext<TTransaction> context, string key)
            where TTransaction : RavenTransaction
        {
            var items = context.Transaction.InnerTransaction.OpenTable(ItemsSchema, Items);

            using (Slice.From(context.Allocator, key, out var k))
            {
                var tvh = new Table.TableValueHolder();
                if (items.ReadByKey(k, out tvh.Reader) == false)
                    return null;
                return GetCurrentItem(context, tvh).Item2;
            }
        }

        public void ExecuteCompareExchange(ClusterOperationContext context, string type, BlittableJsonReaderObject cmd, long index, out object result)
        {
            Exception exception = null;
            CompareExchangeCommandBase compareExchange = null;
            try
            {
                var items = context.Transaction.InnerTransaction.OpenTable(CompareExchangeSchema, CompareExchange);
                compareExchange = (CompareExchangeCommandBase)JsonDeserializationCluster.Commands[type](cmd);

                result = compareExchange.Execute(context, items, index);

                OnTransactionDispose(context, index);
            }
            catch (Exception e)
            {
                exception = e;
                throw;
            }
            finally
            {
                LogCommand(type, index, exception, compareExchange?.AdditionalDebugInformation(exception));
            }
        }

        private void OnTransactionDispose(ClusterOperationContext context, long index)
        {
            context.Transaction.InnerTransaction.LowLevelTransaction.AfterCommitWhenNewReadTransactionsPrevented += _ =>
            {
                _rachisLogIndexNotifications.AddTask(index);
                NotifyAndSetCompleted(index);
            };
        }

        public (long Index, BlittableJsonReaderObject Value) GetCompareExchangeValue(TransactionOperationContext context, string key)
        {
            using (Slice.From(context.Allocator, key, out Slice keySlice))
                return GetCompareExchangeValue(context, keySlice);
        }

        public (long Index, BlittableJsonReaderObject Value) GetCompareExchangeValue(TransactionOperationContext context, Slice key)
        {
            var items = context.Transaction.InnerTransaction.OpenTable(CompareExchangeSchema, CompareExchange);

            if (items.ReadByKey(key, out var reader))
            {
                var index = ReadCompareExchangeOrTombstoneIndex(reader);
                var value = ReadCompareExchangeValue(context, reader);
                return (index, value);
            }

            return (-1, null);
        }

        public IEnumerable<(CompareExchangeKey Key, long Index, BlittableJsonReaderObject Value)> GetCompareExchangeValuesStartsWith(TransactionOperationContext context,
            string dbName, string prefix, long start = 0, long pageSize = 1024)
        {
            var items = context.Transaction.InnerTransaction.OpenTable(CompareExchangeSchema, CompareExchange);
            using (Slice.From(context.Allocator, prefix, out Slice keySlice))
            {
                foreach (var item in items.SeekByPrimaryKeyPrefix(keySlice, Slices.Empty, start))
                {
                    pageSize--;
                    var key = ReadCompareExchangeKey(context, item.Value.Reader, dbName);
                    var index = ReadCompareExchangeOrTombstoneIndex(item.Value.Reader);
                    var value = ReadCompareExchangeValue(context, item.Value.Reader);
                    yield return (key, index, value);

                    if (pageSize == 0)
                        yield break;
                }
            }
        }

        public IEnumerable<(CompareExchangeKey Key, long Index, BlittableJsonReaderObject Value)> GetCompareExchangeFromPrefix(TransactionOperationContext context, string dbName, long fromIndex, long take)
        {
            using (CompareExchangeCommandBase.GetPrefixIndexSlices(context.Allocator, dbName, fromIndex, out var buffer))
            {
                var table = context.Transaction.InnerTransaction.OpenTable(CompareExchangeSchema, CompareExchange);
                using (Slice.External(context.Allocator, buffer, buffer.Length, out var keySlice))
                using (Slice.External(context.Allocator, buffer, buffer.Length - sizeof(long), out var prefix))
                {
                    foreach (var tvr in table.SeekForwardFromPrefix(CompareExchangeSchema.Indexes[CompareExchangeIndex], keySlice, prefix, 0))
                    {
                        if (take-- <= 0)
                            yield break;

                        var key = ReadCompareExchangeKey(context, tvr.Result.Reader, dbName);
                        var index = ReadCompareExchangeOrTombstoneIndex(tvr.Result.Reader);
                        var value = ReadCompareExchangeValue(context, tvr.Result.Reader);

                        yield return (key, index, value);
                    }
                }
            }
        }

        public long GetLastCompareExchangeIndexForDatabase(TransactionOperationContext context, string databaseName)
        {
            CompareExchangeCommandBase.GetDbPrefixAndLastSlices(context.Allocator, databaseName, out var prefix, out var last);

            using (prefix.Scope)
            using (last.Scope)
            {
                var table = context.Transaction.InnerTransaction.OpenTable(CompareExchangeSchema, CompareExchange);

                var tvh = table.SeekOneBackwardFrom(CompareExchangeSchema.Indexes[CompareExchangeIndex], prefix.Slice, last.Slice);

                if (tvh == null)
                    return 0;

                return ReadCompareExchangeOrTombstoneIndex(tvh.Reader);
            }
        }

        public long GetLastCompareExchangeTombstoneIndexForDatabase(TransactionOperationContext context, string databaseName)
        {
            CompareExchangeCommandBase.GetDbPrefixAndLastSlices(context.Allocator, databaseName, out var prefix, out var last);

            using (prefix.Scope)
            using (last.Scope)
            {
                var table = context.Transaction.InnerTransaction.OpenTable(CompareExchangeTombstoneSchema, CompareExchangeTombstones);

                var tvh = table.SeekOneBackwardFrom(CompareExchangeTombstoneSchema.Indexes[CompareExchangeTombstoneIndex], prefix.Slice, last.Slice);

                if (tvh == null)
                    return 0;

                return ReadCompareExchangeOrTombstoneIndex(tvh.Reader);
            }
        }

        public IEnumerable<(CompareExchangeKey Key, long Index)> GetCompareExchangeTombstonesByKey(TransactionOperationContext context,
            string databaseName, long fromIndex = 0, long take = long.MaxValue)
        {
            using (CompareExchangeCommandBase.GetPrefixIndexSlices(context.Allocator, databaseName, fromIndex, out var buffer))
            {
                var table = context.Transaction.InnerTransaction.OpenTable(CompareExchangeTombstoneSchema, CompareExchangeTombstones);
                using (Slice.External(context.Allocator, buffer, buffer.Length, out var keySlice))
                using (Slice.External(context.Allocator, buffer, buffer.Length - sizeof(long), out var prefix))
                {
                    foreach (var tvr in table.SeekForwardFromPrefix(CompareExchangeTombstoneSchema.Indexes[CompareExchangeTombstoneIndex], keySlice, prefix, 0))
                    {
                        if (take-- <= 0)
                            yield break;

                        var key = ReadCompareExchangeKey(context, tvr.Result.Reader, databaseName);
                        var index = ReadCompareExchangeOrTombstoneIndex(tvr.Result.Reader);

                        yield return (key, index);
                    }
                }
            }
        }

        internal bool HasCompareExchangeTombstonesWithEtagGreaterThanStartAndLowerThanOrEqualToEnd(TransactionOperationContext context, string databaseName, long start, long end)
        {
            if (start >= end)
                return false;

            var table = context.Transaction.InnerTransaction.OpenTable(CompareExchangeTombstoneSchema, CompareExchangeTombstones);
            if (table == null)
                return false;

            using (CompareExchangeCommandBase.GetPrefixIndexSlices(context.Allocator, databaseName, start + 1, out var buffer)) // start + 1 => we want greater than
            using (Slice.External(context.Allocator, buffer, buffer.Length, out var keySlice))
            using (Slice.External(context.Allocator, buffer, buffer.Length - sizeof(long), out var prefix))
            {
                foreach (var tvr in table.SeekForwardFromPrefix(CompareExchangeTombstoneSchema.Indexes[CompareExchangeTombstoneIndex], keySlice, prefix, 0))
                {
                    var index = ReadCompareExchangeOrTombstoneIndex(tvr.Result.Reader);
                    if (index <= end)
                        return true;

                    return false;
                }
            }

            return false;
        }

        private bool DeleteExpiredCompareExchange(ClusterOperationContext context, string type, BlittableJsonReaderObject cmd, long index)
        {
            try
            {
                if (cmd.TryGet(nameof(DeleteExpiredCompareExchangeCommand.Ticks), out long ticks) == false)
                    throw new RachisApplyException($"{nameof(DeleteExpiredCompareExchangeCommand)} must contain a {nameof(DeleteExpiredCompareExchangeCommand.Ticks)} property");

                if (cmd.TryGet(nameof(CleanCompareExchangeTombstonesCommand.Take), out long take) == false)
                    throw new RachisApplyException($"{nameof(DeleteExpiredCompareExchangeCommand)} must contain a {nameof(DeleteExpiredCompareExchangeCommand.Take)} property");

                var items = context.Transaction.InnerTransaction.OpenTable(CompareExchangeSchema, CompareExchange);

                return CompareExchangeExpirationStorage.DeleteExpiredCompareExchange(context, items, ticks, take);
            }
            finally
            {
                NotifyValueChanged(context, type, index);
            }
        }

        private void ClearCompareExchangeTombstones(ClusterOperationContext context, string type, BlittableJsonReaderObject cmd, long index, out bool result)
        {
            string databaseName = null;

            try
            {
                if (cmd.TryGet(nameof(CleanCompareExchangeTombstonesCommand.DatabaseName), out databaseName) == false || string.IsNullOrEmpty(databaseName))
                    throw new RachisApplyException("Clear Compare Exchange command must contain a DatabaseName property");

                if (cmd.TryGet(nameof(CleanCompareExchangeTombstonesCommand.MaxRaftIndex), out long maxEtag) == false)
                    throw new RachisApplyException("Clear Compare Exchange command must contain a MaxRaftIndex property");

                if (cmd.TryGet(nameof(CleanCompareExchangeTombstonesCommand.Take), out long take) == false)
                    throw new RachisApplyException("Clear Compare Exchange command must contain a Take property");

                var databaseNameLowered = databaseName.ToLowerInvariant();
                result = DeleteCompareExchangeTombstonesUpToPrefix(context, databaseNameLowered, maxEtag, take);
            }
            finally
            {
                NotifyDatabaseAboutChanged(context, databaseName, index, type, DatabasesLandlord.ClusterDatabaseChangeType.ValueChanged);
            }
        }

        private static bool DeleteCompareExchangeTombstonesUpToPrefix(ClusterOperationContext context, string dbName, long upToIndex, long take = long.MaxValue)
        {
            using (Slice.From(context.Allocator, dbName, out var dbNameSlice))
            {
                var table = context.Transaction.InnerTransaction.OpenTable(CompareExchangeTombstoneSchema, CompareExchangeTombstones);
                return table.DeleteForwardUpToPrefix(dbNameSlice, upToIndex, take);
            }
        }

        private static unsafe CompareExchangeKey ReadCompareExchangeKey(TransactionOperationContext context, TableValueReader reader, string dbPrefix)
        {
            var ptr = reader.Read((int)CompareExchangeTable.Key, out var size);

            var storageKey = context.AllocateStringValue(null, ptr, size);
            return new CompareExchangeKey(storageKey, dbPrefix.Length + 1);
        }

        private static unsafe BlittableJsonReaderObject ReadCompareExchangeValue(TransactionOperationContext context, TableValueReader reader)
        {
            BlittableJsonReaderObject compareExchangeValue = new BlittableJsonReaderObject(reader.Read((int)CompareExchangeTable.Value, out var size), size, context);
            Transaction.DebugDisposeReaderAfterTransaction(context.Transaction.InnerTransaction, compareExchangeValue);
            return compareExchangeValue;
        }

        private static unsafe long ReadCompareExchangeOrTombstoneIndex(TableValueReader reader)
        {
            var index = *(long*)reader.Read((int)CompareExchangeTable.Index, out var size);
            Debug.Assert(size == sizeof(long));
            return index;
        }

        private static unsafe long ReadIdentitiesIndex(TableValueReader reader)
        {
            var index = *(long*)reader.Read((int)IdentitiesTable.Index, out var size);
            Debug.Assert(size == sizeof(long));
            return index;
        }

        public List<string> ItemKeysStartingWith(TransactionOperationContext context, string prefix, long start, long take)
        {
            var items = context.Transaction.InnerTransaction.OpenTable(ItemsSchema, Items);

            var results = new List<string>();

            var dbKey = prefix.ToLowerInvariant();
            using (Slice.From(context.Allocator, dbKey, out Slice loweredPrefix))
            {
                foreach (var result in items.SeekByPrimaryKeyPrefix(loweredPrefix, Slices.Empty, start))
                {
                    if (take-- <= 0)
                        break;

                    results.Add(GetCurrentItemKey(result.Value));
                }
            }

            return results;
        }

        public List<string> GetDatabaseNames<TTransaction>(TransactionOperationContext<TTransaction> context, long take = long.MaxValue)
            where TTransaction : RavenTransaction
        {
            var items = context.Transaction.InnerTransaction.OpenTable(ItemsSchema, Items);

            var names = new List<string>();

            const string dbKey = "db/";
            using (Slice.From(context.Allocator, dbKey, out Slice loweredPrefix))
            {
                foreach (var result in items.SeekByPrimaryKeyPrefix(loweredPrefix, Slices.Empty, 0))
                {
                    if (take-- <= 0)
                        break;

                    names.Add(GetCurrentItemKey(result.Value).Substring(3));
                }
            }

            return names;
        }

        public List<DatabaseRecord> GetAllDatabases<TTransaction>(TransactionOperationContext<TTransaction> context, long take = long.MaxValue)
            where TTransaction : RavenTransaction
        {
            var items = context.Transaction.InnerTransaction.OpenTable(ItemsSchema, Items);

            var records = new List<DatabaseRecord>();

            const string dbKey = "db/";
            using (Slice.From(context.Allocator, dbKey, out Slice loweredPrefix))
            {
                foreach (var result in items.SeekByPrimaryKeyPrefix(loweredPrefix, Slices.Empty, 0))
                {
                    if (take-- <= 0)
                        break;

                    var doc = Read(context, GetCurrentItemKey(result.Value));
                    if (doc == null)
                        continue;

                    records.Add(JsonDeserializationCluster.DatabaseRecord(doc));
                }
            }

            return records;
        }

        public static unsafe string GetCurrentItemKey(Table.TableValueHolder result)
        {
            return Encoding.UTF8.GetString(result.Reader.Read(1, out int size), size);
        }

        private static unsafe (string, BlittableJsonReaderObject) GetCurrentItem<TTransaction>(TransactionOperationContext<TTransaction> context, Table.TableValueHolder result)
            where TTransaction : RavenTransaction
        {
            var ptr = result.Reader.Read(2, out int size);
            var doc = new BlittableJsonReaderObject(ptr, size, context);
            var key = Encoding.UTF8.GetString(result.Reader.Read(1, out size), size);

            Transaction.DebugDisposeReaderAfterTransaction(context.Transaction.InnerTransaction, doc);
            return (key, doc);
        }

        public BlittableJsonReaderObject GetCertificateByThumbprint<TTransaction>(TransactionOperationContext<TTransaction> context, string thumbprint)
            where TTransaction : RavenTransaction
        {
            var certs = context.Transaction.InnerTransaction.OpenTable(CertificatesSchema, CertificatesSlice);

            using (Slice.From(context.Allocator, thumbprint.ToLowerInvariant(), out var thumbprintSlice))
            {
                var tvh = new Table.TableValueHolder();
                if (certs.ReadByKey(thumbprintSlice, out tvh.Reader) == false)
                    return null;
                return GetCertificate(context, tvh).Item2;
            }
        }

        private static unsafe (string Key, BlittableJsonReaderObject Cert) GetCertificate<TTransaction>(TransactionOperationContext<TTransaction> context, Table.TableValueHolder result)
            where TTransaction : RavenTransaction
        {
            var ptr = result.Reader.Read((int)CertificatesTable.Data, out var dataSize);
            var key = Encoding.UTF8.GetString(result.Reader.Read((int)CertificatesTable.Thumbprint, out var size), size);

            return GetCertificate(context, ptr, dataSize, key);
        }

        private static unsafe (string Key, BlittableJsonReaderObject Cert) GetCertificate<TTransaction>(TransactionOperationContext<TTransaction> context, byte* ptr, int size, string key)
            where TTransaction : RavenTransaction
        {
            var doc = new BlittableJsonReaderObject(ptr, size, context);
            Transaction.DebugDisposeReaderAfterTransaction(context.Transaction.InnerTransaction, doc);
            return (key, doc);
        }

        private static CertificateDefinition GetCertificateDefinition<TTransaction>(TransactionOperationContext<TTransaction> context, Table.TableValueHolder result)
            where TTransaction : RavenTransaction
        {
            return JsonDeserializationServer.CertificateDefinition(GetCertificate(context, result).Cert);
        }

        public List<CertificateDefinition> GetCertificatesByPinningHashSortedByExpiration(ClusterOperationContext context, string hash)
        {
            var list = GetCertificatesByPinningHash(context, hash).ToList();
            list.Sort((x, y) => Nullable.Compare<DateTime>(y.NotAfter, x.NotAfter));
            return list;
        }

        public IEnumerable<CertificateDefinition> GetCertificatesByPinningHash<TTransaction>(TransactionOperationContext<TTransaction> context, string hash)
            where TTransaction : RavenTransaction
        {
            var certs = context.Transaction.InnerTransaction.OpenTable(CertificatesSchema, CertificatesSlice);

            using (Slice.From(context.Allocator, hash, out Slice hashSlice))
            {
                foreach (var tvr in certs.SeekForwardFrom(CertificatesSchema.Indexes[CertificatesHashSlice], hashSlice, 0))
                {
                    var def = GetCertificateDefinition(context, tvr.Result);
                    if (def.PublicKeyPinningHash.Equals(hash) == false)
                        break;
                    yield return def;
                }
            }
        }

        public DatabaseRecord ReadDatabase<TTransaction>(TransactionOperationContext<TTransaction> context, string name)
            where TTransaction : RavenTransaction
        {
            return ReadDatabase(context, name, out long _);
        }

        public RawDatabaseRecord ReadRawDatabaseRecord<TTransaction>(TransactionOperationContext<TTransaction> context, string name, out long etag)
            where TTransaction : RavenTransaction
        {
            var rawRecord = Read(context, "db/" + name.ToLowerInvariant(), out etag);
            if (rawRecord == null)
                return null;

            return new RawDatabaseRecord(rawRecord);
        }

        public RawDatabaseRecord ReadRawDatabaseRecord<TTransaction>(TransactionOperationContext<TTransaction> context, string name)
            where TTransaction : RavenTransaction
        {
            return ReadRawDatabaseRecord(context, name, out _);
        }

        public bool DatabaseExists<TTransaction>(TransactionOperationContext<TTransaction> context, string name)
            where TTransaction : RavenTransaction
        {
            var dbKey = "db/" + name.ToLowerInvariant();
            var items = context.Transaction.InnerTransaction.OpenTable(ItemsSchema, Items);

            using (Slice.From(context.Allocator, dbKey, out var key))
                return items.VerifyKeyExists(key);
        }

        public DatabaseRecord ReadDatabase<TTransaction>(TransactionOperationContext<TTransaction> context, string name, out long etag)
            where TTransaction : RavenTransaction
        {
            using (var databaseRecord = ReadRawDatabaseRecord(context, name, out etag))
            {
                if (databaseRecord == null)
                    return null;

                return databaseRecord.MaterializedRecord;
            }
        }

        public DatabaseTopology ReadDatabaseTopology(TransactionOperationContext context, string name)
        {
            using (var databaseRecord = ReadRawDatabaseRecord(context, name))
            {
                var topology = databaseRecord.Topology;
                if (topology == null)
                    throw new InvalidOperationException($"The database record '{name}' doesn't contain topology.");

                return topology;
            }
        }

        public bool TryReadPullReplicationDefinition(string database, string definitionName, TransactionOperationContext context, out PullReplicationDefinition pullReplication)
        {
            pullReplication = null;
            try
            {
                pullReplication = ReadPullReplicationDefinition(database, definitionName, context);
                return true;
            }
            catch
            {
                return false;
            }
        }

        public TimeSeriesConfiguration ReadTimeSeriesConfiguration(string database)
        {
            using (ContextPoolForReadOnlyOperations.AllocateOperationContext(out ClusterOperationContext context))
            using (context.OpenReadTransaction())
            using (var databaseRecord = ReadRawDatabaseRecord(context, database))
            {
                return databaseRecord.TimeSeriesConfiguration;
            }
        }

        public PullReplicationDefinition ReadPullReplicationDefinition(string database, string definitionName, TransactionOperationContext context)
        {
            using (var databaseRecord = ReadRawDatabaseRecord(context, database))
            {
                if (databaseRecord == null)
                {
                    throw new DatabaseDoesNotExistException($"The database '{database}' doesn't exists.");
                }

                var hubPullReplications = databaseRecord.HubPullReplications;
                if (hubPullReplications == null)
                {
                    throw new InvalidOperationException($"Pull replication with the name '{definitionName}' isn't defined for the database '{database}'.");
                }

                var definition = hubPullReplications.Find(x => string.Equals(x.Name, definitionName));
                if (definition == null)
                {
                    throw new InvalidOperationException($"Pull replication with the name '{definitionName}' isn't defined for the database '{database}'.");
                }

                return definition;
            }
        }

        public IEnumerable<(string Prefix, long Value, long index)> GetIdentitiesFromPrefix(TransactionOperationContext context, string dbName, long fromIndex, long take)
        {
            using (CompareExchangeCommandBase.GetPrefixIndexSlices(context.Allocator, dbName, fromIndex, out var buffer))
            {
                var items = context.Transaction.InnerTransaction.OpenTable(IdentitiesSchema, Identities);

                using (Slice.External(context.Allocator, buffer, buffer.Length, out var keySlice))
                using (Slice.External(context.Allocator, buffer, buffer.Length - sizeof(long), out var prefix))
                {
                    foreach (var tvr in items.SeekForwardFromPrefix(IdentitiesSchema.Indexes[IdentitiesIndex], keySlice, prefix, 0))
                    {
                        if (take-- <= 0)
                            yield break;

                        var key = GetIdentityKey(tvr.Result.Reader, dbName);
                        var value = GetIdentityValue(tvr.Result.Reader);
                        var index = ReadIdentitiesIndex(tvr.Result.Reader);

                        yield return (key, value, index);
                    }
                }
            }
        }

        private static unsafe long GetIdentityValue(TableValueReader reader)
        {
            return *(long*)reader.Read((int)IdentitiesTable.Value, out var _);
        }

        private static unsafe string GetIdentityKey(TableValueReader reader, string dbName)
        {
            var ptr = reader.Read((int)IdentitiesTable.Key, out var size);
            var key = Encodings.Utf8.GetString(ptr, size).Substring(dbName.Length + 1);
            return key;
        }

        public long GetNumberOfIdentities(TransactionOperationContext context, string databaseName)
        {
            var items = context.Transaction.InnerTransaction.OpenTable(IdentitiesSchema, Identities);
            var identities = items.GetTree(IdentitiesSchema.Key);
            var prefix = IncrementClusterIdentityCommand.GetStorageKey(databaseName, null);

            return GetNumberOf(identities, prefix, context);
        }

        public long GetNumberOfCompareExchange(TransactionOperationContext context, string databaseName)
        {
            var items = context.Transaction.InnerTransaction.OpenTable(CompareExchangeSchema, CompareExchange);
            var compareExchange = items.GetTree(CompareExchangeSchema.Key);
            var prefix = CompareExchangeKey.GetStorageKey(databaseName, null);
            return GetNumberOf(compareExchange, prefix, context);
        }

        public long GetNumberOfCompareExchangeTombstones(TransactionOperationContext context, string databaseName)
        {
            var items = context.Transaction.InnerTransaction.OpenTable(CompareExchangeTombstoneSchema, CompareExchangeTombstones);
            var compareExchangeTombstone = items.GetTree(CompareExchangeTombstoneSchema.Key);
            var prefix = CompareExchangeKey.GetStorageKey(databaseName, null);
            return GetNumberOf(compareExchangeTombstone, prefix, context);
        }

        public bool HasCompareExchangeTombstones(TransactionOperationContext context, string databaseName)
        {
            var items = context.Transaction.InnerTransaction.OpenTable(CompareExchangeTombstoneSchema, CompareExchangeTombstones);
            var compareExchangeTombstone = items.GetTree(CompareExchangeTombstoneSchema.Key);
            var prefix = CompareExchangeKey.GetStorageKey(databaseName, null);
            return HasPrefixOf(compareExchangeTombstone, prefix, context);
        }

        private static bool HasPrefixOf(Tree tree, string prefix, TransactionOperationContext context)
        {
            using (Slice.From(context.Allocator, prefix, out var prefixAsSlice))
            {
                using (var it = tree.Iterate(prefetch: false))
                {
                    it.SetRequiredPrefix(prefixAsSlice);

                    if (it.Seek(prefixAsSlice) == false)
                        return false;

                    return true;
                }
            }
        }

        private static long GetNumberOf(Tree tree, string prefix, TransactionOperationContext context)
        {
            using (Slice.From(context.Allocator, prefix, out var prefixAsSlice))
            {
                using (var it = tree.Iterate(prefetch: false))
                {
                    it.SetRequiredPrefix(prefixAsSlice);

                    if (it.Seek(prefixAsSlice) == false)
                        return 0;

                    var count = 0;

                    do
                    {
                        count++;
                    } while (it.MoveNext());

                    return count;
                }
            }
        }

        public BlittableJsonReaderObject Read<T>(TransactionOperationContext<T> context, string name)
            where T : RavenTransaction
        {
            return Read(context, name, out long _);
        }

        public BlittableJsonReaderObject Read<T>(TransactionOperationContext<T> context, string name, out long etag)
            where T : RavenTransaction
        {
            var lowerName = name.ToLowerInvariant();
            using (Slice.From(context.Allocator, lowerName, out Slice key))
            {
                return ReadInternal(context, out etag, key);
            }
        }

        public static unsafe BlittableJsonReaderObject ReadInternal<T>(TransactionOperationContext<T> context, out long etag, Slice key)
            where T : RavenTransaction
        {
            var items = context.Transaction.InnerTransaction.OpenTable(ItemsSchema, Items);
            if (items == null || items.ReadByKey(key, out TableValueReader reader) == false)
            {
                etag = 0;
                return null;
            }

            var ptr = reader.Read(2, out int size);
            var doc = new BlittableJsonReaderObject(ptr, size, context);
            Transaction.DebugDisposeReaderAfterTransaction(context.Transaction.InnerTransaction, doc);
            etag = Bits.SwapBytes(*(long*)reader.Read(3, out size));
            Debug.Assert(size == sizeof(long));

            return doc;
        }

        public static IEnumerable<(Slice Key, BlittableJsonReaderObject Value)> ReadValuesStartingWith<TTransaction>(TransactionOperationContext<TTransaction> context, string startsWithKey)
            where TTransaction : RavenTransaction
        {
            var startsWithKeyLower = startsWithKey.ToLowerInvariant();
            using (Slice.From(context.Allocator, startsWithKeyLower, out Slice startsWithSlice))
            {
                var items = context.Transaction.InnerTransaction.OpenTable(ItemsSchema, Items);

                foreach (var holder in items.SeekByPrimaryKeyPrefix(startsWithSlice, Slices.Empty, 0))
                {
                    var reader = holder.Value.Reader;
                    var size = GetDataAndEtagTupleFromReader(context, reader, out BlittableJsonReaderObject doc, out long _);
                    Debug.Assert(size == sizeof(long));

                    yield return (holder.Key, doc);
                }
            }
        }

        private static unsafe int GetDataAndEtagTupleFromReader<TTransaction>(TransactionOperationContext<TTransaction> context, TableValueReader reader, out BlittableJsonReaderObject doc, out long etag)
            where TTransaction : RavenTransaction
        {
            var ptr = reader.Read(2, out int size);
            doc = new BlittableJsonReaderObject(ptr, size, context);

            Transaction.DebugDisposeReaderAfterTransaction(context.Transaction.InnerTransaction, doc);
            etag = Bits.SwapBytes(*(long*)reader.Read(3, out size));
            Debug.Assert(size == sizeof(long));
            return size;
        }

        private int ClusterReadResponseAndGetVersion(JsonOperationContext ctx, BlittableJsonTextWriter writer, Stream stream, string url)
        {
            using (var response = ctx.ReadForMemory(stream, "cluster-ConnectToPeer-header-response"))
            {
                var reply = JsonDeserializationServer.TcpConnectionHeaderResponse(response);
                switch (reply.Status)
                {
                    case TcpConnectionStatus.Ok:
                        return reply.Version;

                    case TcpConnectionStatus.AuthorizationFailed:
                        throw new AuthorizationException($"Unable to access  {url} because {reply.Message}");
                    case TcpConnectionStatus.TcpVersionMismatch:
                        if (reply.Version != TcpNegotiation.OutOfRangeStatus)
                        {
                            return reply.Version;
                        }
                        //Kindly request the server to drop the connection
                        ctx.Write(writer, new DynamicJsonValue
                        {
                            [nameof(TcpConnectionHeaderMessage.DatabaseName)] = null,
                            [nameof(TcpConnectionHeaderMessage.Operation)] = TcpConnectionHeaderMessage.OperationTypes.Drop,
                            [nameof(TcpConnectionHeaderMessage.OperationVersion)] = TcpConnectionHeaderMessage.ClusterTcpVersion,
                            [nameof(TcpConnectionHeaderMessage.Info)] = $"Couldn't agree on cluster tcp version ours:{TcpConnectionHeaderMessage.ClusterTcpVersion} theirs:{reply.Version}"
                        });
                        throw new InvalidOperationException($"Unable to access  {url} because {reply.Message}");
                }
            }

            return TcpConnectionHeaderMessage.ClusterTcpVersion;
        }

        public override async Task<RachisConnection> ConnectToPeer(string url, string tag, X509Certificate2 certificate)
        {
            if (url == null)
                throw new ArgumentNullException(nameof(url));
            if (_parent == null)
                throw new InvalidOperationException("Cannot connect to peer without a parent");
            if (_parent.IsEncrypted && url.StartsWith("https:", StringComparison.OrdinalIgnoreCase) == false)
                throw new InvalidOperationException($"Failed to connect to node {url}. Connections from encrypted store must use HTTPS.");

            TcpConnectionInfo info;
            using (var cts = new CancellationTokenSource(_parent.TcpConnectionTimeout))
            {
                info = await ReplicationUtils.GetTcpInfoAsync(url, null, "Cluster", certificate, cts.Token);
            }

            TcpClient tcpClient = null;
            string choosenUrl = null;
            Stream stream = null;
            try
            {
                (tcpClient, choosenUrl) = await TcpUtils.ConnectAsyncWithPriority(info, _parent.TcpConnectionTimeout).ConfigureAwait(false);
                stream = await TcpUtils.WrapStreamWithSslAsync(tcpClient, info, _parent.ClusterCertificate, _parent.CipherSuitesPolicy, _parent.TcpConnectionTimeout);

                var parameters = new TcpNegotiateParameters
                {
                    Database = null,
                    Operation = TcpConnectionHeaderMessage.OperationTypes.Cluster,
                    Version = TcpConnectionHeaderMessage.ClusterTcpVersion,
                    ReadResponseAndGetVersionCallback = ClusterReadResponseAndGetVersion,
                    DestinationUrl = choosenUrl,
                    DestinationNodeTag = tag,
                    SourceNodeTag = _parent.Tag
                };

                TcpConnectionHeaderMessage.SupportedFeatures supportedFeatures;
                using (ContextPoolForReadOnlyOperations.AllocateOperationContext(out JsonOperationContext context))
                {
                    supportedFeatures = TcpNegotiation.NegotiateProtocolVersion(context, stream, parameters);

                    if (supportedFeatures.ProtocolVersion <= 0)
                    {
                        throw new InvalidOperationException(
                            $"state machine ConnectToPeer {url}: TCP negotiation resulted with an invalid protocol version:{supportedFeatures.ProtocolVersion}");
                    }
                }

                return new RachisConnection
                {
                    Stream = stream,
                    SupportedFeatures = supportedFeatures,
                    Disconnect = () =>
                    {
                        {
                            try
                            {
                                tcpClient.Client.Disconnect(false);
                            }
                            catch (ObjectDisposedException)
                            {
                                //Happens, we don't really care at this point
                            }
                        }
                    }
                };
            }
            catch (Exception)
            {
                stream?.Dispose();
                tcpClient?.Dispose();
                throw;
            }
        }

        private void ToggleDatabasesState(BlittableJsonReaderObject cmd, ClusterOperationContext context, string type, long index)
        {
            var command = (ToggleDatabasesStateCommand)JsonDeserializationCluster.Commands[type](cmd);
            if (command.Value == null)
                throw new RachisInvalidOperationException($"{nameof(ToggleDatabasesStateCommand.Parameters)} is null for command type: {type}");

            if (command.Value.DatabaseNames == null)
                throw new RachisInvalidOperationException($"{nameof(ToggleDatabasesStateCommand.Parameters.DatabaseNames)} is null for command type: {type}");

            var toUpdate = new List<(string Key, BlittableJsonReaderObject DatabaseRecord, string DatabaseName)>();

            foreach (var databaseName in command.Value.DatabaseNames)
            {
                var key = "db/" + databaseName;
                using (Slice.From(context.Allocator, key.ToLowerInvariant(), out Slice valueNameLowered))
                {
                    var oldDatabaseRecord = ReadInternal(context, out _, valueNameLowered);
                    if (oldDatabaseRecord == null)
                        continue;

                    var rawDatabaseRecord = new RawDatabaseRecord(oldDatabaseRecord);
                    switch (command.Value.Type)
                    {
                        case ToggleDatabasesStateCommand.Parameters.ToggleType.Databases:
                            if (rawDatabaseRecord.IsDisabled == command.Value.Disable)
                                continue;

                            oldDatabaseRecord.Modifications = new DynamicJsonValue(oldDatabaseRecord)
                            {
                                [nameof(DatabaseRecord.Disabled)] = command.Value.Disable
                            };

                            break;

                        case ToggleDatabasesStateCommand.Parameters.ToggleType.Indexes:
                            var settings = rawDatabaseRecord.Settings;
                            var configurationKey = RavenConfiguration.GetKey(x => x.Indexing.Disabled);
                            if (settings.TryGetValue(configurationKey, out var indexingDisabledString) &&
                                bool.TryParse(indexingDisabledString, out var currentlyIndexingDisabled) &&
                                currentlyIndexingDisabled == command.Value.Disable)
                            {
                                continue;
                            }

                            settings[configurationKey] = command.Value.Disable.ToString();

                            oldDatabaseRecord.Modifications = new DynamicJsonValue(oldDatabaseRecord)
                            {
                                [nameof(DatabaseRecord.Settings)] = TypeConverter.ToBlittableSupportedType(settings)
                            };

                            break;

                        case ToggleDatabasesStateCommand.Parameters.ToggleType.DynamicDatabaseDistribution:
                            if (rawDatabaseRecord.IsEncrypted)
                            {
                                throw new RachisInvalidOperationException($"Cannot toggle '{nameof(DatabaseTopology.DynamicNodesDistribution)}' for encrypted database: {databaseName}");
                            }

                            var topology = rawDatabaseRecord.Topology;
                            if (topology == null)
                                continue;

                            var enable = command.Value.Disable == false;
                            if (topology.DynamicNodesDistribution == enable)
                                continue;

                            topology.DynamicNodesDistribution = enable;

                            oldDatabaseRecord.Modifications = new DynamicJsonValue(oldDatabaseRecord)
                            {
                                [nameof(DatabaseRecord.Topology)] = topology.ToJson()
                            };

                            break;

                        default:
                            throw new RachisInvalidOperationException($"Argument out of range for `{nameof(ToggleDatabasesStateCommand.Value.Type)}`");
                    }

                    using (oldDatabaseRecord)
                    {
                        var updatedDatabaseRecord = context.ReadObject(oldDatabaseRecord, "updated-database-record");
                        toUpdate.Add((Key: key, DatabaseRecord: updatedDatabaseRecord, DatabaseName: databaseName));
                    }
                }
            }

            var items = context.Transaction.InnerTransaction.OpenTable(ItemsSchema, Items);
            ApplyDatabaseRecordUpdates(toUpdate, type, index, index, items, context);
        }

        private void UpdateDatabasesWithNewServerWideBackupConfiguration(ClusterOperationContext context, string type, ServerWideBackupConfiguration serverWideBackupConfiguration)
        {
            if (serverWideBackupConfiguration == null)
                throw new RachisInvalidOperationException($"Server-wide backup configuration is null for command type: {type}");

            if (serverWideBackupConfiguration.Name == null)
                throw new RachisInvalidOperationException($"Server-wide backup configuration name is null or empty for command type: {type}");

            // the server-wide backup name might have changed
            var serverWideBlittable = context.ReadObject(serverWideBackupConfiguration.ToJson(), "server-wide-configuration");
            var items = context.Transaction.InnerTransaction.OpenTable(ItemsSchema, Items);

            const string dbKey = "db/";
            var toUpdate = new List<(string Key, BlittableJsonReaderObject DatabaseRecord, string DatabaseName)>();
            long? oldTaskId = null;

            var allServerWideBackupNames = GetSeverWideBackupNames(context);

            using (Slice.From(context.Allocator, dbKey, out var loweredPrefix))
            {
                foreach (var result in items.SeekByPrimaryKeyPrefix(loweredPrefix, Slices.Empty, 0))
                {
                    var (key, oldDatabaseRecord) = GetCurrentItem(context, result.Value);

                    oldDatabaseRecord.TryGet(nameof(DatabaseRecord.Encrypted), out bool encrypted);

                    var newBackups = new DynamicJsonArray();
                    var periodicBackupConfiguration = JsonDeserializationCluster.PeriodicBackupConfiguration(serverWideBlittable);
                    var databaseName = key.Substring(dbKey.Length);
                    PutServerWideBackupConfigurationCommand.UpdateTemplateForDatabase(periodicBackupConfiguration, databaseName, encrypted);

                    if (oldDatabaseRecord.TryGet(nameof(DatabaseRecord.PeriodicBackups), out BlittableJsonReaderArray backups))
                    {
                        var isBackupToEditFound = false;
                        foreach (BlittableJsonReaderObject backup in backups)
                        {
                            //Even though we rebuild the whole configurations list just one should be modified
                            //In addition the same configuration should be modified in all databases
                            if (isBackupToEditFound || IsServerWideBackupToEdit(backup, periodicBackupConfiguration.Name, allServerWideBackupNames) == false)
                            {
                                newBackups.Add(backup);
                                continue;
                            }

                            isBackupToEditFound = true;

                            if (backup.TryGet(nameof(PeriodicBackupConfiguration.TaskId), out long taskId))
                            {
                                periodicBackupConfiguration.TaskId = taskId;
                                oldTaskId = taskId;
                            }
                        }
                    }

                    using (oldDatabaseRecord)
                    {
                        newBackups.Add(periodicBackupConfiguration.ToJson());
                        oldDatabaseRecord.Modifications = new DynamicJsonValue(oldDatabaseRecord)
                        {
                            [nameof(DatabaseRecord.PeriodicBackups)] = newBackups
                        };

                        var updatedDatabaseRecord = context.ReadObject(oldDatabaseRecord, "updated-database-record");
                        toUpdate.Add((Key: key, DatabaseRecord: updatedDatabaseRecord, DatabaseName: databaseName));
                    }
                }
            }

            ApplyDatabaseRecordUpdates(toUpdate, type, oldTaskId ?? serverWideBackupConfiguration.TaskId, serverWideBackupConfiguration.TaskId, items, context);
        }

        private static bool IsServerWideBackupToEdit(BlittableJsonReaderObject backup,
            string periodicBackupConfigName,
            HashSet<string> severWideBackupNames)
        {
            if (backup.TryGet(nameof(PeriodicBackupConfiguration.Name), out string backupName) == false || backupName == null)
                return false;

            if (backupName.StartsWith(ServerWideBackupConfiguration.NamePrefix) == false)
                return false;

            if (backupName.Equals(periodicBackupConfigName, StringComparison.OrdinalIgnoreCase))
            {
                //server-wide backup to update when name is not modified
                return true;
            }
            if (severWideBackupNames.Contains(backupName) == false)
            {
                //server-wide backup to update when modify name
                return true;
            }
            return false;
        }

        private static unsafe HashSet<string> GetSeverWideBackupNames(ClusterOperationContext context)
        {
            var items = context.Transaction.InnerTransaction.OpenTable(ItemsSchema, Items);
            using (Slice.From(context.Allocator, ServerWideBackupConfigurationsKey, out Slice valueNameLowered))
            {
                var severWideBackupNames = new HashSet<string>();
                if (items.ReadByKey(valueNameLowered, out var tvr))
                {
                    var ptr = tvr.Read(2, out int size);
                    using var previousValue = new BlittableJsonReaderObject(ptr, size, context);
                    foreach (var backupName in previousValue.GetPropertyNames())
                    {
                        severWideBackupNames.Add(PutServerWideBackupConfigurationCommand.GetTaskNameForDatabase(backupName));
                    }
                }
                return severWideBackupNames;
            }
        }

        private void DeleteServerWideBackupConfigurationFromAllDatabases(ClusterOperationContext context, string type, BlittableJsonReaderObject cmd, long index)
        {
            if (cmd.TryGet(nameof(DeleteServerWideBackupConfigurationCommand.Value), out string backupNameToDelete) == false)
                throw new RachisInvalidOperationException($"Cannot find backup name to delete for command: {type}");

            if (string.IsNullOrWhiteSpace(backupNameToDelete))
                throw new RachisInvalidOperationException($"Backup name to delete cannot be null or white space for command type: {type}");

            var items = context.Transaction.InnerTransaction.OpenTable(ItemsSchema, Items);

            const string dbKey = "db/";
            var toUpdate = new List<(string Key, BlittableJsonReaderObject DatabaseRecord, string DatabaseName)>();
            var databaseRecordTaskName = PutServerWideBackupConfigurationCommand.GetTaskNameForDatabase(backupNameToDelete);

            using (Slice.From(context.Allocator, dbKey, out var loweredPrefix))
            {
                foreach (var result in items.SeekByPrimaryKeyPrefix(loweredPrefix, Slices.Empty, 0))
                {
                    var (key, oldDatabaseRecord) = GetCurrentItem(context, result.Value);

                    var updatedBackups = new DynamicJsonArray();

                    if (oldDatabaseRecord.TryGet(nameof(DatabaseRecord.PeriodicBackups), out BlittableJsonReaderArray backups) == false)
                        continue;

                    var removedServerWideBackup = false;
                    foreach (BlittableJsonReaderObject backup in backups)
                    {
                        if (IsServerWideBackupWithTaskName(backup, databaseRecordTaskName))
                        {
                            removedServerWideBackup = true;
                            continue;
                        }

                        updatedBackups.Add(backup);
                    }

                    if (removedServerWideBackup == false)
                        continue;

                    using (oldDatabaseRecord)
                    {
                        oldDatabaseRecord.Modifications = new DynamicJsonValue(oldDatabaseRecord)
                        {
                            [nameof(DatabaseRecord.PeriodicBackups)] = updatedBackups
                        };

                        var updatedDatabaseRecord = context.ReadObject(oldDatabaseRecord, "updated-database-record");
                        toUpdate.Add((Key: key, DatabaseRecord: updatedDatabaseRecord, DatabaseName: key.Substring(dbKey.Length)));
                    }
                }
            }

            ApplyDatabaseRecordUpdates(toUpdate, type, index, index, items, context);
        }

        private bool IsServerWideBackupWithTaskName(BlittableJsonReaderObject backup, string backupNameToFind)
        {
            return backup.TryGet(nameof(PeriodicBackupConfiguration.Name), out string backupName) &&
                   backupName != null &&
                   backupNameToFind.Equals(backupName, StringComparison.OrdinalIgnoreCase);
        }

        private void ApplyDatabaseRecordUpdates(List<(string Key, BlittableJsonReaderObject DatabaseRecord, string DatabaseName)> toUpdate, string type, long indexForValueChanges, long index, Table items, ClusterOperationContext context)
        {
            var tasks = new List<Func<Task>> { () => Changes.OnValueChanges(indexForValueChanges, type) };

            foreach (var update in toUpdate)
            {
                using (Slice.From(context.Allocator, update.Key, out var valueName))
                using (Slice.From(context.Allocator, update.Key.ToLowerInvariant(), out var valueNameLowered))
                {
                    UpdateValue(index, items, valueNameLowered, valueName, update.DatabaseRecord);
                }

                tasks.Add(() => Changes.OnDatabaseChanges(update.DatabaseName, index, type, DatabasesLandlord.ClusterDatabaseChangeType.RecordChanged));
            }

            ExecuteManyOnDispose(context, index, type, tasks);
        }

        public const string SnapshotInstalled = "SnapshotInstalled";

        public override void OnSnapshotInstalled(long lastIncludedIndex, bool fullSnapshot, ServerStore serverStore, CancellationToken token)
        {
            using (_parent.ContextPool.AllocateOperationContext(out ClusterOperationContext context))
            using (context.OpenWriteTransaction())
            {
                // lets read all the certificate keys from the cluster, and delete the matching ones from the local state
                var clusterCertificateKeys = serverStore.Cluster.GetCertificateThumbprintsFromCluster(context);

                foreach (var key in clusterCertificateKeys)
                {
                    using (GetLocalStateByThumbprint(context, key))
                    {
                        DeleteLocalState(context, key);
                    }
                }

                token.ThrowIfCancellationRequested();

                var databases = GetDatabaseNames(context).ToArray();
                context.Transaction.InnerTransaction.LowLevelTransaction.OnDispose += tx =>
                {
                    if (tx is LowLevelTransaction llt && llt.Committed)
                    {
                        // there is potentially a lot of work to be done here so we are responding to the change on a separate task.
                        foreach (var db in databases)
                        {
                            var t = Task.Run(async () =>
                            {
                                await Changes.OnDatabaseChanges(db, lastIncludedIndex, SnapshotInstalled, DatabasesLandlord.ClusterDatabaseChangeType.RecordChanged);
                            }, token);
                        }

                        var t2 = Task.Run(async () =>
                        {
                            await Changes.OnValueChanges(lastIncludedIndex, nameof(InstallUpdatedServerCertificateCommand));
                            if (fullSnapshot)
                                await Changes.OnValueChanges(lastIncludedIndex, nameof(PutLicenseCommand));
                        }, token);
                    }
                };

                context.Transaction.Commit();
            }
            token.ThrowIfCancellationRequested();

            _rachisLogIndexNotifications.NotifyListenersAbout(lastIncludedIndex, null);
        }

        protected override RachisVersionValidation InitializeValidator()
        {
            return new ClusterValidator();
        }
    }

    public class RachisLogIndexNotifications : IDisposable
    {
        public long LastModifiedIndex;
        private readonly AsyncManualResetEvent _notifiedListeners;
        private readonly ConcurrentQueue<ErrorHolder> _errors = new ConcurrentQueue<ErrorHolder>();
        private int _numberOfErrors;
        private readonly ConcurrentDictionary<long, TaskCompletionSource<object>> _tasksDictionary = new ConcurrentDictionary<long, TaskCompletionSource<object>>();

        public readonly Queue<RecentLogIndexNotification> RecentNotifications = new Queue<RecentLogIndexNotification>();
        internal Logger Log;

        private class ErrorHolder
        {
            public long Index;
            public ExceptionDispatchInfo Exception;
        }

        public RachisLogIndexNotifications(CancellationToken token)
        {
            _notifiedListeners = new AsyncManualResetEvent(token);
        }

        public void Dispose()
        {
            _notifiedListeners.Dispose();
        }

        public async Task WaitForIndexNotification(long index, CancellationToken token)
        {
            Task<bool> waitAsync;
            while (true)
            {
                // first get the task, then wait on it
                waitAsync = _notifiedListeners.WaitAsync(token);

                if (index <= Interlocked.Read(ref LastModifiedIndex))
                    break;

                if (token.IsCancellationRequested)
                    ThrowCanceledException(index, LastModifiedIndex, isExecution: false);

                if (await waitAsync == false)
                {
                    var copy = Interlocked.Read(ref LastModifiedIndex);
                    if (index <= copy)
                        break;
                }
            }

            if (await WaitForTaskCompletion(index, new Lazy<Task>(waitAsync)))
                return;

            ThrowCanceledException(index, LastModifiedIndex, isExecution: true);
        }

        public async Task WaitForIndexNotification(long index, TimeSpan timeout)
        {
            while (true)
            {
                // first get the task, then wait on it
                var waitAsync = _notifiedListeners.WaitAsync(timeout);

                if (index <= Interlocked.Read(ref LastModifiedIndex))
                    break;

                if (await waitAsync == false)
                {
                    var copy = Interlocked.Read(ref LastModifiedIndex);
                    if (index <= copy)
                        break;

                    ThrowTimeoutException(timeout, index, copy);
                }
            }

            if (await WaitForTaskCompletion(index, new Lazy<Task>(TimeoutManager.WaitFor(timeout))))
                return;

            ThrowTimeoutException(timeout, index, LastModifiedIndex, isExecution: true);
        }

        private async Task<bool> WaitForTaskCompletion(long index, Lazy<Task> waitingTask)
        {
            if (_tasksDictionary.TryGetValue(index, out var tcs) == false)
            {
                // the task has already completed
                // let's check if we had errors in it
                foreach (var error in _errors)
                {
                    if (error.Index == index)
                        error.Exception.Throw(); // rethrow
                }

                return true;
            }

            var task = tcs.Task;

            if (task.IsCompleted)
            {
                if (task.IsFaulted)
                {
                    try
                    {
                        await task; // will throw on error
                    }
                    catch (Exception e)
                    {
                        ThrowApplyException(index, e);
                    }
                }

                if (task.IsCanceled)
                    ThrowCanceledException(index, LastModifiedIndex);

                return true;
            }

            var result = await Task.WhenAny(task, waitingTask.Value);

            if (result.IsFaulted)
                await result; // will throw

            if (result == task)
                return true;
            return false;
        }

        private void ThrowCanceledException(long index, long lastModifiedIndex, bool isExecution = false)
        {
            var openingString = isExecution
                ? $"Cancelled while waiting for task with index {index} to complete. "
                : $"Cancelled while waiting to get an index notification for {index}. ";

            var closingString = isExecution
                ? string.Empty
                : Environment.NewLine +
                  PrintLastNotifications();

            throw new OperationCanceledException(openingString +
                                       $"Last commit index is: {lastModifiedIndex}. " +
                                       $"Number of errors is: {_numberOfErrors}." + closingString);
        }

        private void ThrowTimeoutException(TimeSpan value, long index, long lastModifiedIndex, bool isExecution = false)
        {
            var openingString = isExecution
                ? $"Waited for {value} for task with index {index} to complete. "
                : $"Waited for {value} but didn't get an index notification for {index}. ";

            var closingString = isExecution
                ? string.Empty
                : Environment.NewLine +
                  PrintLastNotifications();

            throw new TimeoutException(openingString +
                                       $"Last commit index is: {lastModifiedIndex}. " +
                                       $"Number of errors is: {_numberOfErrors}." + closingString);
        }

        private void ThrowApplyException(long index, Exception e)
        {
            throw new InvalidOperationException($"Index {index} was successfully committed, but the apply failed.", e);
        }

        private string PrintLastNotifications()
        {
            var notifications = RecentNotifications.ToArray();
            var builder = new StringBuilder(notifications.Length);
            foreach (var notification in notifications)
            {
                builder
                    .Append("Index: ")
                    .Append(notification.Index)
                    .Append(". Type: ")
                    .Append(notification.Type)
                    .Append(". ExecutionTime: ")
                    .Append(notification.ExecutionTime)
                    .Append(". Term: ")
                    .Append(notification.Term)
                    .Append(". LeaderErrorCount: ")
                    .Append(notification.LeaderErrorCount)
                    .Append(". LeaderShipDuration: ")
                    .Append(notification.LeaderShipDuration)
                    .Append(". Exception: ")
                    .Append(notification.Exception)
                    .AppendLine();
            }
            return builder.ToString();
        }

        public void RecordNotification(RecentLogIndexNotification notification)
        {
            RecentNotifications.Enqueue(notification);
            while (RecentNotifications.Count > 25)
                RecentNotifications.TryDequeue(out _);
        }

        public void NotifyListenersAbout(long index, Exception e)
        {
            if (e != null)
            {
                _errors.Enqueue(new ErrorHolder
                {
                    Index = index,
                    Exception = ExceptionDispatchInfo.Capture(e)
                });

                if (Interlocked.Increment(ref _numberOfErrors) > 25)
                {
                    _errors.TryDequeue(out _);
                    Interlocked.Decrement(ref _numberOfErrors);
                }
            }

            InterlockedExchangeMax(ref LastModifiedIndex, index);
            _notifiedListeners.SetAndResetAtomically();
        }

        public void SetTaskCompleted(long index, Exception e)
        {
            if (_tasksDictionary.TryGetValue(index, out var tcs))
            {
                // set the task as finished
                if (e == null)
                {
                    if (tcs.TrySetResult(null) == false)
                        LogFailureToSetTaskResult();
                }
                else
                {
                    if (tcs.TrySetException(e) == false)
                        LogFailureToSetTaskResult();
                }

                void LogFailureToSetTaskResult()
                {
                    if (Log.IsInfoEnabled)
                        Log.Info($"Failed to set result of task with index {index}");
                }
            }

            _tasksDictionary.TryRemove(index, out _);
        }

        private static void InterlockedExchangeMax(ref long location, long newValue)
        {
            long initialValue;

            do
            {
                initialValue = location;
                if (initialValue >= newValue)
                    return;
            } while (Interlocked.CompareExchange(ref location, newValue, initialValue) != initialValue);
        }

        public void AddTask(long index)
        {
            Debug.Assert(_tasksDictionary.TryGetValue(index, out _) == false, $"{nameof(_tasksDictionary)} should not contain task with key {index}");

            _tasksDictionary.TryAdd(index, new TaskCompletionSource<object>(TaskCreationOptions.RunContinuationsAsynchronously));
        }
    }

    public class RecentLogIndexNotification
    {
        public string Type;
        public TimeSpan ExecutionTime;
        public long Index;
        public int? LeaderErrorCount;
        public long? Term;
        public long? LeaderShipDuration;
        public Exception Exception;
    }
}<|MERGE_RESOLUTION|>--- conflicted
+++ resolved
@@ -1447,45 +1447,6 @@
                             }
                         }
                     }
-<<<<<<< HEAD
-
-                    BlittableJsonReaderObject UpdateDatabaseRecordIfNeeded()
-                    {
-                        if (shouldSetClientConfigEtag)
-                        {
-                            addDatabaseCommand.Record.Client.Etag = index;
-                            return DocumentConventions.DefaultForServer.Serialization.DefaultConverter.ToBlittable(addDatabaseCommand.Record, context);
-                        }
-                        if (items.ReadByKey(valueNameLowered, out _) && addDatabaseCommand.IsRestore == false)
-                        {
-                            // the backup tasks cannot be changed by modifying the database record
-                            // (only by using the dedicated UpdatePeriodicBackup command)
-                            return newDatabaseRecord;
-                        }
-
-                        var serverWideBackups = Read(context, ServerWideBackupConfigurationsKey);
-                        if (serverWideBackups == null)
-                            return newDatabaseRecord;
-
-                        var propertyNames = serverWideBackups.GetPropertyNames();
-                        if (propertyNames.Length == 0)
-                            return newDatabaseRecord;
-
-                        // add the server-wide backup configurations
-                        foreach (var propertyName in propertyNames)
-                        {
-                            if (serverWideBackups.TryGet(propertyName, out BlittableJsonReaderObject configurationBlittable) == false)
-                                continue;
-
-                            var backupConfiguration = JsonDeserializationCluster.PeriodicBackupConfiguration(configurationBlittable);
-                            PutServerWideBackupConfigurationCommand.UpdateTemplateForDatabase(backupConfiguration, addDatabaseCommand.Name, addDatabaseCommand.Encrypted);
-                            addDatabaseCommand.Record.PeriodicBackups.Add(backupConfiguration);
-                        }
-
-                        return DocumentConventions.DefaultForServer.Serialization.DefaultConverter.ToBlittable(addDatabaseCommand.Record, context);
-                    }
-=======
->>>>>>> c477f49b
                 }
             }
             catch (Exception e)
@@ -1503,7 +1464,7 @@
             }
         }
 
-        private BlittableJsonReaderObject UpdateDatabaseRecordIfNeeded(bool databaseExists, bool shouldSetClientConfigEtag, long index, AddDatabaseCommand addDatabaseCommand, BlittableJsonReaderObject newDatabaseRecord, TransactionOperationContext context)
+        private BlittableJsonReaderObject UpdateDatabaseRecordIfNeeded(bool databaseExists, bool shouldSetClientConfigEtag, long index, AddDatabaseCommand addDatabaseCommand, BlittableJsonReaderObject newDatabaseRecord, ClusterOperationContext context)
         {
             var hasChanges = false;
 
@@ -1522,7 +1483,7 @@
             }
 
             return hasChanges
-                ? EntityToBlittable.ConvertCommandToBlittable(addDatabaseCommand.Record, context)
+                ? DocumentConventions.DefaultForServer.Serialization.DefaultConverter.ToBlittable(addDatabaseCommand.Record, context)
                 : newDatabaseRecord;
 
             void UpdatePeriodicBackups()
@@ -1552,17 +1513,12 @@
         private static bool ShouldSetClientConfigEtag(BlittableJsonReaderObject newDatabaseRecord, BlittableJsonReaderObject oldDatabaseRecord)
         {
             const string clientPropName = nameof(DatabaseRecord.Client);
-<<<<<<< HEAD
-            if (newDatabaseRecord.TryGet(clientPropName, out BlittableJsonReaderObject newDbClientConfig) == false || newDbClientConfig == null)
-                return false;
-=======
             var hasNewConfiguration = newDatabaseRecord.TryGet(clientPropName, out BlittableJsonReaderObject newDbClientConfig) && newDbClientConfig != null;
             if (oldDatabaseRecord == null)
                 return hasNewConfiguration;
 
             if (hasNewConfiguration == false)
                 return true;
->>>>>>> c477f49b
 
             return oldDatabaseRecord.TryGet(clientPropName, out BlittableJsonReaderObject oldDbClientConfig) == false
                    || oldDbClientConfig == null
