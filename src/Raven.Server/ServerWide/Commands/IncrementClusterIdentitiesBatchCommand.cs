--- conflicted
+++ resolved
@@ -66,12 +66,7 @@
             json[nameof(Identities)] = new DynamicJsonArray(Identities);
         }
 
-<<<<<<< HEAD
-        protected override BlittableJsonReaderObject GetUpdatedValue(long index, RawDatabaseRecord record, ClusterOperationContext context,
-            BlittableJsonReaderObject existingValue)
-=======
-        protected override UpdatedValue GetUpdatedValue(long index, RawDatabaseRecord record, JsonOperationContext context, BlittableJsonReaderObject existingValue)
->>>>>>> 992b5fc9
+        protected override UpdatedValue GetUpdatedValue(long index, RawDatabaseRecord record, ClusterOperationContext context, BlittableJsonReaderObject existingValue)
         {
             throw new NotImplementedException();
         }
