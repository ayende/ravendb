--- conflicted
+++ resolved
@@ -32,29 +32,20 @@
         {
             if (string.IsNullOrWhiteSpace(Value.Name))
                 Value.Name = GenerateTaskName(previousValue);
-<<<<<<< HEAD
-            }
 
             if (Value.ExcludedDatabases != null &&
                 Value.ExcludedDatabases.Any(string.IsNullOrWhiteSpace))
                 throw new RachisApplyException($"{nameof(ServerWideBackupConfiguration.ExcludedDatabases)} cannot contain null or empty database names");
 
-=======
-            
             var prevTaskId = Value.TaskId;
->>>>>>> 26b13f86
             Value.TaskId = index;
 
             string oldName = null;
             if (previousValue != null)
             {
-<<<<<<< HEAD
-                previousValue.Modifications = new DynamicJsonValue
-=======
                 previousValue.Modifications ??= new DynamicJsonValue();
 
                 if (previousValue.TryGet(Value.Name, out object _) == false)
->>>>>>> 26b13f86
                 {
                     if (prevTaskId != 0)
                     {
