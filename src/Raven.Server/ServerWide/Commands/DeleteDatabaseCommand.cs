﻿using System.Collections.Generic;
using System.Linq;
using Raven.Client.Exceptions.Database;
using Raven.Client.ServerWide;
using Raven.Server.ServerWide.Context;
using Sparrow.Json.Parsing;

namespace Raven.Server.ServerWide.Commands
{
    public class DeleteDatabaseCommand : UpdateDatabaseCommand
    {
        public string[] ClusterNodes;
        public bool HardDelete;
        public string[] FromNodes;
        public bool UpdateReplicationFactor = true;

        public DeleteDatabaseCommand()
        {
        }

        public DeleteDatabaseCommand(string databaseName, string uniqueRequestId) : base(databaseName, uniqueRequestId)
        {
            ErrorOnDatabaseDoesNotExists = false;
        }

        public override void Initialize(ServerStore serverStore, ClusterOperationContext context)
        {
            ClusterNodes = serverStore.GetClusterTopology(context).AllNodes.Keys.ToArray();
        }

        public override void UpdateDatabaseRecord(DatabaseRecord record, long etag)
        {
            var deletionInProgressStatus = HardDelete ? DeletionInProgressStatus.HardDelete
                : DeletionInProgressStatus.SoftDelete;

            if (record.DeletionInProgress == null)
            {
                record.DeletionInProgress = new Dictionary<string, DeletionInProgressStatus>();
            }

            if (FromNodes != null && FromNodes.Length > 0) 
            {
                foreach (var node in FromNodes)
                {
                    if (record.IsSharded == false)
                    {
                        RemoveDatabaseFromSingleNode(record,record.Topology, node,string.Empty, deletionInProgressStatus);
                    }
                    else
                    {
                        for (var i = 0; i < record.Shards.Length; i++)
                        {
                            RemoveDatabaseFromSingleNode(record, record.Shards[i], node, $"${i}", deletionInProgressStatus);
                        }
                    }
                }
            }
            else
            {
                if (record.IsSharded == false)
                {
                    record.Topology = RemoveDatabaseFromAllNodes(record,record.Topology, string.Empty, deletionInProgressStatus);
                }
                else
                {
                    for (var i = 0; i < record.Shards.Length; i++)
                    {
                        record.Shards[i] = RemoveDatabaseFromAllNodes(record, record.Shards[i], $"${i}", deletionInProgressStatus);
                    }

                    record.Topology = new DatabaseTopology { Stamp = record.Topology?.Stamp, ReplicationFactor = 0 };
                }
            }

            if (record.IsSharded == false)
            {
                if (record.Topology.Stamp != null)
                {
                    record.Topology.Stamp.Index = etag;
                }
            }
            else
            {
                for (var i = 0; i < record.Shards.Length; i++)
                {
                    if (record.Shards[i].Stamp != null)
                    {
                        record.Shards[i].Stamp.Index = etag;
                    }
                }
            }
            return null;
        }

<<<<<<< HEAD
            record.Topology.Stamp.Index = etag;
=======
        private DatabaseTopology RemoveDatabaseFromAllNodes(DatabaseRecord record,DatabaseTopology topology,string shardIndex, DeletionInProgressStatus deletionInProgressStatus)
        {
            
            var allNodes = topology.AllNodes.Distinct();

            foreach (var node in allNodes)
            {
                if (ClusterNodes.Contains(node))
                    record.DeletionInProgress[node + shardIndex] = deletionInProgressStatus;
            }

            return new DatabaseTopology {Stamp = record.Topology?.Stamp, ReplicationFactor = 0};
        }

        private void RemoveDatabaseFromSingleNode(DatabaseRecord record, DatabaseTopology topology, string node,string shardIndex, DeletionInProgressStatus deletionInProgressStatus)
        {
            if (topology.RelevantFor(node) == false)
            {
                DatabaseDoesNotExistException.ThrowWithMessage(record.DatabaseName, $"Request to delete database from node '{node}' failed.");
            }

            // rehabs will be removed only once the replication sent all the documents to the mentor
            if (topology.Rehabs.Contains(node) == false)
                topology.RemoveFromTopology(node);

            if (UpdateReplicationFactor)
            {
                topology.ReplicationFactor--;
            }

            if (ClusterNodes.Contains(node))
                record.DeletionInProgress[node + shardIndex] = deletionInProgressStatus;
>>>>>>> e6455764
        }

        public override void FillJson(DynamicJsonValue json)
        {
            json[nameof(HardDelete)] = HardDelete;
            json[nameof(RaftCommandIndex)] = RaftCommandIndex;
            json[nameof(UpdateReplicationFactor)] = UpdateReplicationFactor;
            if (FromNodes != null)
            {
              json[nameof(FromNodes)] = new DynamicJsonArray(FromNodes);
            }
        }
    }
}<|MERGE_RESOLUTION|>--- conflicted
+++ resolved
@@ -48,56 +48,32 @@
                     }
                     else
                     {
-                        for (var i = 0; i < record.Shards.Length; i++)
+                        for (int i = 0; i < record.Shards.Length; i++)
                         {
                             RemoveDatabaseFromSingleNode(record, record.Shards[i], node, $"${i}", deletionInProgressStatus);
+
                         }
                     }
                 }
             }
             else
             {
-                if (record.IsSharded == false)
-                {
-                    record.Topology = RemoveDatabaseFromAllNodes(record,record.Topology, string.Empty, deletionInProgressStatus);
-                }
-                else
-                {
-                    for (var i = 0; i < record.Shards.Length; i++)
-                    {
-                        record.Shards[i] = RemoveDatabaseFromAllNodes(record, record.Shards[i], $"${i}", deletionInProgressStatus);
-                    }
-
-                    record.Topology = new DatabaseTopology { Stamp = record.Topology?.Stamp, ReplicationFactor = 0 };
-                }
-            }
-
-            if (record.IsSharded == false)
-            {
-                if (record.Topology.Stamp != null)
-                {
-                    record.Topology.Stamp.Index = etag;
-                }
-            }
-            else
-            {
                 for (var i = 0; i < record.Shards.Length; i++)
                 {
-                    if (record.Shards[i].Stamp != null)
-                    {
-                        record.Shards[i].Stamp.Index = etag;
-                    }
+                    record.Shards[i] = RemoveDatabaseFromAllNodes(record, record.Shards[i], $"${i}", deletionInProgressStatus);
                 }
+
+                record.Topology = new DatabaseTopology
+                {
+                    Stamp = record.Topology?.Stamp, 
+                    ReplicationFactor = 0
+                };
             }
-            return null;
         }
 
-<<<<<<< HEAD
-            record.Topology.Stamp.Index = etag;
-=======
+        
         private DatabaseTopology RemoveDatabaseFromAllNodes(DatabaseRecord record,DatabaseTopology topology,string shardIndex, DeletionInProgressStatus deletionInProgressStatus)
         {
-            
             var allNodes = topology.AllNodes.Distinct();
 
             foreach (var node in allNodes)
@@ -127,9 +103,7 @@
 
             if (ClusterNodes.Contains(node))
                 record.DeletionInProgress[node + shardIndex] = deletionInProgressStatus;
->>>>>>> e6455764
         }
-
         public override void FillJson(DynamicJsonValue json)
         {
             json[nameof(HardDelete)] = HardDelete;
