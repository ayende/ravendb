﻿// -----------------------------------------------------------------------
//  <copyright file="RouteScanner.cs" company="Hibernating Rhinos LTD">
//      Copyright (c) Hibernating Rhinos LTD. All rights reserved.
//  </copyright>
// -----------------------------------------------------------------------

using System;
using System.Collections.Generic;
using System.Linq;
using System.Reflection;
using Raven.Server.Web.System;
using Sparrow.Platform;

namespace Raven.Server.Routing
{
    /// <summary>
    /// Scans all the classes in this assembly for potential routes
    /// and register them
    /// </summary>
    public class RouteScanner
    {
        public static readonly List<RouteInformation> DebugRoutes = Scan(attr =>
            {
                var isDebugEndpoint = attr.IsDebugInformationEndpoint && attr.Path.Contains("info-package") == false;

                if (isDebugEndpoint && attr.IsPosixSpecificEndpoint && PlatformDetails.RunningOnPosix == false)
                    return false;

                return isDebugEndpoint;
<<<<<<< HEAD
            }).Values.ToList();

        public readonly static Dictionary<string, RouteInformation> AllRoutes = Scan();

=======
        })
            .Values
            .Where(x => x.Method != "OPTIONS")
            .ToList();

        public static readonly Dictionary<string, RouteInformation> AllRoutes = Scan();

>>>>>>> 1026f76c
        public static Dictionary<string, RouteInformation> Scan(Func<RavenActionAttribute, bool> predicate = null)
        {
            var routes = new Dictionary<string, RouteInformation>(StringComparer.OrdinalIgnoreCase);

            var corsHandler = typeof(CorsPreflightHandler).GetMethod(nameof(CorsPreflightHandler.HandlePreflightRequest));

            var actions = typeof(RouteScanner).Assembly.GetTypes()
                .SelectMany(type => type.GetMethods(BindingFlags.Instance | BindingFlags.Public | BindingFlags.DeclaredOnly))
                .Where(type => type.IsDefined(typeof(RavenActionAttribute)))
                .ToList();

            foreach (var memberInfo in actions)
            {
                foreach (var route in memberInfo.GetCustomAttributes<RavenActionAttribute>())
                {
                    if (predicate != null && predicate(route) == false)
                        continue;

                    if (route.CorsMode != CorsMode.None)
                    {
                        // register endpoint for preflight request
                        var optionsRouteKey = "OPTIONS" + route.Path;

                        // we don't check for duplicates here, as single endpoint like: /admin/cluster/node might have 2 verbs (PUT, DELETE),
                        // but we need single OPTIONS handler

                        if (routes.TryGetValue(optionsRouteKey, out RouteInformation optionsRouteInfo) == false)
                        {
                            routes[optionsRouteKey] = optionsRouteInfo = new RouteInformation(
                                "OPTIONS",
                                route.Path,
                                route.RequiredAuthorization,
                                route.EndpointType,
                                route.SkipUsagesCount,
                                route.SkipLastRequestTimeUpdate,
                                route.CorsMode,
                                route.IsDebugInformationEndpoint,
                                route.DisableOnCpuCreditsExhaustion);

                            optionsRouteInfo.Build(corsHandler);
                        }
                    }

                    var routeKey = route.Method + route.Path;
                    if (routes.TryGetValue(routeKey, out RouteInformation routeInfo) == false)
                    {
                        routes[routeKey] = routeInfo = new RouteInformation(
                            route.Method,
                            route.Path,
                            route.RequiredAuthorization,
                            route.EndpointType,
                            route.SkipUsagesCount,
                            route.SkipLastRequestTimeUpdate,
                            route.CorsMode,
                            route.IsDebugInformationEndpoint,
                            route.DisableOnCpuCreditsExhaustion);
                    }
                    else
                    {
                        throw new InvalidOperationException($"A duplicate route found: {routeKey} on {memberInfo.DeclaringType}.{memberInfo.Name}");
                    }
                    routeInfo.Build(memberInfo);
                }
            }

            return routes;
        }
    }
}<|MERGE_RESOLUTION|>--- conflicted
+++ resolved
@@ -27,20 +27,13 @@
                     return false;
 
                 return isDebugEndpoint;
-<<<<<<< HEAD
-            }).Values.ToList();
-
-        public readonly static Dictionary<string, RouteInformation> AllRoutes = Scan();
-
-=======
         })
             .Values
             .Where(x => x.Method != "OPTIONS")
             .ToList();
 
-        public static readonly Dictionary<string, RouteInformation> AllRoutes = Scan();
+        public readonly static Dictionary<string, RouteInformation> AllRoutes = Scan();
 
->>>>>>> 1026f76c
         public static Dictionary<string, RouteInformation> Scan(Func<RavenActionAttribute, bool> predicate = null)
         {
             var routes = new Dictionary<string, RouteInformation>(StringComparer.OrdinalIgnoreCase);
