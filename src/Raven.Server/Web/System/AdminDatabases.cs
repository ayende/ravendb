﻿// -----------------------------------------------------------------------
//  <copyright file="AdminDatabases.cs" company="Hibernating Rhinos LTD">
//      Copyright (c) Hibernating Rhinos LTD. All rights reserved.
//  </copyright>
// -----------------------------------------------------------------------

using System;
using System.Threading.Tasks;
using Microsoft.AspNet.Http;
using Raven.Abstractions.Data;
using Raven.Server.Json;
using Raven.Server.Routing;

namespace Raven.Server.Web.System
{
    public class AdminDatabases : RequestHandler
    {
        [Route("/admin/databases/$", "GET")]
        public Task Get()
        {
            RavenOperationContext context;
            using (ServerStore.ContextPool.AllocateOperationContext(out context))
            {
                context.Transaction = context.Environment.ReadTransaction();

                var id = RouteMatch.Url.Substring(RouteMatch.MatchLength);
                if (string.IsNullOrWhiteSpace(id))
                    throw new InvalidOperationException("Database id was not provided");
                var dbId = Constants.Database.Prefix + id;
                var dbDoc = ServerStore.Read(context, dbId);
                if (dbDoc == null)
                {
                    HttpContext.Response.StatusCode = 404;
                    return HttpContext.Response.WriteAsync("Database " + id + " wasn't found");
                }

                UnprotectSecuredSettingsOfDatabaseDocument(dbDoc);

                HttpContext.Response.StatusCode = 200;
<<<<<<< HEAD
                HttpContext.Response.Headers["ETag"] = "TODO: Please implement this: " + Guid.NewGuid(); // TODO (fitzchak)
=======
                // TODO: Implement etags

>>>>>>> ed51c770
                dbDoc.WriteTo(ResponseBodyStream());
                return Task.CompletedTask;
            }
        }

        private void UnprotectSecuredSettingsOfDatabaseDocument(BlittableJsonReaderObject obj)
        {
            object securedSettings;
            if (obj.TryGetMember("SecuredSettings", out securedSettings) == false)
            {
                
            }
        }

        [Route("/admin/databases/$", "PUT")]
     
        public async Task Put()
        {
            var id = RouteMatch.Url.Substring(RouteMatch.MatchLength);

            string errorMessage;
            if (ResourceNameValidator.IsValidResourceName(id, ServerStore.Configuration.Core.DataDirectory, out errorMessage) == false)
            {
                HttpContext.Response.StatusCode = 400;
                await HttpContext.Response.WriteAsync(errorMessage);
                return;
            }

            RavenOperationContext context;
            using (ServerStore.ContextPool.AllocateOperationContext(out context))
            {
                context.Transaction = context.Environment.WriteTransaction();
                var dbId = Constants.Database.Prefix + id;

                var etag = HttpContext.Request.Headers["ETag"];
                if (CheckExistingDatabaseName(context, id, dbId, etag, out errorMessage) == false)
                {
                    HttpContext.Response.StatusCode = 400;
                    await HttpContext.Response.WriteAsync(errorMessage);
                    return;
                }

                var dbDoc = await context.Read(RequestBodyStream(), dbId);
                
                //TODO: Fix this
                //int size;
                //var buffer = context.GetNativeTempBuffer(dbDoc.SizeInBytes, out size);
                //dbDoc.CopyTo(buffer);

                //var reader = new BlittableJsonReaderObject(buffer, dbDoc.SizeInBytes, context);
                //object result;
                //if (reader.TryGetMember("SecureSettings", out result))
                //{
                //    var secureSettings = (BlittableJsonReaderObject) result;
                //    secureSettings.Modifications = new DynamicJsonValue(secureSettings);
                //    foreach (var propertyName in secureSettings.GetPropertyNames())
                //    {
                //        secureSettings.TryGetMember(propertyName, out result);
                //        // protect
                //        secureSettings.Modifications[propertyName] = "fooo";
                //    }
                //}


                ServerStore.Write(context, dbId, dbDoc);

                context.Transaction.Commit();

                HttpContext.Response.StatusCode = 201;
                
            }
        }

        private bool CheckExistingDatabaseName(RavenOperationContext context, string id, string dbId, string etag, out string errorMessage)
        {
            var database = ServerStore.Read(context, dbId);
            var isExistingDatabase = database != null;

            if (isExistingDatabase && etag == null)
            {
                errorMessage = $"Database with the name '{id}' already exists";
                return false;
            }
            if (!isExistingDatabase && etag != null)
            {
                errorMessage = $"Database with the name '{id}' doesn't exist";
                return false;
            }

            errorMessage = null;
            return true;
        }
    }
}<|MERGE_RESOLUTION|>--- conflicted
+++ resolved
@@ -37,12 +37,8 @@
                 UnprotectSecuredSettingsOfDatabaseDocument(dbDoc);
 
                 HttpContext.Response.StatusCode = 200;
-<<<<<<< HEAD
-                HttpContext.Response.Headers["ETag"] = "TODO: Please implement this: " + Guid.NewGuid(); // TODO (fitzchak)
-=======
                 // TODO: Implement etags
 
->>>>>>> ed51c770
                 dbDoc.WriteTo(ResponseBodyStream());
                 return Task.CompletedTask;
             }
