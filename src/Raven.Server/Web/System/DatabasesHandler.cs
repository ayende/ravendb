--- conflicted
+++ resolved
@@ -107,11 +107,7 @@
             return new DynamicJsonValue
             {
                 [nameof(ServerNode.Url)] = clusterTopology.GetUrlFromTag(tag),
-<<<<<<< HEAD
-                [nameof(ServerNode.ClusterToken)] = tag,
-=======
                 [nameof(ServerNode.ClusterTag)] = tag,
->>>>>>> 80cec51e
                 [nameof(ServerNode.Database)] = dbRecord.DatabaseName,
             };
         }
@@ -128,11 +124,7 @@
                     dbRecord.Topology.AllNodes.OrderBy(x => x) //temporary, until Senators are implemented. Then the first here would be a Senator
                                               .Select(x => GetServerNodeFromClusterTag(x,clusterTopology,dbRecord))),
                 [nameof(Topology.ReadBehavior)] =
-<<<<<<< HEAD
-                    ReadBehavior.ConversationNodeWithFailoverWhenRequestTimeSlaThresholdIsReached.ToString(),
-=======
                     ReadBehavior.CurrentNodeWithFailoverWhenRequestTimeSlaThresholdIsReached.ToString(),
->>>>>>> 80cec51e
                 [nameof(Topology.WriteBehavior)] = WriteBehavior.LeaderOnly.ToString(),
                 [nameof(Topology.SLA)] = new DynamicJsonValue
                 {
