--- conflicted
+++ resolved
@@ -54,11 +54,8 @@
 using Sparrow.Json.Parsing;
 using Sparrow.Logging;
 using Sparrow.Server;
-<<<<<<< HEAD
 using Sparrow.Utils;
-=======
 using Voron;
->>>>>>> 94e75746
 using Voron.Util.Settings;
 using BackupUtils = Raven.Server.Utils.BackupUtils;
 using Index = Raven.Server.Documents.Indexes.Index;
@@ -582,7 +579,7 @@
 
                 await ServerStore.EnsureNotPassiveAsync();
 
-                var cancelToken =  CreateBackgroundOperationToken();
+                var cancelToken = CreateBackgroundOperationToken();
 
                 var operationId = ServerStore.Operations.GetNextOperationId();
 
@@ -618,14 +615,10 @@
             if (database == null)
                 DatabaseDoesNotExistException.Throw(databaseName);
 
-<<<<<<< HEAD
             using (var token = CreateHttpRequestBoundOperationToken())
             {
                 await database.PeriodicBackupRunner.DelayAsync(id, delay.Value, GetCurrentCertificate(), token.Token);
             }
-=======
-            await database.PeriodicBackupRunner.DelayAsync(id, delay.Value, GetCurrentCertificate());
->>>>>>> 94e75746
 
             NoContentStatus();
         }
@@ -699,7 +692,7 @@
 
                             if (parameters.FromNodes != null && parameters.FromNodes.Length > 0)
                             {
-                                if(rawRecord.IsSharded && isShard == false)
+                                if (rawRecord.IsSharded && isShard == false)
                                     throw new InvalidOperationException($"Deleting entire sharded database {rawRecord.DatabaseName} from a specific node is not allowed.");
 
                                 var topology = isShard ? rawRecord.Sharding.Shards[shardNumber] : rawRecord.Topology;
@@ -744,22 +737,14 @@
 
                 long actualDeletionIndex = await WaitForDeletionToComplete(context, parameters, index, waitOnDeletion);
 
-<<<<<<< HEAD
                 await using (var writer = new AsyncBlittableJsonTextWriter(context, ResponseBodyStream()))
-=======
-                var sp = Stopwatch.StartNew();
-                int databaseIndex = 0;
-
-
-                while (waitOnDeletion.Count > databaseIndex)
->>>>>>> 94e75746
                 {
                     context.Write(writer, new DynamicJsonValue
                     {
                         // we only send the successful index here, we might fail to delete the index
                         // because a node is down, and we don't want to cause the client to wait on an
                         // index that doesn't exists in the Raft log
-                        [nameof(DeleteDatabaseResult.RaftCommandIndex)] = actualDeletionIndex, 
+                        [nameof(DeleteDatabaseResult.RaftCommandIndex)] = actualDeletionIndex,
                         [nameof(DeleteDatabaseResult.PendingDeletes)] = new DynamicJsonArray(pendingDeletes)
                     });
                 }
