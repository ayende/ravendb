using System;
using System.Collections.Generic;
using System.Globalization;
using System.IO;
using System.IO.Compression;
using System.Linq;
using System.Net;
using System.Net.Http;
using System.Net.NetworkInformation;
using System.Net.Sockets;
using System.Security.Cryptography.X509Certificates;
using System.Text;
using System.Threading;
using System.Threading.Tasks;
using Newtonsoft.Json;
using Newtonsoft.Json.Linq;
using Raven.Client;
using Raven.Client.Documents.Conventions;
using Raven.Client.Documents.Operations;
using Raven.Client.Exceptions;
using Raven.Client.Exceptions.Security;
using Raven.Client.ServerWide.Operations.Configuration;
using Raven.Client.Util;
using Raven.Server.Commercial;
using Raven.Server.Commercial.LetsEncrypt;
using Raven.Server.Config;
using Raven.Server.Config.Categories;
using Raven.Server.Documents.Operations;
using Raven.Server.Json;
using Raven.Server.Routing;
using Raven.Server.ServerWide;
using Raven.Server.ServerWide.Commands;
using Raven.Server.ServerWide.Context;
using Raven.Server.Utils;
using Raven.Server.Utils.Features;
using Sparrow.Json;
using Sparrow.Json.Parsing;
using Sparrow.Utils;
using StudioConfiguration = Raven.Client.Documents.Operations.Configuration.StudioConfiguration;

namespace Raven.Server.Web.System
{
    public class SetupHandler : RequestHandler
    {
        [RavenAction("/setup/alive", "GET", AuthorizationStatus.UnauthenticatedClients, CorsMode = CorsMode.Public)]
        public Task ServerAlive()
        {
            return NoContent();
        }

        [RavenAction("/setup/dns-n-cert", "POST", AuthorizationStatus.UnauthenticatedClients)]
        public async Task DnsCertBridge()
        {
            AssertOnlyInSetupMode();
            var action = GetQueryStringValueAndAssertIfSingleAndNotEmpty("action"); // Action can be: claim | user-domains | check-availability

            using (var reader = new StreamReader(RequestBodyStream()))
            {
                var payload = await reader.ReadToEndAsync();
                var content = new StringContent(payload, Encoding.UTF8, "application/json");

                try
                {
                    string error = null;
                    object result = null;
                    string responseString = null;
                    string errorMessage = null;

                    try
                    {
                        var response = await ApiHttpClient.Instance.PostAsync("/api/v1/dns-n-cert/" + action, content).ConfigureAwait(false);

                        HttpContext.Response.StatusCode = (int)response.StatusCode;
                        responseString = await response.Content.ReadAsStringAsync().ConfigureAwait(false);

                        if ((int)response.StatusCode >= 500 && (int)response.StatusCode <= 599)
                        {
                            error = responseString;
                            errorMessage = GeneralDomainRegistrationError;
                        }
                        else
                        {
                            result = JsonConvert.DeserializeObject<JObject>(responseString);
                            if (result != null)
                            {
                                if (((JObject)result).TryGetValue(nameof(ExceptionDispatcher.ExceptionSchema.Error), out var err))
                                    error = err.ToString();

                                if (((JObject)result).TryGetValue(nameof(ExceptionDispatcher.ExceptionSchema.Message), out var msg))
                                    errorMessage = msg.ToString();
                            }
                        }
                    }
                    catch (Exception e)
                    {
                        result = responseString;
                        HttpContext.Response.StatusCode = (int)HttpStatusCode.InternalServerError;
                        error = e.ToString();
                        errorMessage = DomainRegistrationServiceUnreachableError;
                    }

                    await using (var streamWriter = new StreamWriter(ResponseBodyStream()))
                    {
                        if (error != null)
                        {
                            new JsonSerializer().Serialize(streamWriter, new
                            {
                                Message = errorMessage,
                                Response = result,
                                Error = error,
                                Type = typeof(RavenException).FullName
                            });

                            await streamWriter.FlushAsync();
                        }
                        else
                        {
                            await streamWriter.WriteAsync(responseString);
                        }

                        await streamWriter.FlushAsync();
                    }
                }
                catch (Exception e)
                {
                    throw new InvalidOperationException(GeneralDomainRegistrationError, e);
                }
            }
        }

        [RavenAction("/setup/user-domains", "POST", AuthorizationStatus.UnauthenticatedClients)]
        public async Task UserDomains()
        {
            AssertOnlyInSetupMode();

            using (ServerStore.ContextPool.AllocateOperationContext(out JsonOperationContext context))
            {
                var json = await context.ReadForMemoryAsync(RequestBodyStream(), "license activation");
                var licenseInfo = JsonDeserializationServer.LicenseInfo(json);

                var content = new StringContent(JsonConvert.SerializeObject(licenseInfo), Encoding.UTF8, "application/json");
                try
                {
                    string error = null;
                    object result = null;
                    string responseString = null;
                    string errorMessage = null;

                    try
                    {
                        var response = await ApiHttpClient.Instance.PostAsync("/api/v1/dns-n-cert/user-domains", content).ConfigureAwait(false);

                        HttpContext.Response.StatusCode = (int)response.StatusCode;
                        responseString = await response.Content.ReadAsStringAsync().ConfigureAwait(false);

                        if (response.IsSuccessStatusCode == false)
                        {
                            error = responseString;
                            errorMessage = GeneralDomainRegistrationError;
                        }
                        else
                        {
                            result = JsonConvert.DeserializeObject<JObject>(responseString);
                        }
                    }
                    catch (Exception e)
                    {
                        result = responseString;
                        HttpContext.Response.StatusCode = (int)HttpStatusCode.InternalServerError;
                        error = e.ToString();
                        errorMessage = DomainRegistrationServiceUnreachableError;
                    }

                    if (error != null)
                    {
                        JToken errorJToken = null;
                        if (responseString != null)
                        {
                            JsonConvert.DeserializeObject<JObject>(responseString).TryGetValue("Error", out errorJToken);
                        }

                        await using (var streamWriter = new StreamWriter(ResponseBodyStream()))
                        {
                            new JsonSerializer().Serialize(streamWriter, new
                            {
                                Message = errorMessage,
                                Response = result,
                                Error = errorJToken ?? error
                            });

                            await streamWriter.FlushAsync();
                        }

                        return;
                    }

                    var results = JsonConvert.DeserializeObject<UserDomainsResult>(responseString);

                    var fullResult = new UserDomainsAndLicenseInfo
                    {
                        UserDomainsWithIps = new UserDomainsWithIps
                        {
                            Emails = results.Emails,
                            RootDomains = results.RootDomains,
                            Domains = new Dictionary<string, List<SubDomainAndIps>>()
                        }
                    };

                    foreach (var domain in results.Domains)
                    {
                        var list = new List<SubDomainAndIps>();
                        foreach (var subDomain in domain.Value)
                        {
                            try
                            {
                                list.Add(new SubDomainAndIps
                                {
                                    SubDomain = subDomain,
                                    // The ip list will be populated on the next call (/setup/populate-ips), when we know which root domain the user selected
                                });
                            }
                            catch (Exception)
                            {
                                continue;
                            }
                        }

                        fullResult.UserDomainsWithIps.Domains.Add(domain.Key, list);
                    }

                    var licenseStatus = await SetupManager
                        .GetUpdatedLicenseStatus(ServerStore, licenseInfo.License)
                        .ConfigureAwait(false);
                    fullResult.MaxClusterSize = licenseStatus.MaxClusterSize;
                    fullResult.LicenseType = licenseStatus.Type;

                    await using (var writer = new AsyncBlittableJsonTextWriter(context, ResponseBodyStream()))
                    {
                        var blittable = DocumentConventions.DefaultForServer.Serialization.DefaultConverter.ToBlittable(fullResult, context);
                        context.Write(writer, blittable);
                    }
                }
                catch (LicenseExpiredException)
                {
                    throw;
                }
                catch (Exception e)
                {
                    throw new InvalidOperationException(GeneralDomainRegistrationError, e);
                }
            }
        }

        [RavenAction("/setup/populate-ips", "POST", AuthorizationStatus.UnauthenticatedClients)]
        public async Task PopulateIps()
        {
            AssertOnlyInSetupMode();
            var rootDomain = GetQueryStringValueAndAssertIfSingleAndNotEmpty("rootDomain");

            using (ServerStore.ContextPool.AllocateOperationContext(out JsonOperationContext context))
            using (var userDomainsWithIpsJson = await context.ReadForMemoryAsync(RequestBodyStream(), "setup-secured"))
            {
                var userDomainsWithIps = JsonDeserializationServer.UserDomainsWithIps(userDomainsWithIpsJson);

                foreach (var domain in userDomainsWithIps.Domains)
                {
                    foreach (var subDomain in domain.Value)
                    {
                        try
                        {
                            subDomain.Ips = (await Dns.GetHostAddressesAsync(subDomain.SubDomain + "." + rootDomain)).Select(ip => ip.ToString()).ToList();
                        }
                        catch (Exception)
                        {
                            continue;
                        }
                    }
                }

                await using (var writer = new AsyncBlittableJsonTextWriter(context, ResponseBodyStream()))
                {
                    var blittable = DocumentConventions.DefaultForServer.Serialization.DefaultConverter.ToBlittable(userDomainsWithIps, context);
                    context.Write(writer, blittable);
                }
            }
        }

        [RavenAction("/setup/parameters", "GET", AuthorizationStatus.UnauthenticatedClients)]
        public async Task GetSetupParameters()
        {
            AssertOnlyInSetupMode();
            var setupParameters = await SetupParameters.Get(ServerStore);
            using (ServerStore.ContextPool.AllocateOperationContext(out TransactionOperationContext context))
            await using (var writer = new AsyncBlittableJsonTextWriter(context, ResponseBodyStream()))
            {
                writer.WriteStartObject();
                writer.WritePropertyName(nameof(SetupParameters.FixedServerPortNumber));

                if (setupParameters.FixedServerPortNumber.HasValue)
                {
                    writer.WriteInteger(setupParameters.FixedServerPortNumber.Value);
                }
                else
                {
                    writer.WriteNull();
                }

                writer.WriteComma();

                writer.WritePropertyName(nameof(SetupParameters.IsDocker));
                writer.WriteBool(setupParameters.IsDocker);
                writer.WriteComma();

                writer.WritePropertyName(nameof(SetupParameters.IsAzure));
                writer.WriteBool(setupParameters.IsAzure);
                writer.WriteComma();

                writer.WritePropertyName(nameof(SetupParameters.IsAws));
                writer.WriteBool(setupParameters.IsAws);
                writer.WriteComma();

                writer.WritePropertyName(nameof(SetupParameters.RunningOnPosix));
                writer.WriteBool(setupParameters.RunningOnPosix);
                writer.WriteComma();

                writer.WritePropertyName(nameof(SetupParameters.RunningOnMacOsx));
                writer.WriteBool(setupParameters.RunningOnMacOsx);

                writer.WriteEndObject();
            }
        }

        [RavenAction("/setup/ips", "GET", AuthorizationStatus.UnauthenticatedClients)]
        public async Task GetIps()
        {
            AssertOnlyInSetupMode();

            NetworkInterface[] netInterfaces = null;
            try
            {
                netInterfaces = NetworkInterface.GetAllNetworkInterfaces();
            }
            catch (Exception)
            {
                // https://github.com/dotnet/corefx/issues/26476
                // If GetAllNetworkInterfaces is not supported, we'll just return the default: 127.0.0.1
            }

            using (ServerStore.ContextPool.AllocateOperationContext(out TransactionOperationContext context))
            await using (var writer = new AsyncBlittableJsonTextWriter(context, ResponseBodyStream()))
            {
                var setupParameters = await SetupParameters.Get(ServerStore);

                writer.WriteStartObject();
                writer.WritePropertyName("MachineName");
                writer.WriteString(Environment.MachineName);
                writer.WriteComma();
                writer.WritePropertyName("NetworkInterfaces");
                writer.WriteStartArray();
                var first = true;

                List<string> ips;
                if (netInterfaces != null)
                {
                    foreach (var netInterface in netInterfaces)
                    {
                        ips = netInterface.GetIPProperties().UnicastAddresses
                            .Where(x =>
                            {
                                // filter 169.254.xxx.xxx out, they are not meaningful for binding
                                if (x.Address.AddressFamily != AddressFamily.InterNetwork)
                                    return false;
                                var addressBytes = x.Address.GetAddressBytes();

                                // filter 127.xxx.xxx.xxx out, in docker only
                                if (setupParameters.IsDocker && addressBytes[0] == 127)
                                    return false;

                                return addressBytes[0] != 169 || addressBytes[1] != 254;
                            })
                            .Select(addr => addr.Address.ToString())
                            .ToList();

                        // If there's a hostname in the server url, add it to the list
                        if (setupParameters.DockerHostname != null && ips.Contains(setupParameters.DockerHostname) == false)
                            ips.Add(setupParameters.DockerHostname);

                        if (first == false)
                            writer.WriteComma();
                        first = false;

                        writer.WriteStartObject();
                        writer.WritePropertyName("Name");
                        writer.WriteString(netInterface.Name);
                        writer.WriteComma();
                        writer.WritePropertyName("Description");
                        writer.WriteString(netInterface.Description);
                        writer.WriteComma();
                        writer.WriteArray("Addresses", ips);
                        writer.WriteEndObject();
                    }
                }
                else
                {
                    // https://github.com/dotnet/corefx/issues/26476
                    // If GetAllNetworkInterfaces is not supported, we'll just return the default: 127.0.0.1
                    ips = new List<string>
                    {
                        "127.0.0.1"
                    };
                    writer.WriteStartObject();
                    writer.WritePropertyName("Name");
                    writer.WriteString("Loopback Interface");
                    writer.WriteComma();
                    writer.WritePropertyName("Description");
                    writer.WriteString("Loopback Interface");
                    writer.WriteComma();
                    writer.WriteArray("Addresses", ips);
                    writer.WriteEndObject();
                }

                writer.WriteEndArray();
                writer.WriteEndObject();
            }
        }

        [RavenAction("/setup/hosts", "POST", AuthorizationStatus.UnauthenticatedClients)]
        public async Task GetHosts()
        {
            AssertOnlyInSetupMode();

            using (ServerStore.ContextPool.AllocateOperationContext(out JsonOperationContext context))
            using (var certificateJson = await context.ReadForMemoryAsync(RequestBodyStream(), "setup-certificate"))
            {
                var certDef = JsonDeserializationServer.CertificateDefinition(certificateJson);

                X509Certificate2 certificate = null;
                string cn;

                try
                {
                    certificate = certDef.Password == null
                        ? new X509Certificate2(Convert.FromBase64String(certDef.Certificate), (string)null, X509KeyStorageFlags.MachineKeySet)
                        : new X509Certificate2(Convert.FromBase64String(certDef.Certificate), certDef.Password, X509KeyStorageFlags.MachineKeySet);

                    cn = certificate.GetNameInfo(X509NameType.SimpleName, false);
                }
                catch (Exception e)
                {
                    throw new BadRequestException($"Failed to extract the CN property from the certificate {certificate?.FriendlyName}. Maybe the password is wrong?", e);
                }

                if (cn == null)
                {
                    throw new BadRequestException($"Failed to extract the CN property from the certificate. CN is null");
                }

                if (cn.LastIndexOf('*') > 0)
                {
                    throw new NotSupportedException("The wildcard CN name contains a '*' which is not at the first character of the string. It is not supported in the Setup Wizard, you can do a manual setup instead.");
                }

                try
                {
                    SecretProtection.ValidateKeyUsages("Setup Wizard", certificate, ServerStore.Configuration.Security.CertificateValidationKeyUsages);
                }
                catch (Exception e)
                {
                    throw new InvalidOperationException($"Failed to load the uploaded certificate. Did you accidentally upload a client certificate?", e);
                }

                await using (var writer = new AsyncBlittableJsonTextWriter(context, ResponseBodyStream()))
                {
                    writer.WriteStartObject();
                    writer.WritePropertyName("CN");
                    writer.WriteString(cn);
                    writer.WriteComma();
                    writer.WritePropertyName("AlternativeNames");
                    writer.WriteStartArray();

                    var first = true;
                    foreach (var value in CertificateUtils.GetCertificateAlternativeNames(certificate))
                    {
                        if (first == false)
                            writer.WriteComma();
                        first = false;

                        writer.WriteString(value);
                    }

                    writer.WriteEndArray();

                    writer.WriteEndObject();
                }
            }
        }
        
        [RavenAction("/setup/unsecured/package", "POST", AuthorizationStatus.UnauthenticatedClients)]
        public async Task SetupUnsecuredPackage()
        {
            AssertOnlyInSetupMode();

            var stream = TryGetRequestFromStream("Options") ?? RequestBodyStream();
            var operationCancelToken = CreateOperationToken();
            var operationId = GetLongQueryString("operationId", false);

            if (operationId.HasValue == false)
                operationId = ServerStore.Operations.GetNextOperationId();

            using (ServerStore.Engine.ContextPool.AllocateOperationContext(out ClusterOperationContext context))
            using (var setupInfoJson = await context.ReadForMemoryAsync(stream, "setup-unsecured"))
            {
                // Making sure we don't have leftovers from previous setup
                try
                {
                    using (var tx = context.OpenWriteTransaction())
                    {
                        ServerStore.Engine.DeleteTopology(context);
                        tx.Commit();
                    }
                }
                catch (Exception)
                {
                    // ignored
                }

                var unsecuredSetupInfo = JsonDeserializationServer.UnsecuredSetupInfo(setupInfoJson);

                var operationResult = await ServerStore.Operations.AddOperation(
                    null,
                    "Setting up RavenDB in unsecured mode.",
                    Documents.Operations.Operations.OperationType.Setup,
                    progress => SetupManager.SetupUnsecuredTask(progress,
                        unsecuredSetupInfo,
                        ServerStore,
                        context,
                        operationCancelToken.Token),
                    operationId.Value,
                    token: operationCancelToken);

                // unsecured ->  toggle off(no zip only) -> single node  =>> don't create zip
                if (unsecuredSetupInfo.ZipOnly == false && unsecuredSetupInfo.NodeSetupInfos.Count == 1)
                    return;

                var zip = ((SetupProgressAndResult)operationResult).SettingsZipFile;

                var fileName = $"Unsecure.Cluster.Settings {DateTime.UtcNow:yyyy-MM-dd HH-mm}.zip ";
                var contentDisposition = $"attachment; filename={fileName}";

                HttpContext.Response.Headers["Content-Disposition"] = contentDisposition;
                HttpContext.Response.ContentType = "application/octet-stream";

                await HttpContext.Response.Body.WriteAsync(zip, 0, zip.Length);
            }
        }

        [RavenAction("/setup/secured", "POST", AuthorizationStatus.UnauthenticatedClients)]
        public async Task SetupSecured()
        {
            AssertOnlyInSetupMode();

            var stream = TryGetRequestFromStream("Options") ?? RequestBodyStream();
            var operationCancelToken = CreateOperationToken();
            var operationId = GetLongQueryString("operationId", false);

            if (operationId.HasValue == false)
                operationId = ServerStore.Operations.GetNextOperationId();

            using (ServerStore.ContextPool.AllocateOperationContext(out JsonOperationContext context))
            using (var setupInfoJson = await context.ReadForMemoryAsync(stream, "setup-secured"))
            {
                var setupInfo = JsonDeserializationServer.SetupInfo(setupInfoJson);

                var operationResult = await ServerStore.Operations.AddLocalOperation(
                    operationId.Value,
                    OperationType.Setup,
                    "Setting up RavenDB in secured mode.",
                    detailedDescription: null,
                    progress => SetupManager.SetupSecuredTask(progress, setupInfo, ServerStore, operationCancelToken.Token),
                    token: operationCancelToken);

                var zip = ((SetupProgressAndResult)operationResult).SettingsZipFile;

                var nodeCert = setupInfo.Password == null
                    ? new X509Certificate2(Convert.FromBase64String(setupInfo.Certificate), (string)null, X509KeyStorageFlags.MachineKeySet)
                    : new X509Certificate2(Convert.FromBase64String(setupInfo.Certificate), setupInfo.Password, X509KeyStorageFlags.MachineKeySet);

                var cn = nodeCert.GetNameInfo(X509NameType.SimpleName, false);
<<<<<<< HEAD

                var contentDisposition = $"attachment; filename={cn}.Cluster.Settings.zip";
                HttpContext.Response.Headers[Constants.Headers.ContentDisposition] = contentDisposition;
=======
                var fileName = $"{cn}.Cluster.Settings {DateTime.UtcNow:yyyy-MM-dd HH-mm}.zip ";
                
                var contentDisposition = $"attachment; filename={fileName}";
                
                HttpContext.Response.Headers["Content-Disposition"] = contentDisposition;
>>>>>>> f0d0bd84
                HttpContext.Response.ContentType = "application/octet-stream";

                await HttpContext.Response.Body.WriteAsync(zip, 0, zip.Length);
            }
        }

        [RavenAction("/setup/letsencrypt/agreement", "GET", AuthorizationStatus.UnauthenticatedClients)]
        public async Task SetupAgreement()
        {
            AssertOnlyInSetupMode();

            var email = GetQueryStringValueAndAssertIfSingleAndNotEmpty("email");

            using (ServerStore.ContextPool.AllocateOperationContext(out JsonOperationContext context))
            {
                var baseUri = new Uri("https://letsencrypt.org/");
                var uri = new Uri(baseUri, await SetupManager.LetsEncryptAgreement(email, ServerStore));

                await using (var writer = new AsyncBlittableJsonTextWriter(context, ResponseBodyStream()))
                {
                    writer.WriteStartObject();
                    writer.WritePropertyName("Uri");
                    writer.WriteString(uri.AbsoluteUri);
                    writer.WriteEndObject();
                }
            }
        }

        [RavenAction("/setup/letsencrypt", "POST", AuthorizationStatus.UnauthenticatedClients)]
        public async Task SetupLetsEncrypt()
        {
            AssertOnlyInSetupMode();

            var stream = TryGetRequestFromStream("Options") ?? RequestBodyStream();

            var operationCancelToken = CreateOperationToken();
            var operationId = GetLongQueryString("operationId", false);

            if (operationId.HasValue == false)
                operationId = ServerStore.Operations.GetNextOperationId();

            using (ServerStore.ContextPool.AllocateOperationContext(out JsonOperationContext context))
            using (var setupInfoJson = await context.ReadForMemoryAsync(stream, "setup-lets-encrypt"))
            {
                var setupInfo = JsonDeserializationServer.SetupInfo(setupInfoJson);

                var operationResult = await ServerStore.Operations.AddLocalOperation(
                    operationId.Value,
                    OperationType.Setup,
                    "Setting up RavenDB with a Let's Encrypt certificate",
                    detailedDescription: null,
                    progress => SetupManager.SetupLetsEncryptTask(progress, setupInfo, ServerStore, operationCancelToken.Token),
                    token: operationCancelToken);

                var zip = ((SetupProgressAndResult)operationResult).SettingsZipFile;

<<<<<<< HEAD
                var contentDisposition = $"attachment; filename={setupInfo.Domain}.Cluster.Settings.zip";
                HttpContext.Response.Headers[Constants.Headers.ContentDisposition] = contentDisposition;
=======
                var fileName = $"{setupInfo.Domain}.Cluster.Settings {DateTime.UtcNow:yyyy-MM-dd HH-mm}.zip ";
                var contentDisposition = $"attachment; filename={fileName}";
                
                HttpContext.Response.Headers["Content-Disposition"] = contentDisposition;
>>>>>>> f0d0bd84
                HttpContext.Response.ContentType = "application/octet-stream";

                await HttpContext.Response.Body.WriteAsync(zip, 0, zip.Length);
            }
        }

        [RavenAction("/setup/continue/extract", "POST", AuthorizationStatus.UnauthenticatedClients)]
        public async Task ExtractInfoFromZip()
        {
            AssertOnlyInSetupMode();

            using (ServerStore.ContextPool.AllocateOperationContext(out JsonOperationContext context))
            using (var continueSetupInfoJson = await context.ReadForMemoryAsync(RequestBodyStream(), "continue-setup-info"))
            {
                var continueSetupInfo = JsonDeserializationServer.ContinueSetupInfo(continueSetupInfoJson);
                byte[] zipBytes;
                try
                {
                    zipBytes = Convert.FromBase64String(continueSetupInfo.Zip);
                }
                catch (Exception e)
                {
                    throw new ArgumentException($"Unable to parse the {nameof(continueSetupInfo.Zip)} property, expected a Base64 value", e);
                }

                try
                {
                    var urlOrIpByTag = new Dictionary<string, string>();
                    await using (var ms = new MemoryStream(zipBytes))
                    using (var archive = new ZipArchive(ms, ZipArchiveMode.Read, false))
                    {
                        foreach (var entry in archive.Entries)
                        {
                            if (entry.Name.Equals("settings.json") == false)
                                continue;

                            var tag = entry.FullName.Substring(0, entry.FullName.Length - "/settings.json".Length);

                            using (var settingsJson = await context.ReadForMemoryAsync(entry.Open(), "settings-json"))
                                if (settingsJson.TryGet(nameof(ConfigurationNodeInfo.PublicServerUrl), out string publicServerUrl))
                                {
                                    urlOrIpByTag[tag] = publicServerUrl;
                                }
                                else if (settingsJson.TryGet(nameof(ConfigurationNodeInfo.ServerUrl), out string serverUrl))
                                {
                                    urlOrIpByTag[tag] = serverUrl;
                                }
                        }
                    }
    
                    await using (var writer = new AsyncBlittableJsonTextWriter(context, ResponseBodyStream()))
                    {
                        writer.WriteStartArray();
                        var first = true;

                        foreach (var node in urlOrIpByTag)
                        {
                            if (first == false)
                                writer.WriteComma();

                            writer.WriteStartObject();
                            writer.WritePropertyName(nameof(ConfigurationNodeInfo.Tag));
                            writer.WriteString(node.Key);
                            writer.WriteComma();
                            var uri = new Uri(node.Value);
                            if (uri.Scheme.Equals(Uri.UriSchemeHttp) == false)
                            {
                                writer.WritePropertyName(nameof(ConfigurationNodeInfo.PublicServerUrl));
                                writer.WriteString(node.Value);
                                writer.WriteEndObject();
                            }
                            else
                            {
                                writer.WritePropertyName(nameof(ConfigurationNodeInfo.ServerUrl));
                                writer.WriteString(node.Value);
                                writer.WriteEndObject();
                            }
                            
                            first = false;
                        }

                        writer.WriteEndArray();
                    }
                }
                catch (Exception e)
                {
                    throw new InvalidOperationException("Unable to extract setup information from the zip file.", e);
                }
            }
        }

        [RavenAction("/setup/continue/unsecured", "POST", AuthorizationStatus.UnauthenticatedClients)]
        public async Task ContinueUnsecuredClusterSetup()
        {
            AssertOnlyInSetupMode();

            var operationCancelToken = CreateOperationToken();
            var operationId = GetLongQueryString("operationId", false);

            if (operationId.HasValue == false)
                operationId = ServerStore.Operations.GetNextOperationId();

            using (ServerStore.ContextPool.AllocateOperationContext(out JsonOperationContext context))
            using (var continueSetupInfoJson = await context.ReadForMemoryAsync(RequestBodyStream(), "continue-cluster-setup"))
            {
                var continueSetupInfo = JsonDeserializationServer.ContinueSetupInfo(continueSetupInfoJson);

                await ServerStore.Operations.AddOperation(
                    null, "Continue Unsecured Cluster Setup.",
                    Documents.Operations.Operations.OperationType.Setup,
                    progress => SetupManager.ContinueUnsecuredClusterSetupTask(progress, continueSetupInfo, ServerStore, operationCancelToken.Token),
                    operationId.Value, token: operationCancelToken);
            }

            NoContentStatus();
        }

        
        
        [RavenAction("/setup/continue", "POST", AuthorizationStatus.UnauthenticatedClients)]
        public async Task ContinueClusterSetup()
        {
            AssertOnlyInSetupMode();

            var operationCancelToken = CreateOperationToken();
            var operationId = GetLongQueryString("operationId", false);

            if (operationId.HasValue == false)
                operationId = ServerStore.Operations.GetNextOperationId();

            using (ServerStore.ContextPool.AllocateOperationContext(out JsonOperationContext context))
            using (var continueSetupInfoJson = await context.ReadForMemoryAsync(RequestBodyStream(), "continue-cluster-setup"))
            {
                var continueSetupInfo = JsonDeserializationServer.ContinueSetupInfo(continueSetupInfoJson);

                await ServerStore.Operations.AddLocalOperation(
                    operationId.Value,
                    OperationType.Setup,
                    "Continue Cluster Setup.",
                    detailedDescription: null,
                    progress => SetupManager.ContinueClusterSetupTask(progress, continueSetupInfo, ServerStore, operationCancelToken.Token),
                    token: operationCancelToken);
            }

            NoContentStatus();
        }

        [RavenAction("/setup/finish", "POST", AuthorizationStatus.UnauthenticatedClients)]
        public Task SetupFinish()
        {
            AssertOnlyInSetupMode();

            Task.Run(async () =>
            {
                // we want to give the studio enough time to actually
                // get a valid response from the server before we reset
                await Task.Delay(250);

                Program.RestartServer();
            });

            return NoContent();
        }

        private void AssertOnlyInSetupMode()
        {
            if (ServerStore.Configuration.Core.SetupMode == SetupMode.Initial)
                return;

            throw new AuthorizationException("RavenDB has already been setup. Cannot use the /setup endpoints any longer.");
        }

        private static string IpAddressToUrl(string address, int port, string scheme = "http")
        {
            var url = scheme + "://" + address;
            if (port != 80)
                url += ":" + port;
            return url;
        }

        private static string GeneralDomainRegistrationError = "Registration error.";
        private static string DomainRegistrationServiceUnreachableError = $"Failed to contact {ApiHttpClient.ApiRavenDbNet}. Please try again later.";
    }

    public class LicenseInfo
    {
        public License License { get; set; }
    }

    public class ConfigurationNodeInfo
    {
        public string Tag { get; set; }
        public string ServerUrl { get; set; }
        public string PublicServerUrl { get; set; }
    }
}<|MERGE_RESOLUTION|>--- conflicted
+++ resolved
@@ -526,16 +526,16 @@
 
                 var unsecuredSetupInfo = JsonDeserializationServer.UnsecuredSetupInfo(setupInfoJson);
 
-                var operationResult = await ServerStore.Operations.AddOperation(
-                    null,
+                var operationResult = await ServerStore.Operations.AddLocalOperation(
+                    operationId.Value,
+                    OperationType.Setup,
                     "Setting up RavenDB in unsecured mode.",
-                    Documents.Operations.Operations.OperationType.Setup,
+                    detailedDescription: null,
                     progress => SetupManager.SetupUnsecuredTask(progress,
                         unsecuredSetupInfo,
                         ServerStore,
                         context,
                         operationCancelToken.Token),
-                    operationId.Value,
                     token: operationCancelToken);
 
                 // unsecured ->  toggle off(no zip only) -> single node  =>> don't create zip
@@ -586,17 +586,11 @@
                     : new X509Certificate2(Convert.FromBase64String(setupInfo.Certificate), setupInfo.Password, X509KeyStorageFlags.MachineKeySet);
 
                 var cn = nodeCert.GetNameInfo(X509NameType.SimpleName, false);
-<<<<<<< HEAD
-
-                var contentDisposition = $"attachment; filename={cn}.Cluster.Settings.zip";
-                HttpContext.Response.Headers[Constants.Headers.ContentDisposition] = contentDisposition;
-=======
+
                 var fileName = $"{cn}.Cluster.Settings {DateTime.UtcNow:yyyy-MM-dd HH-mm}.zip ";
-                
                 var contentDisposition = $"attachment; filename={fileName}";
                 
                 HttpContext.Response.Headers["Content-Disposition"] = contentDisposition;
->>>>>>> f0d0bd84
                 HttpContext.Response.ContentType = "application/octet-stream";
 
                 await HttpContext.Response.Body.WriteAsync(zip, 0, zip.Length);
@@ -653,15 +647,10 @@
 
                 var zip = ((SetupProgressAndResult)operationResult).SettingsZipFile;
 
-<<<<<<< HEAD
-                var contentDisposition = $"attachment; filename={setupInfo.Domain}.Cluster.Settings.zip";
-                HttpContext.Response.Headers[Constants.Headers.ContentDisposition] = contentDisposition;
-=======
                 var fileName = $"{setupInfo.Domain}.Cluster.Settings {DateTime.UtcNow:yyyy-MM-dd HH-mm}.zip ";
                 var contentDisposition = $"attachment; filename={fileName}";
                 
                 HttpContext.Response.Headers["Content-Disposition"] = contentDisposition;
->>>>>>> f0d0bd84
                 HttpContext.Response.ContentType = "application/octet-stream";
 
                 await HttpContext.Response.Body.WriteAsync(zip, 0, zip.Length);
@@ -769,11 +758,13 @@
             {
                 var continueSetupInfo = JsonDeserializationServer.ContinueSetupInfo(continueSetupInfoJson);
 
-                await ServerStore.Operations.AddOperation(
-                    null, "Continue Unsecured Cluster Setup.",
-                    Documents.Operations.Operations.OperationType.Setup,
+                await ServerStore.Operations.AddLocalOperation(
+                    operationId.Value,
+                    OperationType.Setup,
+                    "Continue Unsecured Cluster Setup.",
+                    detailedDescription: null,
                     progress => SetupManager.ContinueUnsecuredClusterSetupTask(progress, continueSetupInfo, ServerStore, operationCancelToken.Token),
-                    operationId.Value, token: operationCancelToken);
+                    token: operationCancelToken);
             }
 
             NoContentStatus();
