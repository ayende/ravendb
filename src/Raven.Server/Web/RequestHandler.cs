--- conflicted
+++ resolved
@@ -842,10 +842,6 @@
         public virtual Task WaitForIndexToBeAppliedAsync(TransactionOperationContext context, long index)
         {
             return Task.CompletedTask;
-        }
-    }
-<<<<<<< HEAD
-=======
         /// <summary>
         /// puts the given string in TrafficWatch property of HttpContext.Items
         /// puts the given type in TrafficWatchChangeType property of HttpContext.Items
@@ -857,5 +853,4 @@
             HttpContext.Items["TrafficWatch"] = (str, type);
         }
     }
->>>>>>> 7ec9c6d9
 }