﻿using System;
using System.Collections.Generic;
using System.IO;
using System.IO.Compression;
using System.Linq;
using System.Net;
using System.Security.Cryptography.X509Certificates;
using System.Threading.Tasks;
using Microsoft.AspNetCore.Http.Features.Authentication;
using Org.BouncyCastle.OpenSsl;
using Org.BouncyCastle.Pkcs;
using Raven.Client.Util;
using Raven.Client.Documents.Commands;
using Raven.Client.Exceptions.Security;
using Raven.Client.Http;
using Raven.Client.ServerWide;
using Raven.Client.ServerWide.Operations.Certificates;
using Raven.Server.Commercial;
using Raven.Server.Config;
using Raven.Server.Documents.Handlers.Debugging;
using Raven.Server.Json;
using Raven.Server.Routing;
using Raven.Server.ServerWide;
using Raven.Server.ServerWide.Commands;
using Raven.Server.ServerWide.Context;
using Raven.Server.Utils;
using Raven.Server.Web.System;
using Sparrow.Json;
using Sparrow.Server.Platform.Posix;
using Sparrow.Utils;

namespace Raven.Server.Web.Authentication
{
    public class AdminCertificatesHandler : ServerRequestHandler
    {

        [RavenAction("/admin/certificates", "POST", AuthorizationStatus.Operator, DisableOnCpuCreditsExhaustion = true)]
        public async Task Generate()
        {
            // one of the first admin action is to create a certificate, so let
            // us also use that to indicate that we are the seed node
            await ServerStore.EnsureNotPassiveAsync();
            using (ServerStore.ContextPool.AllocateOperationContext(out TransactionOperationContext ctx))
            using (ctx.OpenReadTransaction())
            {
                var operationId = GetLongQueryString("operationId", false);
                if (operationId.HasValue == false)
                    operationId = ServerStore.Operations.GetNextOperationId();

                var stream = TryGetRequestFromStream("Options") ?? RequestBodyStream();

                var certificateJson = ctx.ReadForDisk(stream, "certificate-generation");

                var certificate = JsonDeserializationServer.CertificateDefinition(certificateJson);

                if (certificate.SecurityClearance == SecurityClearance.ClusterAdmin && IsClusterAdmin() == false)
                {
                    var clientCert = (HttpContext.Features.Get<IHttpAuthenticationFeature>() as RavenServer.AuthenticateConnection)?.Certificate;
                    var clientCertDef = ReadCertificateFromCluster(ctx, clientCert?.Thumbprint);
                    throw new InvalidOperationException($"Cannot generate the client certificate '{certificate.Name}' with 'Cluster Admin' security clearance because the current client certificate being used has a lower clearance: {clientCertDef.SecurityClearance}");
                }

                byte[] certs = null;
                await
                    ServerStore.Operations.AddOperation(
                        null,
                        "Generate certificate: " + certificate.Name,
                        Documents.Operations.Operations.OperationType.CertificateGeneration,
                        async onProgress =>
                        {
                            certs = await GenerateCertificateInternal(certificate, ServerStore, GetRaftRequestIdFromQuery());

                            return ClientCertificateGenerationResult.Instance;
                        },
                        operationId.Value);

                var contentDisposition = "attachment; filename=" + Uri.EscapeDataString(certificate.Name) + ".zip";
                HttpContext.Response.Headers["Content-Disposition"] = contentDisposition;
                HttpContext.Response.ContentType = "application/octet-stream";

                HttpContext.Response.Body.Write(certs, 0, certs.Length);
            }
        }

        public static async Task<byte[]> GenerateCertificateInternal(CertificateDefinition certificate, ServerStore serverStore, string raftRequestId)
        {
            ValidateCertificateDefinition(certificate, serverStore);

            if (serverStore.Server.Certificate?.Certificate == null)
            {
                var keys = new[]
                {
                    RavenConfiguration.GetKey(x => x.Security.CertificatePath),
                    RavenConfiguration.GetKey(x => x.Security.CertificateLoadExec)
                };

                throw new InvalidOperationException($"Cannot generate the client certificate '{certificate.Name}' because the server certificate is not loaded. " +
                                                    $"You can supply a server certificate by using the following configuration keys: {string.Join(", ", keys)}" +
                                                    "For a more detailed explanation please read about authentication and certificates in the RavenDB documentation.");
            }

            // this creates a client certificate which is signed by the current server certificate
            var selfSignedCertificate = CertificateUtils.CreateSelfSignedClientCertificate(certificate.Name, serverStore.Server.Certificate, out var clientCertBytes,
                certificate.NotAfter ?? DateTime.UtcNow.Date.AddYears(5));

            var newCertDef = new CertificateDefinition
            {
                Name = certificate.Name,
                // this does not include the private key, that is only for the client
                Certificate = Convert.ToBase64String(selfSignedCertificate.Export(X509ContentType.Cert)),
                Permissions = certificate.Permissions,
                SecurityClearance = certificate.SecurityClearance,
                Thumbprint = selfSignedCertificate.Thumbprint,
                PublicKeyPinningHash = selfSignedCertificate.GetPublicKeyPinningHash(),
                NotAfter = selfSignedCertificate.NotAfter
            };

            var res = await serverStore.PutValueInClusterAsync(new PutCertificateCommand(selfSignedCertificate.Thumbprint, newCertDef, raftRequestId));
            await serverStore.Cluster.WaitForIndexNotification(res.Index);

            var ms = new MemoryStream();
            using (var archive = new ZipArchive(ms, ZipArchiveMode.Create, true))
            {
                var certBytes = selfSignedCertificate.Export(X509ContentType.Pfx, certificate.Password);

                var entry = archive.CreateEntry(certificate.Name + ".pfx");

                // Structure of the external attributes field: https://unix.stackexchange.com/questions/14705/the-zip-formats-external-file-attribute/14727#14727
                // The permissions go into the most significant 16 bits of an int
                entry.ExternalAttributes = ((int)(FilePermissions.S_IRUSR | FilePermissions.S_IWUSR)) << 16;

                using (var s = entry.Open())
                    s.Write(certBytes, 0, certBytes.Length);

                WriteCertificateAsPem(certificate.Name, clientCertBytes, certificate.Password, archive);
            }

            return ms.ToArray();
        }


        public static void WriteCertificateAsPem(string name, byte[] rawBytes, string exportPassword, ZipArchive archive)
        {
            var a = new Pkcs12Store();
            a.Load(new MemoryStream(rawBytes), Array.Empty<char>());

            X509CertificateEntry entry = null;
            AsymmetricKeyEntry key = null;
            foreach (var alias in a.Aliases)
            {
                var aliasKey = a.GetKey(alias.ToString());
                if (aliasKey != null)
                {
                    entry = a.GetCertificate(alias.ToString());
                    key = aliasKey;
                    break;
                }
            }

            if (entry == null)
            {
                throw new InvalidOperationException("Could not find private key.");
            }

            var zipEntryCrt = archive.CreateEntry(name + ".crt");
            zipEntryCrt.ExternalAttributes = ((int)(FilePermissions.S_IRUSR | FilePermissions.S_IWUSR)) << 16;

            using (var stream = zipEntryCrt.Open())
            using (var writer = new StreamWriter(stream))
            {
                var pw = new PemWriter(writer);
                pw.WriteObject(entry.Certificate);
            }

            var zipEntryKey = archive.CreateEntry(name + ".key");
            zipEntryKey.ExternalAttributes = ((int)(FilePermissions.S_IRUSR | FilePermissions.S_IWUSR)) << 16;

            using (var stream = zipEntryKey.Open())
            using (var writer = new StreamWriter(stream))
            {
                var pw = new PemWriter(writer);

                object privateKey;
                if (exportPassword != null)
                {
                    privateKey = new MiscPemGenerator(
                            key.Key,
                            "DES-EDE3-CBC",
                            exportPassword.ToCharArray(),
                            CertificateUtils.GetSeededSecureRandom())
                        .Generate();
                }
                else
                {
                    privateKey = key.Key;
                }

                pw.WriteObject(privateKey);

                writer.Flush();
            }
        }


        [RavenAction("/admin/certificates", "PUT", AuthorizationStatus.Operator)]
        public async Task Put()
        {
            // one of the first admin action is to create a certificate, so let
            // us also use that to indicate that we are the seed node

            await ServerStore.EnsureNotPassiveAsync();
            using (ServerStore.ContextPool.AllocateOperationContext(out TransactionOperationContext ctx))
            using (var certificateJson = ctx.ReadForDisk(RequestBodyStream(), "put-certificate"))
            {
                var certificate = JsonDeserializationServer.CertificateDefinition(certificateJson);

                ValidateCertificateDefinition(certificate, ServerStore);

                using (ctx.OpenReadTransaction())
                {
                    var clientCert = (HttpContext.Features.Get<IHttpAuthenticationFeature>() as RavenServer.AuthenticateConnection)?.Certificate;
                    var clientCertDef = ReadCertificateFromCluster(ctx, clientCert?.Thumbprint);

                    if ((certificate.SecurityClearance == SecurityClearance.ClusterAdmin || certificate.SecurityClearance == SecurityClearance.ClusterNode) && IsClusterAdmin() == false)
                        throw new InvalidOperationException($"Cannot save the certificate '{certificate.Name}' with '{certificate.SecurityClearance}' security clearance because the current client certificate being used has a lower clearance: {clientCertDef.SecurityClearance}");

                    if (string.IsNullOrWhiteSpace(certificate.Certificate))
                        throw new ArgumentException($"{nameof(certificate.Certificate)} is a mandatory property when saving an existing certificate");
                }

                byte[] certBytes;
                try
                {
                    certBytes = Convert.FromBase64String(certificate.Certificate);
                }
                catch (Exception e)
                {
                    throw new ArgumentException($"Unable to parse the {nameof(certificate.Certificate)} property, expected a Base64 value", e);
                }

                try
                {
                    var password = string.IsNullOrEmpty(certificate.Password) ? null : certificate.Password;
                    using var certificate2 = new X509Certificate2(certBytes, password, X509KeyStorageFlags.MachineKeySet);
                }
                catch (Exception e)
                {
                    throw new ArgumentException("Unable to load the provided certificate.", e);
                }

                try
                {
                    await PutCertificateCollectionInCluster(certificate, certBytes, certificate.Password, ServerStore, ctx, GetRaftRequestIdFromQuery());
                }
                catch (Exception e)
                {
                    throw new InvalidOperationException($"Failed to put certificate {certificate.Name} in the cluster.", e);
                }

                NoContentStatus();
                HttpContext.Response.StatusCode = (int)HttpStatusCode.Created;
            }
        }

        public static async Task PutCertificateCollectionInCluster(CertificateDefinition certDef, byte[] certBytes, string password, ServerStore serverStore, TransactionOperationContext ctx, string raftRequestId)
        {
            var collection = new X509Certificate2Collection();

            if (string.IsNullOrEmpty(password))
                collection.Import(certBytes, (string)null, X509KeyStorageFlags.MachineKeySet);
            else
                collection.Import(certBytes, password, X509KeyStorageFlags.PersistKeySet | X509KeyStorageFlags.Exportable | X509KeyStorageFlags.MachineKeySet);

            var first = true;
            var collectionPrimaryKey = string.Empty;

            // we don't want to import items up the chain (signing keys)
            var issuers = new HashSet<string>();

            foreach (var x509Certificate in collection)
            {
                if (serverStore.Server.Certificate.Certificate?.Thumbprint != null && serverStore.Server.Certificate.Certificate.Thumbprint.Equals(x509Certificate.Thumbprint))
                    throw new InvalidOperationException($"You are trying to import the same server certificate ({x509Certificate.Thumbprint}) as the one which is already loaded. This is not supported.");

                if (x509Certificate.Issuer != x509Certificate.Subject)
                    issuers.Add(x509Certificate.Issuer);
            }

            foreach (var x509Certificate in collection)
            {
                if (issuers.Contains(x509Certificate.Subject))
                    continue;

                var currentCertDef = new CertificateDefinition
                {
                    Name = certDef.Name,
                    Permissions = certDef.Permissions,
                    SecurityClearance = certDef.SecurityClearance,
                    Password = certDef.Password
                };

                if (x509Certificate.HasPrivateKey)
                {
                    // avoid storing the private key
                    currentCertDef.Certificate = Convert.ToBase64String(x509Certificate.Export(X509ContentType.Cert));
                }

                // In case of a collection, we group all the certificates together and treat them as one unit. 
                // They all have the same name and permissions but a different thumbprint.
                // The first certificate in the collection will be the primary certificate and its thumbprint will be the one shown in a GET request
                // The other certificates are secondary certificates and will contain a link to the primary certificate.
                currentCertDef.Thumbprint = x509Certificate.Thumbprint;
                currentCertDef.PublicKeyPinningHash = x509Certificate.GetPublicKeyPinningHash();
                currentCertDef.NotAfter = x509Certificate.NotAfter;
                currentCertDef.Certificate = Convert.ToBase64String(x509Certificate.Export(X509ContentType.Cert));

                if (first)
                {
                    var firstKey = x509Certificate.Thumbprint;
                    collectionPrimaryKey = firstKey;

                    foreach (var cert in collection)
                    {
                        if (issuers.Contains(cert.Subject))
                            continue;

                        if (cert.Thumbprint != firstKey)
                            currentCertDef.CollectionSecondaryKeys.Add(cert.Thumbprint);
                    }
                }
                else
                    currentCertDef.CollectionPrimaryKey = collectionPrimaryKey;

                var certKey = currentCertDef.Thumbprint;
                if (serverStore.CurrentRachisState == RachisState.Passive)
                {
                    using (var certificate = ctx.ReadObject(currentCertDef.ToJson(), "Client/Certificate/Definition"))
                    using (var tx = ctx.OpenWriteTransaction())
                    {
                        serverStore.Cluster.PutLocalState(ctx, certKey, certificate, currentCertDef);
                        tx.Commit();
                    }
                }
                else
                {
                    var putResult = await serverStore.PutValueInClusterAsync(new PutCertificateCommand(certKey, currentCertDef, $"{raftRequestId}/{certKey}"));
                    await serverStore.Cluster.WaitForIndexNotification(putResult.Index);
                }

                first = false;
            }
        }

        [RavenAction("/admin/certificates/purge", "DELETE", AuthorizationStatus.Operator)]
        public async Task PurgeExpired()
        {
            using (ServerStore.ContextPool.AllocateOperationContext(out TransactionOperationContext context))
            using (context.OpenReadTransaction())
            {
                var allCerts = new Dictionary<string, BlittableJsonReaderObject>();

                GetAllRegisteredCertificates(context, allCerts, false);

                var keysToDelete = new List<string>();

                foreach (var cert in allCerts)
                {
                    if (cert.Value.TryGet(nameof(CertificateDefinition.NotAfter), out DateTime notAfter) && DateTime.UtcNow > notAfter)
                            keysToDelete.Add(cert.Key);
                }

                await DeleteInternal(keysToDelete, GetRaftRequestIdFromQuery());
            }

            HttpContext.Response.StatusCode = (int)HttpStatusCode.NoContent;
        }

        [RavenAction("/admin/certificates", "DELETE", AuthorizationStatus.Operator)]
        public async Task Delete()
        {
            var thumbprint = GetQueryStringValueAndAssertIfSingleAndNotEmpty("thumbprint");

            var feature = HttpContext.Features.Get<IHttpAuthenticationFeature>() as RavenServer.AuthenticateConnection;
            var clientCert = feature?.Certificate;

            using (ServerStore.ContextPool.AllocateOperationContext(out TransactionOperationContext ctx))
            using (ctx.OpenReadTransaction())
            {
                if (clientCert?.Thumbprint != null && clientCert.Thumbprint.Equals(thumbprint))
                {
                    var clientCertDef = ReadCertificateFromCluster(ctx, thumbprint);
                    throw new InvalidOperationException($"Cannot delete {clientCertDef?.Name} because it's the current client certificate being used");
                }

                var definition = ReadCertificateFromCluster(ctx, thumbprint);
                if (definition != null && (definition.SecurityClearance == SecurityClearance.ClusterAdmin || definition.SecurityClearance == SecurityClearance.ClusterNode)
                    && IsClusterAdmin() == false)
                {
                    var clientCertDef = ReadCertificateFromCluster(ctx, clientCert?.Thumbprint);
                    throw new InvalidOperationException(
                        $"Cannot delete the certificate '{definition.Name}' with '{definition.SecurityClearance}' security clearance because the current client certificate being used has a lower clearance: {clientCertDef.SecurityClearance}");
                }

                if (string.IsNullOrEmpty(definition?.CollectionPrimaryKey) == false)
                    throw new InvalidOperationException(
                        $"Cannot delete the certificate '{definition.Name}' with thumbprint '{definition.Thumbprint}'. You need to delete the primary certificate of the collection: {definition.CollectionPrimaryKey}");

                var keysToDelete = new List<string>
                {
                    thumbprint
                };

                if (definition != null)
                    keysToDelete.AddRange(definition.CollectionSecondaryKeys);

                await DeleteInternal(keysToDelete, GetRaftRequestIdFromQuery());
            }

            HttpContext.Response.StatusCode = (int)HttpStatusCode.NoContent;
        }

        private CertificateDefinition ReadCertificateFromCluster(TransactionOperationContext ctx, string key)
        {
            var certificate = ServerStore.Cluster.GetCertificateByThumbprint(ctx, key);
            if (certificate == null)
                return null;

            return JsonDeserializationServer.CertificateDefinition(certificate);
        }

        private async Task DeleteInternal(List<string> keys, string requestId)
        {
            // Delete from cluster
            var res = await ServerStore.SendToLeaderAsync(new DeleteCertificateCollectionFromClusterCommand(requestId)
            {
                Names = keys
            });
            await ServerStore.Cluster.WaitForIndexNotification(res.Index);

            // Delete from local state
            using (ServerStore.ContextPool.AllocateOperationContext(out TransactionOperationContext ctx))
            {
                using (var tx = ctx.OpenWriteTransaction())
                {
                    ServerStore.Cluster.DeleteLocalState(ctx, keys);
                    tx.Commit();
                }
            }
        }

        [RavenAction("/admin/certificates", "GET", AuthorizationStatus.Operator)]
        public Task GetCertificates()
        {
            var thumbprint = GetStringQueryString("thumbprint", required: false);
            var name = GetStringQueryString("name", required: false);
            var metadataOnly = GetBoolValueQueryString("metadataOnly", required: false) ?? false;
            var includeSecondary = GetBoolValueQueryString("secondary", required: false) ?? false;

            using (ServerStore.ContextPool.AllocateOperationContext(out TransactionOperationContext context))
            using (context.OpenReadTransaction())
            {
                var certificateList = new Dictionary<string, BlittableJsonReaderObject>(StringComparer.OrdinalIgnoreCase);

                try
                {
                    if (string.IsNullOrEmpty(thumbprint))
                    {
                        const string serverCertificateName = "Server Certificate";
                        // The server cert is not part of the local state or the cluster certificates, we add it to the list separately
                        if ((name == null || name == serverCertificateName) && Server.Certificate.Certificate != null)
                        {
                            var serverCertDef = new CertificateDefinition
                            {
                                Name = serverCertificateName,
                                Certificate = Convert.ToBase64String(Server.Certificate.Certificate.Export(X509ContentType.Cert)),
                                Permissions = new Dictionary<string, DatabaseAccess>(),
                                SecurityClearance = SecurityClearance.ClusterNode,
                                Thumbprint = Server.Certificate.Certificate.Thumbprint,
                                PublicKeyPinningHash = Server.Certificate.Certificate.GetPublicKeyPinningHash(),
                                NotAfter = Server.Certificate.Certificate.NotAfter
                            };

                            var serverCert = context.ReadObject(serverCertDef.ToJson(metadataOnly), "Server/Certificate/Definition");

                            certificateList.TryAdd(Server.Certificate.Certificate?.Thumbprint, serverCert);
                        }

                        GetAllRegisteredCertificates(context, certificateList, includeSecondary, name, metadataOnly);
                    }
                    else
                    {
                        if (TryGetAndAddCertificateByThumbprint(context, certificateList, thumbprint, metadataOnly) == false)
                        {
                            HttpContext.Response.StatusCode = (int)HttpStatusCode.NotFound;
                            return Task.CompletedTask;
                        }
                    }
                    
                    var wellKnown = ServerStore.Configuration.Security.WellKnownAdminCertificates;

                    using (var writer = new BlittableJsonTextWriter(context, ResponseBodyStream()))
                    {
                        writer.WriteStartObject();
                        writer.WriteArray(context, "Results", certificateList.ToArray(), (w, c, cert) =>
                        {
                            c.Write(w, cert.Value);
                        });
                        writer.WriteComma();
                        writer.WritePropertyName("LoadedServerCert");
                        writer.WriteString(Server.Certificate.Certificate?.Thumbprint);
                        writer.WriteComma();
                        writer.WriteArray("WellKnownAdminCerts", wellKnown);
                        writer.WriteEndObject();
                    }
                }
                finally
                {
                    foreach (var cert in certificateList)
                        cert.Value?.Dispose();
                }
            }

            return Task.CompletedTask;
        }

        private bool TryGetCertificateByThumbprint(TransactionOperationContext context, string thumbprint, out BlittableJsonReaderObject certificate)
        {
            certificate = ServerStore.CurrentRachisState == RachisState.Passive
                ?ServerStore.Cluster.GetLocalStateByThumbprint(context, thumbprint)
                :ServerStore.Cluster.GetCertificateByThumbprint(context, thumbprint);
            return certificate != null;
        }

        private bool TryGetAndAddCertificateByThumbprint(TransactionOperationContext context, Dictionary<string, BlittableJsonReaderObject> certificateList,
            string thumbprint, bool metadataOnly)
        {
            if (TryGetCertificateByThumbprint(context, thumbprint, out var certificate) == false)
                return false;

            var definition = JsonDeserializationServer.CertificateDefinition(certificate);
            if (string.IsNullOrEmpty(definition.CollectionPrimaryKey) == false)
            {
                certificate.Dispose();
                if (TryGetCertificateByThumbprint(context, definition.CollectionPrimaryKey, out certificate) == false)
                    return false;
            }

            if (metadataOnly)
            {
                certificate.Dispose();
                certificate = context.ReadObject(definition.ToJson(true), "Client/Certificate/Definition");
            }

            certificateList.TryAdd(thumbprint, certificate);
            return true;
        }

        private void GetAllRegisteredCertificates(
            TransactionOperationContext context, 
            Dictionary<string, BlittableJsonReaderObject> certificates, 
            bool includeSecondary,
            string name = null,
            bool metadataOnly = false)
        {
            var localCertificates = ServerStore.CurrentRachisState == RachisState.Passive
                // If we are passive, we take the certs from the local state
                ? ClusterStateMachine.GetAllCertificatesFromLocalState(context)
                : ClusterStateMachine.GetAllCertificatesFromCluster(context, GetStart(), GetPageSize());
            
            foreach (var (thumbprint, certificate) in localCertificates)
            {
                var def = JsonDeserializationServer.CertificateDefinition(certificate);
                if (name != null && name != def.Name || includeSecondary == false && string.IsNullOrEmpty(def.CollectionPrimaryKey) == false)
                {
                    certificate.Dispose();
                    continue;
                }

                var certificateRef = certificate;
                if (metadataOnly)
                {
                    certificate.Dispose();
                    certificateRef = context.ReadObject(def.ToJson(true), "Client/Certificate/Definition");
                }
                certificates.TryAdd(thumbprint, certificateRef);
            }
        }

        [RavenAction("/certificates/whoami", "GET", AuthorizationStatus.ValidUser)]
        public Task WhoAmI()
        {
            var clientCert = GetCurrentCertificate();

            if (clientCert == null)
            {
                return NoContent();
            }

            using (ServerStore.ContextPool.AllocateOperationContext(out TransactionOperationContext ctx))
            using (ctx.OpenReadTransaction())
            {
                var certificate = ServerStore.Cluster.GetCertificateByThumbprint(ctx, clientCert.Thumbprint) ??
                                  ServerStore.Cluster.GetLocalStateByThumbprint(ctx, clientCert.Thumbprint);

                if (certificate == null)
                {
                    // The client certificate is not registered in the ServerStore.
                    // Let's check if the client is using the server certificate or one of the well known admin certs.

                    var wellKnown = ServerStore.Configuration.Security.WellKnownAdminCertificates;

                    if (clientCert.Equals(Server.Certificate.Certificate))
                    {
                        if (Server.Certificate.Certificate != null)
                        {
                            var serverCertDef = new CertificateDefinition
                            {
                                Name = "Server Certificate",
                                Certificate = Convert.ToBase64String(Server.Certificate.Certificate.Export(X509ContentType.Cert)),
                                Permissions = new Dictionary<string, DatabaseAccess>(),
                                SecurityClearance = SecurityClearance.ClusterNode,
                                Thumbprint = Server.Certificate.Certificate.Thumbprint,
                                PublicKeyPinningHash = Server.Certificate.Certificate.GetPublicKeyPinningHash(),
                                NotAfter = Server.Certificate.Certificate.NotAfter
                            };

                            certificate = ctx.ReadObject(serverCertDef.ToJson(), "Server/Certificate/Definition");
                        }
                    }
                    else if (wellKnown != null && wellKnown.Contains(clientCert.Thumbprint, StringComparer.OrdinalIgnoreCase))
                    {
                        var wellKnownCertDef = new CertificateDefinition
                        {
                            Name = "Well Known Admin Certificate",
                            Permissions = new Dictionary<string, DatabaseAccess>(),
                            SecurityClearance = SecurityClearance.ClusterAdmin,
                            Thumbprint = clientCert.Thumbprint,
                            PublicKeyPinningHash = clientCert.GetPublicKeyPinningHash()
                        };
                        certificate = ctx.ReadObject(wellKnownCertDef.ToJson(), "WellKnown/Certificate/Definition");
                    }
                }

                using (var writer = new BlittableJsonTextWriter(ctx, ResponseBodyStream()))
                {
                    writer.WriteObject(certificate);
                }
            }

            return Task.CompletedTask;
        }

        [RavenAction("/admin/certificates/edit", "POST", AuthorizationStatus.Operator)]
        public async Task Edit()
        {
            await ServerStore.EnsureNotPassiveAsync();

            var feature = HttpContext.Features.Get<IHttpAuthenticationFeature>() as RavenServer.AuthenticateConnection;
            var clientCert = feature?.Certificate;

            using (ServerStore.ContextPool.AllocateOperationContext(out TransactionOperationContext ctx))
            using (var certificateJson = ctx.ReadForDisk(RequestBodyStream(), "edit-certificate"))
            {
                var newCertificate = JsonDeserializationServer.CertificateDefinition(certificateJson);

                ValidateCertificateDefinition(newCertificate, ServerStore);

                CertificateDefinition existingCertificate;
                using (ctx.OpenWriteTransaction())
                {
                    var certificate = ServerStore.Cluster.GetCertificateByThumbprint(ctx, newCertificate.Thumbprint);
                    if (certificate == null)
                        throw new InvalidOperationException($"Cannot edit permissions for certificate with thumbprint '{newCertificate.Thumbprint}'. It doesn't exist in the cluster.");

                    existingCertificate = JsonDeserializationServer.CertificateDefinition(certificate);

                    if ((existingCertificate.SecurityClearance == SecurityClearance.ClusterAdmin || existingCertificate.SecurityClearance == SecurityClearance.ClusterNode) && IsClusterAdmin() == false)
                    {
                        var clientCertDef = ReadCertificateFromCluster(ctx, clientCert?.Thumbprint);
                        throw new InvalidOperationException($"Cannot edit the certificate '{existingCertificate.Name}'. It has '{existingCertificate.SecurityClearance}' security clearance while the current client certificate being used has a lower clearance: {clientCertDef.SecurityClearance}");
                    }

                    if ((newCertificate.SecurityClearance == SecurityClearance.ClusterAdmin || newCertificate.SecurityClearance == SecurityClearance.ClusterNode) && IsClusterAdmin() == false)
                    {
                        var clientCertDef = ReadCertificateFromCluster(ctx, clientCert?.Thumbprint);
                        throw new InvalidOperationException($"Cannot edit security clearance to '{newCertificate.SecurityClearance}' for certificate '{existingCertificate.Name}'. Only a 'Cluster Admin' can do that and your current client certificate has a lower clearance: {clientCertDef.SecurityClearance}");
                    }

                    ServerStore.Cluster.DeleteLocalState(ctx, newCertificate.Thumbprint);
                }

                var putResult = await ServerStore.PutValueInClusterAsync(new PutCertificateCommand(newCertificate.Thumbprint,
                    new CertificateDefinition
                    {
                        Name = newCertificate.Name,
                        Certificate = existingCertificate.Certificate,
                        Permissions = newCertificate.Permissions,
                        SecurityClearance = newCertificate.SecurityClearance,
                        Thumbprint = existingCertificate.Thumbprint,
                        PublicKeyPinningHash = existingCertificate.PublicKeyPinningHash,
                        NotAfter = existingCertificate.NotAfter
                    }, GetRaftRequestIdFromQuery()));
                await ServerStore.Cluster.WaitForIndexNotification(putResult.Index);

                NoContentStatus();
                HttpContext.Response.StatusCode = (int)HttpStatusCode.Created;
            }
        }

        [RavenAction("/admin/certificates/export", "GET", AuthorizationStatus.Operator)]
        public Task GetClusterCertificates()
        {
            if (Server.Certificate.Certificate == null)
                return Task.CompletedTask;

            var collection = new X509Certificate2Collection();
            using (ServerStore.ContextPool.AllocateOperationContext(out TransactionOperationContext context))
            {
                collection.Import(Server.Certificate.Certificate.Export(X509ContentType.Cert), (string)null, X509KeyStorageFlags.MachineKeySet);

                if (ServerStore.CurrentRachisState != RachisState.Passive)
                {
                    using (context.OpenReadTransaction())
                    {
                        List<(string ItemName, BlittableJsonReaderObject Value)> allItems = null;
                        try
                        {
<<<<<<< HEAD
                            allItems = ServerStore.Cluster.GetAllCertificatesFromCluster(context, 0, long.MaxValue).ToList();
=======
                            allItems = ClusterStateMachine.GetAllCertificatesFromCluster(context, 0, int.MaxValue).ToList();
>>>>>>> b46325e1
                            var clusterNodes = allItems.Select(item => JsonDeserializationServer.CertificateDefinition(item.Value))
                                .Where(certificateDef => certificateDef.SecurityClearance == SecurityClearance.ClusterNode)
                                .ToList();
                            
                            foreach (var cert in clusterNodes)
                            {
                                var x509Certificate2 = new X509Certificate2(Convert.FromBase64String(cert.Certificate), (string)null, X509KeyStorageFlags.MachineKeySet);

                                if (collection.Contains(x509Certificate2) == false)
                                    collection.Import(x509Certificate2.Export(X509ContentType.Cert), (string)null, X509KeyStorageFlags.MachineKeySet);
                            }
                        }
                        finally
                        {
                            if (allItems != null)
                            {
                                foreach (var cert in allItems)
                                    cert.Value?.Dispose();
                            }
                        }
                    }
                }
            }

            var pfx = collection.Export(X509ContentType.Pfx);

            var contentDisposition = "attachment; filename=ClusterCertificatesCollection.pfx";
            HttpContext.Response.Headers["Content-Disposition"] = contentDisposition;
            HttpContext.Response.ContentType = "application/octet-stream";

            HttpContext.Response.Body.Write(pfx, 0, pfx.Length);

            return Task.CompletedTask;
        }

        [RavenAction("/admin/certificates/mode", "GET", AuthorizationStatus.ClusterAdmin)]
        public Task Mode()
        {
            using (ServerStore.ContextPool.AllocateOperationContext(out TransactionOperationContext ctx))
            {
                using (var writer = new BlittableJsonTextWriter(ctx, ResponseBodyStream()))
                {
                    writer.WriteStartObject();
                    writer.WritePropertyName("SetupMode");
                    writer.WriteString(ServerStore.Configuration.Core.SetupMode.ToString());
                    writer.WriteEndObject();
                }
            }

            return Task.CompletedTask;
        }

        [RavenAction("/admin/certificates/cluster-domains", "GET", AuthorizationStatus.ClusterAdmin)]
        public Task ClusterDomains()
        {
            using (ServerStore.ContextPool.AllocateOperationContext(out TransactionOperationContext context))
            using (context.OpenReadTransaction())
            {
                List<string> domains = null;
                if (ServerStore.CurrentRachisState != RachisState.Passive)
                {
                    ClusterTopology clusterTopology;
                    clusterTopology = ServerStore.GetClusterTopology(context);
                    domains = clusterTopology.AllNodes.Select(node => new Uri(node.Value).DnsSafeHost).ToList();
                }
                else
                {
                    var myUrl = Server.Configuration.Core.PublicServerUrl.HasValue
                        ? Server.Configuration.Core.PublicServerUrl.Value.UriValue
                        : Server.Configuration.Core.ServerUrls[0];
                    var myDomain = new Uri(myUrl).DnsSafeHost;
                    domains = new List<string>
                    {
                        myDomain
                    };
                }

                using (var writer = new BlittableJsonTextWriter(context, ResponseBodyStream()))
                {
                    writer.WriteStartObject();
                    writer.WritePropertyName("ClusterDomains");

                    writer.WriteStartArray();
                    var first = true;
                    foreach (var domain in domains)
                    {
                        if (first == false)
                            writer.WriteComma();
                        first = false;
                        writer.WriteString(domain);
                    }
                    writer.WriteEndArray();

                    writer.WriteEndObject();
                }
            }

            return Task.CompletedTask;
        }

        [RavenAction("/admin/certificates/replacement/reset", "POST", AuthorizationStatus.ClusterAdmin)]
        public Task ReplacementReset()
        {
            using (ServerStore.ContextPool.AllocateOperationContext(out TransactionOperationContext context))
            using (var tx = context.OpenWriteTransaction())
            {
                ServerStore.Cluster.DeleteItem(context, CertificateReplacement.CertificateReplacementDoc);
                tx.Commit();
            }

            return NoContent();
        }

        [RavenAction("/admin/certificates/replacement/status", "GET", AuthorizationStatus.ClusterAdmin)]
        public Task ReplacementStatus()
        {
            using (ServerStore.ContextPool.AllocateOperationContext(out TransactionOperationContext context))
            using (var writer = new BlittableJsonTextWriter(context, ResponseBodyStream()))
            {
                using (context.OpenReadTransaction())
                {
                    var certStatus = ServerStore.Cluster.GetItem(context, CertificateReplacement.CertificateReplacementDoc);

                    if (certStatus != null)
                    {
                        certStatus.TryGet(nameof(CertificateReplacement.Confirmations), out int confirmations);
                        certStatus.TryGet(nameof(CertificateReplacement.Thumbprint), out string thumbprint);
                        certStatus.TryGet(nameof(CertificateReplacement.OldThumbprint), out string oldThumbprint);
                        certStatus.TryGet(nameof(CertificateReplacement.ReplaceImmediately), out bool replaceImmediately);
                        certStatus.TryGet(nameof(CertificateReplacement.Replaced), out int replaced);

                        // Not writing the certificate itself, because it has the private key
                        writer.WriteStartObject();
                        writer.WritePropertyName(nameof(CertificateReplacement.Confirmations));
                        writer.WriteInteger(confirmations);
                        writer.WriteComma();
                        writer.WritePropertyName(nameof(CertificateReplacement.Thumbprint));
                        writer.WriteString(thumbprint);
                        writer.WriteComma();
                        writer.WritePropertyName(nameof(CertificateReplacement.OldThumbprint));
                        writer.WriteString(oldThumbprint);
                        writer.WriteComma();
                        writer.WritePropertyName(nameof(CertificateReplacement.ReplaceImmediately));
                        writer.WriteBool(replaceImmediately);
                        writer.WriteComma();
                        writer.WritePropertyName(nameof(CertificateReplacement.Replaced));
                        writer.WriteInteger(replaced);
                        writer.WriteEndObject();
                    }
                    else
                    {
                        HttpContext.Response.StatusCode = (int)HttpStatusCode.NotFound;
                    }
                }
            }

            return Task.CompletedTask;
        }

        [RavenAction("/admin/certificates/letsencrypt/renewal-date", "GET", AuthorizationStatus.ClusterAdmin)]
        public Task RenewalDate()
        {
            if (ServerStore.Configuration.Core.SetupMode != SetupMode.LetsEncrypt)
                throw new InvalidOperationException("This server wasn't set up using the Let's Encrypt setup mode.");

            if (Server.Certificate.Certificate == null)
                throw new InvalidOperationException("The server certificate is not loaded.");

            var (_, renewalDate) = Server.CalculateRenewalDate(Server.Certificate, false);
            
            using (ServerStore.ContextPool.AllocateOperationContext(out TransactionOperationContext context))
            using (var writer = new BlittableJsonTextWriter(context, ResponseBodyStream()))
            {
                writer.WriteStartObject();
                writer.WritePropertyName("EstimatedRenewal");
                writer.WriteDateTime(renewalDate, true);
                writer.WriteEndObject();
            }

            return Task.CompletedTask;
        }

        [RavenAction("/admin/certificates/letsencrypt/force-renew", "POST", AuthorizationStatus.ClusterAdmin, CorsMode = CorsMode.Cluster)]
        public Task ForceRenew()
        {
            if (ServerStore.IsLeader())
            {
                if (ServerStore.Configuration.Core.SetupMode != SetupMode.LetsEncrypt)
                    throw new InvalidOperationException("Cannot force renew for this server certificate. This server wasn't set up using the Let's Encrypt setup mode.");

                if (Server.Certificate.Certificate == null)
                    throw new InvalidOperationException("Cannot force renew this Let's Encrypt server certificate. The server certificate is not loaded.");

                try
                {
                    var success = Server.RefreshClusterCertificate(true, GetRaftRequestIdFromQuery());
                    using (ServerStore.ContextPool.AllocateOperationContext(out TransactionOperationContext context))
                    using (var writer = new BlittableJsonTextWriter(context, ResponseBodyStream()))
                    {
                        writer.WriteStartObject();
                        writer.WritePropertyName(nameof(ForceRenewResult.Success));
                        writer.WriteBool(success);
                        writer.WriteEndObject();
                    }

                    return Task.CompletedTask;
                }
                catch (Exception e)
                {
                    throw new InvalidOperationException($"Failed to force renew the Let's Encrypt server certificate for domain: {Server.Certificate.Certificate.GetNameInfo(X509NameType.SimpleName, false)}", e);
                }
            }
            RedirectToLeader();
            return Task.CompletedTask;
        }

        [RavenAction("/admin/certificates/refresh", "POST", AuthorizationStatus.ClusterAdmin, CorsMode = CorsMode.Cluster)]
        public Task TriggerCertificateRefresh()
        {
            if (ServerStore.IsLeader() || ServerStore.Configuration.Core.SetupMode != SetupMode.LetsEncrypt)
            {
                // What we do here is trigger the refresh cycle which normally happens once an hour.

                // The difference between this and /admin/certificates/letsencrypt/force-renew is that here we also allow it for non-LetsEncrypt setups
                // in which case we'll check if the certificate changed on disk (or via executable) and if so we'll update it immediately on the local node (only)

                var replaceImmediately = GetBoolValueQueryString("replaceImmediately", required: false) ?? false;

                if (Server.Certificate.Certificate == null)
                    throw new InvalidOperationException("Failed to trigger a certificate refresh cycle. The server certificate is not loaded.");

                try
                {
                    Server.RefreshClusterCertificate(replaceImmediately, GetRaftRequestIdFromQuery());
                }
                catch (Exception e)
                {
                    throw new InvalidOperationException("Failed to trigger a certificate refresh cycle", e);
                }

                return NoContent();
            }
            RedirectToLeader();
            return Task.CompletedTask;
        }

        [RavenAction("/admin/certificates/replace-cluster-cert", "POST", AuthorizationStatus.ClusterAdmin, CorsMode = CorsMode.Cluster)]
        public async Task ReplaceClusterCert()
        {
            if (ServerStore.IsLeader())
            {
                var replaceImmediately = GetBoolValueQueryString("replaceImmediately", required: false) ?? false;

                await ServerStore.EnsureNotPassiveAsync();
                using (ServerStore.ContextPool.AllocateOperationContext(out TransactionOperationContext ctx))
                using (var certificateJson = ctx.ReadForDisk(RequestBodyStream(), "replace-cluster-cert"))
                {
                    try
                    {
                        var certificate = JsonDeserializationServer.CertificateDefinition(certificateJson);

                        if (string.IsNullOrWhiteSpace(certificate.Certificate))
                            throw new ArgumentException($"{nameof(certificate.Certificate)} is a required field in the certificate definition.");

                        var certBytes = Convert.FromBase64String(certificate.Certificate);

                        // Load the password protected certificate and export it without a password, to send it through the cluster.
                        if (string.IsNullOrWhiteSpace(certificate.Password) == false)
                        {
                            try
                            {
                                var cert = new X509Certificate2Collection();
                                cert.Import(certBytes, certificate.Password, X509KeyStorageFlags.Exportable | X509KeyStorageFlags.MachineKeySet);
                                // Exporting with the private key, but without the password
                                certBytes = cert.Export(X509ContentType.Pkcs12);
                                certificate.Certificate = Convert.ToBase64String(certBytes);
                            }
                            catch (Exception e)
                            {
                                throw new ArgumentException("Failed to load the password protected certificate and export it back. Is the password correct?", e);
                            }
                        }

                        // Ensure we'll be able to load the certificate
                        try
                        {
                            var _ = new X509Certificate2(certBytes, (string)null, X509KeyStorageFlags.Exportable | X509KeyStorageFlags.MachineKeySet);
                        }
                        catch (Exception e)
                        {
                            throw new ArgumentException("Unable to load the provided certificate.", e);
                        }

                        if (IsClusterAdmin() == false)
                            throw new InvalidOperationException("Cannot replace the server certificate. Only a ClusterAdmin can do this.");

                        var timeoutTask = TimeoutManager.WaitFor(TimeSpan.FromSeconds(60), ServerStore.ServerShutdown);

                        var replicationTask = Server.StartCertificateReplicationAsync(certBytes, replaceImmediately, GetRaftRequestIdFromQuery());

                        await Task.WhenAny(replicationTask, timeoutTask);
                        if (replicationTask.IsCompleted == false)
                            throw new TimeoutException("Timeout when trying to replace the server certificate.");
                    }
                    catch (Exception e)
                    {
                        throw new InvalidOperationException("Failed to replace the server certificate.", e);
                    }
                }

                NoContentStatus();
                HttpContext.Response.StatusCode = (int)HttpStatusCode.Created;
                return;
            }
            
            RedirectToLeader();
        }

        [RavenAction("/admin/certificates/local-state", "GET", AuthorizationStatus.Operator)]
        public Task GetLocalState()
        {
            var includeSecondary = GetBoolValueQueryString("secondary", required: false) ?? false;

            using (ServerStore.ContextPool.AllocateOperationContext(out TransactionOperationContext context))
            using (context.OpenReadTransaction())
            {
                var certificateList = new Dictionary<string, BlittableJsonReaderObject>();

                try
                {
                    var localCertKeys = ServerStore.Cluster.GetCertificateThumbprintsFromLocalState(context).ToList();

                    foreach (var localCertKey in localCertKeys)
                    {
                        var localCertificate = ServerStore.Cluster.GetLocalStateByThumbprint(context, localCertKey);
                        if (localCertificate == null)
                            continue;

                        var def = JsonDeserializationServer.CertificateDefinition(localCertificate);

                        if (includeSecondary || string.IsNullOrEmpty(def.CollectionPrimaryKey))
                            certificateList.TryAdd(localCertKey, localCertificate);
                        else
                            localCertificate.Dispose();
                    }

                    using (var writer = new BlittableJsonTextWriter(context, ResponseBodyStream()))
                    {
                        writer.WriteStartObject();
                        writer.WriteArray(context, "Results", certificateList.ToArray(), (w, c, cert) =>
                        {
                            c.Write(w, cert.Value);
                        });
                        writer.WriteEndObject();
                    }
                }
                finally
                {
                    foreach (var cert in certificateList)
                        cert.Value?.Dispose();
                }
            }

            return Task.CompletedTask;
        }

        [RavenAction("/admin/certificates/local-state", "DELETE", AuthorizationStatus.ClusterAdmin)]
        public Task LocalStateDelete()
        {
            using (ServerStore.ContextPool.AllocateOperationContext(out TransactionOperationContext ctx))
            {
                List<string> localStateKeys;
                using (ctx.OpenReadTransaction())
                {
                    localStateKeys = ServerStore.Cluster.GetCertificateThumbprintsFromLocalState(ctx).ToList();
                }

                // Delete from local state
                using (var tx = ctx.OpenWriteTransaction())
                {
                    ServerStore.Cluster.DeleteLocalState(ctx, localStateKeys);
                    tx.Commit();
                }
            }

            return NoContent();
        }

        [RavenAction("/admin/certificates/local-state/apply", "POST", AuthorizationStatus.ClusterAdmin)]
        public Task LocalStateApply()
        {
            if (ServerStore.CurrentRachisState == RachisState.Passive)
                throw new AuthorizationException("RavenDB is in passive state. Cannot apply certificates to the cluster.");

            var raftRequestId = GetRaftRequestIdFromQuery();

            using (ServerStore.ContextPool.AllocateOperationContext(out TransactionOperationContext ctx))
            {
                List<string> localStateKeys;
                using (ctx.OpenReadTransaction())
                {
                    localStateKeys = ServerStore.Cluster.GetCertificateThumbprintsFromLocalState(ctx).ToList();
                    foreach (var localStateKey in localStateKeys)
                    {
                        // if there are trusted certificates in the local state, we will register them in the cluster now
                        using (var localCertificate = ServerStore.Cluster.GetLocalStateByThumbprint(ctx, localStateKey))
                        {
                            var certificateDefinition = JsonDeserializationServer.CertificateDefinition(localCertificate);

                            // In the beginning of 4.0 we had the server certificate stored together with all the other certs (in the local state and in the cluster).
                            // If it's the case now, we make sure not to transfer it to the cluster.
                            if (certificateDefinition.Thumbprint == ServerStore.Server.Certificate.Certificate.Thumbprint)
                                continue;

                            ServerStore.PutValueInClusterAsync(new PutCertificateCommand(localStateKey, certificateDefinition, $"{raftRequestId}/{localStateKey}"))
                                .Wait(ServerStore.ServerShutdown);
                        }
                    }
                }

                // Delete from local state
                using (var tx = ctx.OpenWriteTransaction())
                {
                    ServerStore.Cluster.DeleteLocalState(ctx, localStateKeys);
                    tx.Commit();
                }
            }

            return NoContent();
        }

        public static void ValidateCertificateDefinition(CertificateDefinition certificate, ServerStore serverStore)
        {
            if (string.IsNullOrWhiteSpace(certificate.Name))
                throw new ArgumentException($"{nameof(certificate.Name)} is a required field in the certificate definition");

            if (certificate.NotAfter.HasValue && certificate.NotAfter <= DateTime.UtcNow.Date)
                throw new ArgumentException("The certificate expiration date must be in the future.");

            ValidatePermissions(certificate, serverStore);
        }

        private static void ValidatePermissions(CertificateDefinition certificate, ServerStore serverStore)
        {
            if (certificate.Permissions == null)
                throw new ArgumentException($"{nameof(certificate.Permissions)} is a required field in the certificate definition");

            foreach (var kvp in certificate.Permissions)
            {
                if (string.IsNullOrWhiteSpace(kvp.Key))
                    throw new ArgumentException("Error in permissions in the certificate definition, database name is empty");

                if (ResourceNameValidator.IsValidResourceName(kvp.Key, serverStore.Configuration.Core.DataDirectory.FullPath, out var errorMessage) == false)
                    throw new ArgumentException("Error in permissions in the certificate definition:" + errorMessage);

                if (kvp.Value != DatabaseAccess.ReadWrite && kvp.Value != DatabaseAccess.Admin)
                    throw new ArgumentException($"Error in permissions in the certificate definition, invalid access {kvp.Value} for database {kvp.Key}");
            }
        }
    }
}<|MERGE_RESOLUTION|>--- conflicted
+++ resolved
@@ -494,8 +494,8 @@
                             HttpContext.Response.StatusCode = (int)HttpStatusCode.NotFound;
                             return Task.CompletedTask;
                         }
-                    }
-                    
+                            }
+
                     var wellKnown = ServerStore.Configuration.Security.WellKnownAdminCertificates;
 
                     using (var writer = new BlittableJsonTextWriter(context, ResponseBodyStream()))
@@ -533,13 +533,13 @@
 
         private bool TryGetAndAddCertificateByThumbprint(TransactionOperationContext context, Dictionary<string, BlittableJsonReaderObject> certificateList,
             string thumbprint, bool metadataOnly)
-        {
+            {
             if (TryGetCertificateByThumbprint(context, thumbprint, out var certificate) == false)
                 return false;
 
             var definition = JsonDeserializationServer.CertificateDefinition(certificate);
             if (string.IsNullOrEmpty(definition.CollectionPrimaryKey) == false)
-            {
+                {
                 certificate.Dispose();
                 if (TryGetCertificateByThumbprint(context, definition.CollectionPrimaryKey, out certificate) == false)
                     return false;
@@ -553,7 +553,7 @@
 
             certificateList.TryAdd(thumbprint, certificate);
             return true;
-        }
+                }
 
         private void GetAllRegisteredCertificates(
             TransactionOperationContext context, 
@@ -561,14 +561,14 @@
             bool includeSecondary,
             string name = null,
             bool metadataOnly = false)
-        {
+            {
             var localCertificates = ServerStore.CurrentRachisState == RachisState.Passive
                 // If we are passive, we take the certs from the local state
                 ? ClusterStateMachine.GetAllCertificatesFromLocalState(context)
                 : ClusterStateMachine.GetAllCertificatesFromCluster(context, GetStart(), GetPageSize());
             
             foreach (var (thumbprint, certificate) in localCertificates)
-            {
+                {
                 var def = JsonDeserializationServer.CertificateDefinition(certificate);
                 if (name != null && name != def.Name || includeSecondary == false && string.IsNullOrEmpty(def.CollectionPrimaryKey) == false)
                 {
@@ -725,11 +725,7 @@
                         List<(string ItemName, BlittableJsonReaderObject Value)> allItems = null;
                         try
                         {
-<<<<<<< HEAD
                             allItems = ServerStore.Cluster.GetAllCertificatesFromCluster(context, 0, long.MaxValue).ToList();
-=======
-                            allItems = ClusterStateMachine.GetAllCertificatesFromCluster(context, 0, int.MaxValue).ToList();
->>>>>>> b46325e1
                             var clusterNodes = allItems.Select(item => JsonDeserializationServer.CertificateDefinition(item.Value))
                                 .Where(certificateDef => certificateDef.SecurityClearance == SecurityClearance.ClusterNode)
                                 .ToList();
