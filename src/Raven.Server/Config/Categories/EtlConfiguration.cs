using System.ComponentModel;
using Raven.Server.Config.Attributes;
using Raven.Server.Config.Settings;
using Sparrow;

namespace Raven.Server.Config.Categories
{
    [ConfigurationCategory(ConfigurationCategoryType.Etl)]
    public sealed class EtlConfiguration : ConfigurationCategory
    {
        [Description("Number of seconds after which SQL command will timeout. Default: null (use provider default). Can be overriden by setting CommandTimeout property value in SQL ETL configuration.")]
        [DefaultValue(null)]
        [TimeUnit(TimeUnit.Seconds)]
        [ConfigurationEntry("ETL.SQL.CommandTimeoutInSec", ConfigurationEntryScope.ServerWideOrPerDatabase)]
        public TimeSetting? SqlCommandTimeout { get; set; }

        [Description("Number of seconds after which extraction and transformation will end and loading will start.")]
        [DefaultValue(30)]
        [TimeUnit(TimeUnit.Seconds)]
        [ConfigurationEntry("ETL.ExtractAndTransformTimeoutInSec", ConfigurationEntryScope.ServerWideOrPerDatabase)]
        public TimeSetting ExtractAndTransformTimeout { get; set; }

        [Description("Max number of extracted documents in ETL batch")]
        [DefaultValue(8192)]
        [ConfigurationEntry("ETL.MaxNumberOfExtractedDocuments", ConfigurationEntryScope.ServerWideOrPerDatabase)]
        public int? MaxNumberOfExtractedDocuments { get; set; }

        [Description("Max number of extracted items in ETL batch")]
        [DefaultValue(8192)]
        [ConfigurationEntry("ETL.MaxNumberOfExtractedItems", ConfigurationEntryScope.ServerWideOrPerDatabase)]
        public int? MaxNumberOfExtractedItems { get; set; }

        [Description("Maximum number of seconds ETL process will be in a fallback mode after a load connection failure to a destination. The fallback mode means suspending the process.")]
        [DefaultValue(60 * 15)]
        [TimeUnit(TimeUnit.Seconds)]
        [ConfigurationEntry("ETL.MaxFallbackTimeInSec", ConfigurationEntryScope.ServerWideOrPerDatabase)]
        public TimeSetting MaxFallbackTime { get; set; }

        [Description("Maximum batch size of data (documents and attachments) in megabytes after transformation that will be sent to the destination in a single batch")]
        [DefaultValue(64)]
        [SizeUnit(SizeUnit.Megabytes)]
        [ConfigurationEntry("ETL.MaxBatchSizeInMb", ConfigurationEntryScope.ServerWideOrPerDatabase)]
        public Size? MaxBatchSize { get; set; }

        [Description("Max number of extracted documents in OLAP ETL batch")]
        [DefaultValue(64 * 1024)]
        [ConfigurationEntry("ETL.OLAP.MaxNumberOfExtractedDocuments", ConfigurationEntryScope.ServerWideOrPerDatabase)]
<<<<<<< HEAD
        public int? OlapMaxNumberOfExtractedDocuments { get; set; }
=======
        public int? OlapMaxNumberOfExtractedDocuments { get; protected set; }

        [Description("Timeout to initialize transactions for the Kafka producer")]
        [DefaultValue(60)]
        [TimeUnit(TimeUnit.Seconds)]
        [ConfigurationEntry("ETL.Queue.Kafka.InitTransactionsTimeoutInSec", ConfigurationEntryScope.ServerWideOrPerDatabase)]
        public TimeSetting KafkaInitTransactionsTimeout { get; set; }
>>>>>>> 5cedbcc9
    }
}<|MERGE_RESOLUTION|>--- conflicted
+++ resolved
@@ -45,16 +45,12 @@
         [Description("Max number of extracted documents in OLAP ETL batch")]
         [DefaultValue(64 * 1024)]
         [ConfigurationEntry("ETL.OLAP.MaxNumberOfExtractedDocuments", ConfigurationEntryScope.ServerWideOrPerDatabase)]
-<<<<<<< HEAD
         public int? OlapMaxNumberOfExtractedDocuments { get; set; }
-=======
-        public int? OlapMaxNumberOfExtractedDocuments { get; protected set; }
 
         [Description("Timeout to initialize transactions for the Kafka producer")]
         [DefaultValue(60)]
         [TimeUnit(TimeUnit.Seconds)]
         [ConfigurationEntry("ETL.Queue.Kafka.InitTransactionsTimeoutInSec", ConfigurationEntryScope.ServerWideOrPerDatabase)]
         public TimeSetting KafkaInitTransactionsTimeout { get; set; }
->>>>>>> 5cedbcc9
     }
 }