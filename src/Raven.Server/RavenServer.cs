--- conflicted
+++ resolved
@@ -374,7 +374,7 @@
         }
 
         public T GetService<T>() => _webHost.Services.GetService<T>();
-        
+
         private void UpdateCertificateExpirationAlert()
         {
             var remainingDays = (Certificate.Certificate.NotAfter - Time.GetUtcNow().ToLocalTime()).TotalDays;
@@ -1754,7 +1754,7 @@
         public string WebUrl { get; private set; }
 
         internal CertificateUtils.CertificateHolder Certificate;
-        
+
         internal X509Certificate2[] WellKnownIssuers;
         internal string[] WellKnownIssuersThumbprints = Array.Empty<string>();
 
@@ -2802,8 +2802,6 @@
             {
                 internal string[] RoutesToSkip = new string[] { };
             }
-<<<<<<< HEAD
-=======
         }
 
         public bool CertificateHasWellKnownIssuer(X509Certificate2 cert, out string issuer)
@@ -2822,14 +2820,14 @@
 
                 if (chain.Build(cert))
                 {
-                    issuer = knownIssuer.SubjectName.Name + " - " +knownIssuer.Thumbprint;
+                    issuer = knownIssuer.SubjectName.Name + " - " + knownIssuer.Thumbprint;
                     return true;
-                } 
+                }
             }
 
             return false;
         }
-        
+
         private void ReadWellKnownIssuers()
         {
             if (Configuration.Security.WellKnownIssuerHashes is { Length: > 0 })
@@ -2882,13 +2880,12 @@
                 if (certificate.HasPrivateKey)
                     throw new InvalidOperationException(
                         $"The certificate provided by '{RavenConfiguration.GetKey(x => x.Security.WellKnownIssuers)}' configuration for {certificate.SubjectName} {certificate.Thumbprint} includes the PRIVATE KEY, that is not a secured model, and was rejected by RavenDB");
-                
+
                 WellKnownIssuers[index] = certificate;
                 WellKnownIssuersThumbprints[index] = certificate.Thumbprint;
             }
 
             ArrayPool<byte>.Shared.Return(buffer);
->>>>>>> 02e7fe2f
         }
     }
 }