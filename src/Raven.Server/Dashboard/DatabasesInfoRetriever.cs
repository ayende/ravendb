﻿using System;
using System.Collections.Concurrent;
using System.Collections.Generic;
using System.Diagnostics;
using System.Linq;
using System.Threading;
using System.Threading.Tasks;
using Raven.Client;
using Raven.Client.Documents.Indexes;
using Raven.Client.Documents.Operations.Backups;
using Raven.Client.Documents.Operations.ETL;
using Raven.Client.Documents.Operations.ETL.OLAP;
using Raven.Client.Documents.Operations.ETL.SQL;
using Raven.Client.Documents.Operations.ETL.ElasticSearch;
using Raven.Client.Documents.Operations.Replication;
using Raven.Client.Documents.Subscriptions;
using Raven.Client.Json.Serialization;
using Raven.Client.ServerWide;
using Raven.Client.ServerWide.Operations;
using Raven.Client.Util;
using Raven.Server.Config.Categories;
using Raven.Server.Documents;
using Raven.Server.Documents.ETL;
using Raven.Server.Documents.Replication;
using Raven.Server.Documents.Replication.Outgoing;
using Raven.Server.Json;
using Raven.Server.ServerWide;
using Raven.Server.ServerWide.Context;
using Raven.Server.Storage;
using Raven.Server.Utils;
using Sparrow;
using Sparrow.Json;
using Sparrow.Server.Utils;
using Voron;
using Size = Sparrow.Size;

namespace Raven.Server.Dashboard
{
    public class DatabasesInfoRetriever : MetricCacher
    {
        private readonly ServerStore _serverStore;
        private readonly CanAccessDatabase _canAccessDatabase;
        private const string DatabasesInfoKey = "DatabasesInfo";

        public DatabasesInfoRetriever(ServerStore serverStore, CanAccessDatabase canAccessDatabase)
        {
            _serverStore = serverStore;
            _canAccessDatabase = canAccessDatabase;

            Initialize();
        }

        public static TimeSpan RefreshRate { get; } = TimeSpan.FromSeconds(3);

        public void Initialize()
        {
            Register(DatabasesInfoKey, TimeSpan.FromSeconds(3), CreateDatabasesInfo);
        }

        private List<AbstractDashboardNotification> CreateDatabasesInfo()
        {
            List<AbstractDashboardNotification> result = FetchDatabasesInfo(_serverStore, _canAccessDatabase, true, _serverStore.ServerShutdown).ToList();

            return result;
        }

        public DatabasesInfo GetDatabasesInfo()
        {
            return GetValue<List<AbstractDashboardNotification>>(DatabasesInfoKey).OfType<DatabasesInfo>().First();
        }

        public DatabasesOngoingTasksInfo GetDatabasesOngoingTasksInfo()
        {
            return GetValue<List<AbstractDashboardNotification>>(DatabasesInfoKey).OfType<DatabasesOngoingTasksInfo>().First();
        }

        public IndexingSpeed GetIndexingSpeed()
        {
            return GetValue<List<AbstractDashboardNotification>>(DatabasesInfoKey).OfType<IndexingSpeed>().First();
        }

        public TrafficWatch GetTrafficWatch()
        {
            return GetValue<List<AbstractDashboardNotification>>(DatabasesInfoKey).OfType<TrafficWatch>().First();
        }

        public DrivesUsage GetDrivesUsage()
        {
            return GetValue<List<AbstractDashboardNotification>>(DatabasesInfoKey).OfType<DrivesUsage>().First();
        }

        public static IEnumerable<AbstractDashboardNotification> FetchDatabasesInfo(ServerStore serverStore, CanAccessDatabase isValidFor, bool collectOngoingTasks, CancellationToken token)
        {
            var databasesInfo = new DatabasesInfo();
            var databasesOngoingTasksInfo = new DatabasesOngoingTasksInfo();
            var indexingSpeed = new IndexingSpeed();
            var trafficWatch = new TrafficWatch();
            var drivesUsage = new DrivesUsage();

            trafficWatch.AverageRequestDuration = serverStore.Server.Metrics.Requests.AverageDuration.GetRate();

            using (serverStore.ContextPool.AllocateOperationContext(out TransactionOperationContext context))
            using (context.OpenReadTransaction())
            {
                // 1. Fetch databases info
                foreach (var databaseTuple in serverStore.Cluster.ItemsStartingWith(context, Constants.Documents.Prefix, 0, long.MaxValue))
                {
                    var databaseName = databaseTuple.ItemName.Substring(Constants.Documents.Prefix.Length);
                    if (token.IsCancellationRequested)
                        yield break;

                    if (isValidFor != null && isValidFor(databaseName, false) == false)
                        continue;

                    if (serverStore.DatabasesLandlord.DatabasesCache.TryGetValue(databaseName, out var databaseTask) == false)
                    {
                        // database does not exist on this server, is offline or disabled
                        SetOfflineDatabaseInfo(serverStore, context, databaseName, databasesInfo, drivesUsage, disabled: DatabasesLandlord.IsDatabaseDisabled(databaseTuple.Value));
                        continue;
                    }

                    try
                    {
                        var databaseOnline = IsDatabaseOnline(databaseTask, out var database);
                        if (databaseOnline == false)
                        {
                            SetOfflineDatabaseInfo(serverStore, context, databaseName, databasesInfo, drivesUsage, disabled: false);
                            continue;
                        }

                        var rate = (int)RefreshRate.TotalSeconds;

                        var indexingSpeedItem = new IndexingSpeedItem
                        {
                            Database = database.Name,
                            IndexedPerSecond = database.Metrics.MapIndexes.IndexedPerSec.GetRate(rate),
                            MappedPerSecond = database.Metrics.MapReduceIndexes.MappedPerSec.GetRate(rate),
                            ReducedPerSecond = database.Metrics.MapReduceIndexes.ReducedPerSec.GetRate(rate)
                        };
                        indexingSpeed.Items.Add(indexingSpeedItem);

                        var replicationFactor = GetReplicationFactor(databaseTuple.Value);
                        var documentsStorage = database.DocumentsStorage;
                        var indexStorage = database.IndexStore;

                        var trafficWatchItem = new TrafficWatchItem
                        {
                            Database = database.Name,
                            RequestsPerSecond = (int)database.Metrics.Requests.RequestsPerSec.GetRate(rate),
                            AverageRequestDuration = database.Metrics.Requests.AverageDuration.GetRate(),
                            DocumentWritesPerSecond = (int)database.Metrics.Docs.PutsPerSec.GetRate(rate),
                            AttachmentWritesPerSecond = (int)database.Metrics.Attachments.PutsPerSec.GetRate(rate),
                            CounterWritesPerSecond = (int)database.Metrics.Counters.PutsPerSec.GetRate(rate),
                            TimeSeriesWritesPerSecond = (int)database.Metrics.TimeSeries.PutsPerSec.GetRate(rate),
                            DocumentsWriteBytesPerSecond = database.Metrics.Docs.BytesPutsPerSec.GetRate(rate),
                            AttachmentsWriteBytesPerSecond = database.Metrics.Attachments.BytesPutsPerSec.GetRate(rate),
                            CountersWriteBytesPerSecond = database.Metrics.Counters.BytesPutsPerSec.GetRate(rate),
                            TimeSeriesWriteBytesPerSecond = database.Metrics.TimeSeries.BytesPutsPerSec.GetRate(rate)
                        };
                        trafficWatch.Items.Add(trafficWatchItem);

                        var ongoingTasksInfoItem = GetOngoingTasksInfoItem(database, serverStore, context, out var ongoingTasksCount);
                        if (collectOngoingTasks)
                        {
                            databasesOngoingTasksInfo.Items.Add(ongoingTasksInfoItem);
                        }

                        // TODO: RavenDB-17004 - hash should report on all relevant info 
                        var currentEnvironmentsHash = database.GetEnvironmentsHash();

                        if (CachedDatabaseInfo.TryGetValue(database.Name, out var item) &&
                            item.Hash == currentEnvironmentsHash &&
                            item.Item.OngoingTasksCount == ongoingTasksCount)
                        {
                            databasesInfo.Items.Add(item.Item);

                            if (item.NextDiskSpaceCheck < SystemTime.UtcNow)
                            {
                                item.MountPoints = new List<Client.ServerWide.Operations.MountPointUsage>();
                                DiskUsageCheck(item, database, drivesUsage, token);
                            }
                            else
                            {
                                foreach (var cachedMountPoint in item.MountPoints)
                                {
                                    UpdateMountPoint(database.Configuration.Storage, cachedMountPoint, database.Name, drivesUsage);
                                }
                            }
                        }
                        else
                        {
                            using (documentsStorage.ContextPool.AllocateOperationContext(out DocumentsOperationContext documentsContext))
                            using (documentsContext.OpenReadTransaction())
                            {
                                var databaseInfoItem = new DatabaseInfoItem
                                {
                                    Database = database.Name,
                                    DocumentsCount = documentsStorage.GetNumberOfDocuments(documentsContext),
                                    IndexesCount = database.IndexStore.Count,
                                    AlertsCount = database.NotificationCenter.GetAlertCount(),
                                    PerformanceHintsCount = database.NotificationCenter.GetPerformanceHintCount(),
                                    ReplicationFactor = replicationFactor,
                                    ErroredIndexesCount = indexStorage.GetIndexes().Count(index => index.State == IndexState.Error),
                                    IndexingErrorsCount = indexStorage.GetIndexes().Sum(index => index.GetErrorCount()),
                                    BackupInfo = database.PeriodicBackupRunner?.GetBackupInfo(context),
                                    OngoingTasksCount = ongoingTasksCount,
                                    Online = true
                                };

                                databasesInfo.Items.Add(databaseInfoItem);

                                CachedDatabaseInfo[database.Name] = item = new DatabaseInfoCache
                                {
                                    Hash = currentEnvironmentsHash,
                                    Item = databaseInfoItem
                                };
                            }

                            DiskUsageCheck(item, database, drivesUsage, token);
                        }
                    }
                    catch (Exception)
                    {
                        SetOfflineDatabaseInfo(serverStore, context, databaseName, databasesInfo, drivesUsage, disabled: false);
                    }
                }

                // 2. Fetch <system> info
                if (isValidFor == null)
                {
                    var currentSystemHash = serverStore._env.CurrentReadTransactionId;
                    var cachedSystemInfoCopy = CachedSystemInfo;

                    if (currentSystemHash != cachedSystemInfoCopy.Hash || cachedSystemInfoCopy.NextDiskSpaceCheck < SystemTime.UtcNow)
                    {
                        var systemInfo = new SystemInfoCache()
                        {
                            Hash = currentSystemHash,
                            NextDiskSpaceCheck = SystemTime.UtcNow.AddSeconds(30),
                            MountPoints = new List<Client.ServerWide.Operations.MountPointUsage>()
                        };

                        // Get new data
                        var systemEnv = new StorageEnvironmentWithType("<System>", StorageEnvironmentWithType.StorageEnvironmentType.System, serverStore._env);
                        var systemMountPoints = ServerStore.GetMountPointUsageDetailsFor(systemEnv, includeTempBuffers: true);

                        foreach (var systemPoint in systemMountPoints)
                        {
                            UpdateMountPoint(serverStore.Configuration.Storage, systemPoint, "<System>", drivesUsage);
                            systemInfo.MountPoints.Add(systemPoint);
                        }

                        // Update the cache
                        Interlocked.Exchange(ref CachedSystemInfo, systemInfo);
                    }
                    else
                    {
                        // Use existing data
                        foreach (var systemPoint in cachedSystemInfoCopy.MountPoints)
                        {
                            UpdateMountPoint(serverStore.Configuration.Storage, systemPoint, "<System>", drivesUsage);
                        }
                    }
                }
            }

            yield return databasesInfo;
            yield return indexingSpeed;
            yield return trafficWatch;
            yield return drivesUsage;
            
            if (collectOngoingTasks)
            {
                yield return databasesOngoingTasksInfo;
        }
        }

        private static DatabaseOngoingTasksInfoItem GetOngoingTasksInfoItem(DocumentDatabase database, ServerStore serverStore, TransactionOperationContext context, out long ongoingTasksCount)
        {
            var dbRecord = database.ReadDatabaseRecord();

            var extRepCount = dbRecord.ExternalReplications.Count;
            long extRepCountOnNode = GetTaskCountOnNode<ExternalReplication>(database, dbRecord, serverStore, dbRecord.ExternalReplications,
                task => ReplicationLoader.GetExternalReplicationState(serverStore, database.Name, task.TaskId));

            long replicationHubCountOnNode = 0;
            var replicationHubCount = database.ReplicationLoader.OutgoingHandlers.Count(x => x is OutgoingPullReplicationHandler);
            replicationHubCountOnNode += replicationHubCount;

            var replicationSinkCount = dbRecord.SinkPullReplications.Count;
            long replicationSinkCountOnNode = GetTaskCountOnNode<PullReplicationAsSink>(database, dbRecord, serverStore, dbRecord.SinkPullReplications, task => null);

            var ravenEtlCount = database.EtlLoader.RavenDestinations.Count;
            long ravenEtlCountOnNode = GetTaskCountOnNode<RavenEtlConfiguration>(database, dbRecord, serverStore, database.EtlLoader.RavenDestinations,
                task => EtlLoader.GetProcessState(task.Transforms, database, task.Name));

            var sqlEtlCount = database.EtlLoader.SqlDestinations.Count;
            long sqlEtlCountOnNode = GetTaskCountOnNode<SqlEtlConfiguration>(database, dbRecord, serverStore, database.EtlLoader.SqlDestinations,
                task => EtlLoader.GetProcessState(task.Transforms, database, task.Name));
            
            var elasticSearchEtlCount = database.EtlLoader.ElasticSearchDestinations.Count;
            long elasticSearchEtlCountOnNode = GetTaskCountOnNode<ElasticSearchEtlConfiguration>(database, dbRecord, serverStore, database.EtlLoader.ElasticSearchDestinations,
                task => EtlLoader.GetProcessState(task.Transforms, database,task.Name));

            var olapEtlCount = database.EtlLoader.OlapDestinations.Count;
            long olapEtlCountOnNode = GetTaskCountOnNode<OlapEtlConfiguration>(database, dbRecord, serverStore, database.EtlLoader.OlapDestinations,
                task => EtlLoader.GetProcessState(task.Transforms, database, task.Name));

            var periodicBackupCount = database.PeriodicBackupRunner.PeriodicBackups.Count;
            long periodicBackupCountOnNode = GetTaskCountOnNode<PeriodicBackupConfiguration>(database, dbRecord, serverStore,
                database.PeriodicBackupRunner.PeriodicBackups.Select(x => x.Configuration),
                task => database.PeriodicBackupRunner.GetBackupStatus(task.TaskId),
                task => task.Name.StartsWith("Server Wide") == false);

            var subscriptionCount = database.SubscriptionStorage.GetAllSubscriptionsCount();
            long subscriptionCountOnNode = GetSubscriptionCountOnNode(database, dbRecord, serverStore, context);

            ongoingTasksCount = extRepCount + replicationHubCount + replicationSinkCount +
<<<<<<< HEAD
                                ravenEtlCount + sqlEtlCount + olapEtlCount + periodicBackupCount + subscriptionCount;

=======
                                ravenEtlCount + sqlEtlCount + elasticSearchEtlCount + olapEtlCount + periodicBackupCount + subscriptionCount;
            
>>>>>>> 795dddf3
            return new DatabaseOngoingTasksInfoItem()
            {
                Database = database.Name,
                ExternalReplicationCount = extRepCountOnNode,
                ReplicationHubCount = replicationHubCountOnNode,
                ReplicationSinkCount = replicationSinkCountOnNode,
                RavenEtlCount = ravenEtlCountOnNode,
                SqlEtlCount = sqlEtlCountOnNode,
                ElasticSearchEtlCount = elasticSearchEtlCountOnNode,
                OlapEtlCount = olapEtlCountOnNode,
                PeriodicBackupCount = periodicBackupCountOnNode,
                SubscriptionCount = subscriptionCountOnNode
            };
        }

        private static long GetTaskCountOnNode<T>(DocumentDatabase database,
            DatabaseRecord dbRecord, ServerStore serverStore, IEnumerable<IDatabaseTask> tasks,
            Func<T, IDatabaseTaskStatus> getTaskStatus, Func<T, bool> filter = null) where T : IDatabaseTask
        {
            long taskCountOnNode = 0;
            foreach (var task in tasks)
            {
                if (filter != null && filter((T)task) == false)
                    continue;

                var state = getTaskStatus((T)task);
                var taskTag = database.WhoseTaskIsIt(dbRecord.Topology, task, state);
                if (serverStore.NodeTag == taskTag)
                {
                    taskCountOnNode++;
                }
            }
            return taskCountOnNode;
        }

        private static long GetSubscriptionCountOnNode(DocumentDatabase database, DatabaseRecord dbRecord, ServerStore serverStore, TransactionOperationContext context)
        {
            long taskCountOnNode = 0;
            foreach (var keyValue in ClusterStateMachine.ReadValuesStartingWith(context, SubscriptionState.SubscriptionPrefix(database.Name)))
            {
                var subscriptionState = JsonDeserializationClient.SubscriptionState(keyValue.Value);
                var taskTag = database.WhoseTaskIsIt(dbRecord.Topology, subscriptionState, subscriptionState);
                if (serverStore.NodeTag == taskTag)
                {
                    taskCountOnNode++;
                }
            }

            return taskCountOnNode;
        }

        private static readonly ConcurrentDictionary<string, DatabaseInfoCache> CachedDatabaseInfo =
            new ConcurrentDictionary<string, DatabaseInfoCache>(StringComparer.OrdinalIgnoreCase);

        private class DatabaseInfoCache
        {
            public long Hash;
            public DatabaseInfoItem Item;
            public List<Client.ServerWide.Operations.MountPointUsage> MountPoints = new List<Client.ServerWide.Operations.MountPointUsage>();
            public DateTime NextDiskSpaceCheck;
        }

        private static SystemInfoCache CachedSystemInfo = new SystemInfoCache();

        private class SystemInfoCache
        {
            public long Hash;
            public List<Client.ServerWide.Operations.MountPointUsage> MountPoints = new List<Client.ServerWide.Operations.MountPointUsage>();
            public DateTime NextDiskSpaceCheck;
        }

        private static void DiskUsageCheck(DatabaseInfoCache item, DocumentDatabase database, DrivesUsage drivesUsage, CancellationToken token)
        {
            foreach (var mountPointUsage in database.GetMountPointsUsage(includeTempBuffers: true))
            {
                if (token.IsCancellationRequested)
                    return;

                UpdateMountPoint(database.Configuration.Storage, mountPointUsage, database.Name, drivesUsage);
                item.MountPoints.Add(mountPointUsage);
            }

            item.NextDiskSpaceCheck = SystemTime.UtcNow.AddSeconds(30);
        }

        private static void UpdateMountPoint(StorageConfiguration storageConfiguration, Client.ServerWide.Operations.MountPointUsage mountPointUsage,
            string databaseName, DrivesUsage drivesUsage)
        {
            var mountPoint = mountPointUsage.DiskSpaceResult.DriveName;
            var usage = drivesUsage.Items.FirstOrDefault(x => x.MountPoint == mountPoint);
            if (usage == null)
            {
                usage = new MountPointUsage
                {
                    MountPoint = mountPoint,
                };
                drivesUsage.Items.Add(usage);
            }

            usage.VolumeLabel = mountPointUsage.DiskSpaceResult.VolumeLabel;
            usage.FreeSpace = mountPointUsage.DiskSpaceResult.TotalFreeSpaceInBytes;
            usage.TotalCapacity = mountPointUsage.DiskSpaceResult.TotalSizeInBytes;
            usage.IsLowSpace = StorageSpaceMonitor.IsLowSpace(new Size(usage.FreeSpace, SizeUnit.Bytes), new Size(usage.TotalCapacity, SizeUnit.Bytes), storageConfiguration, out string _);

            var existingDatabaseUsage = usage.Items.FirstOrDefault(x => x.Database == databaseName);
            if (existingDatabaseUsage == null)
            {
                existingDatabaseUsage = new DatabaseDiskUsage
                {
                    Database = databaseName
                };
                usage.Items.Add(existingDatabaseUsage);
            }

            existingDatabaseUsage.Size += mountPointUsage.UsedSpace;
            existingDatabaseUsage.TempBuffersSize += mountPointUsage.UsedSpaceByTempBuffers;
        }

        private static void SetOfflineDatabaseInfo(
            ServerStore serverStore,
            TransactionOperationContext context,
            string databaseName,
            DatabasesInfo existingDatabasesInfo,
            DrivesUsage existingDrivesUsage,
            bool disabled)
        {
            using (var databaseRecord = serverStore.Cluster.ReadRawDatabaseRecord(context, databaseName))
            {
                if (databaseRecord == null)
                {
                    // database doesn't exist
                    return;
                }

                var databaseTopology = databaseRecord.Topology;

                var irrelevant = databaseTopology == null ||
                                 databaseTopology.AllNodes.Contains(serverStore.NodeTag) == false;
                var databaseInfoItem = new DatabaseInfoItem
                {
                    Database = databaseName,
                    Online = false,
                    Disabled = disabled,
                    Irrelevant = irrelevant
                };

                if (irrelevant == false)
                {
                    // nothing to fetch if irrelevant on this node
                    UpdateDatabaseInfo(databaseRecord, serverStore, databaseName, existingDrivesUsage, databaseInfoItem);
                }

                existingDatabasesInfo.Items.Add(databaseInfoItem);
            }
        }

        private static void UpdateDatabaseInfo(RawDatabaseRecord databaseRecord, ServerStore serverStore, string databaseName, DrivesUsage existingDrivesUsage,
            DatabaseInfoItem databaseInfoItem)
        {
            DatabaseInfo databaseInfo = null;
            if (serverStore.DatabaseInfoCache.TryGet(databaseName, databaseInfoJson =>
            {
                databaseInfo = JsonDeserializationServer.DatabaseInfo(databaseInfoJson);
            }) == false)
                return;

            Debug.Assert(databaseInfo != null);
            var databaseTopology = databaseRecord.Topology;
            var indexesCount = databaseRecord.CountOfIndexes;

            databaseInfoItem.DocumentsCount = databaseInfo.DocumentsCount ?? 0;
            databaseInfoItem.IndexesCount = databaseInfo.IndexesCount ?? indexesCount;
            databaseInfoItem.ReplicationFactor = databaseTopology?.ReplicationFactor ?? databaseInfo.ReplicationFactor;
            databaseInfoItem.ErroredIndexesCount = databaseInfo.IndexingErrors ?? 0;

            if (databaseInfo.MountPointsUsage == null)
                return;

            foreach (var mountPointUsage in databaseInfo.MountPointsUsage)
            {
                var driveName = mountPointUsage.DiskSpaceResult.DriveName;
                var diskSpaceResult = DiskSpaceChecker.GetDiskSpaceInfo(
                    mountPointUsage.DiskSpaceResult.DriveName,
                    new DriveInfoBase
                    {
                        DriveName = driveName
                    });

                if (diskSpaceResult != null)
                {
                    // update the latest drive info
                    mountPointUsage.DiskSpaceResult = new Client.ServerWide.Operations.DiskSpaceResult
                    {
                        DriveName = diskSpaceResult.DriveName,
                        VolumeLabel = diskSpaceResult.VolumeLabel,
                        TotalFreeSpaceInBytes = diskSpaceResult.TotalFreeSpace.GetValue(SizeUnit.Bytes),
                        TotalSizeInBytes = diskSpaceResult.TotalSize.GetValue(SizeUnit.Bytes)
                    };
                }

                UpdateMountPoint(serverStore.Configuration.Storage, mountPointUsage, databaseName, existingDrivesUsage);
            }
        }

        private static int GetReplicationFactor(BlittableJsonReaderObject databaseRecordBlittable)
        {
            if (databaseRecordBlittable.TryGet(nameof(DatabaseRecord.Topology), out BlittableJsonReaderObject topology) == false)
                return 1;

            if (topology.TryGet(nameof(DatabaseTopology.ReplicationFactor), out int replicationFactor) == false)
                return 1;

            return replicationFactor;
        }

        private static bool IsDatabaseOnline(Task<DocumentDatabase> databaseTask, out DocumentDatabase database)
        {
            if (databaseTask.IsCanceled || databaseTask.IsFaulted || databaseTask.IsCompleted == false)
            {
                database = null;
                return false;
            }

            database = databaseTask.Result;
            return database.DatabaseShutdown.IsCancellationRequested == false;
        }
    }
}<|MERGE_RESOLUTION|>--- conflicted
+++ resolved
@@ -297,7 +297,7 @@
             var sqlEtlCount = database.EtlLoader.SqlDestinations.Count;
             long sqlEtlCountOnNode = GetTaskCountOnNode<SqlEtlConfiguration>(database, dbRecord, serverStore, database.EtlLoader.SqlDestinations,
                 task => EtlLoader.GetProcessState(task.Transforms, database, task.Name));
-            
+
             var elasticSearchEtlCount = database.EtlLoader.ElasticSearchDestinations.Count;
             long elasticSearchEtlCountOnNode = GetTaskCountOnNode<ElasticSearchEtlConfiguration>(database, dbRecord, serverStore, database.EtlLoader.ElasticSearchDestinations,
                 task => EtlLoader.GetProcessState(task.Transforms, database,task.Name));
@@ -316,13 +316,8 @@
             long subscriptionCountOnNode = GetSubscriptionCountOnNode(database, dbRecord, serverStore, context);
 
             ongoingTasksCount = extRepCount + replicationHubCount + replicationSinkCount +
-<<<<<<< HEAD
-                                ravenEtlCount + sqlEtlCount + olapEtlCount + periodicBackupCount + subscriptionCount;
-
-=======
                                 ravenEtlCount + sqlEtlCount + elasticSearchEtlCount + olapEtlCount + periodicBackupCount + subscriptionCount;
-            
->>>>>>> 795dddf3
+
             return new DatabaseOngoingTasksInfoItem()
             {
                 Database = database.Name,
