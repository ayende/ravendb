﻿using System;
using System.Collections;
using System.Collections.Concurrent;
using System.Collections.Generic;
using System.Diagnostics;
using System.Diagnostics.CodeAnalysis;
using System.IO;
using System.Linq;
using System.Runtime.CompilerServices;
using System.Text.RegularExpressions;
using System.Threading;
using System.Threading.Tasks;
using Microsoft.AspNetCore.Http;
using Nito.AsyncEx;
using Raven.Client.Documents.Changes;
using Raven.Client.Documents.Indexes;
using Raven.Client.Documents.Indexes.Spatial;
using Raven.Client.Documents.Operations;
using Raven.Client.Documents.Queries;
using Raven.Client.Exceptions.Corax;
using Raven.Client.Exceptions.Documents.Indexes;
using Raven.Client.Extensions;
using Raven.Client.ServerWide.Operations;
using Raven.Client.ServerWide.Operations.OngoingTasks;
using Raven.Client.Util;
using Raven.Server.Config;
using Raven.Server.Config.Categories;
using Raven.Server.Config.Settings;
using Raven.Server.Documents.Handlers.Admin;
using Raven.Server.Documents.Includes;
using Raven.Server.Documents.Indexes.Auto;
using Raven.Server.Documents.Indexes.MapReduce.Auto;
using Raven.Server.Documents.Indexes.MapReduce.Exceptions;
using Raven.Server.Documents.Indexes.MapReduce.Static;
using Raven.Server.Documents.Indexes.Persistence;
using Raven.Server.Documents.Indexes.Persistence.Corax;
using Raven.Server.Documents.Indexes.Persistence.Lucene;
using Raven.Server.Documents.Indexes.Static;
using Raven.Server.Documents.Indexes.Static.Counters;
using Raven.Server.Documents.Indexes.Static.Spatial;
using Raven.Server.Documents.Indexes.Static.TimeSeries;
using Raven.Server.Documents.Indexes.Test;
using Raven.Server.Documents.Indexes.Workers;
using Raven.Server.Documents.Queries;
using Raven.Server.Documents.Queries.AST;
using Raven.Server.Documents.Queries.Facets;
using Raven.Server.Documents.Queries.Results;
using Raven.Server.Documents.Queries.Suggestions;
using Raven.Server.Documents.Queries.Timings;
using Raven.Server.Documents.Sharding;
using Raven.Server.Exceptions;
using Raven.Server.Indexing;
using Raven.Server.NotificationCenter;
using Raven.Server.NotificationCenter.Notifications;
using Raven.Server.NotificationCenter.Notifications.Details;
using Raven.Server.ServerWide;
using Raven.Server.ServerWide.Commands.Indexes;
using Raven.Server.ServerWide.Context;
using Raven.Server.ServerWide.Memory;
using Raven.Server.Storage.Layout;
using Raven.Server.Storage.Schema;
using Raven.Server.Utils;
using Raven.Server.Utils.Enumerators;
using Raven.Server.Utils.Metrics;
using Sparrow;
using Sparrow.Json;
using Sparrow.Logging;
using Sparrow.LowMemory;
using Sparrow.Server;
using Sparrow.Server.Exceptions;
using Sparrow.Server.Utils;
using Sparrow.Threading;
using Sparrow.Utils;
using Voron;
using Voron.Data.CompactTrees;
using Voron.Data.Containers;
using Voron.Data.PostingLists;
using Voron.Debugging;
using Voron.Exceptions;
using Voron.Impl;
using Voron.Impl.Compaction;
using AsyncManualResetEvent = Sparrow.Server.AsyncManualResetEvent;
using Constants = Raven.Client.Constants;
using FacetQuery = Raven.Server.Documents.Queries.Facets.FacetQuery;
using Size = Sparrow.Size;

namespace Raven.Server.Documents.Indexes
{
    public abstract class Index<TIndexDefinition, TField> : Index
        where TIndexDefinition : IndexDefinitionBaseServerSide<TField> where TField : IndexFieldBase
    {
        public new TIndexDefinition Definition => (TIndexDefinition)base.Definition;

        protected Index(IndexType type, IndexSourceType sourceType, TIndexDefinition definition)
            : base(type, sourceType, definition)
        {
        }
    }

    public abstract class Index : ITombstoneAware, IDisposable, ILowMemoryHandler
    {
        private int _writeErrors;

        private int _unexpectedErrors;

        private int _analyzerErrors;

        private int _diskFullErrors;

        private const int WriteErrorsLimit = 10;

        private const int UnexpectedErrorsLimit = 3;

        private const int AnalyzerErrorLimit = 0;

        private const int DiskFullErrorLimit = 10;

        internal const int LowMemoryPressure = 10;

        private const int AllocationCleanupRequestsLimit = 10;

        private readonly Size MappedSizeLimitOn32Bits = new Size(8, SizeUnit.Megabytes);



        protected Logger _logger;

        internal IndexPersistenceBase IndexPersistence;

        internal IndexFieldsPersistence IndexFieldsPersistence;

        private readonly AsyncManualResetEvent _indexingBatchCompleted = new AsyncManualResetEvent();

        private readonly SemaphoreSlim _doingIndexingWork = new SemaphoreSlim(1, 1);

        private readonly SemaphoreSlim _executingIndexing = new SemaphoreSlim(1, 1);


        private long _allocatedAfterPreviousCleanup = 0;

        /// <summary>
        /// Cancelled if the database is in shutdown process.
        /// </summary>
        private CancellationTokenSource _indexingProcessCancellationTokenSource;

        internal CancellationToken IndexingProcessCancellationToken => _indexingProcessCancellationTokenSource.Token;

        private bool _indexDisabled;

        private readonly ConcurrentDictionary<string, IndexProgress.CollectionStats> _inMemoryIndexProgress =
            new ConcurrentDictionary<string, IndexProgress.CollectionStats>();

        private readonly ConcurrentDictionary<string, IndexProgress.CollectionStats> _inMemoryReferencesIndexProgress =
            new ConcurrentDictionary<string, IndexProgress.CollectionStats>();

        private ShardedDocumentDatabase _shardedDocumentDatabase;

        internal DocumentDatabase DocumentDatabase;

        internal PoolOfThreads.LongRunningWork _indexingThread;

        private bool CalledUnderIndexingThread => _indexingThread?.ManagedThreadId == Thread.CurrentThread.ManagedThreadId;

        private bool _initialized;

        internal UnmanagedBuffersPoolWithLowMemoryHandling _unmanagedBuffersPool;

        internal StorageEnvironment _environment;

        internal TransactionContextPool _contextPool;

        internal ThrottledManualResetEventSlim _mre;
        private readonly object _disablingIndexLock = new object();

        private readonly ManualResetEventSlim _logsAppliedEvent = new ManualResetEventSlim();

        private DateTime? _lastQueryingTime;

        public DateTime? LastIndexingTime { get; private set; }

        public Stopwatch TimeSpentIndexing = new Stopwatch();

        public readonly HashSet<string> Collections;

        internal IndexStorage _indexStorage;

        private IIndexingWork[] _indexWorkers;

        private IndexingStatsAggregator _lastStats;

        private readonly ConcurrentQueue<IndexingStatsAggregator> _lastIndexingStats =
            new ConcurrentQueue<IndexingStatsAggregator>();

        private bool _didWork;
        private bool _isReplacing;
        public bool IsRolling => Definition.DeploymentMode == IndexDeploymentMode.Rolling;
        public bool DeployedOnAllNodes
        {
            get
            {
                if (IsRolling == false)
                    return true;

                // if we have no replacement - we are deploying, otherwise the replacement is deploying
                if (DocumentDatabase.IndexStore.HasReplacement(Name))
                    return true;

                return GetNumberOfDeployedNodes() == -1;
            }
        }

        public string NormalizedName => Name.Replace(Constants.Documents.Indexing.SideBySideIndexNamePrefix, string.Empty);

        private string _lastPendingStatus;
        public MultipleUseFlag ForceReplace = new MultipleUseFlag();

        protected readonly bool HandleAllDocs;

        protected internal MeterMetric MapsPerSec;
        protected internal MeterMetric ReducesPerSec;

        protected internal IndexingConfiguration Configuration;

        protected PerformanceHintsConfiguration PerformanceHintsConfig;

        private int _allocationCleanupNeeded;

        private readonly MultipleUseFlag _lowMemoryFlag = new MultipleUseFlag();
        private long _lowMemoryPressure;
        private bool _batchStopped;

        private Size _currentMaximumAllowedMemory = DefaultMaximumMemoryAllocation;
        internal NativeMemory.ThreadStats _threadAllocations;
        private string _errorStateReason;
        private bool _isCompactionInProgress;
        public bool _firstQuery = true;
        internal TimeSpan? _firstBatchTimeout;
        private Lazy<Size?> _transactionSizeLimit;
        private bool _scratchSpaceLimitExceeded;

        private readonly AsyncReaderWriterLock _currentlyRunningQueriesLock = new AsyncReaderWriterLock();
        private readonly AsyncLocal<bool> _isRunningQueriesWriteLockTaken = new AsyncLocal<bool>();
        private readonly MultipleUseFlag _priorityChanged = new MultipleUseFlag();
        private readonly MultipleUseFlag _hadRealIndexingWorkToDo = new MultipleUseFlag();
        internal bool HadRealIndexingWork => _hadRealIndexingWorkToDo.IsRaised();

        private readonly MultipleUseFlag _definitionChanged = new MultipleUseFlag();
        private Size _initialManagedAllocations;

        private readonly ConcurrentDictionary<string, SpatialField> _spatialFields = new ConcurrentDictionary<string, SpatialField>(StringComparer.OrdinalIgnoreCase);

        internal readonly QueryBuilderFactories _queryBuilderFactories;

        private string IndexingThreadName => "Indexing of " + Name + " of " + _indexStorage.DocumentDatabase.Name;

        private readonly WarnIndexOutputsPerDocument.WarningDetails _indexOutputsPerDocumentWarning = new WarnIndexOutputsPerDocument.WarningDetails
        {
            MaxNumberOutputsPerDocument = int.MinValue,
            Suggestion = "Please verify index definitions and consider a re-design of your entities or indexes for better indexing performance."
        };

        private IndexingReferenceLoadWarning.WarningDetails _referenceLoadWarning;

        private bool _updateReferenceLoadWarning;

        private static readonly Size DefaultMaximumMemoryAllocation = new Size(32, SizeUnit.Megabytes);

        public long? LastTransactionId => _environment?.CurrentReadTransactionId;

        internal bool IsLowMemory => _lowMemoryFlag.IsRaised();

        private readonly double _txAllocationsRatio;

        private readonly string _itemType;

        internal bool SourceDocumentIncludedInOutput;
        private bool _alreadyNotifiedAboutIncludingDocumentInOutput;

        public bool IsTestRun => TestRun != null;

        public TestIndexRun TestRun;
        
        protected Index(IndexType type, IndexSourceType sourceType, IndexDefinitionBaseServerSide definition)
        {
            Type = type;
            SourceType = sourceType;
            Definition = definition;
            Collections = new HashSet<string>(Definition.Collections, StringComparer.OrdinalIgnoreCase);

            if (Collections.Contains(Constants.Documents.Collections.AllDocumentsCollection))
                HandleAllDocs = true;

            _queryBuilderFactories = new QueryBuilderFactories
            {
                GetSpatialFieldFactory = GetOrAddSpatialField,
                GetRegexFactory = GetOrAddRegex
            };

            if (type.IsMapReduce())
            {
                _txAllocationsRatio = (definition is MapReduceIndexDefinition mpd && mpd.OutputReduceToCollection != null) ? 4 : 3;
            }
            else
            {
                _txAllocationsRatio = 2;
            }

            switch (sourceType)
            {
                case IndexSourceType.None:
                    _itemType = "item";
                    break;

                case IndexSourceType.Documents:
                    _itemType = "document";
                    break;

                case IndexSourceType.TimeSeries:
                    _itemType = "time series item";
                    break;

                case IndexSourceType.Counters:
                    _itemType = "counter";
                    break;

                default:
                    throw new ArgumentException($"Unknown index source type: {sourceType}");
            }

            _disposeOnce = new DisposeOnce<SingleAttempt>(() =>
            {
                using (DrainRunningQueries())
                    DisposeIndex();
            });
        }

        public void ScheduleIndexingRun()
        {
            _mre.Set(ignoreThrottling: true);
        }

        protected virtual void DisposeIndex()
        {
            if (_isRunningQueriesWriteLockTaken.Value == false)
                throw new InvalidOperationException("Are you trying to dispose an index without a lock?");

            _isRunningQueriesWriteLockTaken.Value = true;

            _indexingProcessCancellationTokenSource?.Cancel();

            //Does happen for faulty in memory indexes
            if (DocumentDatabase != null)
            {
                DocumentDatabase.TombstoneCleaner.Unsubscribe(this);

                DocumentDatabase.Changes.OnIndexChange -= HandleIndexChange;
            }

            var exceptionAggregator = new ExceptionAggregator(_logger, $"Could not dispose {nameof(Index)} '{Name}'");

            exceptionAggregator.Execute(() =>
            {
                var indexingThread = _indexingThread;

                // If we invoke Thread.Join from the indexing thread itself it will cause a deadlock
                if (indexingThread != null && PoolOfThreads.LongRunningWork.Current != indexingThread)
                    indexingThread.Join(int.MaxValue);
            });

            exceptionAggregator.Execute(() => { IndexPersistence?.Dispose(); });

            exceptionAggregator.Execute(() => { _environment?.Dispose(); });

            exceptionAggregator.Execute(() => { _unmanagedBuffersPool?.Dispose(); });

            exceptionAggregator.Execute(() => { _contextPool?.Dispose(); });

            exceptionAggregator.Execute(() => { _indexingProcessCancellationTokenSource?.Dispose(); });

            exceptionAggregator.Execute(() => { _mre?.Dispose(); });

            exceptionAggregator.ThrowIfNeeded();
        }

        public static Index Open(string path, DocumentDatabase documentDatabase, bool generateNewDatabaseId, out SearchEngineType searchEngineType)
        {
            var logger = LoggingSource.Instance.GetLogger<Index>(documentDatabase.Name);
            StorageEnvironment environment = null;
            searchEngineType = SearchEngineType.None;

            var name = new DirectoryInfo(path).Name;
            var indexPath = path;

            var indexTempPath =
                documentDatabase.Configuration.Indexing.TempPath?.Combine(name);

            var options = StorageEnvironmentOptions.ForPath(indexPath, indexTempPath?.FullPath, null,
                documentDatabase.IoChanges, documentDatabase.CatastrophicFailureNotification);
            try
            {
                InitializeOptions(options, documentDatabase, name);

                DirectoryExecUtils.SubscribeToOnDirectoryInitializeExec(options, documentDatabase.Configuration.Storage, documentDatabase.Name, DirectoryExecUtils.EnvironmentType.Index, logger);

                environment = StorageLoader.OpenEnvironment(options, StorageEnvironmentWithType.StorageEnvironmentType.Index);

                IndexType type;
                IndexSourceType sourceType;
                try
                {
                    type = IndexStorage.ReadIndexType(name, environment);
                    sourceType = IndexStorage.ReadIndexSourceType(name, environment);
                    try
                    {
                        searchEngineType = IndexStorage.ReadSearchEngineType(name, environment);
                    }
                    catch
                    {
                        // Since we only want to present the index search engine to the user when it's possible, we can simply ignore it when it's not possible
                        // (for instance, if the index dates back to the pre-Corax era).
                    }
                }
                catch (Exception e)
                {
                    bool tryFindIndexDefinition;
                    AutoIndexDefinition autoDef;
                    IndexDefinition staticDef;

                    using (documentDatabase.ServerStore.ContextPool.AllocateOperationContext(out TransactionOperationContext ctx))
                    using (ctx.OpenReadTransaction())
                    using (var rawRecord = documentDatabase.ServerStore.Cluster.ReadRawDatabaseRecord(ctx, documentDatabase.Name))
                    {
                        tryFindIndexDefinition = TryFindIndexDefinition(name, rawRecord, out staticDef, out autoDef);
                    }

                    if (environment.NextWriteTransactionId == 2 && tryFindIndexDefinition)
                    {
                        // initial transaction creating the schema hasn't completed
                        // let's try to create it again

                        environment.Dispose();

                        if (staticDef != null)
                        {
                            switch (staticDef.SourceType)
                            {
                                case IndexSourceType.Documents:
                                    switch (staticDef.Type)
                                    {
                                        case IndexType.Map:
                                        case IndexType.JavaScriptMap:
                                            return MapIndex.CreateNew(staticDef, documentDatabase);

                                        case IndexType.MapReduce:
                                        case IndexType.JavaScriptMapReduce:
                                            return MapReduceIndex.CreateNew<MapReduceIndex>(staticDef, documentDatabase);
                                    }
                                    break;

                                case IndexSourceType.Counters:
                                    switch (staticDef.Type)
                                    {
                                        case IndexType.Map:
                                        case IndexType.JavaScriptMap:
                                            return MapCountersIndex.CreateNew(staticDef, documentDatabase);

                                        case IndexType.MapReduce:
                                        case IndexType.JavaScriptMapReduce:
                                            return MapReduceIndex.CreateNew<MapReduceCountersIndex>(staticDef, documentDatabase);
                                    }
                                    break;

                                case IndexSourceType.TimeSeries:
                                    switch (staticDef.Type)
                                    {
                                        case IndexType.Map:
                                        case IndexType.JavaScriptMap:
                                            return MapTimeSeriesIndex.CreateNew(staticDef, documentDatabase);

                                        case IndexType.MapReduce:
                                        case IndexType.JavaScriptMapReduce:
                                            return MapReduceIndex.CreateNew<MapReduceTimeSeriesIndex>(staticDef, documentDatabase);
                                    }
                                    break;

                                default:
                                    throw new ArgumentException($"Unknown index source type {staticDef.SourceType} for index {name}");
                            }
                        }
                        else
                        {
                            var definition = IndexStore.CreateAutoDefinition(autoDef, documentDatabase.Configuration.Indexing.AutoIndexDeploymentMode);

                            if (definition is AutoMapIndexDefinition autoMapDef)
                                return AutoMapIndex.CreateNew(autoMapDef, documentDatabase);
                            if (definition is AutoMapReduceIndexDefinition autoMapReduceDef)
                                return AutoMapReduceIndex.CreateNew(autoMapReduceDef, documentDatabase);
                        }
                    }

                    throw new IndexOpenException(
                        $"Could not read index type from storage in '{path}'. This indicates index data file corruption.",
                        e);
                }

                if (documentDatabase.Configuration.Indexing.SkipDatabaseIdValidationOnIndexOpening == false && generateNewDatabaseId == false)
                {
                    var databaseId = IndexStorage.ReadDatabaseId(name, environment);
                    if (databaseId != null) // backward compatibility
                    {
                        if (databaseId != documentDatabase.DbBase64Id)
                            throw new IndexOpenException($"Could not open index because stored database ID ('{databaseId}') is different than current database ID ('{documentDatabase.DbBase64Id}'). A common reason for this is that the index was copied from another database.");
                    }
                }

                switch (sourceType)
                {
                    case IndexSourceType.Documents:
                        switch (type)
                        {
                            case IndexType.AutoMap:
                                return AutoMapIndex.Open(environment, documentDatabase);

                            case IndexType.AutoMapReduce:
                                return AutoMapReduceIndex.Open(environment, documentDatabase);

                            case IndexType.Map:
                            case IndexType.JavaScriptMap:
                                return MapIndex.Open(environment, documentDatabase);

                            case IndexType.MapReduce:
                            case IndexType.JavaScriptMapReduce:
                                return MapReduceIndex.Open<MapReduceIndex>(environment, documentDatabase);

                            default:
                                throw new ArgumentException($"Unknown index type {type} for index {name}");
                        }
                    case IndexSourceType.Counters:
                        switch (type)
                        {
                            case IndexType.Map:
                            case IndexType.JavaScriptMap:
                                return MapCountersIndex.Open(environment, documentDatabase);

                            case IndexType.MapReduce:
                            case IndexType.JavaScriptMapReduce:
                                return MapReduceIndex.Open<MapReduceCountersIndex>(environment, documentDatabase);

                            default:
                                throw new ArgumentException($"Unknown index type {type} for index {name}");
                        }
                    case IndexSourceType.TimeSeries:
                        switch (type)
                        {
                            case IndexType.Map:
                            case IndexType.JavaScriptMap:
                                return MapTimeSeriesIndex.Open(environment, documentDatabase);

                            case IndexType.MapReduce:
                            case IndexType.JavaScriptMapReduce:
                                return MapReduceIndex.Open<MapReduceTimeSeriesIndex>(environment, documentDatabase);

                            default:
                                throw new ArgumentException($"Unknown index type {type} for index {name}");
                        }
                    default:
                        throw new ArgumentException($"Unknown index source type {sourceType} for index {name}");
                }
            }
            catch (Exception e)
            {
                if (environment != null)
                    environment.Dispose();
                else
                    options.Dispose();

                if (e is IndexOpenException)
                    throw;

                throw new IndexOpenException($"Could not open index from '{path}'.", e);
            }
        }

        public IndexType Type { get; }

        public SearchEngineType SearchEngineType;

        public IndexSourceType SourceType { get; }

        public IndexState State { get; protected set; }

        public IndexDefinitionBaseServerSide Definition { get; private set; }

        public string Name => Definition?.Name;

        public int MaxNumberOfOutputsPerDocument { get; private set; }

        public bool IsInvalidIndex()
        {
            using (_contextPool.AllocateOperationContext(out TransactionOperationContext context))
            using (var tx = context.OpenReadTransaction())
            {
                return _indexStorage.IsIndexInvalid(tx);
            }
        }

        public virtual IndexRunningStatus Status
        {
            get
            {
                if (_indexingThread != null)
                    return IndexRunningStatus.Running;

                if (Configuration.Disabled || State == IndexState.Disabled)
                    return IndexRunningStatus.Disabled;

                return IndexRunningStatus.Paused;
            }
        }

        public virtual bool HasBoostedFields => false;

        public virtual bool IsMultiMap => false;

        public virtual void ResetIsSideBySideAfterReplacement()
        {
        }

        public AsyncManualResetEvent.FrozenAwaiter GetIndexingBatchAwaiter()
        {
            if (_disposeOnce.Disposed)
                ThrowObjectDisposed();

            return _indexingBatchCompleted.GetFrozenAwaiter();
        }

        [DoesNotReturn]
        internal static void ThrowObjectDisposed()
        {
            throw new ObjectDisposedException("index");
        }

        protected void Initialize(DocumentDatabase documentDatabase, IndexingConfiguration configuration, PerformanceHintsConfiguration performanceHints)
        {
            InitializeMetrics(configuration);

            _logger = LoggingSource.Instance.GetLogger<Index>(documentDatabase.Name);
            using (DrainRunningQueries())
            {
                if (_initialized)
                    throw new InvalidOperationException($"Index '{Name}' was already initialized.");

                var options = CreateStorageEnvironmentOptions(documentDatabase, configuration);

                DirectoryExecUtils.SubscribeToOnDirectoryInitializeExec(options, documentDatabase.Configuration.Storage, documentDatabase.Name, DirectoryExecUtils.EnvironmentType.Index, _logger);

                StorageEnvironment storageEnvironment = null;
                try
                {
                    storageEnvironment = StorageLoader.OpenEnvironment(options, StorageEnvironmentWithType.StorageEnvironmentType.Index);
                    Initialize(storageEnvironment, documentDatabase, configuration, performanceHints);
                }
                catch (Exception)
                {
                    storageEnvironment?.Dispose();
                    options.Dispose();
                    throw;
                }
            }
        }

        private void InitializeMetrics(IndexingConfiguration configuration)
        {
            if (configuration.EnableMetrics)
            {
                ReducesPerSec = new MeterMetric();
                MapsPerSec = new MeterMetric();
            }
            else
            {
                ReducesPerSec = null;
                MapsPerSec = null;
            }
        }

        public CurrentIndexingScope CreateIndexingScope(TransactionOperationContext indexContext, QueryOperationContext queryContext)
        {
            return new CurrentIndexingScope(this, DocumentDatabase.DocumentsStorage, queryContext, Definition, indexContext, GetOrAddSpatialField, _unmanagedBuffersPool);
        }

        private StorageEnvironmentOptions CreateStorageEnvironmentOptions(DocumentDatabase documentDatabase, IndexingConfiguration configuration)
        {
            var name = IndexDefinitionBaseServerSide.GetIndexNameSafeForFileSystem(Name);

            var indexPath = configuration.StoragePath.Combine(name);

            var indexTempPath = configuration.TempPath?.Combine(name);

            var options = configuration.RunInMemory
                ? StorageEnvironmentOptions.CreateMemoryOnly(indexPath.FullPath, indexTempPath?.FullPath ?? Path.Combine(indexPath.FullPath, "Temp"),
                    documentDatabase.IoChanges, documentDatabase.CatastrophicFailureNotification)
                : StorageEnvironmentOptions.ForPath(indexPath.FullPath, indexTempPath?.FullPath, null,
                    documentDatabase.IoChanges, documentDatabase.CatastrophicFailureNotification);

            var searchEngineType = Type.IsAuto() ? configuration.AutoIndexingEngineType : configuration.StaticIndexingEngineType;
            InitializeOptions(options, documentDatabase, name, searchEngineType: searchEngineType);

            return options;
        }

        private static void InitializeOptions(StorageEnvironmentOptions options, DocumentDatabase documentDatabase, string name, bool schemaUpgrader = true, SearchEngineType searchEngineType = SearchEngineType.None)
        {
            options.OnNonDurableFileSystemError += documentDatabase.HandleNonDurableFileSystemError;
            options.OnRecoveryError += (s, e) => documentDatabase.HandleOnIndexRecoveryError(name, s, e);
            options.OnIntegrityErrorOfAlreadySyncedData += (s, e) => documentDatabase.HandleOnIndexIntegrityErrorOfAlreadySyncedData(name, s, e);
            options.OnRecoverableFailure += documentDatabase.HandleRecoverableFailure;
            options.CompressTxAboveSizeInBytes = documentDatabase.Configuration.Storage.CompressTxAboveSize.GetValue(SizeUnit.Bytes);
            options.ForceUsing32BitsPager = documentDatabase.Configuration.Storage.ForceUsing32BitsPager;
            options.EnablePrefetching = documentDatabase.Configuration.Storage.EnablePrefetching;
            options.DiscardVirtualMemory = documentDatabase.Configuration.Storage.DiscardVirtualMemory;
            options.TimeToSyncAfterFlushInSec = (int)documentDatabase.Configuration.Storage.TimeToSyncAfterFlush.AsTimeSpan.TotalSeconds;
            options.Encryption.MasterKey = documentDatabase.MasterKey?.ToArray(); //clone
            options.Encryption.RegisterForJournalCompressionHandler();
            options.DoNotConsiderMemoryLockFailureAsCatastrophicError = documentDatabase.Configuration.Security.DoNotConsiderMemoryLockFailureAsCatastrophicError;
            if (documentDatabase.Configuration.Storage.MaxScratchBufferSize.HasValue)
                options.MaxScratchBufferSize = documentDatabase.Configuration.Storage.MaxScratchBufferSize.Value.GetValue(SizeUnit.Bytes);
            options.PrefetchSegmentSize = documentDatabase.Configuration.Storage.PrefetchBatchSize.GetValue(SizeUnit.Bytes);
            options.PrefetchResetThreshold = documentDatabase.Configuration.Storage.PrefetchResetThreshold.GetValue(SizeUnit.Bytes);
            options.SyncJournalsCountThreshold = documentDatabase.Configuration.Storage.SyncJournalsCountThreshold;
            options.IgnoreInvalidJournalErrors = documentDatabase.Configuration.Storage.IgnoreInvalidJournalErrors;
            options.SkipChecksumValidationOnDatabaseLoading = documentDatabase.Configuration.Storage.SkipChecksumValidationOnDatabaseLoading;
            options.IgnoreDataIntegrityErrorsOfAlreadySyncedTransactions = documentDatabase.Configuration.Storage.IgnoreDataIntegrityErrorsOfAlreadySyncedTransactions;
            options.MaxNumberOfRecyclableJournals = documentDatabase.Configuration.Storage.MaxNumberOfRecyclableJournals;

            if (documentDatabase.ServerStore.GlobalIndexingScratchSpaceMonitor != null)
                options.ScratchSpaceUsage.AddMonitor(documentDatabase.ServerStore.GlobalIndexingScratchSpaceMonitor);

            if (schemaUpgrader)
            {
                options.SchemaVersion = SchemaUpgrader.CurrentVersion.GetIndexVersionAndStorageType(searchEngineType).Version;
                options.OnVersionReadingTransaction = tx =>
                {
                    var searchEngineTypeFromSchema = SearchEngineType.None;
                    var configurationTree = tx.ReadTree(IndexStorage.IndexSchema.ConfigurationTree);
                    if (configurationTree != null)
                    {
                        var result = configurationTree.Read(IndexStorage.IndexSchema.SearchEngineType);
                        if (result != null)
                            if (Enum.TryParse(result.Reader.ToStringValue(), out searchEngineTypeFromSchema) == false)
                                searchEngineTypeFromSchema = SearchEngineType.None;
                    }

                    var currentVersion = SchemaUpgrader.CurrentVersion.GetIndexVersionAndStorageType(searchEngineTypeFromSchema);
                    options.SchemaVersion = currentVersion.Version;
                    options.SchemaUpgrader = SchemaUpgrader.Upgrader(currentVersion.Type, null, null, null);
                };
            }

            if (options is not StorageEnvironmentOptions.DirectoryStorageEnvironmentOptions)
                return;

            string disableMarkerPath = options.BasePath.Combine("disable.marker").FullPath;
            if (File.Exists(disableMarkerPath))
            {
                throw new IndexOpenException(
                    $"Unable to open index: '{name}', it has been manually disabled via the file: '{disableMarkerPath}'. To re-enable, remove the disable.marker file and enable indexing.");
            }
        }

        internal IDisposable DrainRunningQueries()
        {
            if (_isRunningQueriesWriteLockTaken.Value)
                return null;

            IDisposable currentlyRunningQueriesWriteLock;

            try
            {
                using (var cts = new CancellationTokenSource(TimeSpan.FromSeconds(10)))
                    currentlyRunningQueriesWriteLock = _currentlyRunningQueriesLock.WriterLock(cts.Token);

                _isRunningQueriesWriteLockTaken.Value = true;
            }
            catch (OperationCanceledException)
            {
                if (_disposeOnce.Disposed)
                    ThrowObjectDisposed();

                throw new TimeoutException("After waiting for 10 seconds for all running queries ");
            }

            return new ExitWriteLock(currentlyRunningQueriesWriteLock, this);
        }

        protected void Initialize(
            StorageEnvironment environment,
            DocumentDatabase documentDatabase,
            IndexingConfiguration configuration,
            PerformanceHintsConfiguration performanceHints)
        {
            configuration.InitializeAnalyzers(documentDatabase.Name);

            if (_disposeOnce.Disposed)
                throw new ObjectDisposedException($"Index '{Name}' was already disposed.");

            using (DrainRunningQueries())
            {
                if (_initialized)
                    throw new InvalidOperationException($"Index '{Name}' was already initialized.");

                InitializeInternal(environment, documentDatabase, configuration, performanceHints);
            }
        }

        private void InitializeInternal(StorageEnvironment environment, DocumentDatabase documentDatabase, IndexingConfiguration configuration,
            PerformanceHintsConfiguration performanceHints)
        {
            try
            {
                Debug.Assert(Definition != null);

                DocumentDatabase = documentDatabase;
                _shardedDocumentDatabase = documentDatabase as ShardedDocumentDatabase;
                Configuration = configuration;
                PerformanceHintsConfig = performanceHints;

                _mre = new ThrottledManualResetEventSlim(Configuration.ThrottlingTimeInterval?.AsTimeSpan, timerManagement: ThrottledManualResetEventSlim.TimerManagement.Manual);
                _logger = LoggingSource.Instance.GetLogger<Index>(documentDatabase.Name);
                _environment = environment;
                var safeName = IndexDefinitionBaseServerSide.GetIndexNameSafeForFileSystem(Name);
                _unmanagedBuffersPool = new UnmanagedBuffersPoolWithLowMemoryHandling($"Indexes//{safeName}");
                _regexCache = new(ConcurrentLruRegexCache.DefaultCapacity, documentDatabase.Configuration.Queries.RegexTimeout.AsTimeSpan);
                InitializeComponentsUsingEnvironment(documentDatabase, _environment);

                LoadValues();

                DocumentDatabase.TombstoneCleaner.Subscribe(this);

                DocumentDatabase.Changes.OnIndexChange += HandleIndexChange;

                OnInitialization();

                if (LastIndexingTime != null)
                    _didWork = true;

                _initialized = true;
            }
            catch (Exception)
            {
                Dispose();
                throw;
            }
        }

        private bool IsStaleInternal(List<string> stalenessReasons = null)
        {
            if (_indexingProcessCancellationTokenSource.IsCancellationRequested)
                return true;

            using (var context = QueryOperationContext.Allocate(DocumentDatabase, this))
            using (context.OpenReadTransaction())
            {
                return IsStale(context, stalenessReasons: stalenessReasons);
            }
        }

        private void InitializeComponentsUsingEnvironment(DocumentDatabase documentDatabase, StorageEnvironment environment)
        {
            _contextPool?.Dispose();
            _contextPool = new TransactionContextPool(environment, documentDatabase.Configuration.Memory.MaxContextSizeToKeep);

            _indexStorage = new IndexStorage(this, _contextPool, documentDatabase);
            _indexStorage.Initialize(documentDatabase, environment);

            IndexPersistence?.Dispose();

            SearchEngineType = IndexStorage.ReadSearchEngineType(Name, environment);

            switch (SearchEngineType)
            {
                case SearchEngineType.None:
                case SearchEngineType.Lucene:
                    SearchEngineType = SearchEngineType.Lucene;
                    IndexPersistence = new LuceneIndexPersistence(this, documentDatabase.IndexStore.IndexReadOperationFactory);

                    break;
                case SearchEngineType.Corax:
                    SearchEngineType = SearchEngineType.Corax;
                    IndexPersistence = new CoraxIndexPersistence(this, documentDatabase.IndexStore.IndexReadOperationFactory);
                    break;
                default:
                    throw new InvalidDataException($"Cannot read search engine type for {Name}. Please reset the index.");
            }

            IndexPersistence.Initialize(environment);

            IndexFieldsPersistence = new IndexFieldsPersistence(this);
            IndexFieldsPersistence.Initialize();
        }

        protected virtual void OnInitialization()
        {
            _numberOfDeployedNodes = GetNumberOfDeployedNodes();
            _indexWorkers = CreateIndexWorkExecutors();
        }

        protected virtual void LoadValues()
        {
            using (_contextPool.AllocateOperationContext(out TransactionOperationContext context))
            using (var tx = context.OpenReadTransaction())
            {
                State = _indexStorage.ReadState(tx);
                _lastQueryingTime = DocumentDatabase.Time.GetUtcNow();
                LastIndexingTime = _indexStorage.ReadLastIndexingTime(tx);
                MaxNumberOfOutputsPerDocument = _indexStorage.ReadMaxNumberOfOutputsPerDocument(tx);
            }
        }

        public virtual void Start()
        {
            if (_disposeOnce.Disposed)
                throw new ObjectDisposedException($"Index '{Name}' was already disposed.");

            if (_initialized == false)
                throw new InvalidOperationException($"Index '{Name}' was not initialized.");

            if (DocumentDatabase.IndexStore.IsDisposed.IsRaised())
            {
                Dispose();
                return;
            }

            using (DrainRunningQueries())
            {
                StartIndexingThread();
            }
        }

        private readonly ManualResetEventSlim _rollingEvent = new ManualResetEventSlim();

        private void StartIndexingThread()
        {
            if (_indexingThread != null &&
                _indexingThread != PoolOfThreads.LongRunningWork.Current &&
                _indexingThread.Join(0) != true)
                throw new InvalidOperationException($"Index '{Name}' is executing.");

            if (Configuration.Disabled)
                return;

            if (State == IndexState.Disabled || State == IndexState.Error)
                return;

            SetState(State);

            _indexingProcessCancellationTokenSource = CancellationTokenSource.CreateLinkedTokenSource(DocumentDatabase.DatabaseShutdown);
            _indexDisabled = false;

            _indexingThread = PoolOfThreads.GlobalRavenThreadPool.LongRunning(x =>
            {
                try
                {
                    PoolOfThreads.LongRunningWork.CurrentPooledThread.SetThreadAffinity(
                        DocumentDatabase.Configuration.Server.NumberOfUnusedCoresByIndexes,
                        DocumentDatabase.Configuration.Server.IndexingAffinityMask);

                    LowMemoryNotification.Instance.RegisterLowMemoryHandler(this);
                    ExecuteIndexing();
                }
                catch (ObjectDisposedException ode)
                {
                    if (_disposeOnce.Disposed == false)
                    {
                        ReportUnexpectedIndexingError(ode);
                    }
                    // else we are been disposed of and we can ignore this error.
                }
                catch (Exception e)
                {
                    ReportUnexpectedIndexingError(e);
                }
            }, null, ThreadNames.ForIndex(IndexingThreadName, Name, _indexStorage.DocumentDatabase.Name));

            RollIfNeeded();
        }

        private int _numberOfDeployedNodes;

        public void RollIfNeeded()
        {
            if (_initialized == false)
                return;

            if (_indexingThread == null)
                return;

            RaiseNotificationIfNeeded();

            GetPendingAndReplaceStatus(out var pending, out var shouldReplace);

            if (shouldReplace)
            {
                if (ForceReplace.Raise() == false)
                    return; // need to wait for the replace to occur
            }

            if (shouldReplace || pending == false)
            {
                _rollingEvent.Set();

                CompleteIfRollingSideBySideRemoved();
            }
        }

        private void CompleteIfRollingSideBySideRemoved()
        {
            // this for the case when we removed a rolling side-by-side, we need the original node to complete the deployment.
            // if the original has no work to do, we need to force it.

            if (_rollingCompletionTask?.IsCompletedSuccessfully == true)
                return;

            if (_rollingCompletionTask?.IsCompleted == false)
                return;

            if (GetNumberOfDeployedNodes() != -1 && IsStaleInternal() == false)
                _mre?.Set();
        }

        private int GetNumberOfDeployedNodes()
        {
            return DocumentDatabase.IndexStore.GetRollingProgress(NormalizedName)?.ActiveDeployments.Values.Count(x => x.State == RollingIndexState.Done) ?? -1;
        }

        private void RaiseNotificationIfNeeded()
        {
            if (IsRolling && DocumentDatabase.IndexStore.HasReplacement(Name) == false)
            {
                var numberOfDeployedNodes = _numberOfDeployedNodes;
                var currentDeployedNodes = GetNumberOfDeployedNodes();

                if (Interlocked.CompareExchange(ref _numberOfDeployedNodes, currentDeployedNodes, numberOfDeployedNodes) != numberOfDeployedNodes)
                    return;

                // only one can replace it
                if (numberOfDeployedNodes != currentDeployedNodes)
                {
                    DocumentDatabase.Changes.RaiseNotifications(
                        new IndexChange { Name = Name, Type = IndexChangeTypes.RollingIndexChanged });
                }
            }
        }

        public bool IsPending
        {
            get
            {
                GetPendingAndReplaceStatus(out var pending, out _);
                return pending;
            }
        }

        private void GetPendingAndReplaceStatus(out bool pending, out bool replace)
        {
            pending = false;
            replace = false;

            if (IsRolling == false)
                return;

            if (State == IndexState.Normal)
            {
                pending = DocumentDatabase.IndexStore.ShouldSkipThisNodeWhenRolling(this, out _lastPendingStatus, out replace);
            }
        }

        private Task _rollingCompletionTask;

        private void MaybeFinishRollingDeployment()
        {
            // we remember that task so we wouldn't flood the cluster with commands
            if (_rollingCompletionTask != null)
                return;

            if (DocumentDatabase.IndexStore.MaybeFinishRollingDeployment(Definition.Name, Definition.ClusterState?.LastRollingDeploymentIndex) == false)
                return;

            if (IsStaleInternal())
                return;

            var nodeTag = DocumentDatabase.ServerStore.NodeTag;

            try
            {
                DocumentDatabase.IndexStore.ForTestingPurposes?.BeforeRollingIndexFinished?.Invoke(this);

                // We may send the command multiple times so we need a new Id every time.
                var command = new PutRollingIndexCommand(DocumentDatabase.Name, Definition.Name, nodeTag, DocumentDatabase.Time.GetUtcNow(), RaftIdGenerator.NewId());
                _rollingCompletionTask = DocumentDatabase.ServerStore.SendToLeaderAsync(command).ContinueWith(async t =>
                {
                    try
                    {
                        var result = await t;
                        await DocumentDatabase.RachisLogIndexNotifications.WaitForIndexNotification(result.Index, TimeSpan.FromSeconds(15));

                        DocumentDatabase.IndexStore.ForTestingPurposes?.OnRollingIndexFinished?.Invoke(this);
                    }
                    catch (Exception e)
                    {
                        _rollingCompletionTask = null;

                        // we need to retry
                        ScheduleIndexingRun();

                        if (_logger.IsOperationsEnabled)
                            _logger.Operations($"Failed to send {nameof(PutRollingIndexCommand)} after finished indexing '{Definition.Name}' in node {nodeTag}.", e);
                    }
                });

            }
            catch (Exception e)
            {
                if (_logger.IsOperationsEnabled)
                    _logger.Operations($"Failed to send {nameof(PutRollingIndexCommand)} after finished indexing '{Definition.Name}' in node {nodeTag}.", e);
            }
        }

        private void ReportUnexpectedIndexingError(Exception e)
        {
            try
            {
                if (_logger.IsOperationsEnabled)
                    _logger.Operations($"Unexpected error in '{Name}' index. This should never happen.", e);

                DocumentDatabase.NotificationCenter.Add(AlertRaised.Create(DocumentDatabase.Name, $"Unexpected error in '{Name}' index",
                    "Unexpected error in indexing thread. See details.", AlertType.Indexing_UnexpectedIndexingThreadError, NotificationSeverity.Error,
                    key: Name,
                    details: new ExceptionDetails(e)));
            }
            catch (Exception)
            {
                // ignore if we can't create notification
            }

            State = IndexState.Error;
        }

        public virtual void Stop(bool disableIndex = false)
        {
            if (_disposeOnce.Disposed)
                throw new ObjectDisposedException($"Index '{Name}' was already disposed.");

            if (_initialized == false)
                throw new InvalidOperationException($"Index '{Name}' was not initialized.");

            PoolOfThreads.LongRunningWork waiter;
            using (DrainRunningQueries())
            {
                waiter = GetWaitForIndexingThreadToExit(disableIndex);
            }
            // outside the DrainRunningQueries loop
            waiter?.Join(Timeout.Infinite);
        }

        private PoolOfThreads.LongRunningWork GetWaitForIndexingThreadToExit(bool disableIndex)
        {
            if (disableIndex)
            {
                lock (_disablingIndexLock)
                {
                    _indexDisabled = true;
                    _mre.Set(ignoreThrottling: true);
                }
            }
            else
            {
                _indexingProcessCancellationTokenSource?.Cancel();
            }

            var indexingThread = _indexingThread;

            if (indexingThread == null)
                return null;

            _indexingThread = null;

            if (PoolOfThreads.LongRunningWork.Current != indexingThread)
                return indexingThread;

            // cancellation was requested, the thread will exit the indexing loop and terminate.
            // if we invoke Thread.Join from the indexing thread itself it will cause a deadlock
            return null;
        }

        public virtual void Update(IndexDefinitionBaseServerSide definition, IndexingConfiguration configuration)
        {
            Debug.Assert(Type.IsStatic());

            configuration.InitializeAnalyzers(DocumentDatabase.Name);
            InitializeMetrics(configuration);
            var startIndex = false;

            using (DrainRunningQueries())
            {
                var status = Status;
                if (status == IndexRunningStatus.Running)
                    Stop();

                _indexStorage.WriteDefinition(definition);

                if (definition.ClusterState?.LastStateIndex > (Definition.ClusterState?.LastStateIndex ?? -1))
                {
                    switch (definition.State)
                    {
                        case IndexState.Disabled:
                            Disable();
                            break;
                        case IndexState.Normal:
                            startIndex = true;
                            SetState(definition.State);
                            break;
                        case IndexState.Error:
                            SetState(definition.State);// Just in case we change to error manually ==> indexState == error and the index is paused
                            break;
                    }
                }

                Definition = definition;
                Configuration = configuration;

                if (Configuration.ThrottlingTimeInterval?.AsTimeSpan != _mre.ThrottlingInterval)
                    _mre.Update(Configuration.ThrottlingTimeInterval?.AsTimeSpan);

                OnInitialization();

                _priorityChanged.Raise();

                if (status == IndexRunningStatus.Running || startIndex)
                    Start();
            }
        }

        private DisposeOnce<SingleAttempt> _disposeOnce;

        public bool IsDisposed => _disposeOnce.Disposed;

        public void Dispose()
        {
            _disposeOnce.Dispose();
        }

        public bool IsStale(QueryOperationContext queryContext, long? cutoff = null, List<string> stalenessReasons = null)
        {
            using (CurrentlyInUse(out var valid))
            {
                Debug.Assert(queryContext.Documents.Transaction != null);

                if (valid == false)
                {
                    stalenessReasons?.Add("Storage operation is running.");

                    return true;
                }

                if (Type == IndexType.Faulty)
                {
                    stalenessReasons?.Add("Index is faulty.");

                    return true;
                }

                using (_contextPool.AllocateOperationContext(out TransactionOperationContext indexContext))
                using (indexContext.OpenReadTransaction())
                {
                    return IsStale(queryContext, indexContext, cutoff: cutoff, referenceCutoff: cutoff, stalenessReasons: stalenessReasons);
                }
            }
        }

        public enum IndexProgressStatus
        {
            Faulty = -1,
            RunningStorageOperation = -2,
        }

        public IndexingState GetIndexingState(QueryOperationContext queryContext)
        {
            queryContext.AssertOpenedTransactions();

            if (Type == IndexType.Faulty)
                return new IndexingState(isStale: true, lastProcessedEtag: (long)IndexProgressStatus.Faulty, lastProcessedCompareExchangeReferenceEtag: null, lastProcessedCompareExchangeReferenceTombstoneEtag: null);

            using (CurrentlyInUse(out var valid))
            {
                long? lastProcessedCompareExchangeReferenceEtag = null;
                long? lastProcessedCompareExchangeReferenceTombstoneEtag = null;
                if (Definition.HasCompareExchange)
                {
                    lastProcessedCompareExchangeReferenceEtag = 0;
                    lastProcessedCompareExchangeReferenceTombstoneEtag = 0;
                }

                if (valid == false)
                    return new IndexingState(isStale: true, lastProcessedEtag: (long)IndexProgressStatus.RunningStorageOperation, lastProcessedCompareExchangeReferenceEtag: lastProcessedCompareExchangeReferenceEtag, lastProcessedCompareExchangeReferenceTombstoneEtag: lastProcessedCompareExchangeReferenceTombstoneEtag);

                using (_contextPool.AllocateOperationContext(out TransactionOperationContext indexContext))
                using (indexContext.OpenReadTransaction())
                    return GetIndexingStateInternal(queryContext, indexContext);
            }
        }

        protected virtual IndexingState GetIndexingStateInternal(QueryOperationContext queryContext, TransactionOperationContext indexContext)
        {
            long lastProcessedEtag = 0;
            foreach (var collection in Collections)
                lastProcessedEtag = Math.Max(lastProcessedEtag, _indexStorage.ReadLastIndexedEtag(indexContext.Transaction, collection));

            var isStale = IsStale(queryContext, indexContext);
            return new IndexingState(isStale, lastProcessedEtag, lastProcessedCompareExchangeReferenceEtag: null, lastProcessedCompareExchangeReferenceTombstoneEtag: null);
        }

        protected virtual IndexItem GetItemByEtag(QueryOperationContext queryContext, long etag)
        {
            var document = DocumentDatabase.DocumentsStorage.GetByEtag(queryContext.Documents, etag);
            if (document == null)
                return default;

            return new DocumentIndexItem(document.Id, document.LowerId, document.Etag, document.LastModified, document.Data.Size, document);
        }

        protected virtual IndexItem GetTombstoneByEtag(QueryOperationContext queryContext, long etag)
        {
            var tombstone = DocumentDatabase.DocumentsStorage.GetTombstoneByEtag(queryContext.Documents, etag);
            if (tombstone == null)
                return default;

            return new DocumentIndexItem(tombstone.LowerId, tombstone.LowerId, tombstone.Etag, tombstone.LastModified, 0, tombstone);
        }

        protected virtual bool HasTombstonesWithEtagGreaterThanStartAndLowerThanOrEqualToEnd(QueryOperationContext context, string collection, long start, long end)
        {
            return DocumentDatabase.DocumentsStorage.HasTombstonesWithEtagGreaterThanStartAndLowerThanOrEqualToEnd(context.Documents,
                        collection,
                        start,
                        end);
        }

        internal virtual bool IsStale(QueryOperationContext queryContext, TransactionOperationContext indexContext, long? cutoff = null, long? referenceCutoff = null, long? compareExchangeReferenceCutoff = null, List<string> stalenessReasons = null)
        {
            if (Type == IndexType.Faulty)
                return true;

            foreach (var collection in Collections)
            {
                var lastItemEtag = GetLastItemEtagInCollection(queryContext, collection);

                var lastProcessedItemEtag = _indexStorage.ReadLastIndexedEtag(indexContext.Transaction, collection);
                var lastProcessedTombstoneEtag = _indexStorage.ReadLastProcessedTombstoneEtag(indexContext.Transaction, collection);

                _inMemoryIndexProgress.TryGetValue(collection, out var stats);

                if (cutoff == null)
                {
                    if (lastItemEtag > lastProcessedItemEtag)
                    {
                        if (stalenessReasons == null)
                            return true;

                        var lastDoc = GetItemByEtag(queryContext, lastItemEtag);

                        var message = $"There are still some {_itemType}s to process from collection '{collection}'. " +
                                   $"The last {_itemType} etag in that collection is '{lastItemEtag:#,#;;0}' " +
                                   $"({lastDoc}), " +
                                   $"but last committed {_itemType} etag for that collection is '{lastProcessedItemEtag:#,#;;0}'";
                        if (stats != null)
                            message += $" (last processed etag is: '{stats.LastProcessedItemEtag:#,#;;0}')";

                        stalenessReasons.Add(message);
                    }

                    var lastTombstoneEtag = GetLastTombstoneEtagInCollection(queryContext, collection);

                    if (lastTombstoneEtag > lastProcessedTombstoneEtag)
                    {
                        if (stalenessReasons == null)
                            return true;

                        var lastTombstone = GetTombstoneByEtag(queryContext, lastTombstoneEtag);

                        var message = $"There are still some tombstones to process from collection '{collection}'. " +
                                   $"The last tombstone etag in that collection is '{lastTombstoneEtag:#,#;;0}' " +
                                   $"({lastTombstone}), " +
                                   $"but last committed tombstone etag for that collection is '{lastProcessedTombstoneEtag:#,#;;0}'.";
                        if (stats != null)
                            message += $" (last processed etag is: '{stats.LastProcessedTombstoneEtag:#,#;;0}')";

                        stalenessReasons.Add(message);
                    }
                }
                else
                {
                    var minDocEtag = Math.Min(cutoff.Value, lastItemEtag);
                    if (minDocEtag > lastProcessedItemEtag)
                    {
                        if (stalenessReasons == null)
                            return true;

                        var lastDoc = GetItemByEtag(queryContext, lastItemEtag);

                        var message = $"There are still some {_itemType}s to process from collection '{collection}'. " +
                                   $"The last {_itemType} etag in that collection is '{lastItemEtag:#,#;;0}' " +
                                   $"({lastDoc}) " +
                                   $"with cutoff set to '{cutoff.Value}', " +
                                   $"but last committed {_itemType} etag for that collection is '{lastProcessedItemEtag:#,#;;0}'.";
                        if (stats != null)
                            message += $" (last processed etag is: '{stats.LastProcessedItemEtag:#,#;;0}')";

                        stalenessReasons.Add(message);
                    }

                    var hasTombstones = HasTombstonesWithEtagGreaterThanStartAndLowerThanOrEqualToEnd(queryContext,
                        collection,
                        lastProcessedTombstoneEtag,
                        cutoff.Value);
                    if (hasTombstones)
                    {
                        if (stalenessReasons == null)
                            return true;

                        stalenessReasons.Add($"There are still tombstones to process from collection '{collection}' " +
                                             $"with etag range '{lastProcessedTombstoneEtag} - {cutoff.Value}'.");
                    }
                }
            }

            if (_shardedDocumentDatabase?.ShardingConfiguration.HasActiveMigrations() == true)
            {
                if (stalenessReasons == null)
                    return true;

                stalenessReasons.Add("There are active migrations of buckets between shards.");
            }

            return stalenessReasons?.Count > 0;
        }

        public long GetLastMappedEtagFor(string collection)
        {
            using (_contextPool.AllocateOperationContext(out TransactionOperationContext context))
            {
                using (var tx = context.OpenReadTransaction())
                {
                    return _indexStorage.ReadLastIndexedEtag(tx, collection);
                }
            }
        }

        /// <summary>
        /// This should only be used for testing purposes.
        /// </summary>
        public Dictionary<string, long> GetLastMappedEtagsForDebug()
        {
            using (_contextPool.AllocateOperationContext(out TransactionOperationContext context))
            {
                using (var tx = context.OpenReadTransaction())
                {
                    var etags = new Dictionary<string, long>();
                    foreach (var collection in Collections)
                    {
                        etags[collection] = _indexStorage.ReadLastIndexedEtag(tx, collection);
                    }

                    return etags;
                }
            }
        }

        private NativeMemory.ThreadStats _indexingThreadStats;

        protected void ExecuteIndexing()
        {
            _priorityChanged.Raise();
            NativeMemory.EnsureRegistered();
            _indexingThreadStats = NativeMemory.CurrentThreadStats;

            using (CultureHelper.EnsureInvariantCulture())
            using (EnsureSingleIndexingThread())
            {
                // if we are starting indexing e.g. manually after failure
                // we need to reset errors to give it a chance
                ResetErrors();

                var storageEnvironment = _environment;
                if (storageEnvironment == null)
                    return; // can be null if we disposed immediately

                _mre.EnableThrottlingTimer();

                try
                {

                    storageEnvironment.OnLogsApplied += HandleLogsApplied;

                    SubscribeToChanges(DocumentDatabase);

                    if (IsRolling)
                    {
                        DocumentDatabase.IndexStore.ForTestingPurposes?.BeforeRollingIndexStart?.Invoke(this);

                        while (true)
                        {

                            WaitHandle.WaitAny(new[] { _mre.WaitHandle, _rollingEvent.WaitHandle, _indexingProcessCancellationTokenSource.Token.WaitHandle });
                            _indexingProcessCancellationTokenSource.Token.ThrowIfCancellationRequested();

                            if (_indexDisabled)
                                return;

                            var replaceStatus = ReplaceIfNeeded(batchCompleted: false, didWork: false);

                            if (replaceStatus == ReplaceStatus.Succeeded)
                                return;

                            if (replaceStatus == ReplaceStatus.NotNeeded)
                            {
                                if (_mre.IsSet == false)
                                    break;
                            }

                            _mre.Reset();

                            _indexingProcessCancellationTokenSource.Token.WaitHandle.WaitOne(TimeSpan.FromMilliseconds(500)); // replace will be re-tried
                        }

                        DocumentDatabase.IndexStore.ForTestingPurposes?.OnRollingIndexStart?.Invoke(this);
                    }

                    if (IndexPersistence.RequireOnBeforeExecuteIndexing())
                    {
                        var onBeforeExecutionStats = _lastStats = new IndexingStatsAggregator(DocumentDatabase.IndexStore.Identities.GetNextIndexingStatsId(), _lastStats);
                        try
                        {
                            AddIndexingPerformance(onBeforeExecutionStats);
                            IndexPersistence.OnBeforeExecuteIndexing(onBeforeExecutionStats, _indexingProcessCancellationTokenSource.Token);
                        }
                        catch (OperationCanceledException)
                        {
                            //this will be handled below.
                        }
                        finally
                        {
                            onBeforeExecutionStats.Complete();
                            NotifyAboutCompletedBatch(false);
                        }
                    }
                    
                    while (true)
                    {
                        lock (_disablingIndexLock)
                        {
                            if (_indexDisabled)
                                return;

                            _mre.Reset();
                        }

                        _scratchSpaceLimitExceeded = false;

                        if (_priorityChanged)
                            ChangeIndexThreadPriority();

                        if (_definitionChanged)
                            PersistIndexDefinition();

                        PauseIfCpuCreditsBalanceIsTooLow();

                        var batchCompleted = false;

                        bool didWork = false;

                        var stats = _lastStats = new IndexingStatsAggregator(DocumentDatabase.IndexStore.Identities.GetNextIndexingStatsId(), _lastStats);

                        try
                        {
                            if (_logger.IsInfoEnabled)
                                _logger.Info($"Starting indexing for '{Name}'.");

                            LastIndexingTime = stats.StartTime;

                            AddIndexingPerformance(stats);

                            using (var scope = stats.CreateScope())
                            {
                                try
                                {
                                    _indexingProcessCancellationTokenSource.Token.ThrowIfCancellationRequested();

                                    if (DocumentDatabase.ServerStore.ServerWideConcurrentlyRunningIndexesLock != null)
                                    {
                                        if (DocumentDatabase.ServerStore.ServerWideConcurrentlyRunningIndexesLock.TryAcquire(TimeSpan.Zero,
                                            _indexingProcessCancellationTokenSource.Token) == false)
                                        {
                                            using (scope.For(IndexingOperation.Wait.AcquireConcurrentlyRunningIndexesLock))
                                            {
                                                DocumentDatabase.ServerStore.ServerWideConcurrentlyRunningIndexesLock.Acquire(_indexingProcessCancellationTokenSource
                                                    .Token);
                                            }
                                        }
                                    }

                                    try
                                    {
                                        _doingIndexingWork.Wait(_indexingProcessCancellationTokenSource.Token);

                                        try
                                        {

                                            TimeSpentIndexing.Start();

                                            didWork = DoIndexingWork(scope, _indexingProcessCancellationTokenSource.Token);

                                            if (_lowMemoryPressure > 0)
                                                LowMemoryOver();

                                            batchCompleted = true;
                                        }
                                        catch
                                        {
                                            // need to call it here to the let the index continue running
                                            // we'll stop when we reach the index error threshold
                                            _mre.Set(ignoreThrottling: true);
                                            throw;
                                        }
                                        finally
                                        {
                                            _doingIndexingWork.Release();

                                            if (_batchStopped)
                                            {
                                                _batchStopped = false;
                                                DocumentDatabase.IndexStore.StoppedConcurrentIndexBatches.Release();
                                            }

                                            _threadAllocations.CurrentlyAllocatedForProcessing = 0;
                                            _currentMaximumAllowedMemory = DefaultMaximumMemoryAllocation;

                                            TimeSpentIndexing.Stop();
                                        }
                                    }
                                    finally
                                    {
                                        DocumentDatabase.ServerStore.ServerWideConcurrentlyRunningIndexesLock?.Release();
                                    }

                                    _indexingBatchCompleted.SetAndResetAtomically();

                                    if (didWork)
                                    {
                                        ResetErrors();
                                        _hadRealIndexingWorkToDo.Raise();
                                    }
                                    else
                                    {
                                        MaybeFinishRollingDeployment();
                                    }

                                    if (_logger.IsInfoEnabled)
                                        _logger.Info($"Finished indexing for '{Name}'.'");
                                }
                                catch (TimeoutException te)
                                {
                                    if (_logger.IsOperationsEnabled)
                                        _logger.Operations($"Failed to open write transaction, indexing will be retried", te);
                                }
                                catch (VoronUnrecoverableErrorException ide)
                                {
                                    HandleIndexCorruption(scope, ide);
                                }
                                catch (IndexCorruptionException ice)
                                {
                                    HandleIndexCorruption(scope, ice);
                                }
                                catch (IndexWriteException iwe)
                                {
                                    HandleWriteErrors(scope, iwe);
                                }
                                catch (IndexAnalyzerException iae)
                                {
                                    HandleAnalyzerErrors(scope, iae);
                                }
                                catch (CriticalIndexingException cie)
                                {
                                    HandleCriticalErrors(scope, cie);
                                }
                                catch (ExcessiveNumberOfReduceErrorsException enre)
                                {
                                    HandleExcessiveNumberOfReduceErrors(scope, enre);
                                }
                                catch (DiskFullException dfe)
                                {
                                    HandleDiskFullErrors(scope, storageEnvironment, dfe);
                                }
                                catch (OperationCanceledException)
                                {
                                    Debug.Assert(_indexingProcessCancellationTokenSource.IsCancellationRequested,
                                        $"Got {nameof(OperationCanceledException)} while the index was not canceled");

                                    // We are here only in the case of indexing process cancellation.
                                    scope.RecordBatchCompletedReason(IndexingWorkType.Map, "Operation canceled.");
                                    return;
                                }
                                catch (Exception e) when (e.IsOutOfMemory())
                                {
                                    HandleOutOfMemoryException(scope, storageEnvironment, e);
                                }
                                catch (Exception e)
                                {
                                    HandleUnexpectedErrors(scope, e);
                                }

                                try
                                {
                                    using (_environment.Options.SkipCatastrophicFailureAssertion()) // we really want to store errors
                                    {
                                        var failureInformation = _indexStorage.UpdateStats(stats.StartTime, stats.ToIndexingBatchStats());
                                        HandleIndexFailureInformation(failureInformation);
                                    }
                                }
                                catch (VoronUnrecoverableErrorException vuee)
                                {
                                    HandleIndexCorruption(scope, vuee);
                                }
                                catch (Exception e)
                                {
                                    if (_logger.IsInfoEnabled)
                                        _logger.Info($"Could not update stats for '{Name}'.", e);
                                }

                                if (ReplaceIfNeeded(batchCompleted, didWork) == ReplaceStatus.Succeeded)
                                    return;
                            }
                        }
                        finally
                        {
                            stats.Complete();
                        }

                        if (batchCompleted)
                            NotifyAboutCompletedBatch(didWork);

                        try
                        {
                            // the logic here is that unless we hit the memory limit on the system, we want to retain our
                            // allocated memory as long as we still have work to do (since we will reuse it on the next batch)
                            // and it is probably better to avoid alloc/free jitter.
                            // This is because faster indexes will tend to allocate the memory faster, and we want to give them
                            // all the available resources so they can complete faster.
                            var timeToWaitForMemoryCleanup = 5000;

                            var throttlingInterval = _mre.ThrottlingInterval;

                            if (throttlingInterval != null && throttlingInterval.Value.TotalMilliseconds > timeToWaitForMemoryCleanup)
                            {
                                // when we're throttling the index then let's wait twice as much as the throttling interval to ensure
                                // that we cleanup the memory only when we really don't have any work

                                timeToWaitForMemoryCleanup = (int)(2 * throttlingInterval.Value.TotalMilliseconds);
                            }

                            var forceMemoryCleanup = false;

                            if (_lowMemoryFlag.IsRaised())
                            {
                                ReduceMemoryUsage(storageEnvironment, IndexCleanup.Basic | IndexCleanup.Writers);
                            }
                            else if (_allocationCleanupNeeded > 0)
                            {
                                if (_mre.IsSetScheduled == false)
                                {
                                    // if there is nothing to do and no work has been scheduled already (when running in throttled mode) then
                                    // immediately cleanup everything 
                                    timeToWaitForMemoryCleanup = 0;
                                }

                                // at any rate, we'll reduce the budget for this index to what it currently has allocated to avoid
                                // the case where we freed memory at the end of the batch, but didn't adjust the budget accordingly
                                // so it will think that it can allocate more than it actually should
                                _currentMaximumAllowedMemory = Size.Min(_currentMaximumAllowedMemory,
                                    new Size(NativeMemory.CurrentThreadStats.TotalAllocated, SizeUnit.Bytes));

                                if (_allocationCleanupNeeded > AllocationCleanupRequestsLimit)
                                    forceMemoryCleanup = true;
                            }

                            if (_scratchSpaceLimitExceeded)
                            {
                                if (_logger.IsInfoEnabled)
                                    _logger.Info(
                                        $"Indexing exceeded global limit for scratch space usage. Going to flush environment of '{Name}' index and forcing sync of data file");

                                GlobalFlushingBehavior.GlobalFlusher.Value.MaybeFlushEnvironment(storageEnvironment);

                                if (_logsAppliedEvent.Wait(Configuration.MaxTimeToWaitAfterFlushAndSyncWhenExceedingScratchSpaceLimit.AsTimeSpan))
                                {
                                    // we've just flushed let's cleanup scratch space immediately
                                    storageEnvironment.CleanupMappedMemory();
                                }
                            }

                            if (forceMemoryCleanup || _mre.Wait(timeToWaitForMemoryCleanup, _indexingProcessCancellationTokenSource.Token) == false)
                            {
                                Interlocked.Exchange(ref _allocationCleanupNeeded, 0);

                                if (_environment.Options.Encryption.IsEnabled)
                                {
                                    using (var tx = _environment.WriteTransaction())
                                    {
                                        _environment.Options.Encryption.JournalCompressionBufferHandler.ZeroCompressionBuffer(tx.LowLevelTransaction);
                                    }
                                }

                                // allocation cleanup has been requested multiple times or
                                // there is no work to be done, and hasn't been for a while,
                                // so this is a good time to release resources we won't need
                                // anytime soon

                                var mode = IndexCleanup.Basic;
                                if (NoQueryRecently())
                                    mode |= IndexCleanup.Readers;

                                ReduceMemoryUsage(storageEnvironment, mode);

                                if (forceMemoryCleanup)
                                    continue;

                                WaitHandle.WaitAny(new[] { _mre.WaitHandle, _logsAppliedEvent.WaitHandle, _indexingProcessCancellationTokenSource.Token.WaitHandle });

                                if (_logsAppliedEvent.IsSet && _mre.IsSet == false && _indexingProcessCancellationTokenSource.IsCancellationRequested == false)
                                {
                                    _hadRealIndexingWorkToDo.Lower();
                                    storageEnvironment.Cleanup();
                                    _logsAppliedEvent.Reset();
                                }
                            }
                        }
                        catch (Exception e) when (e.IsOutOfMemory())
                        {
                            HandleOutOfMemoryException(null, storageEnvironment, e);
                        }
                        catch (OperationCanceledException)
                        {
                            return;
                        }
                    }
                }
                catch (OperationCanceledException)
                {
                    // expected
                }
                finally
                {
                    _forTestingPurposes?.ActionToCallInFinallyOfExecuteIndexing?.Invoke();

                    _inMemoryIndexProgress.Clear();

                    if (storageEnvironment != null)
                        storageEnvironment.OnLogsApplied -= HandleLogsApplied;

                    UnsubscribeFromChanges(DocumentDatabase);

                    _mre.DisableThrottlingTimer();
                }
            }
        }

        public enum ReplaceStatus
        {
            NotNeeded,
            Failed,
            Succeeded
        }

        public ReplaceStatus ReplaceIfNeeded(bool batchCompleted, bool didWork)
        {
            try
            {
                if (ForceReplace.Lower() || ShouldReplace())
                {
                    if (Definition.Name.StartsWith(Constants.Documents.Indexing.SideBySideIndexNamePrefix) == false)
                        return ReplaceStatus.NotNeeded; // already replaced

                    var originalName = Name.Replace(Constants.Documents.Indexing.SideBySideIndexNamePrefix, string.Empty, StringComparison.OrdinalIgnoreCase);
                    _isReplacing = true;

                    if (batchCompleted)
                    {
                        Size totalSizeOfJournals = Size.Zero;
                        foreach (var journalSize in _environment.Journal.Files.Select(i => i.JournalSize))
                            totalSizeOfJournals += journalSize;


                        if (totalSizeOfJournals >= Configuration.MinimumTotalSizeOfJournalsToRunFlushAndSyncWhenReplacingSideBySideIndex)
                            FlushAndSync(_environment, (int)Configuration.MaxTimeToWaitAfterFlushAndSyncWhenReplacingSideBySideIndex.AsTimeSpan.TotalMilliseconds, tryCleanupRecycledJournals: true);

                        // this side-by-side index will be replaced in a second, notify about indexing success
                        // so we know that indexing batch is no longer in progress
                        NotifyAboutCompletedBatch(didWork);
                    }

                    try
                    {
                        try
                        {
                            DocumentDatabase.IndexStore.ReplaceIndexes(originalName, Definition.Name, _indexingProcessCancellationTokenSource.Token);
                            StartIndexingThread();
                            return ReplaceStatus.Succeeded;
                        }
                        catch (OperationCanceledException)
                        {
                            // this can fail if the indexes lock is currently held, so we'll retry
                            // however, we might be requested to shutdown, so we want to skip replacing
                            // in this case, worst case scenario we'll handle this in the next batch
                            return ReplaceStatus.Failed;
                        }
                    }
                    finally
                    {
                        _isReplacing = false;
                    }
                }
            }
            catch (Exception e)
            {
                _mre.Set(ignoreThrottling: true); // try again

                if (_logger.IsInfoEnabled)
                    _logger.Info($"Could not replace index '{Name}'.", e);

                return ReplaceStatus.Failed;
            }

            return ReplaceStatus.NotNeeded;
        }

        private void PauseIfCpuCreditsBalanceIsTooLow()
        {
            AlertRaised alert = null;
            int numberOfTimesSlept = 0;

            while (DocumentDatabase.ServerStore.Server.CpuCreditsBalance.BackgroundTasksAlertRaised.IsRaised() && _indexDisabled == false)
            {
                _indexingProcessCancellationTokenSource.Token.ThrowIfCancellationRequested();

                // give us a bit more than a measuring cycle to gain more CPU credits
                Thread.Sleep(1250);

                if (alert == null && numberOfTimesSlept++ > 5)
                {
                    alert = AlertRaised.Create(
                       DocumentDatabase.Name,
                       Name,
                       "Indexing has been paused because the CPU credits balance is almost completely used, will be resumed when there are enough CPU credits to use.",
                       AlertType.Throttling_CpuCreditsBalance,
                       NotificationSeverity.Warning,
                       key: Name);
                    DocumentDatabase.NotificationCenter.Add(alert);
                }
            }

            if (alert != null)
            {
                DocumentDatabase.NotificationCenter.Dismiss(alert.Id);
            }
        }

        private void NotifyAboutCompletedBatch(bool didWork)
        {
            DocumentDatabase.Changes.RaiseNotifications(new IndexChange { Name = Name, Type = IndexChangeTypes.BatchCompleted });

            if (didWork)
            {
                _didWork = true;
                _firstBatchTimeout = null;
                TestRun?.BatchCompleted.Set();
            }

            var batchCompletedAction = DocumentDatabase.IndexStore.IndexBatchCompleted;
            batchCompletedAction?.Invoke((Name, didWork));
        }

        public void Cleanup(IndexCleanup mode)
        {
            if (_initialized == false)
                return;

            ReduceMemoryUsage(_environment, mode);
        }

        protected virtual bool ShouldReplace()
        {
            return false;
        }

        private void ChangeIndexThreadPriority()
        {
            _priorityChanged.Lower();

            ThreadPriority newPriority;
            var priority = Definition.Priority;
            switch (priority)
            {
                case IndexPriority.Low:
                    newPriority = ThreadPriority.Lowest;
                    break;

                case IndexPriority.Normal:
                    newPriority = ThreadPriority.BelowNormal;
                    break;

                case IndexPriority.High:
                    newPriority = ThreadPriority.Normal;
                    break;

                default:
                    throw new NotSupportedException($"Unknown priority: {priority}");
            }

            var currentPriority = ThreadHelper.GetThreadPriority();
            if (currentPriority == newPriority)
                return;

            ThreadHelper.TrySetThreadPriority(newPriority, IndexingThreadName, _logger);
        }

        private void PersistIndexDefinition()
        {
            try
            {
                _indexStorage.WriteDefinition(Definition);

                _definitionChanged.Lower();
            }
            catch (Exception e)
            {
                if (_logger.IsOperationsEnabled)
                    _logger.Operations($"Failed to persist definition of '{Name}' index", e);
            }
        }

        private void HandleLogsApplied()
        {
            if (_hadRealIndexingWorkToDo)
                _logsAppliedEvent.Set();
        }

        private void ReduceMemoryUsage(StorageEnvironment environment, IndexCleanup mode)
        {
            if (_doingIndexingWork.Wait(0) == false)
                return;

            try
            {
                var indexingStats = _indexingThreadStats ?? NativeMemory.CurrentThreadStats;

                var allocatedBeforeCleanup = indexingStats.TotalAllocated;
                if (allocatedBeforeCleanup == _allocatedAfterPreviousCleanup)
                    return;

                DocumentDatabase.DocumentsStorage.ContextPool.Clean();
                _contextPool.Clean();

                if (CalledUnderIndexingThread)
                {
                    ByteStringMemoryCache.CleanForCurrentThread();
                }

                IndexPersistence.Clean(mode);
                environment?.Cleanup();

                _currentMaximumAllowedMemory = DefaultMaximumMemoryAllocation;

                _allocatedAfterPreviousCleanup = indexingStats.TotalAllocated;
                if (_logger.IsInfoEnabled)
                {
                    _logger.Info($"Reduced the memory usage of index '{Name}' (mode:{mode}). " +
                                 $"Before: {new Size(allocatedBeforeCleanup, SizeUnit.Bytes)}, " +
                                 $"after: {new Size(_allocatedAfterPreviousCleanup, SizeUnit.Bytes)}");
                }
            }
            finally
            {
                _doingIndexingWork.Release();
            }
        }

        internal void ResetErrors()
        {
            Interlocked.Exchange(ref _writeErrors, 0);
            Interlocked.Exchange(ref _unexpectedErrors, 0);
            Interlocked.Exchange(ref _analyzerErrors, 0);
            Interlocked.Exchange(ref _diskFullErrors, 0);
        }

        internal void HandleAnalyzerErrors(IndexingStatsScope stats, IndexAnalyzerException iae)
        {
            if (_logger.IsOperationsEnabled)
                _logger.Operations($"Analyzer error occurred for '{Name}'.", iae);

            stats.AddAnalyzerError(iae);

            var analyzerErrors = Interlocked.Increment(ref _analyzerErrors);

            if (State == IndexState.Error || analyzerErrors < AnalyzerErrorLimit)
                return;

            SetErrorState($"State was changed due to excessive number of analyzer errors ({analyzerErrors}).");
        }

        internal void HandleUnexpectedErrors(IndexingStatsScope stats, Exception e)
        {
            if (_logger.IsOperationsEnabled)
                _logger.Operations($"Unexpected exception occurred for '{Name}'.", e);

            stats.AddUnexpectedError(e);

            var unexpectedErrors = Interlocked.Increment(ref _unexpectedErrors);

            if (State == IndexState.Error || unexpectedErrors < UnexpectedErrorsLimit)
                return;

            SetErrorState($"State was changed due to excessive number of unexpected errors ({unexpectedErrors}).");
        }

        internal void HandleCriticalErrors(IndexingStatsScope stats, CriticalIndexingException e)
        {
            if (_logger.IsOperationsEnabled)
                _logger.Operations($"Critical exception occurred for '{Name}'.", e);

            if (State == IndexState.Error)
                return;

            SetErrorState($"State was changed due to a critical error. Error message: {e.Message}");
        }

        internal void HandleWriteErrors(IndexingStatsScope stats, IndexWriteException iwe)
        {
            if (_logger.IsOperationsEnabled)
                _logger.Operations($"Write exception occurred for '{Name}'.", iwe);

            stats.AddWriteError(iwe);

            var writeErrors = Interlocked.Increment(ref _writeErrors);

            if (State == IndexState.Error || writeErrors < WriteErrorsLimit)
                return;

            SetErrorState($"State was changed due to excessive number of write errors ({writeErrors}).");
        }

        internal void HandleExcessiveNumberOfReduceErrors(IndexingStatsScope stats, ExcessiveNumberOfReduceErrorsException e)
        {
            if (_logger.IsOperationsEnabled)
                _logger.Operations($"Erroring index due to excessive number of reduce errors '{Name}'.", e);

            stats.AddExcessiveNumberOfReduceErrors(e);

            if (State == IndexState.Error)
                return;

            SetErrorState(e.Message);
        }

        internal void HandleDiskFullErrors(IndexingStatsScope stats, StorageEnvironment storageEnvironment, DiskFullException dfe)
        {
            stats.AddDiskFullError(dfe);

            var diskFullErrors = Interlocked.Increment(ref _diskFullErrors);
            if (diskFullErrors < DiskFullErrorLimit)
            {
                var timeToWaitInMilliseconds = (int)Math.Min(Math.Pow(2, diskFullErrors), 30) * 1000;

                if (_logger.IsOperationsEnabled)
                    _logger.Operations($"After disk full error in index : '{Name}', " +
                                       $"going to try flushing and syncing the environment to cleanup the storage. " +
                                       $"Will wait for flush for: {timeToWaitInMilliseconds}ms", dfe);

                FlushAndSync(storageEnvironment, timeToWaitInMilliseconds, true);
                return;
            }

            if (_logger.IsOperationsEnabled)
                _logger.Operations($"Disk full error occurred for '{Name}'. Setting index to errored state", dfe);

            if (State == IndexState.Error)
                return;

            storageEnvironment.Options.TryCleanupRecycledJournals();
            SetErrorState($"State was changed due to excessive number of disk full errors ({diskFullErrors}).");
        }

        private void FlushAndSync(StorageEnvironment storageEnvironment, int timeToWaitInMilliseconds, bool tryCleanupRecycledJournals)
        {
            try
            {
                // force flush and sync
                var sp = Stopwatch.StartNew();
                GlobalFlushingBehavior.GlobalFlusher.Value.MaybeFlushEnvironment(storageEnvironment);
                if (_logsAppliedEvent.Wait(timeToWaitInMilliseconds, _indexingProcessCancellationTokenSource.Token))
                {
                    storageEnvironment.ForceSyncDataFile();
                }

                var timeLeft = timeToWaitInMilliseconds - sp.ElapsedMilliseconds;
                // wait for sync
                if (timeLeft > 0)
                    Task.Delay((int)timeLeft, _indexingProcessCancellationTokenSource.Token).Wait();
            }
            catch (OperationCanceledException)
            {
                // index was deleted or database was shutdown
                return;
            }
            catch (AggregateException ae) when (ae.ExtractSingleInnerException() is OperationCanceledException)
            {
                // index was deleted or database was shutdown
                return;
            }

            storageEnvironment.Cleanup(tryCleanupRecycledJournals);
        }

        private void SetErrorState(string reason)
        {
            _errorStateReason = reason;
            SetState(IndexState.Error, ignoreWriteError: true);
        }

        private void HandleOutOfMemoryException(IndexingStatsScope scope, StorageEnvironment storageEnvironment, Exception exception)
        {
            try
            {
                if (exception.IsPageFileTooSmall())
                {
                    // throw a better exception
                    exception = new OutOfMemoryException("The paging file is too small for this operation to complete, consider increasing the size of the page file", exception);
                }

                scope?.AddMemoryError(exception);
                var outOfMemoryErrors = Interlocked.Add(ref _lowMemoryPressure, LowMemoryPressure);
                _lowMemoryFlag.Raise();

                if (storageEnvironment.ScratchBufferPool.NumberOfScratchBuffers > 1)
                {
                    // we'll try to clear the scratch buffers to free up some memory
                    var timeToWaitInMilliseconds = (int)Math.Min(Math.Pow(2, outOfMemoryErrors), 30) * 1000;

                    if (_logger.IsOperationsEnabled)
                        _logger.Operations($"After out of memory error in index : '{Name}', " +
                                           $"going to try flushing and syncing the environment to cleanup the scratch buffers. " +
                                           $"Will wait for flush for: {timeToWaitInMilliseconds}ms", exception);

                    FlushAndSync(storageEnvironment, timeToWaitInMilliseconds, false);
                }

                if (_logger.IsInfoEnabled)
                    _logger.Info($"Out of memory occurred for '{Name}'", exception);

                DocumentDatabase.NotificationCenter.OutOfMemory.Add(_environment, exception);
            }
            catch (Exception e) when (e.IsOutOfMemory())
            {
                // nothing to do here
            }
            catch (Exception e)
            {
                if (_logger.IsInfoEnabled)
                    _logger.Info($"Failed out of memory exception handling for index '{Name}'", e);
            }
        }

        private void HandleIndexCorruption(IndexingStatsScope stats, Exception e)
        {
            stats.AddCorruptionError(e);

            if (_logger.IsOperationsEnabled)
                _logger.Operations($"Data corruption occurred for '{Name}'.", e);

            if (DocumentDatabase.ServerStore.DatabasesLandlord.CatastrophicFailureHandler.TryGetStats(_environment.DbId, out var corruptionStats) &&
                corruptionStats.WillUnloadDatabase)
            {
                // it can be a transient error, we are going to unload the database and do not error the index yet
                // let's stop the indexing thread

                lock (_disablingIndexLock)
                {
                    _indexDisabled = true;
                    _mre.Set(ignoreThrottling: true);
                }

                return;
            }

            // we exceeded the number of db unloads due to corruption error, let's error the index

            try
            {
                using (_environment.Options.SkipCatastrophicFailureAssertion()) // we really want to store Error state
                {
                    SetErrorState($"State was changed due to data corruption with message '{e.Message}'");
                }
            }
            catch (Exception exception)
            {
                if (_logger.IsInfoEnabled)
                    _logger.Info($"Unable to set the index {Name} to error state", exception);
                State = IndexState.Error; // just in case it didn't took from the SetState call
            }
        }

        private void HandleIndexFailureInformation(IndexFailureInformation failureInformation)
        {
            if (failureInformation.IsInvalidIndex(IsStaleInternal()) == false)
                return;

            var message = failureInformation.GetErrorMessage();

            if (_logger.IsOperationsEnabled)
                _logger.Operations(message);

            SetErrorState(message);
        }

        public void ErrorIndexIfCriticalException(Exception e)
        {
            if (e is VoronUnrecoverableErrorException || e is PageCompressedException || e is UnexpectedReduceTreePageException)
                throw new IndexCorruptionException(e);

            if (e is InvalidProgramException ipe)
                throw new JitHitInternalLimitsOnIndexingFunction(ipe);
        }

        protected abstract IIndexingWork[] CreateIndexWorkExecutors();

        public virtual IDisposable InitializeIndexingWork(TransactionOperationContext indexContext)
        {
            return null;
        }

        public virtual HandleReferencesBase.InMemoryReferencesInfo GetInMemoryReferencesState(string collection, bool isCompareExchange)
        {
            return HandleReferencesBase.InMemoryReferencesInfo.Default;
        }

        public void InitializeTestRun(DocumentsOperationContext context, int docsToProcessPerCollection, int numberOfCollections)
        {
            TestRun = new TestIndexRun(context, docsToProcessPerCollection, numberOfCollections);
        }

        public bool DoIndexingWork(IndexingStatsScope stats, CancellationToken cancellationToken)
        {
            _threadAllocations = NativeMemory.CurrentThreadStats;
            _initialManagedAllocations = new Size(GC.GetAllocatedBytesForCurrentThread(), SizeUnit.Bytes);

            bool mightBeMore = false;

            using (DocumentDatabase.PreventFromUnloadingByIdleOperations())
            using (CultureHelper.EnsureInvariantCulture())
            using (var context = QueryOperationContext.Allocate(DocumentDatabase, this))
            using (_contextPool.AllocateOperationContext(out TransactionOperationContext indexContext))
            {
                indexContext.PersistentContext.LongLivedTransactions = true;
                context.SetLongLivedTransactions(true);

                using (var tx = indexContext.OpenWriteTransaction())
                using (CurrentIndexingScope.Current = CreateIndexingScope(indexContext, context))
                {
                    var writeOperation = new Lazy<IndexWriteOperationBase>(() =>
                    {
                        var writer = IndexPersistence.OpenIndexWriter(indexContext.Transaction.InnerTransaction, indexContext);

                        if (IsTestRun)
                            writer = TestRun.CreateIndexWriteOperationWrapper(writer, this);

                        return writer;
                    });
                    try
                    {
                        long? entriesCount = null;

                        using (InitializeIndexingWork(indexContext))
                        {
                            foreach (var work in _indexWorkers)
                            {
                                using (var scope = stats.For(work.Name))
                                {
                                    var result = work.Execute(context, indexContext, writeOperation, scope, cancellationToken);
                                    mightBeMore |= result.MoreWorkFound;

                                    if (mightBeMore)
                                    {
                                        var ignoreThrottling = result.BatchContinuationResult == CanContinueBatchResult.False; // if batch was stopped because of memory limit or batch size then let it continue immediately

                                        _mre.Set(ignoreThrottling);
                                    }
                                }
                            }

                            var current = new Size(GC.GetAllocatedBytesForCurrentThread(), SizeUnit.Bytes);
                            stats.SetAllocatedManagedBytes((current - _initialManagedAllocations).GetValue(SizeUnit.Bytes));

                            if (writeOperation.IsValueCreated)
                            {
                                using (var indexWriteOperation = writeOperation.Value)
                                {
                                    indexWriteOperation.Commit(stats);

                                    entriesCount = writeOperation.Value.EntriesCount();
                                }

                                UpdateThreadAllocations(indexContext, null, null, IndexingWorkType.None);
                            }

                            IndexFieldsPersistence.Persist(indexContext);
                            HandleReferences(tx);

                            HandleMismatchedReferences();
                        }

                        using (stats.For(IndexingOperation.Storage.Commit))
                        {
                            tx.InnerTransaction.LowLevelTransaction.RetrieveCommitStats(out CommitStats commitStats);

                            tx.InnerTransaction.LowLevelTransaction.LastChanceToReadFromWriteTransactionBeforeCommit += llt =>
                            {
                                llt.ImmutableExternalState = IndexPersistence.BuildStreamCacheAfterTx(llt.Transaction);
                            };

                            tx.InnerTransaction.LowLevelTransaction.AfterCommitWhenNewTransactionsPrevented += llt =>
                            {
                                IndexPersistence.PublishIndexCacheToNewTransactions((IndexTransactionCache)llt.ImmutableExternalState);

                                if (writeOperation.IsValueCreated == false)
                                    return;

                                using (stats.For(IndexingOperation.Lucene.RecreateSearcher))
                                {
                                    // we need to recreate it after transaction commit to prevent it from seeing uncommitted changes
                                    // also we need this to be called when new read transaction are prevented in order to ensure
                                    // that queries won't get the searcher having 'old' state but see 'new' changes committed here
                                    // e.g. the old searcher could have a segment file in its in-memory state which has been removed in this tx
                                    IndexPersistence.RecreateSearcher(llt.Transaction);
                                    IndexPersistence.RecreateSuggestionsSearchers(llt.Transaction);
                                }

                                if (entriesCount != null)
                                    stats.RecordEntriesCountAfterTxCommit(entriesCount.Value);
                            };

                            tx.InnerTransaction.LowLevelTransaction.OnDispose += _ => IndexPersistence.CleanWritersIfNeeded();

                            tx.Commit();
                            stats.RecordCommitStats(commitStats.NumberOfModifiedPages, commitStats.NumberOf4KbsWrittenToDisk);
                        }
                    }
                    catch
                    {
                        DisposeIndexWriterOnError(writeOperation);
                        throw;
                    }

                    return mightBeMore;
                }
            }
        }

        private void HandleReferences(RavenTransaction tx)
        {
            _indexStorage.WriteReferences(CurrentIndexingScope.Current, tx);

            if (_updateReferenceLoadWarning == false)
                return;

            DocumentDatabase.NotificationCenter.Indexing.AddWarning(Name, _referenceLoadWarning);

            _updateReferenceLoadWarning = false;
        }

        private void HandleMismatchedReferences()
        {
            if (CurrentIndexingScope.Current.MismatchedReferencesWarningHandler == null || CurrentIndexingScope.Current.MismatchedReferencesWarningHandler.IsEmpty)
                return;

            MismatchedReferencesLoadWarning warning = new(Name, CurrentIndexingScope.Current.MismatchedReferencesWarningHandler.GetLoadFailures());

            DocumentDatabase.NotificationCenter.Indexing.AddWarning(warning);

            CurrentIndexingScope.Current.MismatchedReferencesWarningHandler = null;
        }

        private void DisposeIndexWriterOnError(Lazy<IndexWriteOperationBase> writeOperation)
        {
            try
            {
                IndexPersistence.DisposeWriters();
            }
            finally
            {
                if (writeOperation.IsValueCreated)
                    writeOperation.Value.Dispose();
            }
        }
        
        public abstract IIndexedItemEnumerator GetMapEnumerator(IEnumerable<IndexItem> items, string collection, TransactionOperationContext indexContext,
            IndexingStatsScope stats, IndexType type);

        public abstract void HandleDelete(Tombstone tombstone, string collection, Lazy<IndexWriteOperationBase> writer,
            TransactionOperationContext indexContext, IndexingStatsScope stats);

        public abstract int HandleMap(IndexItem indexItem, IEnumerable mapResults, Lazy<IndexWriteOperationBase> writer,
            TransactionOperationContext indexContext, IndexingStatsScope stats);

        private void HandleIndexChange(IndexChange change)
        {
            if (string.Equals(change.Name, Name, StringComparison.OrdinalIgnoreCase) == false)
                return;

            if (change.Type == IndexChangeTypes.IndexMarkedAsErrored)
                Stop();
        }

        protected virtual void SubscribeToChanges(DocumentDatabase documentDatabase)
        {
            if (documentDatabase != null)
            {
                documentDatabase.Changes.OnDocumentChange += HandleDocumentChange;

                if (Definition.HasCompareExchange)
                    documentDatabase.ServerStore.Cluster.Changes.OnCompareExchangeChange += HandleCompareExchangeChange;
            }
        }

        protected virtual void UnsubscribeFromChanges(DocumentDatabase documentDatabase)
        {
            if (documentDatabase != null)
            {
                documentDatabase.Changes.OnDocumentChange -= HandleDocumentChange;

                if (Definition.HasCompareExchange)
                    documentDatabase.ServerStore.Cluster.Changes.OnCompareExchangeChange -= HandleCompareExchangeChange;
            }
        }

        protected virtual void HandleDocumentChange(DocumentChange change)
        {
            if (HandleAllDocs == false && Collections.Contains(change.CollectionName) == false)
                return;
            _mre.Set();
        }

        protected virtual void HandleCompareExchangeChange(CompareExchangeChange change)
        {
            if (DocumentDatabase.CompareExchangeStorage.ShouldHandleChange(change) == false)
                return;
            _mre.Set();
        }

        public virtual void DeleteErrors()
        {
            using (DrainRunningQueries())
            {
                AssertIndexState(assertState: false);

                _indexStorage.DeleteErrors();
            }
        }

        public virtual List<IndexingError> GetErrors()
        {
            using (CurrentlyInUse(out var valid))
            {
                if (valid == false)
                    return new List<IndexingError>();

                return _indexStorage.ReadErrors();
            }
        }

        public long GetErrorCount()
        {
            using (CurrentlyInUse(out var valid))
            {
                if (valid == false)
                    return 0;

                if (Type == IndexType.Faulty)
                    return 1;

                try
                {
                    return _indexStorage.ReadErrorsCount();
                }
                catch (Exception e)
                {
                    if (_logger.IsOperationsEnabled)
                        _logger.Operations("Failed to get index error count", e);

                    return 1;
                }
            }
        }

        public DateTime? GetLastIndexingErrorTime()
        {
            using (CurrentlyInUse(out var valid))
            {
                if (valid == false || Type == IndexType.Faulty)
                    return DateTime.MinValue;

                return _indexStorage.ReadLastIndexingErrorTime();
            }
        }

        public virtual void SetPriority(IndexPriority priority)
        {
            if (Definition.Priority == priority)
                return;

            using (DrainRunningQueries())
            {
                AssertIndexState(assertState: false);

                if (Definition.Priority == priority)
                    return;

                if (_logger.IsInfoEnabled)
                    _logger.Info($"Changing priority for '{Name}' from '{Definition.Priority}' to '{priority}'.");

                var oldPriority = Definition.Priority;

                Definition.Priority = priority;

                try
                {
                    _indexStorage.WriteDefinition(Definition, timeout: TimeSpan.FromSeconds(5));
                }
                catch (TimeoutException)
                {
                    _definitionChanged.Raise();
                    _mre.Set(ignoreThrottling: true);
                }
                catch (Exception)
                {
                    Definition.Priority = oldPriority;
                    throw;
                }

                _priorityChanged.Raise();

                DocumentDatabase.Changes.RaiseNotifications(new IndexChange
                {
                    Name = Name,
                    Type = IndexChangeTypes.PriorityChanged
                });
            }
        }

        public virtual void SetState(IndexState state, bool inMemoryOnly = false, bool ignoreWriteError = false)
        {
            if (State == state)
                return;

            using (DrainRunningQueries())
            {
                AssertIndexState(assertState: false);

                if (State == state)
                    return;

                var message = $"Changing state for '{Name}' from '{State}' to '{state}'.";

                if (state != IndexState.Error)
                {
                    _errorStateReason = null;

                    if (_logger.IsInfoEnabled)
                        _logger.Info(message);
                }
                else
                {
                    if (_logger.IsOperationsEnabled)
                        _logger.Operations(message + $" Error state reason: {_errorStateReason}");
                }

                var oldState = State;
                State = state;

                if (inMemoryOnly)
                    return;

                try
                {
                    // this might fail if we can't write, so we first update the in memory state
                    _indexStorage.WriteState(state);
                }
                catch (Exception e)
                {
                    if (_logger.IsOperationsEnabled)
                        _logger.Operations($"Failed to write {state} state of '{Name}' index to the storage", e);

                    if (ignoreWriteError == false)
                        throw;
                }
                finally
                {
                    // even if there is a failure, update it
                    var changeType = GetIndexChangeType(state, oldState);
                    if (changeType != IndexChangeTypes.None)
                    {
                        // HandleIndexChange is going to be called here
                        DocumentDatabase.Changes.RaiseNotifications(new IndexChange
                        {
                            Name = Name,
                            Type = changeType
                        });
                    }
                }
            }
        }

        private static IndexChangeTypes GetIndexChangeType(IndexState state, IndexState oldState)
        {
            var notificationType = IndexChangeTypes.None;

            if (state == IndexState.Disabled)
                notificationType = IndexChangeTypes.IndexDemotedToDisabled;
            else if (state == IndexState.Error)
                notificationType = IndexChangeTypes.IndexMarkedAsErrored;
            else if (state == IndexState.Idle)
                notificationType = IndexChangeTypes.IndexDemotedToIdle;
            else if (state == IndexState.Normal && oldState == IndexState.Idle)
                notificationType = IndexChangeTypes.IndexPromotedFromIdle;
            return notificationType;
        }

        public virtual void SetLock(IndexLockMode mode)
        {
            if (Definition.LockMode == mode)
                return;

            if (Type.IsAuto())
            {
                throw new NotSupportedException($"'Lock Mode' can't be set for the Auto-Index '{Name}'.");
            }

            using (DrainRunningQueries())
            {
                AssertIndexState(assertState: false);

                if (Definition.LockMode == mode)
                    return;

                if (_logger.IsInfoEnabled)
                    _logger.Info(
                        $"Changing lock mode for '{Name}' from '{Definition.LockMode}' to '{mode}'.");

                var oldLockMode = Definition.LockMode;

                Definition.LockMode = mode;

                try
                {
                    _indexStorage.WriteDefinition(Definition, timeout: TimeSpan.FromSeconds(5));
                }
                catch (TimeoutException)
                {
                    _definitionChanged.Raise();
                    _mre.Set(ignoreThrottling: true);
                }
                catch (Exception)
                {
                    Definition.LockMode = oldLockMode;
                    throw;
                }

                DocumentDatabase.Changes.RaiseNotifications(new IndexChange
                {
                    Name = Name,
                    Type = IndexChangeTypes.LockModeChanged
                });
            }
        }

        public virtual void Enable()
        {
            if (State != IndexState.Disabled && State != IndexState.Error)
                return;

            using (DrainRunningQueries())
            {
                if (State != IndexState.Disabled && State != IndexState.Error)
                    return;

                SetState(IndexState.Normal);
                Start();
            }
        }

        public virtual void Disable()
        {
            if (State == IndexState.Disabled)
                return;

            using (DrainRunningQueries())
            {
                if (State == IndexState.Disabled)
                    return;

                Stop(disableIndex: true);
                SetState(IndexState.Disabled);
                Cleanup(IndexCleanup.All);
            }
        }

        public void Rename(string name)
        {
            _indexStorage.Rename(name);
        }

        internal virtual IndexProgress GetProgress(QueryOperationContext queryContext, Stopwatch overallDuration, bool? isStale = null)
        {
            using (CurrentlyInUse(out var valid))
            {
                queryContext.AssertOpenedTransactions();

                var disposed = DocumentDatabase.DatabaseShutdown.IsCancellationRequested || _disposeOnce.Disposed;
                if (valid == false || disposed)
                {
                    var progress = new IndexProgress
                    {
                        Name = Name,
                        Type = Type,
                        SourceType = SourceType,
                        IndexRunningStatus = Status,
                        Collections = new Dictionary<string, IndexProgress.CollectionStats>(StringComparer.OrdinalIgnoreCase),
                    };

                    if (disposed)
                        return progress;

                    UpdateIndexProgress(queryContext, progress, null, overallDuration);
                    return progress;
                }

                if (_contextPool == null)
                    throw new ObjectDisposedException("Index " + Name);

                using (_contextPool.AllocateOperationContext(out TransactionOperationContext context))
                using (var tx = context.OpenReadTransaction())
                {
                    var progress = new IndexProgress
                    {
                        Name = Name,
                        Type = Type,
                        SourceType = SourceType,
                        IsStale = isStale ?? IsStale(queryContext, context),
                        IndexRunningStatus = Status,
                        Collections = new Dictionary<string, IndexProgress.CollectionStats>(StringComparer.OrdinalIgnoreCase),
                    };

                    var stats = _indexStorage.ReadStats(tx);

                    UpdateIndexProgress(queryContext, progress, stats, overallDuration);

                    return progress;
                }
            }
        }

        private void UpdateIndexProgress(QueryOperationContext queryContext, IndexProgress progress, IndexStats stats, Stopwatch overallDuration)
        {
            if (DeployedOnAllNodes == false)
            {
                progress.IndexRollingStatus = DocumentDatabase.IndexStore.GetRollingProgress(NormalizedName);
            }

            if (progress.IndexRunningStatus == IndexRunningStatus.Running)
            {
                var indexingPerformance = _lastStats?.ToIndexingPerformanceLiveStats();
                if (indexingPerformance?.DurationInMs > 0)
                {
                    progress.ProcessedPerSecond = indexingPerformance.InputCount / (indexingPerformance.DurationInMs / 1000);
                }
            }

            foreach (var collection in GetCollections(queryContext, out var isAllDocs))
            {
                var collectionNameForStats = isAllDocs == false ? collection : Constants.Documents.Collections.AllDocumentsCollection;
                var collectionStats = stats?.Collections[collectionNameForStats];

                var lastEtags = GetLastEtags(_inMemoryIndexProgress, collectionNameForStats,
                    collectionStats?.LastProcessedDocumentEtag ?? 0,
                    collectionStats?.LastProcessedTombstoneEtag ?? 0);

                if (progress.Collections.TryGetValue(collectionNameForStats, out var progressStats) == false)
                {
                    progressStats = progress.Collections[collectionNameForStats] = new IndexProgress.CollectionStats
                    {
                        LastProcessedItemEtag = lastEtags.LastProcessedDocumentEtag,
                        LastProcessedTombstoneEtag = lastEtags.LastProcessedTombstoneEtag
                    };
                }

                UpdateProgressStats(queryContext, progressStats, collection, overallDuration);
            }

            var referencedCollections = GetReferencedCollections();
            if (referencedCollections != null)
            {
                using (_contextPool.AllocateOperationContext(out TransactionOperationContext indexContext))
                using (indexContext.OpenReadTransaction())
                {
                    foreach (var referencedCollection in referencedCollections)
                    {
                        foreach (var value in referencedCollection.Value)
                        {
                            var collectionName = value.Name;
                            if (progress.Collections.TryGetValue(collectionName, out var progressStats))
                            {
                                // the collection is already monitored
                                continue;
                            }

                            var lastReferenceEtag = _indexStorage.ReferencesForDocuments.ReadLastProcessedReferenceEtag(indexContext.Transaction.InnerTransaction, referencedCollection.Key, value);
                            var lastReferenceTombstoneEtag = _indexStorage.ReferencesForDocuments.ReadLastProcessedReferenceTombstoneEtag(indexContext.Transaction.InnerTransaction, referencedCollection.Key, value);
                            var lastEtags = GetLastEtags(_inMemoryReferencesIndexProgress, collectionName, lastReferenceEtag, lastReferenceTombstoneEtag);

                            progressStats = progress.Collections[collectionName] = new IndexProgress.CollectionStats
                            {
                                LastProcessedItemEtag = lastEtags.LastProcessedDocumentEtag,
                                LastProcessedTombstoneEtag = lastEtags.LastProcessedTombstoneEtag
                            };

                            UpdateProgressStats(queryContext, progressStats, value.Name, overallDuration);
                        }
                    }
                }
            }
        }

        internal virtual void UpdateProgressStats(QueryOperationContext queryContext, IndexProgress.CollectionStats progressStats, string collectionName,
            Stopwatch overallDuration)
        {
            progressStats.NumberOfItemsToProcess +=
                DocumentDatabase.DocumentsStorage.GetNumberOfDocumentsToProcess(
                    queryContext.Documents, collectionName, progressStats.LastProcessedItemEtag, out var totalCount, overallDuration);
            progressStats.TotalNumberOfItems += totalCount;

            progressStats.NumberOfTombstonesToProcess +=
                DocumentDatabase.DocumentsStorage.GetNumberOfTombstonesToProcess(
                    queryContext.Documents, collectionName, progressStats.LastProcessedTombstoneEtag, out totalCount, overallDuration);
            progressStats.TotalNumberOfTombstones += totalCount;
        }

        private IEnumerable<string> GetCollections(QueryOperationContext queryContext, out bool isAllDocs)
        {
            if (Collections.Count == 1 && Collections.Contains(Constants.Documents.Collections.AllDocumentsCollection))
            {
                isAllDocs = true;
                return DocumentDatabase.DocumentsStorage.GetCollections(queryContext.Documents).Select(x => x.Name);
            }

            isAllDocs = false;
            return Collections;
        }

        internal IndexProgress.CollectionStats GetStats(string collection)
        {
            return _inMemoryIndexProgress.GetOrAdd(collection, _ => new IndexProgress.CollectionStats());
        }

        internal IndexProgress.CollectionStats GetReferencesStats(string collection)
        {
            return _inMemoryReferencesIndexProgress.GetOrAdd(collection, _ => new IndexProgress.CollectionStats());
        }

        private static (long LastProcessedDocumentEtag, long LastProcessedTombstoneEtag) GetLastEtags(
            ConcurrentDictionary<string, IndexProgress.CollectionStats> indexProgressStats,
            string collection, long lastProcessedDocumentEtag, long lastProcessedTombstoneEtag)
        {
            if (indexProgressStats.TryGetValue(collection, out var stats) == false)
                return (lastProcessedDocumentEtag, lastProcessedTombstoneEtag);

            var lastDocumentEtag = Math.Max(lastProcessedDocumentEtag, stats.LastProcessedItemEtag);
            var lastTombstoneEtag = Math.Max(lastProcessedTombstoneEtag, stats.LastProcessedTombstoneEtag);
            return (lastDocumentEtag, lastTombstoneEtag);
        }

        public virtual IndexStats GetStats(bool calculateLag = false, bool calculateStaleness = false,
            bool calculateMemoryStats = false, bool calculateLastBatchStats = false,
            QueryOperationContext queryContext = null)
        {
            using (CurrentlyInUse(out var valid))
            {
                if (valid == false)
                {
                    return new IndexStats
                    {
                        Name = Name,
                        Type = Type,
                        SearchEngineType = SearchEngineType,
                        SourceType = SourceType,
                        LockMode = Definition?.LockMode ?? IndexLockMode.Unlock,
                        Priority = Definition?.Priority ?? IndexPriority.Normal,
                        State = State,
                        Status = Status,
                        Collections = Collections.ToDictionary(x => x, _ => new IndexStats.CollectionStats())
                    };
                }

                if (_contextPool == null)
                    throw new ObjectDisposedException("Index " + Name);

                using (_contextPool.AllocateOperationContext(out TransactionOperationContext context))
                using (var tx = context.OpenReadTransaction())
                {
                    var stats = _indexStorage.ReadStats(tx);

                    stats.Name = Name;
                    stats.SourceType = SourceType;
                    stats.SearchEngineType = SearchEngineType;
                    stats.Type = Type;
                    stats.LockMode = Definition.LockMode;
                    stats.Priority = Definition.Priority;
                    stats.State = State;
                    stats.Status = Status;

                    stats.MappedPerSecondRate = MapsPerSec?.OneMinuteRate ?? 0;
                    stats.ReducedPerSecondRate = ReducesPerSec?.OneMinuteRate ?? 0;

                    if (calculateLastBatchStats)
                        stats.LastBatchStats = _lastStats?.ToIndexingPerformanceLiveStats();

                    stats.LastQueryingTime = _lastQueryingTime;

                    if (Type == IndexType.MapReduce || Type == IndexType.JavaScriptMapReduce)
                    {
                        var mapReduceIndex = this as MapReduceIndex;
                        stats.ReduceOutputCollection = mapReduceIndex.OutputReduceToCollection?.GetCollectionOfReduceOutput();
                        stats.ReduceOutputReferencePattern = mapReduceIndex.OutputReduceToCollection?.GetPattern();
                        stats.PatternReferencesCollectionName = mapReduceIndex.OutputReduceToCollection?.GetReferenceDocumentsCollectionName();
                    }

                    if (calculateStaleness || calculateLag)
                    {
                        if (queryContext == null)
                            throw new InvalidOperationException("Cannot calculate staleness or lag without valid context.");

                        queryContext.AssertOpenedTransactions();

                        if (calculateStaleness)
                            stats.IsStale = IsStale(queryContext, context);

                        if (calculateLag)
                        {
                            foreach (var collection in Collections)
                            {
                                var collectionStats = stats.Collections[collection];

                                var lastDocumentEtag = GetLastItemEtagInCollection(queryContext, collection);
                                var lastTombstoneEtag = GetLastTombstoneEtagInCollection(queryContext, collection);

                                collectionStats.DocumentLag = Math.Max(0,
                                    lastDocumentEtag - collectionStats.LastProcessedDocumentEtag);
                                collectionStats.TombstoneLag = Math.Max(0,
                                    lastTombstoneEtag - collectionStats.LastProcessedTombstoneEtag);
                            }
                        }
                    }

                    if (calculateMemoryStats)
                        stats.Memory = GetMemoryStats();

                    return stats;
                }
            }
        }

        private IndexStats.MemoryStats GetMemoryStats()
        {
            var stats = new IndexStats.MemoryStats();

            var name = IndexDefinitionBaseServerSide.GetIndexNameSafeForFileSystem(Name);

            var indexPath = Configuration.StoragePath.Combine(name);

            var indexTempPath = Configuration.TempPath?.Combine(name);

            var totalSize = 0L;
            foreach (var mapping in NativeMemory.FileMapping)
            {
                var directory = Path.GetDirectoryName(mapping.Key);

                var isIndexPath = string.Equals(indexPath.FullPath, directory, StringComparison.OrdinalIgnoreCase);
                var isTempPath = indexTempPath != null && string.Equals(indexTempPath.FullPath, directory, StringComparison.OrdinalIgnoreCase);

                if (isIndexPath || isTempPath)
                {
                    foreach (var singleMapping in mapping.Value.Value.Info)
                        totalSize += singleMapping.Value;
                }
            }

            stats.DiskSize.SizeInBytes = totalSize;

            var indexingThread = _indexingThread;
            if (indexingThread != null)
            {
                var threadAllocationsValue = _indexingThread.CurrentThreadStats;
                stats.ThreadAllocations.SizeInBytes = threadAllocationsValue.TotalAllocated;
                if (stats.ThreadAllocations.SizeInBytes < 0)
                    stats.ThreadAllocations.SizeInBytes = 0;
                stats.MemoryBudget.SizeInBytes = _currentMaximumAllowedMemory.GetValue(SizeUnit.Bytes);
            }

            return stats;
        }

        public DateTime? GetLastQueryingTime()
        {
            return _lastQueryingTime;
        }

        public bool NoQueryRecently()
        {
            var last = _lastQueryingTime;
            return last.HasValue == false ||
                   DocumentDatabase.Time.GetUtcNow() - last.Value > Configuration.TimeSinceLastQueryAfterWhichDeepCleanupCanBeExecuted.AsTimeSpan;
        }

        private void MarkQueried(DateTime time)
        {
            if (_lastQueryingTime != null &&
                _lastQueryingTime.Value >= time)
                return;

            _lastQueryingTime = time;
        }

        public IndexDefinition GetIndexDefinition()
        {
            return Definition.GetOrCreateIndexDefinitionInternal();
        }

        public virtual async Task StreamQuery(HttpResponse response, IStreamQueryResultWriter<Document> writer,
            IndexQueryServerSide query, QueryOperationContext queryContext, OperationCancelToken token)
        {
            var result = new StreamDocumentQueryResult(response, writer, Definition.ClusterState.LastIndex, token);
            await QueryInternal(result, query, queryContext, pulseDocsReadingTransaction: true, token);
            result.Flush();

            DocumentDatabase.QueryMetadataCache.MaybeAddToCache(query.Metadata, Name);
        }

        public virtual async Task StreamIndexEntriesQuery(HttpResponse response, IStreamQueryResultWriter<BlittableJsonReaderObject> writer,
            IndexQueryServerSide query, QueryOperationContext queryContext, bool ignoreLimit, OperationCancelToken token)
        {
            var result = new StreamDocumentIndexEntriesQueryResult(response, writer, Definition.ClusterState.LastIndex, token);
            await IndexEntriesQueryInternal(result, query, queryContext, ignoreLimit, token);
            result.Flush();

            DocumentDatabase.QueryMetadataCache.MaybeAddToCache(query.Metadata, Name);
        }

        public virtual async Task<DocumentIdQueryResult> IdQuery(
            IndexQueryServerSide query,
            QueryOperationContext queryContext,
            DeterminateProgress progress,
            Action<DeterminateProgress> onProgress,
            OperationCancelToken token)
        {
            var result = new DocumentIdQueryResult(progress, onProgress, Definition.ClusterState.LastIndex, token);
            await QueryInternal(result, query, queryContext, pulseDocsReadingTransaction: false, token: token);
            return result;
        }

        public virtual async Task<DocumentQueryResult> Query(
            IndexQueryServerSide query,
            QueryOperationContext queryContext,
            OperationCancelToken token)
        {
            var result = new DocumentQueryResult(Definition.ClusterState.LastIndex);
            await QueryInternal(result, query, queryContext, pulseDocsReadingTransaction: false, token: token);
            return result;
        }

        private async Task QueryInternal<TQueryResult>(
            TQueryResult resultToFill,
            IndexQueryServerSide query,
            QueryOperationContext queryContext,
            bool pulseDocsReadingTransaction,
            OperationCancelToken token)
            where TQueryResult : QueryResultServerSide<Document>
        {
            QueryInternalPreparation(query);

            if (resultToFill.SupportsInclude == false
                && (query.Metadata.Includes != null && query.Metadata.Includes.Length > 0))
                throw new NotSupportedException("Includes are not supported by this type of query.");

            if (resultToFill.SupportsHighlighting == false && query.Metadata.HasHighlightings)
                throw new NotSupportedException("Highlighting is not supported by this type of query.");

            if (query.Metadata.HasHighlightings && (query.Metadata.HasIntersect || query.Metadata.HasMoreLikeThis))
                throw new NotSupportedException("Highlighting is not supported by this type of query.");

            if (resultToFill.SupportsExplanations == false && query.Metadata.HasExplanations)
                throw new NotSupportedException("Explanations are not supported by this type of query.");

            if (query.Metadata.HasExplanations && (query.Metadata.HasIntersect || query.Metadata.HasMoreLikeThis))
                throw new NotSupportedException("Explanations are not supported by this type of query.");

            using (var marker = MarkQueryAsRunning(query))
            {
                var queryDuration = Stopwatch.StartNew();
                AsyncWaitForIndexing wait = null;
                (long? DocEtag, long? ReferenceEtag, long? CompareExchangeReferenceEtag)? cutoffEtag = null;

                var stalenessScope = query.Timings?.For(nameof(QueryTimingsScope.Names.Staleness), start: false);

                while (true)
                {
                    AssertIndexState();
                    await marker.HoldLockAsync();

                    // we take the awaiter _before_ the indexing transaction happens,
                    // so if there are any changes, it will already happen to it, and we'll
                    // query the index again. This is important because of:
                    // https://issues.hibernatingrhinos.com/issue/RavenDB-5576
                    var frozenAwaiter = GetIndexingBatchAwaiter();
                    using (_contextPool.AllocateOperationContext(out TransactionOperationContext indexContext))
                    using (var indexTx = indexContext.OpenReadTransaction())
                    {
                        if (queryContext.AreTransactionsOpened() == false)
                            queryContext.OpenReadTransaction();

                        // we have to open read tx for mapResults _after_ we open index tx

                        bool isStale;
                        using (stalenessScope?.Start())
                        {
                            if (query.WaitForNonStaleResults && cutoffEtag == null)
                                cutoffEtag = GetCutoffEtag(queryContext);

                            isStale = IsStale(queryContext, indexContext, cutoffEtag?.DocEtag, cutoffEtag?.ReferenceEtag, cutoffEtag?.CompareExchangeReferenceEtag);
                            if (WillResultBeAcceptable(isStale, query, wait) == false)
                            {
                                queryContext.CloseTransaction();

                                Debug.Assert(query.WaitForNonStaleResultsTimeout != null);

                                if (wait == null)
                                    wait = new AsyncWaitForIndexing(queryDuration, query.WaitForNonStaleResultsTimeout.Value, this);

                                marker.ReleaseLock();

                                await wait.WaitForIndexingAsync(frozenAwaiter).ConfigureAwait(false);
                                continue;
                            }
                        }

                        FillQueryResult(resultToFill, isStale, query.Metadata, queryContext, indexContext);

                        using (var reader = IndexPersistence.OpenIndexReader(indexTx.InnerTransaction, query))
                        {
                            using (var queryScope = query.Timings?.For(nameof(QueryTimingsScope.Names.Query)))
                            {
                                QueryTimingsScope gatherScope = null;
                                QueryTimingsScope fillScope = null;

                                if (queryScope != null && query.Metadata.Includes?.Length > 0)
                                {
                                    var includesScope = queryScope.For(nameof(QueryTimingsScope.Names.Includes), start: false);
                                    gatherScope = includesScope.For(nameof(QueryTimingsScope.Names.Gather), start: false);
                                    fillScope = includesScope.For(nameof(QueryTimingsScope.Names.Fill), start: false);
                                }

                                Reference<long> totalResults = new();
                                Reference<long> skippedResults = new();
                                Reference<long> scannedResults = new();
                                IncludeCountersCommand includeCountersCommand = null;
                                IncludeTimeSeriesCommand includeTimeSeriesCommand = null;
                                IncludeRevisionsCommand includeRevisionsCommand = new(DocumentDatabase, queryContext.Documents, query.Metadata.RevisionIncludes);

                                var fieldsToFetch = new FieldsToFetch(query, Definition, Type, SearchEngineType);

                                var includeDocumentsCommand = new IncludeDocumentsCommand(
                                    DocumentDatabase.DocumentsStorage, queryContext.Documents,
                                    query.Metadata.Includes,
                                    fieldsToFetch.IsProjection);

                                if (query.Metadata.RevisionIncludes != null)
                                {
                                    includeRevisionsCommand = new IncludeRevisionsCommand(
                                        DocumentDatabase,
                                        queryContext.Documents,
                                        query.Metadata.RevisionIncludes);
                                }

                                var includeCompareExchangeValuesCommand = IncludeCompareExchangeValuesCommand.ExternalScope(queryContext, query.Metadata.CompareExchangeValueIncludes);

                                if (query.Metadata.CounterIncludes != null)
                                {
                                    includeCountersCommand = new IncludeCountersCommand(
                                        DocumentDatabase,
                                        queryContext.Documents,
                                        query.Metadata.CounterIncludes.Counters);
                                }

                                if (query.Metadata.TimeSeriesIncludes != null)
                                {
                                    includeTimeSeriesCommand = new IncludeTimeSeriesCommand(
                                        queryContext.Documents,
                                        query.Metadata.TimeSeriesIncludes.TimeSeries);
                                }

                                var retriever = GetQueryResultRetriever(query, queryScope, queryContext.Documents, SearchEngineType, fieldsToFetch, includeDocumentsCommand, includeCompareExchangeValuesCommand, includeRevisionsCommand);

                                IEnumerable<IndexReadOperationBase.QueryResult> documents;

                                if (query.Metadata.HasMoreLikeThis)
                                {
                                    documents = reader.MoreLikeThis(
                                        query,
                                        retriever,
                                        queryContext.Documents,
                                        token.Token);
                                }
                                else if (query.Metadata.HasIntersect)
                                {
                                    documents = reader.IntersectQuery(
                                        query,
                                        fieldsToFetch,
                                        totalResults,
                                        skippedResults,
                                        scannedResults,
                                        retriever,
                                        queryContext.Documents,
                                        GetOrAddSpatialField,
                                        token.Token);
                                }
                                else
                                {
                                    documents = reader.Query(
                                        query,
                                        queryScope,
                                        fieldsToFetch,
                                        totalResults,
                                        skippedResults,
                                        scannedResults,
                                        retriever,
                                        queryContext.Documents,
                                        GetOrAddSpatialField,
                                        token.Token);
                                }

                                long lastRaftId = DocumentDatabase.RachisLogIndexNotifications.LastModifiedIndex;
                                try
                                {
                                    var enumerator = documents.GetEnumerator();
                                    if (pulseDocsReadingTransaction)
                                    {
                                        var originalEnumerator = enumerator;

                                        enumerator = new PulsedTransactionEnumerator<IndexReadOperationBase.QueryResult, QueryResultsIterationState>(queryContext.Documents,
                                            state => originalEnumerator,
                                            new QueryResultsIterationState(queryContext.Documents, DocumentDatabase.Configuration.Databases.PulseReadTransactionLimit));
                                    }

                                    using (enumerator)
                                    {
                                        while (enumerator.MoveNext())
                                        {
                                            var document = enumerator.Current;

                                            resultToFill.TotalResults = totalResults.Value;

                                            if (query.Offset != null || query.Limit != null)
                                            {
                                                resultToFill.CappedMaxResults = Math.Min(
                                                    query.Limit ?? long.MaxValue,
                                                    totalResults.Value - (query.Offset ?? 0)
                                                );
                                            }

                                            await resultToFill.AddResultAsync(document.Result, token.Token);

                                            if (document.Highlightings != null)
                                                resultToFill.AddHighlightings(document.Highlightings);

                                            if (document.Explanation != null)
                                                resultToFill.AddExplanation(document.Explanation);

                                            using (gatherScope?.Start())
                                            {
                                                includeDocumentsCommand.Gather(document.Result);
                                                includeCompareExchangeValuesCommand?.Gather(document.Result);
                                            }

                                            includeCountersCommand?.Fill(document.Result);

                                            includeTimeSeriesCommand?.Fill(document.Result);

                                            includeRevisionsCommand?.Fill(document.Result);
                                        }
                                    }
                                }
                                catch (Exception e)
                                {
                                    if (resultToFill.SupportsExceptionHandling == false)
                                        throw;

                                    await resultToFill.HandleExceptionAsync(e, token.Token);
                                }

                                using (fillScope?.Start())
                                {
<<<<<<< HEAD
                                    includeDocumentsCommand.Fill(resultToFill.Includes, query.ReturnOptions?.MissingIncludeAsNull ?? false);
                                    includeCompareExchangeValuesCommand?.Materialize();
=======
                                    includeDocumentsCommand.Fill(resultToFill.Includes);
                                    includeCompareExchangeValuesCommand?.Materialize(lastRaftId);
>>>>>>> 7a607369
                                }

                                if (includeCountersCommand != null)
                                    resultToFill.AddCounterIncludes(includeCountersCommand);

                                if (includeTimeSeriesCommand != null)
                                    resultToFill.AddTimeSeriesIncludes(includeTimeSeriesCommand);

                                if (includeCompareExchangeValuesCommand != null)
                                    resultToFill.AddCompareExchangeValueIncludes(includeCompareExchangeValuesCommand);

                                if (includeRevisionsCommand != null)
                                    resultToFill.AddRevisionIncludes(includeRevisionsCommand);

                                resultToFill.RegisterTimeSeriesFields(query, fieldsToFetch);
                                resultToFill.RegisterSpatialProperties(query);

                                resultToFill.TotalResults = Math.Max(totalResults.Value, resultToFill.Results.Count);
                                resultToFill.SkippedResults = skippedResults.Value;
                                resultToFill.ScannedResults = scannedResults.Value;
                                resultToFill.IncludedPaths = query.Metadata.Includes;
                                if (query.Metadata.FilterScript != null)
                                {
                                    resultToFill.ScannedResults = scannedResults.Value;
                                }
                            }
                        }

                        return;
                    }
                }
            }
        }

        private async Task IndexEntriesQueryInternal<TQueryResult>(
            TQueryResult resultToFill,
            IndexQueryServerSide query,
            QueryOperationContext queryContext,
            bool ignoreLimit,
            OperationCancelToken token)
          where TQueryResult : QueryResultServerSide<BlittableJsonReaderObject>
        {
            QueryInternalPreparation(query);

            if (resultToFill.SupportsInclude == false
                && (query.Metadata.Includes != null && query.Metadata.Includes.Length > 0))
                throw new NotSupportedException("Includes are not supported by this type of query.");

            if (resultToFill.SupportsHighlighting == false && query.Metadata.HasHighlightings)
                throw new NotSupportedException("Highlighting is not supported by this type of query.");

            if (query.Metadata.HasHighlightings && (query.Metadata.HasIntersect || query.Metadata.HasMoreLikeThis))
                throw new NotSupportedException("Highlighting is not supported by this type of query.");

            if (resultToFill.SupportsExplanations == false && query.Metadata.HasExplanations)
                throw new NotSupportedException("Explanations are not supported by this type of query.");

            if (query.Metadata.HasExplanations && (query.Metadata.HasIntersect || query.Metadata.HasMoreLikeThis))
                throw new NotSupportedException("Explanations are not supported by this type of query.");

            using (var marker = MarkQueryAsRunning(query))
            {
                var queryDuration = Stopwatch.StartNew();
                AsyncWaitForIndexing wait = null;
                (long? DocEtag, long? ReferenceEtag, long? CompareExchangeReferenceEtag)? cutoffEtag = null;

                var stalenessScope = query.Timings?.For(nameof(QueryTimingsScope.Names.Staleness), start: false);

                while (true)
                {
                    AssertIndexState();
                    await marker.HoldLockAsync();
                    var frozenAwaiter = GetIndexingBatchAwaiter();
                    using (_contextPool.AllocateOperationContext(out TransactionOperationContext indexContext))
                    using (var indexTx = indexContext.OpenReadTransaction())
                    {
                        if (queryContext.AreTransactionsOpened() == false)
                            queryContext.OpenReadTransaction();

                        bool isStale;
                        using (stalenessScope?.Start())
                        {
                            if (query.WaitForNonStaleResults && cutoffEtag == null)
                                cutoffEtag = GetCutoffEtag(queryContext);

                            isStale = IsStale(queryContext, indexContext, cutoffEtag?.DocEtag, cutoffEtag?.ReferenceEtag, cutoffEtag?.CompareExchangeReferenceEtag);
                            if (WillResultBeAcceptable(isStale, query, wait) == false)
                            {
                                queryContext.CloseTransaction();

                                Debug.Assert(query.WaitForNonStaleResultsTimeout != null);

                                if (wait == null)
                                    wait = new AsyncWaitForIndexing(queryDuration, query.WaitForNonStaleResultsTimeout.Value, this);

                                marker.ReleaseLock();

                                await wait.WaitForIndexingAsync(frozenAwaiter).ConfigureAwait(false);
                                continue;
                            }
                        }

                        FillQueryResult(resultToFill, isStale, query.Metadata, queryContext, indexContext);

                        using (var reader = IndexPersistence.OpenIndexReader(indexTx.InnerTransaction))
                        {
                            var totalResults = new Reference<long>();

                            foreach (var indexEntry in reader.IndexEntries(query, totalResults, queryContext.Documents, GetOrAddSpatialField, ignoreLimit, token.Token))
                            {
                                resultToFill.TotalResults = totalResults.Value;
                                await resultToFill.AddResultAsync(indexEntry, token.Token);
                            }
                        }
                        return;
                    }
                }
            }
        }

        private void QueryInternalPreparation(IndexQueryServerSide query)
        {
            AssertIndexState();

            if (State == IndexState.Idle)
            {
                try
                {
                    SetState(IndexState.Normal);
                }
                catch (Exception e)
                {
                    if (_logger.IsOperationsEnabled)
                        _logger.Operations($"Failed to change state of '{Name}' index from {IndexState.Idle} to {IndexState.Normal}. Proceeding with running the query.",
                            e);
                }
            }

            MarkQueried(DocumentDatabase.Time.GetUtcNow());
            AssertQueryDoesNotContainFieldsThatAreNotIndexed(query.Metadata);
        }

        public virtual async Task<FacetedQueryResult> FacetedQuery(
            FacetQuery facetQuery,
            QueryOperationContext queryContext,
            OperationCancelToken token)
        {
            AssertIndexState();

            if (State == IndexState.Idle)
                SetState(IndexState.Normal);

            var query = facetQuery.Query;

            MarkQueried(DocumentDatabase.Time.GetUtcNow());
            AssertQueryDoesNotContainFieldsThatAreNotIndexed(query.Metadata);

            using (var marker = MarkQueryAsRunning(query))
            {
                var result = new FacetedQueryResult();

                var queryDuration = Stopwatch.StartNew();
                AsyncWaitForIndexing wait = null;
                (long? DocEtag, long? ReferenceEtag, long? CompareExchangeReferenceEtag)? cutoffEtag = null;

                var stalenessScope = query.Timings?.For(nameof(QueryTimingsScope.Names.Staleness), start: false);

                while (true)
                {
                    token.ThrowIfCancellationRequested();

                    AssertIndexState();
                    await marker.HoldLockAsync();

                    using (_contextPool.AllocateOperationContext(out TransactionOperationContext indexContext))
                    {
                        // we take the awaiter _before_ the indexing transaction happens,
                        // so if there are any changes, it will already happen to it, and we'll
                        // query the index again. This is important because of:
                        // https://issues.hibernatingrhinos.com/issue/RavenDB-5576
                        var frozenAwaiter = GetIndexingBatchAwaiter();
                        using (var indexTx = indexContext.OpenReadTransaction())
                        {
                            if (queryContext.AreTransactionsOpened() == false)
                                queryContext.OpenReadTransaction();
                            // we have to open read tx for mapResults _after_ we open index tx

                            bool isStale;
                            using (stalenessScope?.Start())
                            {
                                if (query.WaitForNonStaleResults && cutoffEtag == null)
                                    cutoffEtag = GetCutoffEtag(queryContext);

                                isStale = IsStale(queryContext, indexContext, cutoffEtag?.DocEtag, cutoffEtag?.ReferenceEtag, cutoffEtag?.CompareExchangeReferenceEtag);

                                if (WillResultBeAcceptable(isStale, query, wait) == false)
                                {
                                    queryContext.CloseTransaction();
                                    Debug.Assert(query.WaitForNonStaleResultsTimeout != null);

                                    if (wait == null)
                                        wait = new AsyncWaitForIndexing(queryDuration,
                                            query.WaitForNonStaleResultsTimeout.Value, this);

                                    marker.ReleaseLock();

                                    await wait.WaitForIndexingAsync(frozenAwaiter).ConfigureAwait(false);
                                    continue;
                                }
                            }

                            FillFacetedQueryResult(result, isStale,
                                facetQuery.FacetsEtag, facetQuery.Query.Metadata,
                                queryContext, indexContext);

                            if (facetQuery.Query.Metadata.HasIncludeOrLoad == false)
                                queryContext.CloseTransaction();

                            using (var reader = IndexPersistence.OpenFacetedIndexReader(indexTx.InnerTransaction))
                            {
                                using (var queryScope = query.Timings?.For(nameof(QueryTimingsScope.Names.Query)))
                                {
                                    result.Results = reader.FacetedQuery(facetQuery, queryScope, queryContext.Documents, GetOrAddSpatialField, token.Token);

                                    if (facetQuery.Query.Metadata.HasIncludeOrLoad)
                                    {
                                        using (var includesScope = queryScope?.For(nameof(QueryTimingsScope.Names.Includes)))
                                        {
                                            var cmd = new IncludeDocumentsCommand(DocumentDatabase.DocumentsStorage, queryContext.Documents, query.Metadata.Includes,
                                                isProjection: true);

                                            using (includesScope?.For(nameof(QueryTimingsScope.Names.Gather)))
                                                cmd.Gather(result.Results);

                                            using (includesScope?.For(nameof(QueryTimingsScope.Names.Fill)))
                                                cmd.Fill(result.Includes, query.ReturnOptions?.MissingIncludeAsNull ?? false);
                                        }
                                    }

                                    result.TotalResults = result.Results.Count;

                                    return result;
                                }
                            }
                        }
                    }
                }
            }
        }

        public virtual TermsQueryResultServerSide GetTerms(string field, string fromValue, long pageSize,
            QueryOperationContext queryContext, OperationCancelToken token)
        {
            AssertIndexState();

            using (_contextPool.AllocateOperationContext(out TransactionOperationContext indexContext))
            using (queryContext.OpenReadTransaction())
            using (var tx = indexContext.OpenReadTransaction())
            {
                var result = new TermsQueryResultServerSide
                {
                    IndexName = Name,
                    ResultEtag =
                        CalculateIndexEtag(queryContext, indexContext, null, IsStale(queryContext, indexContext))
                };

                using (var reader = IndexPersistence.OpenIndexReader(tx.InnerTransaction))
                {
                    result.Terms = reader.Terms(field, fromValue, pageSize, token.Token).ToList();
                }

                return result;
            }
        }

        public virtual async Task<SuggestionQueryResult> SuggestionQuery(
            IndexQueryServerSide query,
            QueryOperationContext queryContext,
            OperationCancelToken token)
        {
            AssertIndexState();

            if (State == IndexState.Idle)
                SetState(IndexState.Normal);

            MarkQueried(DocumentDatabase.Time.GetUtcNow());
            AssertQueryDoesNotContainFieldsThatAreNotIndexed(query.Metadata);

            using (var marker = MarkQueryAsRunning(query))
            {
                var result = new SuggestionQueryResult();

                var queryDuration = Stopwatch.StartNew();
                AsyncWaitForIndexing wait = null;
                (long? DocEtag, long? ReferenceEtag, long? CompareExchangeReferenceEtag)? cutoffEtag = null;

                while (true)
                {
                    AssertIndexState();
                    await marker.HoldLockAsync();

                    using (_contextPool.AllocateOperationContext(out TransactionOperationContext indexContext))
                    {
                        // we take the awaiter _before_ the indexing transaction happens,
                        // so if there are any changes, it will already happen to it, and we'll
                        // query the index again. This is important because of:
                        // https://issues.hibernatingrhinos.com/issue/RavenDB-5576
                        var frozenAwaiter = GetIndexingBatchAwaiter();
                        using (var indexTx = indexContext.OpenReadTransaction())
                        {
                            if (queryContext.AreTransactionsOpened() == false)
                                queryContext.OpenReadTransaction();
                            // we have to open read tx for mapResults _after_ we open index tx

                            if (query.WaitForNonStaleResults && cutoffEtag == null)
                                cutoffEtag = GetCutoffEtag(queryContext);

                            var isStale = IsStale(queryContext, indexContext, cutoffEtag?.DocEtag, cutoffEtag?.ReferenceEtag, cutoffEtag?.CompareExchangeReferenceEtag);

                            if (WillResultBeAcceptable(isStale, query, wait) == false)
                            {
                                queryContext.CloseTransaction();
                                Debug.Assert(query.WaitForNonStaleResultsTimeout != null);

                                if (wait == null)
                                    wait = new AsyncWaitForIndexing(queryDuration,
                                        query.WaitForNonStaleResultsTimeout.Value, this);

                                marker.ReleaseLock();

                                await wait.WaitForIndexingAsync(frozenAwaiter).ConfigureAwait(false);
                                continue;
                            }

                            FillSuggestionQueryResult(result, isStale, query.Metadata, queryContext, indexContext);

                            queryContext.CloseTransaction();

                            foreach (var selectField in query.Metadata.SelectFields)
                            {
                                var suggestField = (SuggestionField)selectField;
                                using (var reader = IndexPersistence.OpenSuggestionIndexReader(indexTx.InnerTransaction,
                                           suggestField.Name))
                                    result.Results.Add(reader.Suggestions(query, suggestField, queryContext.Documents, token.Token));
                            }

                            result.TotalResults = result.Results.Count;
                            return result;
                        }
                    }
                }
            }
        }

        public virtual async Task<IndexEntriesQueryResult> IndexEntries(
            IndexQueryServerSide query,
            QueryOperationContext queryContext,
            bool ignoreLimit,
            OperationCancelToken token)
        {
            var result = new IndexEntriesQueryResult(Definition.ClusterState.LastIndex);
            await IndexEntriesQueryInternal(result, query, queryContext, ignoreLimit, token);
            return result;
        }

        public abstract (ICollection<string> Static, ICollection<string> Dynamic) GetEntriesFields();

        protected List<string> GetDynamicEntriesFields(HashSet<string> staticFields)
        {
            using (_contextPool.AllocateOperationContext(out TransactionOperationContext indexContext))
            using (var indexTx = indexContext.OpenReadTransaction())
            using (var reader = IndexPersistence.OpenIndexReader(indexTx.InnerTransaction))
            {
                return reader.DynamicEntriesFields(staticFields).ToList();
            }
        }

        [MethodImpl(MethodImplOptions.AggressiveInlining)]
        private void AssertIndexState(bool assertState = true)
        {
            DocumentDatabase?.DatabaseShutdown.ThrowIfCancellationRequested();

            if (assertState && _isCompactionInProgress)
                ThrowCompactionInProgress();

            if (_initialized == false)
                ThrowNotInitialized();

            if (_disposeOnce.Disposed)
                ThrowWasDisposed();

            if (assertState && State == IndexState.Error)
            {
                var errorStateReason = _errorStateReason;
                if (string.IsNullOrWhiteSpace(errorStateReason) == false)
                    ThrowMarkedAsError(errorStateReason);

                ThrowErrored();
            }
        }

        private (long DocumentCutoff, long? ReferenceCutoff, long? CompareExchangeReferenceCutoff) GetCutoffEtag(QueryOperationContext queryContext)
        {
            long cutoffEtag = 0;

            foreach (var collection in Collections)
            {
                var etag = GetLastEtagInCollection(queryContext, collection);

                if (etag > cutoffEtag)
                    cutoffEtag = etag;
            }

            long? referenceCutoffEtag = null;

            var referencedCollections = GetReferencedCollections();

            if (referencedCollections != null)
            {
                foreach (var referencedCollection in GetReferencedCollections())
                    foreach (var refCollection in referencedCollection.Value)
                    {
                        var etag = GetLastEtagInCollection(queryContext, refCollection.Name);

                        if (referenceCutoffEtag == null || etag > referenceCutoffEtag)
                            referenceCutoffEtag = etag;
                    }
            }

            long? compareExchangeReferenceCutoff = null;
            if (Definition.HasCompareExchange)
                compareExchangeReferenceCutoff = GetLastCompareExchangeEtag();

            return (cutoffEtag, referenceCutoffEtag, compareExchangeReferenceCutoff);

            long GetLastCompareExchangeEtag()
            {
                var lastCompareExchangeEtag = queryContext.Documents.DocumentDatabase.CompareExchangeStorage.GetLastCompareExchangeIndex(queryContext.Server);
                var lastCompareExchangeTombstoneEtag = queryContext.Documents.DocumentDatabase.CompareExchangeStorage.GetLastCompareExchangeTombstoneIndex(queryContext.Server);

                return Math.Max(lastCompareExchangeEtag, lastCompareExchangeTombstoneEtag);
            }
        }

        [DoesNotReturn]
        private void ThrowErrored()
        {
            throw new InvalidOperationException(
                $"Index '{Name}' is marked as errored. Please check index errors available at '/databases/{DocumentDatabase.Name}/indexes/errors?name={Name}'.");
        }

        [DoesNotReturn]
        private void ThrowMarkedAsError(string errorStateReason)
        {
            throw new InvalidOperationException($"Index '{Name}' is marked as errored. {errorStateReason}");
        }

        [DoesNotReturn]
        private void ThrowWasDisposed()
        {
            throw new ObjectDisposedException($"Index '{Name}' was already disposed.");
        }

        [DoesNotReturn]
        private void ThrowNotInitialized()
        {
            throw new InvalidOperationException($"Index '{Name}' was not initialized.");
        }

        [DoesNotReturn]
        private void ThrowCompactionInProgress()
        {
            throw new IndexCompactionInProgressException($"Index '{Name}' is currently being compacted.");
        }

        private void AssertQueryDoesNotContainFieldsThatAreNotIndexed(QueryMetadata metadata)
        {
            foreach (var field in metadata.IndexFieldNames)
            {
                AssertKnownField(field, metadata);
            }

            if (metadata.OrderBy != null)
            {
                foreach (var sortedField in metadata.OrderBy)
                {
                    if (sortedField.OrderingType == OrderByFieldType.Random)
                        continue;

                    if (sortedField.OrderingType == OrderByFieldType.Score)
                        continue;

                    var f = sortedField.Name;

#if FEATURE_CUSTOM_SORTING
                    if (f.Value.StartsWith(Constants.Documents.Indexing.Fields.CustomSortFieldName))
                        continue;
#endif

                    AssertKnownField(f, metadata);
                }
            }
        }

        private void AssertKnownField(string f, QueryMetadata queryMetadata)
        {
            // the catch all field name means that we have dynamic fields names

            if (Definition.HasDynamicFields || IndexPersistence.ContainsField(f))
                return;

            ThrowInvalidField(f, queryMetadata);
        }

        private static void ThrowInvalidField(string f, QueryMetadata queryMetadata)
        {
            throw new ArgumentException($"The field '{f}' is not indexed in '{queryMetadata.IndexName}', cannot query/sort on fields that are not indexed in query: " + queryMetadata.QueryText);
        }

        private void FillFacetedQueryResult(FacetedQueryResult result, bool isStale, long facetSetupEtag, QueryMetadata q,
            QueryOperationContext queryContext, TransactionOperationContext indexContext)
        {
            result.IndexName = Name;
            result.IsStale = isStale;
            result.IndexTimestamp = LastIndexingTime ?? DateTime.MinValue;
            result.LastQueryTime = _lastQueryingTime ?? DateTime.MinValue;
            result.ResultEtag = CalculateIndexEtag(queryContext, indexContext, q, result.IsStale) ^ facetSetupEtag;
            result.NodeTag = DocumentDatabase.ServerStore.NodeTag;
        }

        private void FillSuggestionQueryResult(SuggestionQueryResult result, bool isStale, QueryMetadata q,
            QueryOperationContext queryContext, TransactionOperationContext indexContext)
        {
            result.IndexName = Name;
            result.IsStale = isStale;
            result.IndexTimestamp = LastIndexingTime ?? DateTime.MinValue;
            result.LastQueryTime = _lastQueryingTime ?? DateTime.MinValue;
            result.ResultEtag = CalculateIndexEtag(queryContext, indexContext, q, result.IsStale);
            result.NodeTag = DocumentDatabase.ServerStore.NodeTag;
        }

        private void FillQueryResult<TResult, TInclude>(QueryResultBase<TResult, TInclude> result, bool isStale, QueryMetadata q,
            QueryOperationContext queryContext, TransactionOperationContext indexContext)
        {
            result.IndexName = Name;
            result.IsStale = isStale;
            result.IndexTimestamp = LastIndexingTime ?? DateTime.MinValue;
            result.LastQueryTime = _lastQueryingTime ?? DateTime.MinValue;
            result.ResultEtag = CalculateIndexEtag(queryContext, indexContext, q, result.IsStale);
            result.NodeTag = DocumentDatabase.ServerStore.NodeTag;
        }

        private IndexQueryDoneRunning MarkQueryAsRunning(IIndexQuery query)
        {
            if (_firstQuery && _didWork == false)
            {
                _firstBatchTimeout = query.WaitForNonStaleResultsTimeout / 2 ?? DefaultWaitForNonStaleResultsTimeout / 2;
                _firstQuery = false;
            }

            return new IndexQueryDoneRunning(this);
        }

        protected IndexQueryDoneRunning CurrentlyInUse(out bool available)
        {
            var queryDoneRunning = new IndexQueryDoneRunning(this);
            available = queryDoneRunning.TryHoldLock();
            return queryDoneRunning;
        }

        protected IndexQueryDoneRunning CurrentlyInUse()
        {
            var queryDoneRunning = new IndexQueryDoneRunning(this);
            queryDoneRunning.HoldLock();
            return queryDoneRunning;
        }

        private IDisposable EnsureSingleIndexingThread()
        {
            try
            {
                _executingIndexing.Wait(_indexingProcessCancellationTokenSource.Token);
            }
            catch (OperationCanceledException)
            {
                return null;
            }

            return new DisposableAction(() =>
            {
                DocumentDatabase.IndexStore.ForTestingPurposes?.BeforeIndexThreadExit?.Invoke(this);
                _executingIndexing.Release();
            });
        }

        internal static readonly TimeSpan DefaultWaitForNonStaleResultsTimeout = TimeSpan.FromSeconds(15); // this matches default timeout from client

        private ConcurrentLruRegexCache _regexCache;

        internal static bool WillResultBeAcceptable(bool isStale, IndexQueryBase<BlittableJsonReaderObject> query, AsyncWaitForIndexing wait)
        {
            if (isStale == false)
                return true;

            if (query.WaitForNonStaleResults && query.WaitForNonStaleResultsTimeout == null)
            {
                query.WaitForNonStaleResultsTimeout = DefaultWaitForNonStaleResultsTimeout;
                return false;
            }

            if (query.WaitForNonStaleResultsTimeout == null)
                return true;

            if (wait != null && wait.TimeoutExceeded)
                return true;

            return false;
        }

        protected virtual unsafe long CalculateIndexEtag(QueryOperationContext queryContext,
            TransactionOperationContext indexContext, QueryMetadata q, bool isStale)
        {
            var length = MinimumSizeForCalculateIndexEtagLength(q);

            var indexEtagBytes = stackalloc byte[length];

            CalculateIndexEtagInternal(indexEtagBytes, isStale, State, queryContext, indexContext);

            UseAllDocumentsCounterCmpXchgAndTimeSeriesEtags(queryContext, q, length, indexEtagBytes);

            unchecked
            {
                return (long)Hashing.XXHash64.Calculate(indexEtagBytes, (ulong)length);
            }
        }

        public unsafe long CalculateIndexEtagWithReferences(
            HandleReferences handleReferences, HandleReferences handleCompareExchangeReferences,
            QueryOperationContext queryContext, TransactionOperationContext indexContext, QueryMetadata query, bool isStale,
            HashSet<string> referencedCollections, AbstractStaticIndexBase compiled)
        {
            var minLength = MinimumSizeForCalculateIndexEtagLength(query);
            var length = minLength;

            if (handleReferences != null)
            {
                // last referenced collection etags (document + tombstone)
                // last processed reference collection etags (document + tombstone)
                // last processed in memory (early exit batch) etags (document + tombstone)
                length += sizeof(long) * 6 * Collections.Count * referencedCollections.Count;
            }

            if (handleCompareExchangeReferences != null)
            {
                // last referenced collection etags (document + tombstone)
                // last processed reference collection etags (document + tombstone)
                // last processed in memory (early exit batch) etags (document + tombstone)
                length += sizeof(long) * 6 * compiled.CollectionsWithCompareExchangeReferences.Count;
            }

            var indexEtagBytes = stackalloc byte[length];

            CalculateIndexEtagInternal(indexEtagBytes, isStale, State, queryContext, indexContext);
            UseAllDocumentsCounterCmpXchgAndTimeSeriesEtags(queryContext, query, length, indexEtagBytes);

            var writePos = indexEtagBytes + minLength;

            return StaticIndexHelper.CalculateIndexEtag(this, compiled, length, indexEtagBytes, writePos, queryContext, indexContext);
        }

        private static unsafe void UseAllDocumentsCounterCmpXchgAndTimeSeriesEtags(QueryOperationContext queryContext, QueryMetadata q, int length, byte* indexEtagBytes)
        {
            if (q == null)
                return;

            if (q.HasIncludeOrLoad)
            {
                Debug.Assert(length > sizeof(long) * 4);

                long* buffer = (long*)indexEtagBytes;
                buffer[0] = DocumentsStorage.ReadLastDocumentEtag(queryContext.Documents.Transaction.InnerTransaction);
                buffer[1] = DocumentsStorage.ReadLastTombstoneEtag(queryContext.Documents.Transaction.InnerTransaction);
                //buffer[2] - last processed doc etag
                //buffer[3] - last process tombstone etag
            }

            var hasCounters = q.CounterIncludes != null || q.HasCounterSelect;
            var hasTimeSeries = q.TimeSeriesIncludes != null || q.HasTimeSeriesSelect;
            var hasCmpXchg = q.HasCmpXchg || q.HasCmpXchgSelect || q.HasCmpXchgIncludes;

            if (hasCounters)
            {
                Debug.Assert(length > sizeof(long) * 5, "The index-etag buffer does not have enough space for last counter etag");

                var offset = length - sizeof(long) *
                                       (1 + (hasCmpXchg ? 1 : 0) +
                                        (hasTimeSeries ? 1 : 0));

                *(long*)(indexEtagBytes + offset) = DocumentsStorage.ReadLastCountersEtag(queryContext.Documents.Transaction.InnerTransaction);
            }

            if (hasTimeSeries)
            {
                Debug.Assert(length > sizeof(long) * 5, "The index-etag buffer does not have enough space for last time series etag");

                var offset = length - (sizeof(long) * (hasCmpXchg ? 2 : 1));

                *(long*)(indexEtagBytes + offset) = DocumentsStorage.ReadLastTimeSeriesEtag(queryContext.Documents.Transaction.InnerTransaction);
            }

            if (hasCmpXchg)
            {
                Debug.Assert(length > sizeof(long) * 5, "The index-etag buffer does not have enough space for last compare exchange index");

                *(long*)(indexEtagBytes + length - sizeof(long)) = queryContext.Documents.DocumentDatabase.CompareExchangeStorage.GetLastCompareExchangeIndex(queryContext.Server);
            }
        }

        private int MinimumSizeForCalculateIndexEtagLength(QueryMetadata q)
        {
            var length = sizeof(long) * 4 * Collections.Count + // last document etag, last tombstone etag and last mapped etags per collection
                         sizeof(int) + // definition hash
                         1 + // isStale
                         1; // index state

            if (q == null)
                return length;

            if (q.CounterIncludes != null || q.HasCounterSelect)
                length += sizeof(long); // last counter etag

            if (q.TimeSeriesIncludes != null || q.HasTimeSeriesSelect)
                length += sizeof(long); // last time series etag

            if (q.HasCmpXchg || q.HasCmpXchgSelect || q.HasCmpXchgIncludes)
                length += sizeof(long); //last cmpxchg etag

            return length;
        }

        private unsafe void CalculateIndexEtagInternal(byte* indexEtagBytes, bool isStale, IndexState indexState,
            QueryOperationContext queryContext, TransactionOperationContext indexContext)
        {
            foreach (var collection in Collections)
            {
                var lastDocEtag = GetLastItemEtagInCollection(queryContext, collection);
                var lastTombstoneEtag = GetLastTombstoneEtagInCollection(queryContext, collection);
                var lastMappedEtag = _indexStorage.ReadLastIndexedEtag(indexContext.Transaction, collection);
                var lastProcessedTombstoneEtag = _indexStorage.ReadLastProcessedTombstoneEtag(indexContext.Transaction, collection);

                *(long*)indexEtagBytes = lastDocEtag;
                indexEtagBytes += sizeof(long);
                *(long*)indexEtagBytes = lastTombstoneEtag;
                indexEtagBytes += sizeof(long);
                *(long*)indexEtagBytes = lastMappedEtag;
                indexEtagBytes += sizeof(long);
                *(long*)indexEtagBytes = lastProcessedTombstoneEtag;
                indexEtagBytes += sizeof(long);
            }

            *(int*)indexEtagBytes = Definition.GetHashCode();
            indexEtagBytes += sizeof(int);
            *indexEtagBytes = isStale ? (byte)0 : (byte)1;
            indexEtagBytes += sizeof(byte);
            *indexEtagBytes = (byte)indexState;
        }

        public long GetIndexEtag(QueryOperationContext context, QueryMetadata q)
        {
            using (CurrentlyInUse(out var valid))
            {
                if (valid == false)
                    return DateTime.UtcNow.Ticks; // must be always different

                using (_contextPool.AllocateOperationContext(out TransactionOperationContext indexContext))
                {
                    using (indexContext.OpenReadTransaction())
                    using (OpenReadTransaction(context))
                    {
                        return CalculateIndexEtag(context, indexContext, q, IsStale(context, indexContext));
                    }
                }

                static IDisposable OpenReadTransaction(QueryOperationContext context)
                {
                    if (context.AreTransactionsOpened())
                        return null;

                    return context.OpenReadTransaction();
                }
            }
        }

        public string TombstoneCleanerIdentifier => $"Index '{Name}'";

        public string BlockingSourceName => TombstoneCleanerIdentifier;

        public virtual Dictionary<string, long> GetLastProcessedTombstonesPerCollection(ITombstoneAware.TombstoneType tombstoneType)
        {
            if (tombstoneType != ITombstoneAware.TombstoneType.Documents)
                return null;

            using (CurrentlyInUse())
            {
                using (_contextPool.AllocateOperationContext(out TransactionOperationContext context))
                {
                    using (var tx = context.OpenReadTransaction())
                    {
                        return GetLastProcessedDocumentTombstonesPerCollection(tx);
                    }
                }
            }
        }

        public Dictionary<TombstoneDeletionBlockageSource, HashSet<string>> GetDisabledSubscribersCollections(HashSet<string> tombstoneCollections)
        {
            var dict = new Dictionary<TombstoneDeletionBlockageSource, HashSet<string>>();

            if (Status is not (IndexRunningStatus.Disabled or IndexRunningStatus.Paused)) 
                return dict;

            var source = new TombstoneDeletionBlockageSource(ITombstoneAware.TombstoneDeletionBlockerType.Index, Name);
            dict[source] = Collections;

            return dict;
        }

        internal Dictionary<string, long> GetLastProcessedDocumentTombstonesPerCollection(RavenTransaction tx)
        {
            var etags = new Dictionary<string, long>(StringComparer.OrdinalIgnoreCase);
            foreach (var collection in Collections)
            {
                etags[collection] = _indexStorage.ReadLastProcessedTombstoneEtag(tx, collection);
            }

            return etags;
        }

        private void AddIndexingPerformance(IndexingStatsAggregator stats)
        {
            _lastIndexingStats.Enqueue(stats);

            while (_lastIndexingStats.Count > 25)
                _lastIndexingStats.TryDequeue(out stats);
        }

        public IndexingPerformanceStats[] GetIndexingPerformance()
        {
            var lastStats = _lastStats;

            return _lastIndexingStats
                .Select(x => x == lastStats ? x.ToIndexingPerformanceLiveStatsWithDetails() : x.ToIndexingPerformanceStats())
                .ToArray();
        }

        public IndexingStatsAggregator GetLatestIndexingStat()
        {
            return _lastStats;
        }

        public abstract IQueryResultRetriever GetQueryResultRetriever(
            IndexQueryServerSide query, QueryTimingsScope queryTimings, DocumentsOperationContext documentsContext, SearchEngineType searchEngineType, FieldsToFetch fieldsToFetch,
            IncludeDocumentsCommand includeDocumentsCommand, IncludeCompareExchangeValuesCommand includeCompareExchangeValuesCommand, IncludeRevisionsCommand includeRevisionsCommand);

        public abstract void SaveLastState();

        protected void HandleSourceDocumentIncludedInMapOutput()
        {
            if (_alreadyNotifiedAboutIncludingDocumentInOutput || SourceDocumentIncludedInOutput == false || PerformanceHintsConfig.AlertWhenSourceDocumentIncludedInOutput == false)
                return;

            DocumentDatabase.NotificationCenter.Add(PerformanceHint.Create(
                DocumentDatabase.Name,
                $"Index '{Name}' is including the origin document in output.",
                $"Putting the whole document as one of the fields of the index entry isn't usually intentional. Especially when it is a fanout index because the document is included multiple times. Please verify your index definition for better indexing performance.",
                PerformanceHintType.Indexing,
                NotificationSeverity.Warning,
                nameof(Index)));

            _alreadyNotifiedAboutIncludingDocumentInOutput = true;
        }

        protected void HandleIndexOutputsPerDocument(LazyStringValue documentId, int numberOfOutputs, IndexingStatsScope stats)
        {
            stats.RecordNumberOfProducedOutputs(numberOfOutputs);

            if (numberOfOutputs > MaxNumberOfOutputsPerDocument)
                MaxNumberOfOutputsPerDocument = numberOfOutputs;

            if (PerformanceHintsConfig.MaxWarnIndexOutputsPerDocument <= 0 || numberOfOutputs <= PerformanceHintsConfig.MaxWarnIndexOutputsPerDocument)
                return;

            _indexOutputsPerDocumentWarning.NumberOfExceedingDocuments++;

            if (_indexOutputsPerDocumentWarning.MaxNumberOutputsPerDocument < numberOfOutputs)
            {
                _indexOutputsPerDocumentWarning.MaxNumberOutputsPerDocument = numberOfOutputs;
                _indexOutputsPerDocumentWarning.SampleDocumentId = documentId;
            }

            DocumentDatabase.NotificationCenter.Indexing.AddWarning(Name, _indexOutputsPerDocumentWarning);
        }

        public void CheckReferenceLoadsPerformanceHintLimit(HandleReferencesBase.Reference reference, int numberOfLoads)
        {
            if (numberOfLoads < PerformanceHintsConfig.MaxNumberOfLoadsPerReference)
                return;

            _referenceLoadWarning ??= new IndexingReferenceLoadWarning.WarningDetails();

            if (_referenceLoadWarning.Add(reference, numberOfLoads))
                _updateReferenceLoadWarning = true;
        }

        public virtual Dictionary<string, HashSet<CollectionName>> GetReferencedCollections()
        {
            return null;
        }

        public virtual bool WorksOnAnyCollection(HashSet<string> collections)
        {
            if (Collections.Count == 0)
                return false;

            return Collections.Overlaps(collections);
        }

        private int? _minBatchSize;

        private const int MinMapBatchSize = 128;
        internal const int MinMapReduceBatchSize = 64;

        private int MinBatchSize
        {
            get
            {
                if (_minBatchSize != null)
                    return _minBatchSize.Value;

                switch (Type)
                {
                    case IndexType.Map:
                    case IndexType.AutoMap:
                    case IndexType.JavaScriptMap:
                        _minBatchSize = MinMapBatchSize;
                        break;

                    case IndexType.MapReduce:
                    case IndexType.AutoMapReduce:
                    case IndexType.JavaScriptMapReduce:
                        _minBatchSize = MinMapReduceBatchSize;
                        break;

                    default:
                        throw new ArgumentException($"Unknown index type {Type}");
                }

                return _minBatchSize.Value;
            }
        }

        private Size? TransactionSizeLimit
        {
            get
            {
                if (_transactionSizeLimit != null)
                    return _transactionSizeLimit.Value;

                var limit = DocumentDatabase.IsEncrypted
                    ? Configuration.EncryptedTransactionSizeLimit ?? Configuration.TransactionSizeLimit
                    : Configuration.TransactionSizeLimit;

                if (limit != null && Type == IndexType.MapReduce)
                    limit = limit * 0.75;

                _transactionSizeLimit = new Lazy<Size?>(() => limit);

                return _transactionSizeLimit.Value;
            }
        }

        private DateTime _lastCheckedFlushLock;

        private bool ShouldReleaseTransactionBecauseFlushIsWaiting(IndexingStatsScope stats, IndexingWorkType type)
        {
            if (GlobalFlushingBehavior.GlobalFlusher.Value.HasLowNumberOfFlushingResources == false)
                return false;

            var now = DateTime.UtcNow;
            if ((now - _lastCheckedFlushLock).TotalSeconds < 1)
                return false;

            _lastCheckedFlushLock = now;

            var gotLock = _indexStorage.Environment().FlushInProgressLock.TryEnterReadLock(0);
            try
            {
                if (gotLock == false)
                {
                    stats.RecordBatchCompletedReason(type, "Environment flush was waiting for us and global flusher was about to use all free flushing resources");
                    return true;
                }
            }
            finally
            {
                if (gotLock)
                    _indexStorage.Environment().FlushInProgressLock.ExitReadLock();
            }

            return false;
        }

        public enum CanContinueBatchResult
        {
            None,
            True,
            False,
            RenewTransaction
        }

        public CanContinueBatchResult CanContinueBatch(in CanContinueBatchParameters parameters, ref TimeSpan maxTimeForDocumentTransactionToRemainOpen)
        {
            if (Configuration.MapBatchSize.HasValue && parameters.Count >= Configuration.MapBatchSize.Value)
            {
                parameters.Stats.RecordBatchCompletedReason(parameters.WorkType, $"Reached maximum configured map batch size ({Configuration.MapBatchSize.Value:#,#;;0}).");
                return CanContinueBatchResult.False;
            }

            if (parameters.CurrentEtag >= parameters.MaxEtag && parameters.Stats.Duration >= Configuration.MapTimeoutAfterEtagReached.AsTimeSpan)
            {
                parameters.Stats.RecordBatchCompletedReason(parameters.WorkType, $"Reached maximum etag that was seen when batch started ({parameters.MaxEtag:#,#;;0}) and map duration ({parameters.Stats.Duration}) exceeded configured limit ({Configuration.MapTimeoutAfterEtagReached.AsTimeSpan})");
                return CanContinueBatchResult.False;
            }

            if (parameters.Count % 128 != 0)
            {
                // do the actual check only every N ops
                return CanContinueBatchResult.True;
            }

            if (parameters.Sw.Elapsed > maxTimeForDocumentTransactionToRemainOpen)
            {
                if (parameters.QueryContext.Documents.ShouldRenewTransactionsToAllowFlushing() || _forTestingPurposes is { ShouldRenewTransaction: true })
                    return CanContinueBatchResult.RenewTransaction;

                // if we haven't had writes in the meantime, there is no point
                // in replacing the database transaction, and it will probably cost more
                // let us check again later to see if we need to
                maxTimeForDocumentTransactionToRemainOpen =
                    maxTimeForDocumentTransactionToRemainOpen.Add(
                        Configuration.MaxTimeForDocumentTransactionToRemainOpen.AsTimeSpan);
            }

            if (parameters.Stats.Duration >= Configuration.MapTimeout.AsTimeSpan)
            {
                parameters.Stats.RecordBatchCompletedReason(parameters.WorkType, $"Exceeded maximum configured map duration ({Configuration.MapTimeout.AsTimeSpan}). Was {parameters.Stats.Duration}");
                return CanContinueBatchResult.False;
            }

            if (ShouldReleaseTransactionBecauseFlushIsWaiting(parameters.Stats, parameters.WorkType))
            {
                parameters.Stats.RecordBatchCompletedReason(parameters.WorkType, "Releasing the transaction because we have a pending flush");
                return CanContinueBatchResult.False;
            }

            var txAllocationsInBytes = UpdateThreadAllocations(parameters.IndexingContext, parameters.IndexWriteOperation, parameters.Stats, parameters.WorkType);

            // we need to take the read transaction encryption size into account as we might read a lot of documents and produce very little indexing output.
            txAllocationsInBytes += parameters.QueryContext.Documents.Transaction.InnerTransaction.LowLevelTransaction.AdditionalMemoryUsageSize.GetValue(SizeUnit.Bytes);

            if (_indexDisabled)
            {
                parameters.Stats.RecordBatchCompletedReason(parameters.WorkType, "Index was disabled");
                return CanContinueBatchResult.False;
            }

            var cpuCreditsAlertFlag = DocumentDatabase.ServerStore.Server.CpuCreditsBalance.BackgroundTasksAlertRaised;
            if (cpuCreditsAlertFlag.IsRaised())
            {
                HandleStoppedBatchesConcurrently(parameters.Stats, parameters.Count,
                   canContinue: () => cpuCreditsAlertFlag.IsRaised() == false,
                   reason: "CPU credits balance is low", parameters.WorkType);

                parameters.Stats.RecordBatchCompletedReason(parameters.WorkType, $"The batch was stopped after processing {parameters.Count:#,#;;0} documents because the CPU credits balance is almost completely used");
                return CanContinueBatchResult.False;
            }

            if (_lowMemoryFlag.IsRaised() && parameters.Count > MinBatchSize)
            {
                HandleStoppedBatchesConcurrently(parameters.Stats, parameters.Count,
                    canContinue: () => _lowMemoryFlag.IsRaised() == false,
                    reason: "low memory", parameters.WorkType);

                parameters.Stats.RecordBatchCompletedReason(parameters.WorkType, $"The batch was stopped after processing {parameters.Count:#,#;;0} documents because of low memory");
                return CanContinueBatchResult.False;
            }

            if (_firstBatchTimeout.HasValue && parameters.Stats.Duration > _firstBatchTimeout)
            {
                parameters.Stats.RecordBatchCompletedReason(parameters.WorkType,
                    $"Stopping the first batch after {_firstBatchTimeout} to ensure just created index has some results");

                _firstBatchTimeout = null;

                return CanContinueBatchResult.False;
            }

            if (parameters.Stats.ErrorsCount >= IndexStorage.MaxNumberOfKeptErrors)
            {
                parameters.Stats.RecordBatchCompletedReason(parameters.WorkType,
                    $"Number of errors ({parameters.Stats.ErrorsCount}) reached maximum number of allowed errors per batch ({IndexStorage.MaxNumberOfKeptErrors})");
                return CanContinueBatchResult.False;
            }

            if (DocumentDatabase.Is32Bits)
            {
                IPagerLevelTransactionState pagerLevelTransactionState = parameters.QueryContext.Documents.Transaction?.InnerTransaction?.LowLevelTransaction;
                var total32BitsMappedSize = pagerLevelTransactionState?.GetTotal32BitsMappedSize();
                if (total32BitsMappedSize > MappedSizeLimitOn32Bits)
                {
                    parameters.Stats.RecordBatchCompletedReason(parameters.WorkType, $"Running in 32 bits and have {total32BitsMappedSize} mapped in docs ctx");
                    return CanContinueBatchResult.False;
                }

                pagerLevelTransactionState = parameters.IndexingContext.Transaction?.InnerTransaction?.LowLevelTransaction;
                total32BitsMappedSize = pagerLevelTransactionState?.GetTotal32BitsMappedSize();
                if (total32BitsMappedSize > MappedSizeLimitOn32Bits)
                {
                    parameters.Stats.RecordBatchCompletedReason(parameters.WorkType, $"Running in 32 bits and have {total32BitsMappedSize} mapped in index ctx");
                    return CanContinueBatchResult.False;
                }
            }

            if (TransactionSizeLimit != null)
            {
                var txAllocations = new Size(txAllocationsInBytes, SizeUnit.Bytes);
                if (txAllocations > TransactionSizeLimit.Value)
                {
                    parameters.Stats.RecordBatchCompletedReason(parameters.WorkType, $"Reached transaction size limit ({TransactionSizeLimit.Value}). Allocated {new Size(txAllocationsInBytes, SizeUnit.Bytes)} in current transaction");
                    return CanContinueBatchResult.False;
                }
            }

            if (Configuration.ManagedAllocationsBatchLimit != null)
            {
                var currentManagedAllocations = new Size(GC.GetAllocatedBytesForCurrentThread(), SizeUnit.Bytes);
                var diff = currentManagedAllocations - _initialManagedAllocations;
                parameters.Stats.SetAllocatedManagedBytes(diff.GetValue(SizeUnit.Bytes));

                if (diff > Configuration.ManagedAllocationsBatchLimit.Value)
                {
                    parameters.Stats.RecordBatchCompletedReason(parameters.WorkType, $"Reached managed allocations limit ({Configuration.ManagedAllocationsBatchLimit.Value}). Allocated {diff} in current batch");
                    return CanContinueBatchResult.False;
                }
            }

            if (Configuration.ScratchSpaceLimit != null &&
                _environment.Options.ScratchSpaceUsage.ScratchSpaceInBytes > Configuration.ScratchSpaceLimit.Value.GetValue(SizeUnit.Bytes) && parameters.Count > MinBatchSize)
            {
                _scratchSpaceLimitExceeded = true;

                parameters.Stats.RecordBatchCompletedReason(parameters.WorkType,
                    $"Reached scratch space limit ({Configuration.ScratchSpaceLimit.Value}). Current scratch space is {new Size(_environment.Options.ScratchSpaceUsage.ScratchSpaceInBytes, SizeUnit.Bytes)}");

                return CanContinueBatchResult.False;
            }

            var globalIndexingScratchSpaceUsage = DocumentDatabase.ServerStore.GlobalIndexingScratchSpaceMonitor;

            if (globalIndexingScratchSpaceUsage?.IsLimitExceeded == true && parameters.Count > MinBatchSize)
            {
                _scratchSpaceLimitExceeded = true;

                parameters.Stats.RecordBatchCompletedReason(parameters.WorkType,
                    $"Reached global scratch space limit for indexing ({globalIndexingScratchSpaceUsage.LimitAsSize}). Current scratch space is {globalIndexingScratchSpaceUsage.ScratchSpaceAsSize}");

                return CanContinueBatchResult.False;
            }

            var allocated = new Size(_threadAllocations.CurrentlyAllocatedForProcessing, SizeUnit.Bytes);
            if (allocated > _currentMaximumAllowedMemory)
            {
                var canContinue = true;

                if (MemoryUsageGuard.TryIncreasingMemoryUsageForThread(
                    _threadAllocations,
                    ref _currentMaximumAllowedMemory,
                    allocated,
                    _environment.Options.RunningOn32Bits,
                    DocumentDatabase.ServerStore.Server.MetricCacher,
                    _logger,
                    out var memoryUsage) == false)
                {
                    Interlocked.Increment(ref _allocationCleanupNeeded);

                    parameters.QueryContext.Documents.DoNotReuse = true;
                    parameters.IndexingContext.DoNotReuse = true;

                    switch (parameters.WorkType)
                    {
                        case IndexingWorkType.Map:
                            if (parameters.Stats.MapAttempts >= Configuration.MinNumberOfMapAttemptsAfterWhichBatchWillBeCanceledIfRunningLowOnMemory)
                                canContinue = false;
                            break;
                        case IndexingWorkType.References:
                            if (parameters.Count >= Configuration.MinNumberOfMapAttemptsAfterWhichBatchWillBeCanceledIfRunningLowOnMemory)
                                canContinue = false;
                            break;
                        case IndexingWorkType.Cleanup:
                            if (parameters.Stats.TombstoneDeleteSuccesses >= Configuration.MinNumberOfMapAttemptsAfterWhichBatchWillBeCanceledIfRunningLowOnMemory)
                                canContinue = false;
                            break;
                    }

                    if (canContinue == false)
                    {
                        if (_logger.IsInfoEnabled)
                        {
                            var message = $"Stopping the batch because cannot budget additional memory. " +
                                          $"Current budget: {allocated}.";

                            if (memoryUsage != null)
                            {
                                message += " Current memory usage: " +
                                           $"{nameof(memoryUsage.WorkingSet)} = {memoryUsage.WorkingSet}," +
                                           $"{nameof(memoryUsage.PrivateMemory)} = {memoryUsage.PrivateMemory}";
                            }

                            _logger.Info(message);
                        }

                        HandleStoppedBatchesConcurrently(parameters.Stats, parameters.Count,
                            canContinue: MemoryUsageGuard.CanIncreaseMemoryUsageForThread,
                            reason: "cannot budget additional memory", parameters.WorkType);

                        parameters.Stats.RecordBatchCompletedReason(parameters.WorkType, "Cannot budget additional memory for batch");
                    }
                }

                if (memoryUsage != null)
                {
                    switch (parameters.WorkType)
                    {
                        case IndexingWorkType.Map:
                            parameters.Stats.RecordMapMemoryStats(memoryUsage.WorkingSet, memoryUsage.PrivateMemory, _currentMaximumAllowedMemory.GetValue(SizeUnit.Bytes));
                            break;
                        case IndexingWorkType.References:
                            parameters.Stats.RecordReferenceMemoryStats(memoryUsage.WorkingSet, memoryUsage.PrivateMemory, _currentMaximumAllowedMemory.GetValue(SizeUnit.Bytes));
                            break;
                    }
                }

                return canContinue ? CanContinueBatchResult.True : CanContinueBatchResult.False;
            }

            return CanContinueBatchResult.True;
        }

        public long UpdateThreadAllocations(
            TransactionOperationContext indexingContext,
            Lazy<IndexWriteOperationBase> indexWriteOperation,
            IndexingStatsScope stats,
            IndexingWorkType workType)
        {
            var threadAllocations = _threadAllocations.TotalAllocated;
            var txAllocations = indexingContext.Transaction.InnerTransaction.LowLevelTransaction.NumberOfModifiedPages
                                * Voron.Global.Constants.Storage.PageSize;

            txAllocations += indexingContext.Transaction.InnerTransaction.LowLevelTransaction.AdditionalMemoryUsageSize.GetValue(SizeUnit.Bytes);

            long indexWriterAllocations = 0;
            long luceneFilesAllocations = 0;

            if (indexWriteOperation?.IsValueCreated == true)
            {
                var allocations = indexWriteOperation.Value.GetAllocations();
                indexWriterAllocations = allocations.RamSizeInBytes;
                luceneFilesAllocations = allocations.FilesAllocationsInBytes;
            }

            var totalTxAllocations = txAllocations + luceneFilesAllocations;

            if (stats != null)
            {
                var allocatedForStats = threadAllocations + totalTxAllocations + indexWriterAllocations;

                switch (workType)
                {
                    case IndexingWorkType.References:
                        stats.RecordReferenceAllocations(allocatedForStats);
                        break;
                    case IndexingWorkType.Map:
                        stats.RecordMapAllocations(allocatedForStats);
                        break;
                    case IndexingWorkType.Reduce:
                        stats.RecordReduceAllocations(allocatedForStats);
                        break;
                }
            }

            stats?.SetAllocatedUnmanagedBytes(threadAllocations + txAllocations);

            var allocatedForProcessing = threadAllocations + indexWriterAllocations +
                                         // we multiple it to take into account additional work
                                         // that will need to be done during the commit phase of the index
                                         (long)(totalTxAllocations * _txAllocationsRatio);

            _threadAllocations.CurrentlyAllocatedForProcessing = allocatedForProcessing;

            return totalTxAllocations;
        }

        private void HandleStoppedBatchesConcurrently(
            IndexingStatsScope stats, long count,
            Func<bool> canContinue, string reason, IndexingWorkType type)
        {
            if (_batchStopped)
            {
                // already stopped by MapDocuments, HandleReferences or CleanupDeletedDocuments
                return;
            }

            _batchStopped = DocumentDatabase.IndexStore.StoppedConcurrentIndexBatches.Wait(0);
            if (_batchStopped)
                return;

            var message = $"Halting processing of batch after {count:#,#;;0} and waiting because of {reason}, " +
                          $"other indexes are currently completing and index {Name} will wait for them to complete";
            stats.RecordBatchCompletedReason(type, message);
            if (_logger.IsInfoEnabled)
                _logger.Info(message);
            var timeout = _indexStorage.DocumentDatabase.Configuration.Indexing.MaxTimeForDocumentTransactionToRemainOpen.AsTimeSpan;

            while (true)
            {
                _batchStopped = DocumentDatabase.IndexStore.StoppedConcurrentIndexBatches.Wait(
                    timeout,
                    _indexingProcessCancellationTokenSource.Token);

                if (_batchStopped)
                    break;

                if (canContinue())
                    break;

                if (_logger.IsInfoEnabled)
                    _logger.Info($"{Name} is still waiting for other indexes to complete their batches because there is a {reason} condition in action...");
            }
        }

        public void Compact(Action<IOperationProgress> onProgress, CompactionResult result, bool shouldSkipOptimization, CancellationToken token)
        {
            if (IndexPersistence is CoraxIndexPersistence)
                throw new NotSupportedException($"{nameof(Compact)} is not supported for Corax indexes.");

            AssertCompactionOrOptimizationIsNotInProgress(Name, nameof(Compact));

            result.SizeBeforeCompactionInMb = CalculateIndexStorageSize().GetValue(SizeUnit.Megabytes);

            if (_environment.Options.IncrementalBackupEnabled)
                throw new InvalidOperationException(
                    $"Index '{Name}' cannot be compacted because incremental backup is enabled.");

            if (Configuration.RunInMemory)
                throw new InvalidOperationException(
                    $"Index '{Name}' cannot be compacted because it runs in memory.");

            result.AddMessage($"Starting compaction of index '{Name}'.");
            result.AddMessage($"Draining queries for {Name}.");
            onProgress?.Invoke(result.Progress);

            using (DrainRunningQueries())
            {
                _isCompactionInProgress = true;
                PathSetting compactPath = null;
                PathSetting tempPath = null;

                try
                {
                    var storageEnvironmentOptions = _environment.Options;

                    using (RestartEnvironment(onBeforeEnvironmentDispose: () =>
                    {
                        if (shouldSkipOptimization)
                            return;

                        result.AddMessage($"Starting data optimization of index '{Name}'.");
                        onProgress?.Invoke(result.Progress);
                        OptimizeInternal(token);
                    }))
                    {
                        DocumentDatabase.IndexStore?.ForTestingPurposes?.IndexCompaction?.Invoke();

                        if (Type.IsMapReduce())
                        {
                            result.AddMessage($"Skipping data compaction of '{Name}' index because data compaction of map-reduce indexes isn't supported");
                            onProgress?.Invoke(result.Progress);
                            result.TreeName = null;
                            result.SizeAfterCompactionInMb = CalculateIndexStorageSize().GetValue(SizeUnit.Megabytes);

                            return;
                        }

                        var environmentOptions = (StorageEnvironmentOptions.DirectoryStorageEnvironmentOptions)storageEnvironmentOptions;
                        var srcOptions = StorageEnvironmentOptions.ForPath(environmentOptions.BasePath.FullPath, environmentOptions.TempPath?.FullPath, null, DocumentDatabase.IoChanges,
                            DocumentDatabase.CatastrophicFailureNotification);

                        InitializeOptions(srcOptions, DocumentDatabase, Name, schemaUpgrader: false);

                        compactPath = Configuration.StoragePath.Combine(IndexDefinitionBaseServerSide.GetIndexNameSafeForFileSystem(Name) + "_Compact");
                        tempPath = Configuration.TempPath?.Combine(IndexDefinitionBaseServerSide.GetIndexNameSafeForFileSystem(Name) + "_Temp_Compact");

                        using (var compactOptions = (StorageEnvironmentOptions.DirectoryStorageEnvironmentOptions)
                            StorageEnvironmentOptions.ForPath(compactPath.FullPath, tempPath?.FullPath, null, DocumentDatabase.IoChanges,
                                DocumentDatabase.CatastrophicFailureNotification))
                        {
                            InitializeOptions(compactOptions, DocumentDatabase, Name, schemaUpgrader: false);

                            StorageCompaction.Execute(srcOptions, compactOptions, progressReport =>
                            {
                                result.Progress.TreeProgress = progressReport.TreeProgress;
                                result.Progress.TreeTotal = progressReport.TreeTotal;
                                result.Progress.TreeName = progressReport.TreeName;
                                result.Progress.GlobalProgress = progressReport.GlobalProgress;
                                result.Progress.GlobalTotal = progressReport.GlobalTotal;
                                result.AddMessage(progressReport.Message);
                                onProgress?.Invoke(result.Progress);
                            }, null, token);
                        }

                        // reset tree name back to null after processing
                        result.TreeName = null;

                        IOExtensions.DeleteDirectory(environmentOptions.BasePath.FullPath);
                        IOExtensions.MoveDirectory(compactPath.FullPath, environmentOptions.BasePath.FullPath);

                        if (tempPath != null)
                            IOExtensions.DeleteDirectory(tempPath.FullPath);
                    }

                    result.SizeAfterCompactionInMb = CalculateIndexStorageSize().GetValue(SizeUnit.Megabytes);
                }
                catch (Exception e)
                {
                    if (_logger.IsOperationsEnabled)
                        _logger.Operations("Unable to complete compaction, index is not usable and may require reset of the index to recover", e);

                    throw;
                }
                finally
                {
                    if (compactPath != null)
                        IOExtensions.DeleteDirectory(compactPath.FullPath);

                    _isCompactionInProgress = false;
                }
            }
        }

        public void Optimize(IndexOptimizeResult result, CancellationToken token)
        {
            if (IndexPersistence is CoraxIndexPersistence)
                throw new NotImplementedInCoraxException($"{nameof(Optimize)} is not implemented yet.");

            AssertCompactionOrOptimizationIsNotInProgress(Name, nameof(Optimize));

            try
            {
                _isCompactionInProgress = true;
                using (DrainRunningQueries())
                using (RestartEnvironment(onBeforeEnvironmentDispose: () =>
                       {
                           result.Message = $"Optimization of index {Name} started...";
                           OptimizeInternal(token);
                       }))
                {
                }
            }
            finally
            {
                _isCompactionInProgress = false;
            }
        }

        private void OptimizeInternal(CancellationToken token)
        {
            try
            {
                using (var context = QueryOperationContext.Allocate(DocumentDatabase, this))
                using (_contextPool.AllocateOperationContext(out TransactionOperationContext indexContext))
                using (CurrentIndexingScope.Current = CreateIndexingScope(indexContext, context))
                using (var txw = indexContext.OpenWriteTransaction())
                using (var writer = IndexPersistence.OpenIndexWriter(indexContext.Transaction.InnerTransaction, indexContext))
                {
                    writer.Optimize(token);

                    txw.Commit();
                }
            }
            catch (Exception e)
            {
                if (_logger.IsOperationsEnabled)
                    _logger.Operations("Unable to complete optimization, index is not usable and may require reset of the index to recover", e);

                throw;
            }
        }

        private void AssertCompactionOrOptimizationIsNotInProgress(string name, string operation)
        {
            if (_isCompactionInProgress)
                throw new InvalidOperationException($"Index '{Name}' cannot be '{operation}' because compaction/optimization is already in progress.");
        }

        public IDisposable RestartEnvironment(Action onBeforeEnvironmentDispose = null)
        {
            // shutdown environment
            if (_isRunningQueriesWriteLockTaken.Value == false)
                throw new InvalidOperationException("Expected to be called only via DrainRunningQueries");

            if (Configuration.RunInMemory)
                throw new InvalidOperationException("Cannot restart the environment of an index running in-memory");

            // here we ensure that we aren't currently running any indexing,
            // because we'll shut down the environment for this index, reads
            // are handled using the DrainRunningQueries portion
            var thread = GetWaitForIndexingThreadToExit(disableIndex: false);
            thread?.Join(Timeout.Infinite);

            onBeforeEnvironmentDispose?.Invoke();

            IndexPersistence.Dispose();

            _environment.Dispose();

            return new DisposableAction(() =>
            {
                // restart environment
                if (_isRunningQueriesWriteLockTaken.Value == false)
                    throw new InvalidOperationException("Expected to be called only via DrainRunningQueries");

                var options = CreateStorageEnvironmentOptions(DocumentDatabase, Configuration);

                DirectoryExecUtils.SubscribeToOnDirectoryInitializeExec(options, DocumentDatabase.Configuration.Storage, DocumentDatabase.Name, DirectoryExecUtils.EnvironmentType.Index, _logger);

                try
                {
                    _environment = StorageLoader.OpenEnvironment(options, StorageEnvironmentWithType.StorageEnvironmentType.Index);
                    InitializeComponentsUsingEnvironment(DocumentDatabase, _environment);
                }
                catch
                {
                    Dispose();
                    options.Dispose();
                    throw;
                }

                if (thread != null)
                {
                    // we want to start indexing thread only if we stopped it
                    StartIndexingThread();
                }
            });
        }

        public Size CalculateIndexStorageSize()
        {
            var storageReport = _environment.GenerateSizeReport(includeTempBuffers: false);
            var sizeOnDiskInBytes = storageReport.DataFileInBytes + storageReport.JournalsInBytes;
            return new Size(sizeOnDiskInBytes, SizeUnit.Bytes);
        }

        public long GetLastEtagInCollection(QueryOperationContext queryContext, string collection)
        {
            long lastDocEtag;
            long lastTombstoneEtag;
            if (collection == Constants.Documents.Collections.AllDocumentsCollection)
            {
                lastDocEtag = DocumentsStorage.ReadLastDocumentEtag(queryContext.Documents.Transaction.InnerTransaction);
                lastTombstoneEtag = DocumentsStorage.ReadLastTombstoneEtag(queryContext.Documents.Transaction.InnerTransaction);
            }
            else
            {
                lastDocEtag = DocumentDatabase.DocumentsStorage.GetLastDocumentEtag(queryContext.Documents.Transaction.InnerTransaction, collection);
                lastTombstoneEtag = DocumentDatabase.DocumentsStorage.GetLastTombstoneEtag(queryContext.Documents.Transaction.InnerTransaction, collection);
            }
            return Math.Max(lastDocEtag, lastTombstoneEtag);
        }

        public virtual long GetLastItemEtagInCollection(QueryOperationContext queryContext, string collection)
        {
            return collection == Constants.Documents.Collections.AllDocumentsCollection
                ? DocumentsStorage.ReadLastDocumentEtag(queryContext.Documents.Transaction.InnerTransaction)
                : DocumentDatabase.DocumentsStorage.GetLastDocumentEtag(queryContext.Documents.Transaction.InnerTransaction, collection);
        }

        public virtual long GetLastTombstoneEtagInCollection(QueryOperationContext queryContext, string collection)
        {
            return collection == Constants.Documents.Collections.AllDocumentsCollection
                ? DocumentsStorage.ReadLastTombstoneEtag(queryContext.Documents.Transaction.InnerTransaction)
                : DocumentDatabase.DocumentsStorage.GetLastTombstoneEtag(queryContext.Documents.Transaction.InnerTransaction, collection);
        }

        public virtual unsafe DetailedStorageReport GenerateStorageReport(bool calculateExactSizes)
        {
            using (_contextPool.AllocateOperationContext(out TransactionOperationContext context))
            using (var tx = context.OpenReadTransaction())
            {
                var detailedReportInput = _environment.CreateDetailedReportInput(tx.InnerTransaction, calculateExactSizes);
                var llt = tx.InnerTransaction.LowLevelTransaction;
                var generator = new StorageReportGenerator(llt);

                generator.HandlePostingListDetails += (postingList, report) =>
                {
                    bool isLargePostingList = Corax.Constants.IndexWriter.LargePostingListsSetSlice.AsReadOnlySpan().SequenceEqual(postingList.Name.AsReadOnlySpan());
                    if (isLargePostingList == false)
                        return;

                    Span<long> buffer = stackalloc long[1024];
                    var it = postingList.Iterate();
                    while (it.Fill(buffer, out var read))
                    {
                        for (int i = 0; i < read; i++)
                        {
                            var item = Container.Get(llt, buffer[i]);
                            var state = (PostingListState*)item.Address;
                            report.BranchPages += state->BranchPages;
                            report.LeafPages += state->LeafPages;
                            report.PageCount += state->BranchPages + state->LeafPages;
                            report.AllocatedSpaceInBytes += StorageReportGenerator.PagesToBytes(state->BranchPages + state->LeafPages);

                        }
                    }

                };
                return generator.Generate(detailedReportInput);
            }
        }

        public override string ToString()
        {
            return Name;
        }

        public void LowMemory(LowMemorySeverity lowMemorySeverity)
        {
            _currentMaximumAllowedMemory = DefaultMaximumMemoryAllocation;
            Interlocked.Increment(ref _allocationCleanupNeeded);
            _lowMemoryFlag.Raise();
        }

        public void LowMemoryOver()
        {
            var oldValue = _lowMemoryPressure;
            var newValue = Math.Max(0, oldValue - 1);

            if (Interlocked.CompareExchange(ref _lowMemoryPressure, newValue, oldValue) == oldValue && newValue == 0)
            {
                _lowMemoryFlag.Lower();
            }
        }

        internal void SimulateLowMemory()
        {
            _lowMemoryPressure = LowMemoryPressure;
            LowMemory(LowMemorySeverity.ExtremelyLow);
        }

        private Regex GetOrAddRegex(string arg)
        {
            return _regexCache.Get(arg);
        }

        private SpatialField GetOrAddSpatialField(string name)
        {
            return _spatialFields.GetOrAdd(name, n =>
            {
                if (Definition.MapFields.TryGetValue(name, out var field) == false)
                    return new SpatialField(name, new SpatialOptions());

                if (field is AutoIndexField autoField)
                    return new SpatialField(name, autoField.Spatial ?? new SpatialOptions());

                if (field is IndexField staticField)
                    return new SpatialField(name, staticField.Spatial ?? new SpatialOptions());

                return new SpatialField(name, new SpatialOptions());
            });
        }

        private static bool TryFindIndexDefinition(string directoryName, RawDatabaseRecord record, out IndexDefinition staticDef, out AutoIndexDefinition autoDef)
        {
            var indexes = record.Indexes;
            var autoIndexes = record.AutoIndexes;

            if (indexes != null)
            {
                foreach (var index in indexes)
                {
                    if (directoryName == IndexDefinitionBaseServerSide.GetIndexNameSafeForFileSystem(index.Key))
                    {
                        staticDef = index.Value;
                        autoDef = null;
                        return true;
                    }
                }
            }

            if (autoIndexes != null)
            {
                foreach (var index in autoIndexes)
                {
                    if (directoryName == IndexDefinitionBaseServerSide.GetIndexNameSafeForFileSystem(index.Key))
                    {
                        autoDef = index.Value;
                        staticDef = null;
                        return true;
                    }
                }
            }

            staticDef = null;
            autoDef = null;

            return false;
        }

        protected sealed class IndexQueryDoneRunning : IDisposable
        {
            private static readonly TimeSpan DefaultLockTimeout = TimeSpan.FromSeconds(3);

            private static readonly TimeSpan ExtendedLockTimeout = TimeSpan.FromSeconds(30);

            private static readonly CancellationToken CancelledToken;

            static IndexQueryDoneRunning()
            {
                var cts = new CancellationTokenSource();
                cts.Cancel();

                CancelledToken = cts.Token;
            }

            private readonly Index _parent;
            private IDisposable _lock;

            public IndexQueryDoneRunning(Index parent)
            {
                _parent = parent;
            }

            public void HoldLock()
            {
                var timeout = _parent._isReplacing
                    ? ExtendedLockTimeout
                    : DefaultLockTimeout;

                if (_lock != null)
                    ThrowLockAlreadyTaken();

                try
                {
                    using (var cts = new CancellationTokenSource(timeout))
                        _lock = _parent._currentlyRunningQueriesLock.ReaderLock(cts.Token);
                }
                catch (OperationCanceledException)
                {
                    ThrowLockTimeoutException();
                }
            }

            public async ValueTask HoldLockAsync()
            {
                var timeout = _parent._isReplacing
                    ? ExtendedLockTimeout
                    : DefaultLockTimeout;

                if (_lock != null)
                    ThrowLockAlreadyTaken();

                try
                {
                    using (var cts = new CancellationTokenSource(timeout))
                        _lock = await _parent._currentlyRunningQueriesLock.ReaderLockAsync(cts.Token);
                }
                catch (OperationCanceledException)
                {
                    ThrowLockTimeoutException();
                }
            }

            public bool TryHoldLock()
            {
                if (_lock != null)
                    ThrowLockAlreadyTaken();

                try
                {
                    _lock = _parent._currentlyRunningQueriesLock.ReaderLock(CancelledToken);
                }
                catch (OperationCanceledException)
                {
                    return false;
                }

                return true;
            }

            [DoesNotReturn]
            private void ThrowLockTimeoutException()
            {
                throw new TimeoutException(
                    $"Could not get the index read lock in a reasonable time, {_parent.Name} is probably undergoing maintenance now, try again later");
            }

            [DoesNotReturn]
            private void ThrowLockAlreadyTaken()
            {
                throw new InvalidOperationException(
                    $"Read lock of index {_parent.Name} was already taken");
            }

            public void ReleaseLock()
            {
                _lock?.Dispose();
                _lock = null;
            }

            public void Dispose()
            {
                ReleaseLock();
            }
        }

        internal sealed class ExitWriteLock : IDisposable
        {
            private readonly IDisposable _writeLock;
            private readonly Index _parent;

            public ExitWriteLock(IDisposable writeLock, Index parent)
            {
                _writeLock = writeLock;
                _parent = parent;
            }

            public void Dispose()
            {
                _writeLock.Dispose();
                _parent._isRunningQueriesWriteLockTaken.Value = false;
            }
        }

        public void AssertNotDisposed()
        {
            if (_disposeOnce.Disposed)
                ThrowObjectDisposed();
        }

        public int Dump(string path, Action<IOperationProgress> onProgress)
        {
            if (IndexPersistence is CoraxIndexPersistence)
            {
                //todo maciej
                return 0;
            }

            LuceneIndexPersistence indexPersistence = (LuceneIndexPersistence)IndexPersistence;
            if (Directory.Exists(path) == false)
                Directory.CreateDirectory(path);

            using (CurrentlyInUse())
            using (var tx = _environment.ReadTransaction())
            {
                var state = new Indexing.VoronState(tx);

                var files = indexPersistence.LuceneDirectory.ListAll(state);
                var currentFile = 0;
                var buffer = new byte[64 * 1024];
                var sp = Stopwatch.StartNew();
                foreach (var file in files)
                {
                    using (var input = indexPersistence.LuceneDirectory.OpenInput(file, state))
                    using (var output = File.Create(Path.Combine(path, file)))
                    {
                        var currentFileLength = input.Length(state);
                        var message = "Exporting file: " + file;
                        onProgress(new AdminIndexHandler.DumpIndexProgress
                        {
                            Message = message,
                            TotalFiles = files.Length,
                            ProcessedFiles = currentFile,
                            CurrentFileSizeInBytes = currentFileLength
                        });
                        long currentFileOverallReadBytes = 0;
                        while (currentFileLength > currentFileOverallReadBytes)
                        {
                            int read = (int)Math.Min(buffer.Length, currentFileLength - currentFileOverallReadBytes);
                            input.ReadBytes(buffer, 0, read, state);
                            currentFileOverallReadBytes += read;
                            output.Write(buffer, 0, read);
                            if (sp.ElapsedMilliseconds > 1000)
                            {
                                onProgress(new AdminIndexHandler.DumpIndexProgress
                                {
                                    Message = message,
                                    TotalFiles = files.Length,
                                    ProcessedFiles = currentFile,
                                    CurrentFileSizeInBytes = currentFileLength,
                                    CurrentFileCopiedBytes = currentFileOverallReadBytes
                                });
                                sp.Restart();
                            }
                        }
                    }
                    currentFile++;
                }

                return files.Length;
            }
        }

        internal TestingStuff _forTestingPurposes;

        internal TestingStuff ForTestingPurposesOnly()
        {
            if (_forTestingPurposes != null)
                return _forTestingPurposes;

            return _forTestingPurposes = new TestingStuff();
        }

        internal sealed class TestingStuff
        {
            internal Action ActionToCallInFinallyOfExecuteIndexing;

            internal bool ShouldRenewTransaction;

            internal Action BeforeClosingDocumentsReadTransactionForHandleReferences;

            internal IDisposable CallDuringFinallyOfExecuteIndexing(Action action)
            {
                ActionToCallInFinallyOfExecuteIndexing = action;

                return new DisposableAction(() => ActionToCallInFinallyOfExecuteIndexing = null);
            }
        }
    }
}<|MERGE_RESOLUTION|>--- conflicted
+++ resolved
@@ -3424,13 +3424,8 @@
 
                                 using (fillScope?.Start())
                                 {
-<<<<<<< HEAD
                                     includeDocumentsCommand.Fill(resultToFill.Includes, query.ReturnOptions?.MissingIncludeAsNull ?? false);
-                                    includeCompareExchangeValuesCommand?.Materialize();
-=======
-                                    includeDocumentsCommand.Fill(resultToFill.Includes);
                                     includeCompareExchangeValuesCommand?.Materialize(lastRaftId);
->>>>>>> 7a607369
                                 }
 
                                 if (includeCountersCommand != null)
