﻿using System;
using System.Collections.Generic;
using System.Linq;
using Raven.Client;
using Raven.Client.Documents.Changes;
using Raven.Client.Documents.Indexes;
using Raven.Client.Exceptions.Documents.Indexes;
using Raven.Server.Config;
using Raven.Server.Documents.Indexes.Configuration;
using Raven.Server.Documents.Indexes.Persistence;
using Raven.Server.Documents.Indexes.Persistence.Lucene;
using Raven.Server.Documents.Indexes.Workers;
using Raven.Server.Documents.Queries;
using Raven.Server.ServerWide.Context;
using Voron;

namespace Raven.Server.Documents.Indexes.Static
{
    public class MapIndex : MapIndexBase<MapIndexDefinition, IndexField>
    {
        private readonly HashSet<string> _referencedCollections = new HashSet<string>(StringComparer.OrdinalIgnoreCase);
        private readonly HashSet<string> _suggestionsActive = new HashSet<string>(StringComparer.OrdinalIgnoreCase);

        protected internal readonly AbstractStaticIndexBase _compiled;
        private bool? _isSideBySide;

        private HandleDocumentReferences _handleReferences;
        private HandleCompareExchangeReferences _handleCompareExchangeReferences;

        protected MapIndex(MapIndexDefinition definition, AbstractStaticIndexBase compiled)
            : base(definition.IndexDefinition.Type, definition.IndexDefinition.SourceType, definition)
        {
            _compiled = compiled;

            foreach (var field in definition.IndexDefinition.Fields)
            {
                var suggestionOption = field.Value.Suggestions;
                if (suggestionOption.HasValue && suggestionOption.Value)
                {
                    _suggestionsActive.Add(field.Key);
                }
            }

            if (_compiled.ReferencedCollections == null)
                return;

            foreach (var collection in _compiled.ReferencedCollections)
            {
                foreach (var referencedCollection in collection.Value)
                    _referencedCollections.Add(referencedCollection.Name);
            }
        }

        public override bool HasBoostedFields => _compiled.HasBoostedFields;

        public override bool IsMultiMap => _compiled.Maps.Count > 1 || _compiled.Maps.Any(x => x.Value.Count > 1 || x.Value.Any(y => y.Value.Count > 1));

        public override void ResetIsSideBySideAfterReplacement()
        {
            _isSideBySide = null;
        }

        protected override IIndexingWork[] CreateIndexWorkExecutors()
        {
            var workers = new List<IIndexingWork>
            {
                new CleanupDocuments(this, DocumentDatabase.DocumentsStorage, _indexStorage, Configuration, null)
            };

            if (_compiled.CollectionsWithCompareExchangeReferences.Count > 0)
                workers.Add(_handleCompareExchangeReferences = new HandleCompareExchangeReferences(this, _compiled.CollectionsWithCompareExchangeReferences, DocumentDatabase.DocumentsStorage, _indexStorage, Configuration));

            if (_referencedCollections.Count > 0)
                workers.Add(_handleReferences = new HandleDocumentReferences(this, _compiled.ReferencedCollections, DocumentDatabase.DocumentsStorage, _indexStorage, Configuration));

            workers.Add(new MapDocuments(this, DocumentDatabase.DocumentsStorage, _indexStorage, null, Configuration));

            return workers.ToArray();
        }

        public override HandleReferencesBase.InMemoryReferencesInfo GetInMemoryReferencesState(string collection, bool isCompareExchange)
        {
            var references = isCompareExchange ? (HandleReferencesBase)_handleCompareExchangeReferences : _handleReferences;
            return references == null ? HandleReferencesBase.InMemoryReferencesInfo.Default : references.GetReferencesInfo(collection);
        }

        public override void HandleDelete(Tombstone tombstone, string collection, Lazy<IndexWriteOperationBase> writer, TransactionOperationContext indexContext, IndexingStatsScope stats)
        {
            StaticIndexHelper.HandleReferencesDelete(_handleReferences, _handleCompareExchangeReferences, tombstone, collection, writer, indexContext, stats);

            base.HandleDelete(tombstone, collection, writer, indexContext, stats);
        }

        internal override bool IsStale(QueryOperationContext queryContext, TransactionOperationContext indexContext, long? cutoff = null, long? referenceCutoff = null, long? compareExchangeReferenceCutoff = null, List<string> stalenessReasons = null)
        {
            var isStale = base.IsStale(queryContext, indexContext, cutoff, referenceCutoff, compareExchangeReferenceCutoff, stalenessReasons);
            if (isStale && (stalenessReasons == null || (_handleReferences == null && _handleCompareExchangeReferences == null)))
                return isStale;

            return StaticIndexHelper.IsStaleDueToReferences(this, queryContext, indexContext, referenceCutoff, compareExchangeReferenceCutoff, stalenessReasons) || isStale;
        }

        protected override void HandleDocumentChange(DocumentChange change)
        {
            if (HandleAllDocs == false && Collections.Contains(change.CollectionName) == false &&
                _referencedCollections.Contains(change.CollectionName) == false)
                return;

            _mre.Set();
        }

        public override (ICollection<string> Static, ICollection<string> Dynamic) GetEntriesFields()
        {
            var staticEntries = _compiled.OutputFields.ToHashSet();
            staticEntries.Add(Constants.Documents.Indexing.Fields.DocumentIdFieldName);

            var dynamicEntries = GetDynamicEntriesFields(staticEntries);

            return (staticEntries, dynamicEntries);
        }

        protected override long CalculateIndexEtag(QueryOperationContext queryContext, TransactionOperationContext indexContext, QueryMetadata query, bool isStale)
        {
            if (_handleReferences == null && _handleCompareExchangeReferences == null)
                return base.CalculateIndexEtag(queryContext, indexContext, query, isStale);

            return CalculateIndexEtagWithReferences(
                _handleReferences, _handleCompareExchangeReferences, queryContext,
                indexContext, query, isStale, _referencedCollections, _compiled);
        }

        protected override IndexingState GetIndexingStateInternal(QueryOperationContext queryContext, TransactionOperationContext indexContext)
        {
            var result = base.GetIndexingStateInternal(queryContext, indexContext);
            if (_handleCompareExchangeReferences == null)
                return result;

            (result.LastProcessedCompareExchangeReferenceEtag, result.LastProcessedCompareExchangeReferenceTombstoneEtag) = StaticIndexHelper.GetLastProcessedCompareExchangeReferenceEtags(this, _compiled, indexContext);

            return result;
        }

        protected override bool ShouldReplace()
        {
            return StaticIndexHelper.ShouldReplace(this, ref _isSideBySide);
        }

        public override Dictionary<string, HashSet<CollectionName>> GetReferencedCollections()
        {
            return _compiled.ReferencedCollections;
        }

        public override bool WorksOnAnyCollection(HashSet<string> collections)
        {
            if (base.WorksOnAnyCollection(collections))
                return true;

            if (_referencedCollections == null)
                return false;

            return _referencedCollections.Overlaps(collections);
        }

        public override IIndexedItemEnumerator GetMapEnumerator(IEnumerable<IndexItem> items, string collection, TransactionOperationContext indexContext, IndexingStatsScope stats, IndexType type)
        {
            return new StaticIndexItemEnumerator<DynamicBlittableJson>(items, filter: null, _compiled.Maps[collection], collection, stats, type);
        }

        public override Dictionary<string, long> GetLastProcessedTombstonesPerCollection(ITombstoneAware.TombstoneType tombstoneType)
        {
            if (tombstoneType != ITombstoneAware.TombstoneType.Documents)
                return null;

            using (CurrentlyInUse())
            {
                return StaticIndexHelper.GetLastProcessedDocumentTombstonesPerCollection(
                    this, _referencedCollections, Collections, _compiled.ReferencedCollections, _indexStorage);
            }
        }

        public static Index CreateNew(IndexDefinition definition, DocumentDatabase documentDatabase)
        {
            var instance = CreateIndexInstance(definition, documentDatabase.Configuration, IndexDefinitionBaseServerSide.IndexVersion.CurrentVersion);
            instance.Initialize(documentDatabase,
                new SingleIndexConfiguration(definition.Configuration, documentDatabase.Configuration),
                documentDatabase.Configuration.PerformanceHints);

            return instance;
        }

        public static Index Open(StorageEnvironment environment, DocumentDatabase documentDatabase)
        {
            var definition = MapIndexDefinition.Load(environment, out var version);
            var instance = CreateIndexInstance(definition, documentDatabase.Configuration, version);

            instance.Initialize(environment, documentDatabase,
                new SingleIndexConfiguration(definition.Configuration, documentDatabase.Configuration),
                documentDatabase.Configuration.PerformanceHints);

            return instance;
        }

        public static void Update(Index index, IndexDefinition definition, DocumentDatabase documentDatabase)
        {
            var staticMapIndex = (MapIndex)index;
            var staticIndex = staticMapIndex._compiled;

            var staticMapIndexDefinition = new MapIndexDefinition(definition, staticIndex.Maps.Keys, staticIndex.OutputFields, staticIndex.HasDynamicFields, staticIndex.CollectionsWithCompareExchangeReferences.Count > 0, staticMapIndex.Definition.Version);
            staticMapIndex.Update(staticMapIndexDefinition, new SingleIndexConfiguration(definition.Configuration, documentDatabase.Configuration));
        }

        private static MapIndex CreateIndexInstance(IndexDefinition definition, RavenConfiguration configuration, long indexVersion)
        {
            var context = CreateIndexInformationHolder(definition, configuration, indexVersion, out var staticIndex);

<<<<<<< HEAD
            var instance = new MapIndex((MapIndexDefinition)context.Definition, staticIndex);
=======
            var staticMapIndexDefinition = new MapIndexDefinition(definition, staticIndex.Maps.Keys, staticIndex.OutputFields, staticIndex.HasDynamicFields, staticIndex.CollectionsWithCompareExchangeReferences.Count > 0, indexVersion);
            
            var instance = new MapIndex(staticMapIndexDefinition, staticIndex);
>>>>>>> 7ed13392
            return instance;
        }

        public static IndexInformationHolder CreateIndexInformationHolder(IndexDefinition definition, RavenConfiguration configuration, long indexVersion, out AbstractStaticIndexBase staticIndex)
        {
            staticIndex = IndexCompilationCache.GetIndexInstance(definition, configuration, indexVersion);

            var staticMapIndexDefinition = new MapIndexDefinition(definition, staticIndex.Maps.Keys, staticIndex.OutputFields, staticIndex.HasDynamicFields, staticIndex.CollectionsWithCompareExchangeReferences.Count > 0, indexVersion);
            var indexConfiguration = new SingleIndexConfiguration(definition.Configuration, configuration);

            return IndexInformationHolder.CreateFor(staticMapIndexDefinition, indexConfiguration, staticIndex);
        }
    }
}<|MERGE_RESOLUTION|>--- conflicted
+++ resolved
@@ -213,13 +213,7 @@
         {
             var context = CreateIndexInformationHolder(definition, configuration, indexVersion, out var staticIndex);
 
-<<<<<<< HEAD
             var instance = new MapIndex((MapIndexDefinition)context.Definition, staticIndex);
-=======
-            var staticMapIndexDefinition = new MapIndexDefinition(definition, staticIndex.Maps.Keys, staticIndex.OutputFields, staticIndex.HasDynamicFields, staticIndex.CollectionsWithCompareExchangeReferences.Count > 0, indexVersion);
-            
-            var instance = new MapIndex(staticMapIndexDefinition, staticIndex);
->>>>>>> 7ed13392
             return instance;
         }
 
