﻿using System;
using System.Collections.Generic;
using System.Linq;
using System.Text;
using Esprima;
using Jint;
using Jint.Native;
using Jint.Native.Function;
using Jint.Native.Object;
using Jint.Runtime;
using Jint.Runtime.Interop;
using Raven.Client;
using Raven.Client.Documents.Indexes;
using Raven.Client.Exceptions.Documents.Indexes;
using Raven.Server.Config;
using Raven.Server.Documents.Indexes.Configuration;
using Raven.Server.Documents.Patch;
using Raven.Server.Extensions;
using Raven.Server.ServerWide;
using Sparrow.Server;

namespace Raven.Server.Documents.Indexes.Static
{
    public class JavaScriptIndex : StaticIndexBase
    {
        private const string GlobalDefinitions = "globalDefinition";
        private const string MapsProperty = "maps";
        private const string CollectionProperty = "collection";
        private const string MethodProperty = "method";
        private const string MoreArgsProperty = "moreArgs";
        private const string ReduceProperty = "reduce";
        private const string AggregateByProperty = "aggregateBy";
        private const string KeyProperty = "key";

        public JavaScriptIndex(IndexDefinition definition, RavenConfiguration configuration)
        {
            _definitions = definition;

            var indexConfiguration = new SingleIndexConfiguration(definition.Configuration, configuration);

            // we create the Jint instance directly instead of using SingleRun
            // because the index is single threaded and long lived
            var resolver = new JintPreventResolvingTasksReferenceResolver();
            _engine = new Engine(options =>
            {
                options.LimitRecursion(64)
                    .SetReferencesResolver(resolver)
                    .MaxStatements(indexConfiguration.MaxStepsForScript)
                    .Strict(configuration.Patching.StrictMode)
                    .AddObjectConverter(new JintGuidConverter())
                    .AddObjectConverter(new JintStringConverter())
                    .AddObjectConverter(new JintEnumConverter())
                    .AddObjectConverter(new JintDateTimeConverter())
                    .AddObjectConverter(new JintTimeSpanConverter())
                    .LocalTimeZone(TimeZoneInfo.Utc);
            });

            using (_engine.DisableMaxStatements())
            {
                var (mapList, mapReferencedCollections) = InitializeEngine(definition);

                var definitions = GetDefinitions();

                ProcessMaps(definitions, resolver, mapList, mapReferencedCollections, out var collectionFunctions);

                ProcessReduce(definition, definitions, resolver);

                ProcessFields(definition, collectionFunctions);
            }

            _javaScriptUtils = new JavaScriptUtils(null, _engine);
        }

        private void ProcessFields(IndexDefinition definition, Dictionary<string, List<JavaScriptMapOperation>> collectionFunctions)
        {
            var fields = new HashSet<string>();
            HasDynamicFields = false;
            foreach (var (key, val) in collectionFunctions)
            {
                var collections = new Dictionary<string, List<IndexingFunc>>
                {
                     { key, val.Select(x => (IndexingFunc)x.IndexingFunction).ToList() }
                };
                Maps.Add(key, collections);

                //TODO: Validation of matches fields between group by / collections / etc
                foreach (var operation in val)
                {
                    HasDynamicFields |= operation.HasDynamicReturns;
                    fields.UnionWith(operation.Fields);
                    foreach (var (k, v) in operation.FieldOptions)
                    {
                        _definitions.Fields.Add(k, v);
                    }
                }
            }

            if (definition.Fields != null)
            {
                foreach (var item in definition.Fields)
                {
                    if (string.Equals(item.Key, Constants.Documents.Indexing.Fields.AllFields))
                        continue;

                    fields.Add(item.Key);
                }
            }

            OutputFields = fields.ToArray();
        }

        private void ProcessReduce(IndexDefinition definition, ObjectInstance definitions, JintPreventResolvingTasksReferenceResolver resolver)
        {
            var reduceObj = definitions.GetProperty(ReduceProperty)?.Value;
            if (reduceObj != null && reduceObj.IsObject())
            {
                var reduceAsObj = reduceObj.AsObject();
                var groupByKey = reduceAsObj.GetProperty(KeyProperty).Value.As<ArrowFunctionInstance>();
                var reduce = reduceAsObj.GetProperty(AggregateByProperty).Value.As<ArrowFunctionInstance>();
                ReduceOperation = new JavaScriptReduceOperation(reduce, groupByKey, _engine, resolver) { ReduceString = definition.Reduce };
                GroupByFields = ReduceOperation.GetReduceFieldsNames();
                Reduce = ReduceOperation.IndexingFunction;
            }
        }

        private void ProcessMaps(ObjectInstance definitions, JintPreventResolvingTasksReferenceResolver resolver, List<string> mapList,
            List<MapMetadata> mapReferencedCollections, out Dictionary<string, List<JavaScriptMapOperation>> collectionFunctions)
        {
            var mapsArray = definitions.GetProperty(MapsProperty).Value;
            if (mapsArray.IsNull() || mapsArray.IsUndefined() || mapsArray.IsArray() == false)
                ThrowIndexCreationException($"doesn't contain any map function or '{GlobalDefinitions}.{Maps}' was modified in the script");
            var maps = mapsArray.AsArray();
            collectionFunctions = new Dictionary<string, List<JavaScriptMapOperation>>();
            for (int i = 0; i < maps.Length; i++)
            {
                var mapObj = maps.Get(i.ToString());
                if (mapObj.IsNull() || mapObj.IsUndefined() || mapObj.IsObject() == false)
                    ThrowIndexCreationException($"map function #{i} is not a valid object");
                var map = mapObj.AsObject();
                if (map.HasProperty(CollectionProperty) == false)
                    ThrowIndexCreationException($"map function #{i} is missing a collection name");
                var mapCollectionStr = map.Get(CollectionProperty);
                if (mapCollectionStr.IsString() == false)
                    ThrowIndexCreationException($"map function #{i} collection name isn't a string");
                var mapCollection = mapCollectionStr.AsString();
                if (collectionFunctions.TryGetValue(mapCollection, out var list) == false)
                {
                    list = new List<JavaScriptMapOperation>();
                    collectionFunctions.Add(mapCollection, list);
                }

                if (map.HasProperty(MethodProperty) == false)
                    ThrowIndexCreationException($"map function #{i} is missing its {MethodProperty} property");
                var funcInstance = map.Get(MethodProperty).As<FunctionInstance>();
                if (funcInstance == null)
                    ThrowIndexCreationException($"map function #{i} {MethodProperty} property isn't a 'FunctionInstance'");
                var operation = new JavaScriptMapOperation(_engine, resolver)
                {
                    MapFunc = funcInstance,
                    IndexName = _definitions.Name,
                    MapString = mapList[i]
                };
                if (map.HasOwnProperty(MoreArgsProperty))
                {
                    var moreArgsObj = map.Get(MoreArgsProperty);
                    if (moreArgsObj.IsArray())
                    {
                        var array = moreArgsObj.AsArray();
                        if (array.Length > 0)
                        {
                            operation.MoreArguments = array;
                        }
                    }
                }

                operation.Analyze(_engine);
                if (ReferencedCollections.TryGetValue(mapCollection, out var collectionNames) == false)
                {
                    collectionNames = new HashSet<CollectionName>();
                    ReferencedCollections.Add(mapCollection, collectionNames);
                }

                collectionNames.UnionWith(mapReferencedCollections[i].ReferencedCollections);

                if (mapReferencedCollections[i].HasCompareExchangeReferences)
                    CollectionsWithCompareExchangeReferences.Add(mapCollection);

                list.Add(operation);
            }
        }

        private ObjectInstance GetDefinitions()
        {
            var definitionsObj = _engine.GetValue(GlobalDefinitions);

            if (definitionsObj.IsNull() || definitionsObj.IsUndefined() || definitionsObj.IsObject() == false)
                ThrowIndexCreationException($"is missing its '{GlobalDefinitions}' global variable, are you modifying it in your script?");

            var definitions = definitionsObj.AsObject();
            if (definitions.HasProperty(MapsProperty) == false)
                ThrowIndexCreationException("is missing its 'globalDefinition.maps' property, are you modifying it in your script?");

            return definitions;
        }

        private static readonly ParserOptions DefaultParserOptions = new ParserOptions();

        private MapMetadata ExecuteCodeAndCollectReferencedCollections(string code, string additionalSources)
        {
            var javascriptParser = new JavaScriptParser(code, DefaultParserOptions);
            var program = javascriptParser.ParseScript();
            _engine.ExecuteWithReset(program);
            var loadVisitor = new EsprimaReferencedCollectionVisitor();
            if (string.IsNullOrEmpty(additionalSources) == false)
                loadVisitor.Visit(new JavaScriptParser(additionalSources, DefaultParserOptions).ParseScript());

            loadVisitor.Visit(program);
            return new MapMetadata
            {
                ReferencedCollections = loadVisitor.ReferencedCollection,
                HasCompareExchangeReferences = loadVisitor.HasCompareExchangeReferences
            };
        }

        private (List<string> Maps, List<MapMetadata> MapReferencedCollections) InitializeEngine(IndexDefinition definition)
        {
            _engine.SetValue("load", new ClrFunctionInstance(_engine, "load", LoadDocument));
            _engine.SetValue("cmpxchg", new ClrFunctionInstance(_engine, "cmpxchg", LoadCompareExchangeValue));
            _engine.SetValue("getMetadata", new ClrFunctionInstance(_engine, "getMetadata", GetMetadata));
            _engine.SetValue("id", new ClrFunctionInstance(_engine, "id", GetDocumentId));
            _engine.ExecuteWithReset(Code);

            var sb = new StringBuilder();
            if (definition.AdditionalSources != null)
            {
                foreach (var script in definition.AdditionalSources.Values)
                {
                    _engine.ExecuteWithReset(script);

                    sb.Append(Environment.NewLine);
                    sb.AppendLine(script);
                }
            }

            var maps = definition.Maps.ToList();
            var mapReferencedCollections = new List<MapMetadata>();
            var additionalSources = sb.ToString();
            foreach (var map in maps)
            {
                var result = ExecuteCodeAndCollectReferencedCollections(map, additionalSources);
                mapReferencedCollections.Add(result);
            }

            if (definition.Reduce != null)
            {
                _engine.ExecuteWithReset(definition.Reduce);
            }

            return (maps, mapReferencedCollections);
        }

        private JsValue GetDocumentId(JsValue self, JsValue[] args)
        {
            var scope = CurrentIndexingScope.Current;
            scope.RegisterJavaScriptUtils(_javaScriptUtils);

            return _javaScriptUtils.GetDocumentId(self, args);
        }

        private JsValue GetMetadata(JsValue self, JsValue[] args)
        {
            var scope = CurrentIndexingScope.Current;
            scope.RegisterJavaScriptUtils(_javaScriptUtils);

            return _javaScriptUtils.GetMetadata(self, args);
        }

        private void ThrowIndexCreationException(string message)
        {
            throw new IndexCreationException($"JavaScript index {_definitions.Name} {message}");
        }

        private JsValue LoadDocument(JsValue self, JsValue[] args)
        {
            if (args.Length != 2)
            {
                throw new ArgumentException("The load(id, collection) method expects two arguments, but got: " + args.Length);
            }

            if (args[0].IsNull() || args[0].IsUndefined())
                return DynamicJsNull.ImplicitNull;

            if (args[0].IsString() == false ||
                args[1].IsString() == false)
            {
                throw new ArgumentException($"The load(id, collection) method expects two string arguments, but got: load({args[0]}, {args[1]})");
            }

            object doc = CurrentIndexingScope.Current.LoadDocument(null, args[0].AsString(), args[1].AsString());
            if (JavaScriptIndexUtils.GetValue(_engine, doc, out var item))
                return item;

            return DynamicJsNull.ImplicitNull;
        }

        private JsValue LoadCompareExchangeValue(JsValue self, JsValue[] args)
        {
            if (args.Length != 1)
                throw new ArgumentException("The cmpxchg(key) method expects one argument, but got: " + args.Length);

            var keyArgument = args[0];
            if (keyArgument.IsNull() || keyArgument.IsUndefined())
                return DynamicJsNull.ImplicitNull;

            if (keyArgument.IsString())
            {
                object value = CurrentIndexingScope.Current.LoadCompareExchangeValue(null, keyArgument.AsString());
                return ConvertToJsValue(value);
            }
            else if (keyArgument.IsArray())
            {
                var keys = keyArgument.AsArray();
                if (keys.Length == 0)
                    return DynamicJsNull.ImplicitNull;

                var values = _engine.Array.Construct(keys.Length);
                var arrayArgs = new JsValue[1];
                for (uint i = 0; i < keys.Length; i++)
                {
                    var key = keys[i];
                    if (key.IsString() == false)
                        ThrowInvalidType(key, Types.String);

                    object value = CurrentIndexingScope.Current.LoadCompareExchangeValue(null, key.AsString());
                    arrayArgs[0] = ConvertToJsValue(value);

                    _engine.Array.PrototypeObject.Push(values, args);
                }

                return values;
            }
            else
            {
                throw new InvalidOperationException($"Argument '{keyArgument}' was of type '{keyArgument.Type}', but either string or array of strings was expected.");
            }

            JsValue ConvertToJsValue(object value)
            {
                switch (value)
                {
                    case null:
                        return DynamicJsNull.ImplicitNull;
                    case DynamicNullObject dno:
                        return dno.IsExplicitNull ? DynamicJsNull.ExplicitNull : DynamicJsNull.ImplicitNull;
                    case DynamicBlittableJson dbj:
                        return new BlittableObjectInstance(_engine, null, dbj.BlittableJson, id: null, lastModified: null, changeVector: null);
                    default:
                        return _javaScriptUtils.TranslateToJs(_engine, context: null, value);
                }
            }

            static void ThrowInvalidType(JsValue value, Types expectedType)
            {
                throw new InvalidOperationException($"Argument '{value}' was of type '{value.Type}', but '{expectedType}' was expected.");
            }
        }

        private const string Code = @"
var globalDefinition =
{
    maps: [],
    reduce: null
}

function map(name, lambda) {
    var map = {
        collection: name,
        method: lambda,
        moreArgs: Array.prototype.slice.call(arguments, 2)
    };
    globalDefinition.maps.push(map);
}

function groupBy(lambda) {
    var reduce = globalDefinition.reduce = { };
    reduce.key = lambda;

    reduce.aggregate = function(reduceFunction){
        reduce.aggregateBy = reduceFunction;
    }
    return reduce;
}

<<<<<<< HEAD
function createSpatialField(wkt) {
    return { $spatial: wkt }
}

function createSpatialField(lat, lng) {
    return { $spatial: {Lng:lng, Lat:lat} }
=======

// createSpatialField(wkt: string)
// createSpatialField(lat: number, lng: number)

function createSpatialField() {
    if(arguments.length == 1) {
        return { $spatial: arguments[0] }
    }

    return { $spatial: {Lng: arguments[1], Lat: arguments[0]} }
>>>>>>> 23e42558
}
";

        private readonly IndexDefinition _definitions;
        internal readonly Engine _engine;
        private readonly JavaScriptUtils _javaScriptUtils;

        public JavaScriptReduceOperation ReduceOperation { get; private set; }

        public void SetBufferPoolForTestingPurposes(UnmanagedBuffersPoolWithLowMemoryHandling bufferPool)
        {
            ReduceOperation?.SetBufferPoolForTestingPurposes(bufferPool);
        }

        public void SetAllocatorForTestingPurposes(ByteStringContext byteStringContext)
        {
            ReduceOperation?.SetAllocatorForTestingPurposes(byteStringContext);
        }

        private class MapMetadata
        {
            public HashSet<CollectionName> ReferencedCollections;

            public bool HasCompareExchangeReferences;
        }
    }
}<|MERGE_RESOLUTION|>--- conflicted
+++ resolved
@@ -391,14 +391,6 @@
     return reduce;
 }
 
-<<<<<<< HEAD
-function createSpatialField(wkt) {
-    return { $spatial: wkt }
-}
-
-function createSpatialField(lat, lng) {
-    return { $spatial: {Lng:lng, Lat:lat} }
-=======
 
 // createSpatialField(wkt: string)
 // createSpatialField(lat: number, lng: number)
@@ -406,10 +398,9 @@
 function createSpatialField() {
     if(arguments.length == 1) {
         return { $spatial: arguments[0] }
-    }
+}
 
     return { $spatial: {Lng: arguments[1], Lat: arguments[0]} }
->>>>>>> 23e42558
 }
 ";
 
