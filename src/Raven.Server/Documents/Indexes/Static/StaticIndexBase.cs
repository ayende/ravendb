﻿using System;
using System.Collections;
using System.Collections.Generic;
using System.Globalization;
using System.IO;
using System.Linq;
using System.Runtime.CompilerServices;
using Lucene.Net.Documents;
using Raven.Client;
using Raven.Client.Documents.Indexes;
using Raven.Server.Documents.Indexes.Persistence.Lucene.Documents;
using Raven.Server.Documents.Indexes.Static.Spatial;
using Raven.Server.NotificationCenter.Notifications;
using Sparrow.Json;
<<<<<<< HEAD
using Spatial4n.Shapes;
=======
using Sparrow.Logging;
using Spatial4n.Core.Shapes;
>>>>>>> d5b5479a

namespace Raven.Server.Documents.Indexes.Static
{
    public delegate IEnumerable IndexingFunc(IEnumerable<dynamic> items);

    public abstract class StaticCountersIndexBase : StaticCountersAndTimeSeriesIndexBase
    {
    }

    public abstract class StaticTimeSeriesIndexBase : StaticCountersAndTimeSeriesIndexBase
    {
    }

    public abstract class StaticCountersAndTimeSeriesIndexBase : AbstractStaticIndexBase
    {
        public void AddMap(string collection, string name, IndexingFunc map)
        {
            AddMapInternal(collection, name, map);
        }
    }

    public abstract class StaticIndexBase : AbstractStaticIndexBase
    {
        public void AddMap(string collection, IndexingFunc map)
        {
            AddMapInternal(collection, collection, map);
        }

        public dynamic LoadAttachments(dynamic doc)
        {
            if (CurrentIndexingScope.Current == null)
                throw new InvalidOperationException($"Indexing scope was not initialized.");

            if (doc is DynamicNullObject)
                return DynamicNullObject.Null;

            var document = doc as DynamicBlittableJson;
            if (document == null)
                throw new InvalidOperationException($"{nameof(LoadAttachments)} may only be called with a non-null entity as a parameter, but was called with a parameter of type {doc.GetType().FullName}: {doc}");

            return CurrentIndexingScope.Current.LoadAttachments(document);
        }

        public dynamic LoadAttachment(dynamic doc, object attachmentName)
        {
            if (CurrentIndexingScope.Current == null)
                throw new InvalidOperationException($"Indexing scope was not initialized. Attachment Name: {attachmentName}");

            if (doc is DynamicNullObject)
                return DynamicNullObject.Null;

            var document = doc as DynamicBlittableJson;
            if (document == null)
                throw new InvalidOperationException($"{nameof(LoadAttachment)} may only be called with a non-null entity as a first parameter, but was called with a parameter of type {doc.GetType().FullName}: {doc}");

            if (attachmentName is LazyStringValue attachmentNameLazy)
                return CurrentIndexingScope.Current.LoadAttachment(document, attachmentNameLazy);

            if (attachmentName is string attachmentNameString)
                return CurrentIndexingScope.Current.LoadAttachment(document, attachmentNameString);

            if (attachmentName is DynamicNullObject)
                return DynamicNullObject.Null;

            throw new InvalidOperationException($"{nameof(LoadAttachment)} may only be called with a string, but was called with a parameter of type {attachmentName.GetType().FullName}: {attachmentName}");
        }

        public dynamic Id(dynamic doc)
        {
            if (doc is DynamicBlittableJson json)
                return json.GetId();

            if (doc is DynamicNullObject)
                return doc;

            ThrowInvalidDocType(doc, nameof(Id));

            // never hit
            return null;
        }

        public dynamic MetadataFor(dynamic doc)
        {
            if (doc is DynamicBlittableJson json)
            {
                json.EnsureMetadata();
                return doc[Constants.Documents.Metadata.Key];
            }

            if (doc is DynamicNullObject)
                return doc;

            ThrowInvalidDocType(doc, nameof(MetadataFor));

            // never hit
            return null;
        }

        public dynamic AsJson(dynamic doc)
        {
            if (doc is DynamicBlittableJson json)
            {
                json.EnsureMetadata();
                return json;
            }

            if (doc is DynamicNullObject)
                return doc;

            ThrowInvalidDocType(doc, nameof(AsJson));

            // never hit
            return null;
        }
        
        public dynamic AttachmentsFor(dynamic doc)
        {
            var metadata = MetadataFor(doc);
            var attachments = metadata is DynamicNullObject
                ? null : metadata[Constants.Documents.Metadata.Attachments];

            return attachments != null
                ? attachments
                : new DynamicArray(Enumerable.Empty<object>());
        }

        public dynamic CounterNamesFor(dynamic doc)
        {
            var metadata = MetadataFor(doc);
            var counters = metadata is DynamicNullObject
                ? null : metadata[Constants.Documents.Metadata.Counters];

            return counters != null
                ? counters
                : new DynamicArray(Enumerable.Empty<object>());
        }

        public dynamic TimeSeriesNamesFor(dynamic doc)
        {
            var metadata = MetadataFor(doc);
            var timeSeries = metadata is DynamicNullObject
                ? null : metadata[Constants.Documents.Metadata.TimeSeries];

            return timeSeries != null
                ? timeSeries
                : new DynamicArray(Enumerable.Empty<object>());
        }

        private static void ThrowInvalidDocType(dynamic doc, string funcName)
        {
            throw new InvalidOperationException(
                $"{funcName} may only be called with a document, " +
                $"but was called with a parameter of type {doc?.GetType().FullName}: {doc}");
        }
    }

    public abstract class AbstractStaticIndexBase
    {
        protected readonly Dictionary<string, CollectionName> _collectionsCache = new Dictionary<string, CollectionName>(StringComparer.OrdinalIgnoreCase);

        public readonly Dictionary<string, Dictionary<string, List<IndexingFunc>>> Maps = new Dictionary<string, Dictionary<string, List<IndexingFunc>>>();

        public readonly Dictionary<string, HashSet<CollectionName>> ReferencedCollections = new Dictionary<string, HashSet<CollectionName>>();

        public readonly HashSet<string> CollectionsWithCompareExchangeReferences = new HashSet<string>(StringComparer.OrdinalIgnoreCase);
        
        protected static Logger Log = LoggingSource.Instance.GetLogger<AbstractStaticIndexBase>("Server");

        
        public int StackSizeInSelectClause { get; set; }
        
        public bool HasDynamicFields { get; set; }

        public bool HasBoostedFields { get; set; }

        public string Source;

        public IndexingFunc Reduce;

        public string[] OutputFields;

        public CompiledIndexField[] GroupByFields;

        public void AddCompareExchangeReferenceToCollection(string collection)
        {
            if (collection is null)
                throw new ArgumentNullException(nameof(collection));

            CollectionsWithCompareExchangeReferences.Add(collection);
        }

        public void AddReferencedCollection(string collection, string referencedCollection)
        {
            if (_collectionsCache.TryGetValue(referencedCollection, out CollectionName referencedCollectionName) == false)
                _collectionsCache[referencedCollection] = referencedCollectionName = new CollectionName(referencedCollection);

            if (ReferencedCollections.TryGetValue(collection, out HashSet<CollectionName> set) == false)
                ReferencedCollections[collection] = set = new HashSet<CollectionName>();

            set.Add(referencedCollectionName);
        }

        protected void AddMapInternal(string collection, string subCollecction, IndexingFunc map)
        {
            if (Maps.TryGetValue(collection, out Dictionary<string, List<IndexingFunc>> collections) == false)
                Maps[collection] = collections = new Dictionary<string, List<IndexingFunc>>();

            if (collections.TryGetValue(subCollecction, out var funcs) == false)
                collections[subCollecction] = funcs = new List<IndexingFunc>();

            funcs.Add(map);
        }

        internal void CheckDepthOfStackInOutputMap(IndexDefinition indexMetadata, DocumentDatabase documentDatabase)
        {
            var performanceHintConfig = documentDatabase.Configuration.PerformanceHints;
            if (StackSizeInSelectClause > performanceHintConfig.MaxDepthOfRecursionInLinqSelect)
            {
                documentDatabase.NotificationCenter.Add(PerformanceHint.Create(
                    documentDatabase.Name,
                    $"Index '{indexMetadata.Name}' contains a lot of `let` clauses. Index contains {StackSizeInSelectClause} `let` clauses but we suggest not to exceed {performanceHintConfig.MaxDepthOfRecursionInLinqSelect}.",
                    $"Each of the let clause is nesting projections and could potentially leads to StackoverflowException.",
                    PerformanceHintType.Indexing,
                    NotificationSeverity.Info,
                    nameof(IndexCompiler)));
                
                if (Log.IsOperationsEnabled)
                    Log.Operations($"Index '{indexMetadata.Name}' contains a lot of `let` clauses. Stack size is {StackSizeInSelectClause}.");
            }
        }
        
        protected dynamic TryConvert<T>(object value)
            where T : struct
        {
            if (value == null || value is DynamicNullObject)
                return DynamicNullObject.Null;

            var type = typeof(T);
            if (type == typeof(double) || type == typeof(float))
            {
                var dbl = TryConvertToDouble(value);
                if (dbl.HasValue == false)
                    return DynamicNullObject.Null;

                if (type == typeof(float))
                    return (T)(object)Convert.ToSingle(dbl.Value);

                return (T)(object)dbl.Value;
            }

            if (type == typeof(long) || type == typeof(int))
            {
                var lng = TryConvertToLong(value);
                if (lng.HasValue == false)
                    return DynamicNullObject.Null;

                if (type == typeof(int))
                    return (T)(object)Convert.ToInt32(lng.Value);

                return (T)(object)lng.Value;
            }

            return DynamicNullObject.Null;

            static double? TryConvertToDouble(object v)
            {
                if (v is double d)
                    return d;
                if (v is LazyNumberValue lnv)
                    return lnv;
                if (v is int i)
                    return i;
                if (v is long l)
                    return l;
                if (v is float f)
                    return f;
                if (v is LazyStringValue lsv && double.TryParse(lsv, out var r))
                    return r;

                return null;
            }

            static long? TryConvertToLong(object v)
            {
                if (v is double d)
                    return (long)d;
                if (v is LazyNumberValue lnv)
                    return lnv;
                if (v is int i)
                    return i;
                if (v is long l)
                    return l;
                if (v is float f)
                    return (long)f;
                if (v is LazyStringValue lsv && long.TryParse(lsv, out var r))
                    return r;

                return null;
            }
        }

        public dynamic LoadDocument<TIgnored>(object keyOrEnumerable, string collectionName)
        {
            return LoadDocument(keyOrEnumerable, collectionName);
        }

        public dynamic LoadDocument(object keyOrEnumerable, string collectionName)
        {
            if (CurrentIndexingScope.Current == null)
                throw new InvalidOperationException(
                    "Indexing scope was not initialized. Key: " + keyOrEnumerable);

            if (keyOrEnumerable is LazyStringValue keyLazy)
                return CurrentIndexingScope.Current.LoadDocument(keyLazy, null, collectionName);

            if (keyOrEnumerable is string keyString)
                return CurrentIndexingScope.Current.LoadDocument(null, keyString, collectionName);

            if (keyOrEnumerable is DynamicNullObject || keyOrEnumerable is null)
                return DynamicNullObject.Null;

            if (keyOrEnumerable is IEnumerable enumerable)
            {
                var enumerator = enumerable.GetEnumerator();
                using (enumerable as IDisposable)
                {
                    var items = new List<dynamic>();
                    while (enumerator.MoveNext())
                    {
                        items.Add(LoadDocument(enumerator.Current, collectionName));
                    }
                    if (items.Count == 0)
                        return DynamicNullObject.Null;

                    return new DynamicArray(items);
                }
            }

            throw new InvalidOperationException(
                "LoadDocument may only be called with a string or an enumerable, but was called with a parameter of type " +
                keyOrEnumerable.GetType().FullName + ": " + keyOrEnumerable);
        }

        public dynamic LoadCompareExchangeValue<TIgnored>(object keyOrEnumerable)
        {
            return LoadCompareExchangeValue(keyOrEnumerable);
        }

        public dynamic LoadCompareExchangeValue(object keyOrEnumerable)
        {
            if (CurrentIndexingScope.Current == null)
                throw new InvalidOperationException(
                    "Indexing scope was not initialized. Key: " + keyOrEnumerable);

            if (keyOrEnumerable is LazyStringValue keyLazy)
                return CurrentIndexingScope.Current.LoadCompareExchangeValue(keyLazy, null);

            if (keyOrEnumerable is string keyString)
                return CurrentIndexingScope.Current.LoadCompareExchangeValue(null, keyString);

            if (keyOrEnumerable is DynamicNullObject)
                return DynamicNullObject.Null;

            if (keyOrEnumerable is IEnumerable enumerable)
            {
                var enumerator = enumerable.GetEnumerator();
                using (enumerable as IDisposable)
                {
                    var items = new List<dynamic>();
                    while (enumerator.MoveNext())
                    {
                        items.Add(LoadCompareExchangeValue(enumerator.Current));
                    }
                    if (items.Count == 0)
                        return DynamicNullObject.Null;

                    return new DynamicArray(items);
                }
            }

            throw new InvalidOperationException(
                "LoadCompareExchangeValue may only be called with a string or an enumerable, but was called with a parameter of type " +
                keyOrEnumerable.GetType().FullName + ": " + keyOrEnumerable);
        }

        public IEnumerable<dynamic> Recurse(object item, Func<dynamic, dynamic> func)
        {
            return new RecursiveFunction(item, func).Execute();
        }

        protected IEnumerable<AbstractField> CreateField(string name, object value, CreateFieldOptions options)
        {
            // IMPORTANT: Do not delete this method, it is used by the indexes code when using CreateField

            options = options ?? CreateFieldOptions.Default;

            IndexFieldOptions allFields = null;
            var scope = CurrentIndexingScope.Current;
            if (scope.IndexDefinition is MapIndexDefinition mapIndexDefinition)
                mapIndexDefinition.IndexDefinition.Fields.TryGetValue(Constants.Documents.Indexing.Fields.AllFields, out allFields);

            var field = IndexField.Create(name, new IndexFieldOptions
            {
                Storage = options.Storage,
                TermVector = options.TermVector,
                Indexing = options.Indexing
            }, allFields);

            if (scope.DynamicFields == null)
                scope.DynamicFields = new Dictionary<string, FieldIndexing>();

            scope.DynamicFields[name] = field.Indexing;

            if (scope.CreateFieldConverter == null)
                scope.CreateFieldConverter = new LuceneDocumentConverter(scope.Index, new IndexField[] { });

            using var i = scope.CreateFieldConverter.NestedField(scope.CreatedFieldsCount++);
            var result = new List<AbstractField>();
            scope.CreateFieldConverter.GetRegularFields(new StaticIndexLuceneDocumentWrapper(result), field, value, CurrentIndexingScope.Current.IndexContext, scope?.Source, out _);
            return result;
        }

        protected IEnumerable<AbstractField> CreateField(string name, object value, bool stored = false, bool? analyzed = null)
        {
            // IMPORTANT: Do not delete this method, it is used by the indexes code when using CreateField

            FieldIndexing? indexing;

            switch (analyzed)
            {
                case true:
                    indexing = FieldIndexing.Search;
                    break;
                case false:
                    indexing = FieldIndexing.Exact;
                    break;
                default:
                    indexing = null;
                    break;
            }

            return CreateField(name, value, new CreateFieldOptions
            {
                Storage = stored ? FieldStorage.Yes : FieldStorage.No,
                Indexing = indexing,
                TermVector = FieldTermVector.No
            });
        }

        public unsafe dynamic AsDateOnly(dynamic field)
        {
            if (field is LazyStringValue lsv)
            {
                if (LazyStringParser.TryParseDateOnly(lsv.Buffer, lsv.Length, out var @do) == false) 
                    return DynamicNullObject.Null;
                
                return @do;
            }
            
            if (field is string str)
            {
                fixed (char* strBuffer = str.AsSpan())
                {
                    if (LazyStringParser.TryParseDateOnly(strBuffer, str.Length, out var to) == false)
                        return DynamicNullObject.Null;

                    return to;
                }
            }
            
            if (field is DateTime dt)
            {
                return DateOnly.FromDateTime(dt);
            }

            if (field is DateOnly dtO)
            {
                return dtO;
            }
            
            if (field is null)
            {
                return DynamicNullObject.ExplicitNull;
            }
            
            if (field is DynamicNullObject dno)
            {
                return dno;
            }
            
            throw new InvalidDataException($"Expected {nameof(DateTime)}, {nameof(DateOnly)}, null, string or JSON value.");
        }

        public unsafe dynamic AsTimeOnly(dynamic field)
        {
            if (field is LazyStringValue lsv)
            {
                if (LazyStringParser.TryParseTimeOnly(lsv.Buffer, lsv.Length, out var to) == false)
                    return DynamicNullObject.Null;

                return to;
            }

            if (field is string str)
            {
                fixed (char* strBuffer = str.AsSpan())
                {
                    if (LazyStringParser.TryParseTimeOnly(strBuffer, str.Length, out var to) == false)
                        return DynamicNullObject.Null;

                    return to;
                }
            }
            
            if (field is TimeSpan ts)
            {
                return TimeOnly.FromTimeSpan(ts);
            }

            if (field is TimeOnly toF)
            {
                return toF;
            }

            if (field is null)
            {
                return DynamicNullObject.ExplicitNull;
            }
            
            if (field is DynamicNullObject dno)
            {
                return dno;
            }
            
            throw new InvalidDataException($"Expected {nameof(TimeSpan)}, {nameof(TimeOnly)}, null, string or JSON value.");
        }

        public IEnumerable<object> CreateSpatialField(string name, object lat, object lng)
        {
            if (CurrentIndexingScope.Current == null)
                throw new InvalidOperationException("Indexing scope was not initialized.");
            
            return CreateSpatialField(name, ConvertToDouble(lat), ConvertToDouble(lng));
        }

        public IEnumerable<object> CreateSpatialField(string name, double? lat, double? lng)
        {
            if (CurrentIndexingScope.Current == null)
                throw new InvalidOperationException("Indexing scope was not initialized.");
            
            var spatialField = GetOrCreateSpatialField(name);

            return CreateSpatialField(spatialField, lat, lng);
        }

        public IEnumerable<object> CreateSpatialField(string name, object shapeWkt)
        {
            if (CurrentIndexingScope.Current == null)
                throw new InvalidOperationException("Indexing scope was not initialized.");
            
            var spatialField = GetOrCreateSpatialField(name);
            return CreateSpatialField(spatialField, shapeWkt);
        }

        internal static IEnumerable<object> CreateSpatialField(SpatialField spatialField, object lat, object lng)
        {
            if (CurrentIndexingScope.Current == null)
                throw new InvalidOperationException("Indexing scope was not initialized.");
            
            return CreateSpatialField(spatialField, ConvertToDouble(lat), ConvertToDouble(lng));
        }

        internal static IEnumerable<object> CreateSpatialField(SpatialField spatialField, double? lat, double? lng)
        {
            if (CurrentIndexingScope.Current == null)
                throw new InvalidOperationException("Indexing scope was not initialized.");
            
            if (lng == null || double.IsNaN(lng.Value))
                return Enumerable.Empty<AbstractField>();
            if (lat == null || double.IsNaN(lat.Value))
                return Enumerable.Empty<AbstractField>();

            IShape shape = spatialField.GetContext().MakePoint(lng.Value, lat.Value);
            return CurrentIndexingScope.Current.Index.SearchEngineType is SearchEngineType.Lucene
                ? spatialField.LuceneCreateIndexableFields(shape)
                : Enumerable.Cast<object>(spatialField.CoraxCreateIndexableFields(shape));
        }

        internal static IEnumerable<object> CreateSpatialField(SpatialField spatialField, object shapeWkt)
        {
            if (CurrentIndexingScope.Current == null)
                throw new InvalidOperationException("Indexing scope was not initialized.");
            
            return CurrentIndexingScope.Current.Index.SearchEngineType is SearchEngineType.Lucene
                ? spatialField.LuceneCreateIndexableFields(shapeWkt)
                : Enumerable.Cast<object>(spatialField.CoraxCreateIndexableFields(shapeWkt));
        }

        internal static SpatialField GetOrCreateSpatialField(string name)
        {
            if (CurrentIndexingScope.Current == null)
                throw new InvalidOperationException("Indexing scope was not initialized.");
            
            return CurrentIndexingScope.Current.GetOrCreateSpatialField(name);
        }

        private static double? ConvertToDouble(object value)
        {
            if (value == null || value is DynamicNullObject)
                return null;

            if (value is LazyNumberValue lnv)
                return lnv.ToDouble(CultureInfo.InvariantCulture);

            return Convert.ToDouble(value);
        }

        private struct StaticIndexLuceneDocumentWrapper : ILuceneDocumentWrapper
        {
            private readonly List<AbstractField> _fields;

            public StaticIndexLuceneDocumentWrapper(List<AbstractField> fields)
            {
                _fields = fields;
            }

            [MethodImpl(MethodImplOptions.AggressiveInlining)]
            public void Add(AbstractField field)
            {
                _fields.Add(field);
            }

            [MethodImpl(MethodImplOptions.AggressiveInlining)]
            public IList<IFieldable> GetFields()
            {
                throw new NotImplementedException();
            }
        }
    }
}<|MERGE_RESOLUTION|>--- conflicted
+++ resolved
@@ -12,12 +12,8 @@
 using Raven.Server.Documents.Indexes.Static.Spatial;
 using Raven.Server.NotificationCenter.Notifications;
 using Sparrow.Json;
-<<<<<<< HEAD
+using Sparrow.Logging;
 using Spatial4n.Shapes;
-=======
-using Sparrow.Logging;
-using Spatial4n.Core.Shapes;
->>>>>>> d5b5479a
 
 namespace Raven.Server.Documents.Indexes.Static
 {
@@ -183,7 +179,7 @@
         public readonly Dictionary<string, HashSet<CollectionName>> ReferencedCollections = new Dictionary<string, HashSet<CollectionName>>();
 
         public readonly HashSet<string> CollectionsWithCompareExchangeReferences = new HashSet<string>(StringComparer.OrdinalIgnoreCase);
-        
+
         protected static Logger Log = LoggingSource.Instance.GetLogger<AbstractStaticIndexBase>("Server");
 
         
