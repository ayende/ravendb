﻿using System;
using System.Collections.Generic;
using System.Linq;
using Raven.Server.Config.Categories;
using Raven.Server.Documents.Indexes.Persistence;
using Raven.Server.Documents.Indexes.Persistence.Lucene;
using Raven.Server.ServerWide.Context;
using Sparrow.Server.Utils;
using Voron;

namespace Raven.Server.Documents.Indexes.Workers.Counters
{
    public class HandleCompareExchangeCountersReferences : HandleCompareExchangeReferences
    {
        private readonly HashSet<string> _collectionsWithCompareExchangeReferences;
        private readonly CountersStorage _countersStorage;

        public HandleCompareExchangeCountersReferences(Index index, HashSet<string> collectionsWithCompareExchangeReferences, CountersStorage countersStorage, DocumentsStorage documentsStorage, IndexStorage indexStorage, IndexingConfiguration configuration)
            : base(index, collectionsWithCompareExchangeReferences, documentsStorage, indexStorage, configuration)
        {
            _collectionsWithCompareExchangeReferences = collectionsWithCompareExchangeReferences;
            _countersStorage = countersStorage;
        }

        protected override IndexItem GetItem(DocumentsOperationContext databaseContext, Slice key)
        {
            var counter = _countersStorage.Indexing.GetCountersMetadata(databaseContext, key);

            if (counter == null)
                return null;

            return new CounterIndexItem(counter.LuceneKey, counter.DocumentId, counter.Etag, counter.CounterName, counter.Size, counter);
        }

<<<<<<< HEAD
        public override void HandleDelete(Tombstone tombstone, string collection, IndexWriteOperationBase writer, TransactionOperationContext indexContext, IndexingStatsScope stats)
=======
        public override void HandleDelete(Tombstone tombstone, string collection, Lazy<IndexWriteOperation> writer, TransactionOperationContext indexContext, IndexingStatsScope stats)
>>>>>>> aa0d5056
        {
            using (DocumentIdWorker.GetSliceFromId(indexContext, tombstone.LowerId, out Slice documentIdPrefixWithCounterKeySeparator, SpecialChars.RecordSeparator))
                _referencesStorage.RemoveReferencesByPrefix(documentIdPrefixWithCounterKeySeparator, collection, null, indexContext.Transaction);
        }

        protected override IEnumerable<Reference> GetItemReferences(QueryOperationContext queryContext, CollectionName referencedCollection, long lastEtag, long pageSize)
        {
            return _documentsStorage.DocumentDatabase.ServerStore.Cluster.GetCompareExchangeFromPrefix(queryContext.Server, _documentsStorage.DocumentDatabase.Name, lastEtag + 1, pageSize)
                .Select(x =>
                {
                    _reference.Key = x.Key.StorageKey;
                    _reference.Etag = x.Index;

                    return _reference;
                });
        }

        protected override IEnumerable<Reference> GetTombstoneReferences(QueryOperationContext queryContext, CollectionName referencedCollection, long lastEtag, long pageSize)
        {
            return _documentsStorage.DocumentDatabase.ServerStore.Cluster.GetCompareExchangeTombstonesByKey(queryContext.Server, _documentsStorage.DocumentDatabase.Name, lastEtag + 1, pageSize)
                .Select(x =>
                {
                    _reference.Key = x.Key.StorageKey;
                    _reference.Etag = x.Index;

                    return _reference;
                });
        }

        protected override bool TryGetReferencedCollectionsFor(string collection, out HashSet<CollectionName> referencedCollections)
        {
            return TryGetReferencedCollectionsFor(_collectionsWithCompareExchangeReferences, collection, out referencedCollections);
        }
    }
}<|MERGE_RESOLUTION|>--- conflicted
+++ resolved
@@ -32,11 +32,7 @@
             return new CounterIndexItem(counter.LuceneKey, counter.DocumentId, counter.Etag, counter.CounterName, counter.Size, counter);
         }
 
-<<<<<<< HEAD
-        public override void HandleDelete(Tombstone tombstone, string collection, IndexWriteOperationBase writer, TransactionOperationContext indexContext, IndexingStatsScope stats)
-=======
-        public override void HandleDelete(Tombstone tombstone, string collection, Lazy<IndexWriteOperation> writer, TransactionOperationContext indexContext, IndexingStatsScope stats)
->>>>>>> aa0d5056
+        public override void HandleDelete(Tombstone tombstone, string collection, Lazy<IndexWriteOperationBase> writer, TransactionOperationContext indexContext, IndexingStatsScope stats)
         {
             using (DocumentIdWorker.GetSliceFromId(indexContext, tombstone.LowerId, out Slice documentIdPrefixWithCounterKeySeparator, SpecialChars.RecordSeparator))
                 _referencesStorage.RemoveReferencesByPrefix(documentIdPrefixWithCounterKeySeparator, collection, null, indexContext.Transaction);
