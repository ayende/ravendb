--- conflicted
+++ resolved
@@ -19,17 +19,13 @@
             _blittableTraverser = storeValue ? BlittableJsonTraverser.FlatMapReduceResults : BlittableJsonTraverser.Default;
         }
 
-<<<<<<< HEAD
         public LuceneDocumentConverter(ICollection<IndexField> fields, bool indexImplicitNull = false, bool indexEmptyEntries = true, string keyFieldName = null, bool storeValue = false, string storeValueFieldName = Constants.Documents.Indexing.Fields.ReduceKeyValueFieldName)
             : base(fields, indexImplicitNull, indexEmptyEntries, numberOfBaseFields: 1, keyFieldName, storeValue, storeValueFieldName)
         {
             _blittableTraverser = storeValue ? BlittableJsonTraverser.FlatMapReduceResults : BlittableJsonTraverser.Default;
         }
 
-        protected override int GetFields<T>(T instance, LazyStringValue key, LazyStringValue sourceDocumentId, object doc, JsonOperationContext indexContext)
-=======
-        protected override int GetFields<T>(T instance, LazyStringValue key, object doc, JsonOperationContext indexContext, IWriteOperationBuffer writeBuffer)
->>>>>>> 50e5911d
+        protected override int GetFields<T>(T instance, LazyStringValue key, LazyStringValue sourceDocumentId, object doc, JsonOperationContext indexContext, IWriteOperationBuffer writeBuffer)
         {
             int newFields = 0;
 
@@ -44,11 +40,7 @@
 
             if (_storeValue)
             {
-<<<<<<< HEAD
-                instance.Add(GetStoredValueField(document.Data));
-=======
-                instance.Add(GetReduceResultValueField(document.Data, writeBuffer));
->>>>>>> 50e5911d
+                instance.Add(GetStoredValueField(document.Data, writeBuffer));
                 newFields++;
             }
 
