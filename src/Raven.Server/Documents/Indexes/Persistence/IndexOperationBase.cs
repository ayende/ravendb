﻿using System;
using System.Runtime.CompilerServices;
using System.Text;
using Lucene.Net.Analysis;
using Lucene.Net.Search;
using Raven.Server.Documents.Queries;
using Raven.Server.Documents.Queries.AST;
using Raven.Server.Documents.Queries.Results;
using Raven.Server.Documents.Queries.Timings;
using Raven.Server.ServerWide.Context;
using Raven.Server.Utils;
using Sparrow.Json;
using Sparrow.Logging;
using Query = Lucene.Net.Search.Query;

namespace Raven.Server.Documents.Indexes.Persistence;

public abstract class IndexOperationBase : IDisposable
{
    protected readonly string _indexName;
    private const int DefaultBufferSizeForCorax = 4 * 1024;
    private const int MaxBufferSizeForCorax = 64 * 1024;

    protected readonly Logger _logger;
    internal Index _index;

    protected IndexOperationBase(Index index, Logger logger)
    {
        _index = index;
        _indexName = index.Name;
        _logger = logger;
    }

    public abstract void Dispose();

    protected Query GetLuceneQuery(DocumentsOperationContext context, QueryMetadata metadata, BlittableJsonReaderObject parameters, Analyzer analyzer,
        QueryBuilderFactories factories)
    {
        return GetLuceneQuery(context, metadata, metadata.Query.Where, parameters, analyzer, factories);
    }

    protected Query GetLuceneQuery(DocumentsOperationContext context, QueryMetadata metadata, QueryExpression whereExpression, BlittableJsonReaderObject parameters,
        Analyzer analyzer, QueryBuilderFactories factories)
    {
        Query documentQuery;

        if (metadata.Query.Where == null)
        {
            if (_logger.IsInfoEnabled)
                _logger.Info($"Issuing query on index {_indexName} for all documents");

            documentQuery = new MatchAllDocsQuery();
        }
        else
        {
            if (_logger.IsInfoEnabled)
                _logger.Info($"Issuing query on index {_indexName} for: {metadata.Query}");

            // RavenPerFieldAnalyzerWrapper searchAnalyzer = null;
            try
            {
                //_persistence._a
                //searchAnalyzer = parent.CreateAnalyzer(new LowerCaseKeywordAnalyzer(), toDispose, true);
                //searchAnalyzer = parent.AnalyzerGenerators.Aggregate(searchAnalyzer, (currentAnalyzer, generator) =>
                //{
                //    Analyzer newAnalyzer = generator.GenerateAnalyzerForQuerying(parent.PublicName, query.Query, currentAnalyzer);
                //    if (newAnalyzer != currentAnalyzer)
                //    {
                //        DisposeAnalyzerAndFriends(toDispose, currentAnalyzer);
                //    }
                //    return parent.CreateAnalyzer(newAnalyzer, toDispose, true);
                //});

                IDisposable releaseServerContext = null;
                IDisposable closeServerTransaction = null;
                TransactionOperationContext serverContext = null;

                try
                {
                    if (metadata.HasCmpXchg)
                    {
                        releaseServerContext = context.DocumentDatabase.ServerStore.ContextPool.AllocateOperationContext(out serverContext);
                        closeServerTransaction = serverContext.OpenReadTransaction();
                    }

                    using (closeServerTransaction)
                        documentQuery = LuceneQueryBuilder.BuildQuery(serverContext, context, metadata, whereExpression, _index, parameters, analyzer, factories);
                }
                finally
                {
                    releaseServerContext?.Dispose();
                }
            }
            finally
            {
                //DisposeAnalyzerAndFriends(toDispose, searchAnalyzer);
            }
        }

        //var afterTriggers = ApplyIndexTriggers(documentQuery);

        return documentQuery;
    }

    [MethodImpl(MethodImplOptions.AggressiveInlining)]
    protected static int LuceneGetPageSize(IndexSearcher searcher, long pageSize)
    {
        if (pageSize >= searcher.MaxDoc)
            return searcher.MaxDoc;

        if (pageSize >= int.MaxValue)
            return int.MaxValue;

        return (int)pageSize;
    }

<<<<<<< HEAD
    protected static int CoraxGetPageSize(global::Corax.IndexSearcher searcher, long pageSize, IndexQueryServerSide query)
=======
    protected static int CoraxBufferSize(global::Corax.IndexSearcher searcher, long pageSize, IndexQueryServerSide query)
>>>>>>> 9ee983f4
    {
        var numberOfEntries = searcher.NumberOfEntries;
        if (numberOfEntries == 0)
            return 16;
        
        if (query.Metadata.OrderBy is not null || query.Metadata.IsDistinct)
        {
            if (numberOfEntries > MaxBufferSizeForCorax)
                return MaxBufferSizeForCorax;
            
            return DefaultBufferSizeForCorax;
        }
        
        if (pageSize <= 0 && numberOfEntries < DefaultBufferSizeForCorax)
            return DefaultBufferSizeForCorax;
        
        return numberOfEntries > MaxBufferSizeForCorax
            ? MaxBufferSizeForCorax
            : DefaultBufferSizeForCorax;
    }
    
    protected QueryFilter GetQueryFilter(Index index, IndexQueryServerSide query, DocumentsOperationContext documentsContext, Reference<long> skippedResults, Reference<long> scannedDocuments, IQueryResultRetriever retriever, QueryTimingsScope queryTimings)
    {
        if (query.Metadata.FilterScript is null)
            return null;

        return new QueryFilter(index, query, documentsContext, skippedResults, scannedDocuments, retriever, queryTimings);
    }
    
    internal static unsafe BlittableJsonReaderObject ParseJsonStringIntoBlittable(string json, JsonOperationContext context)
    {
        var bytes = Encoding.UTF8.GetBytes(json);
        fixed (byte* ptr = bytes)
        {
            var blittableJson = context.ParseBuffer(ptr, bytes.Length, "MoreLikeThis/ExtractTermsFromJson", BlittableJsonDocumentBuilder.UsageMode.None);
            blittableJson.BlittableValidation(); //precaution, needed because this is user input..
            return blittableJson;
        }
    }
}<|MERGE_RESOLUTION|>--- conflicted
+++ resolved
@@ -114,11 +114,7 @@
         return (int)pageSize;
     }
 
-<<<<<<< HEAD
-    protected static int CoraxGetPageSize(global::Corax.IndexSearcher searcher, long pageSize, IndexQueryServerSide query)
-=======
     protected static int CoraxBufferSize(global::Corax.IndexSearcher searcher, long pageSize, IndexQueryServerSide query)
->>>>>>> 9ee983f4
     {
         var numberOfEntries = searcher.NumberOfEntries;
         if (numberOfEntries == 0)
