--- conflicted
+++ resolved
@@ -114,11 +114,7 @@
         return (int)pageSize;
     }
 
-<<<<<<< HEAD
-    protected static int CoraxGetPageSize(global::Corax.IndexSearcher searcher, long pageSize, IndexQueryServerSide query, bool isBoolean = false)
-=======
-    protected static int CoraxGetPageSize(global::Corax.IndexSearcher searcher, int pageSize, IndexQueryServerSide query)
->>>>>>> 7ec9c6d9
+    protected static int CoraxGetPageSize(global::Corax.IndexSearcher searcher, long pageSize, IndexQueryServerSide query)
     {
         var numberOfEntries = searcher.NumberOfEntries;
         if (numberOfEntries == 0)
