﻿using System;
using System.Collections.Generic;
using System.Diagnostics;
using System.IO;
using System.Text;
using Jint.Runtime.References;
using Raven.Client.Documents.Indexes;
using Raven.Client.Extensions;
using Raven.Server.ServerWide;
using Raven.Server.ServerWide.Context;
using Raven.Server.Utils;
using Sparrow;
using Sparrow.Json;
using Sparrow.Json.Sync;
using Sparrow.Platform;
using Sparrow.Server;
using Sparrow.Server.Json.Sync;
using Voron;
using Voron.Impl;

namespace Raven.Server.Documents.Indexes
{
    public abstract class IndexDefinitionBaseServerSide
    {
        protected IndexDefinitionBaseServerSide()
        {
            ClusterState = new ClusterState();
        }

        public string Name { get; protected set; }

        public abstract long Version { get; }

        public HashSet<string> Collections { get; protected set; }

        public IndexLockMode LockMode { get; set; }

        public IndexPriority Priority { get; set; }

        public IndexState State { get; set; }

        internal readonly ClusterState ClusterState;

        public IndexDeploymentMode DeploymentMode { get; set; }

        public virtual bool HasDynamicFields => false;

        public virtual bool HasCompareExchange => false;

        public void Rename(string name, TransactionOperationContext context, StorageEnvironmentOptions options)
        {
            Name = name;
            Persist(context, options);
        }

        public abstract void Persist(TransactionOperationContext context, StorageEnvironmentOptions options);

        protected abstract void PersistMapFields(JsonOperationContext context, AbstractBlittableJsonTextWriter writer);

        public static readonly byte[] EncryptionContext = Encoding.UTF8.GetBytes("Indexes!");

        public static string GetIndexNameSafeForFileSystem(string name)
        {
            foreach (var invalidPathChar in Path.GetInvalidFileNameChars())
            {
                name = name.Replace(invalidPathChar, '_');
            }

            if (name.Length < 64)
                return name;
            // RavenDB-8220 To avoid giving the same path to indexes with the
            // same 64 chars prefix, we hash the full name. Note that this is
            // a persistent value and should NOT be changed.
            return name.Substring(0, 64) + "." + Hashing.XXHash32.Calculate(name);
        }

        public void Persist(JsonOperationContext context, AbstractBlittableJsonTextWriter writer)
        {
            writer.WriteStartObject();

            writer.WritePropertyName(nameof(Name));
            writer.WriteString(Name);
            writer.WriteComma();

            writer.WritePropertyName(nameof(Version));
            writer.WriteInteger(Version);
            writer.WriteComma();

            writer.WritePropertyName(nameof(Collections));
            writer.WriteStartArray();
            var isFirst = true;
            foreach (var collection in Collections)
            {
                if (isFirst == false)
                    writer.WriteComma();

                isFirst = false;
                writer.WriteString(collection);
            }

            writer.WriteEndArray();
            writer.WriteComma();

            writer.WritePropertyName(nameof(LockMode));
            writer.WriteInteger((int)LockMode);
            writer.WriteComma();

            writer.WritePropertyName(nameof(Priority));
            writer.WriteInteger((int)Priority);
            writer.WriteComma();

            writer.WritePropertyName(nameof(State));
            writer.WriteInteger((int)State);
            writer.WriteComma();

            PersistFields(context, writer);

            writer.WriteEndObject();
        }

        public bool ContainsField(string name)
        {
            return MapFields.ContainsKey(name);
        }

        internal abstract void Reset();

        protected abstract void PersistFields(JsonOperationContext context, AbstractBlittableJsonTextWriter writer);

        protected internal abstract IndexDefinition GetOrCreateIndexDefinitionInternal();

        public abstract IndexDefinitionCompareDifferences Compare(IndexDefinitionBaseServerSide indexDefinition);

        public abstract IndexDefinitionCompareDifferences Compare(IndexDefinition indexDefinition);

        public Dictionary<string, IndexFieldBase> MapFields { get; protected set; }

        public Dictionary<string, IndexField> IndexFields { get; set; }

        public static class IndexVersion
        {
            public const long BaseVersion = 40_000;

            public const long TimeTicks = 50_000;

            public const long Analyzers = 52_000;
            
            public const long ReduceKeyProcessorHashDoubleFix = 52_001; // RavenDB-17572

            public const long ProperlyParseThreeDigitsMillisecondsDates = 52_002; // RavenDB-17711

            public const long EngineTypeStored = 54_000; // introducing Corax, added engine type to the index storage
<<<<<<< HEAD
            
            public const long ProperlyParseDictionaryToStoredField = 60_000; // RavenDB-19560

            /// <summary>
            /// Remember to bump this
            /// </summary>
            public const long CurrentVersion = ProperlyParseDictionaryToStoredField;
=======

            public const long GuaranteedOrderOfPropertiesInMapReduceIndexes = 54_001; // RavenDB-17312
            /// <summary>
            /// Remember to bump this
            /// </summary>
            public const long CurrentVersion = GuaranteedOrderOfPropertiesInMapReduceIndexes;
>>>>>>> 962278b7
        }
    }

    public abstract class IndexDefinitionBaseServerSide<T> : IndexDefinitionBaseServerSide where T : IndexFieldBase
    {
        protected const string MetadataFileName = "metadata";

        protected static readonly Slice DefinitionSlice;
        private long _indexVersion;
        private int? _cachedHashCode;

        internal IndexDefinitionBaseServerSide(
            string name,
            IEnumerable<string> collections,
            IndexLockMode lockMode,
            IndexPriority priority,
            IndexState state,
            T[] mapFields,
            long indexVersion,
            IndexDeploymentMode? deploymentMode,
            ClusterState clusterState)
        {
            Name = name;
            DeploymentMode = deploymentMode ?? IndexDeploymentMode.Parallel;
            Collections = new HashSet<string>(collections, StringComparer.OrdinalIgnoreCase);

            MapFields = new Dictionary<string, IndexFieldBase>(StringComparer.Ordinal);
            IndexFields = new Dictionary<string, IndexField>(StringComparer.Ordinal);
            var lastUsedId = new Reference<int>() { Value = mapFields.Length };


            foreach (var field in mapFields)
            {
                MapFields.Add(field.Name, field);

                if (field is AutoIndexField autoField)
                {
                    foreach (var indexField in autoField.ToIndexFields(lastUsedId))
                    {
                        IndexFields.Add(indexField.Name, indexField);
                    }
                }
                else if (field is IndexField indexField)
                    IndexFields.Add(indexField.Name, indexField);
            }

            LockMode = lockMode;
            Priority = priority;
            State = state;
            _indexVersion = indexVersion;
            ClusterState.LastStateIndex = clusterState?.LastStateIndex ?? 0;
            ClusterState.LastRollingDeploymentIndex = clusterState?.LastRollingDeploymentIndex ?? 0;
        }

        static IndexDefinitionBaseServerSide()
        {
            using (StorageEnvironment.GetStaticContext(out var ctx))
            {
                Slice.From(ctx, "Definition", ByteStringType.Immutable, out DefinitionSlice);
            }
        }

        public override long Version => _indexVersion;

        internal override void Reset()
        {
            _indexVersion = IndexVersion.CurrentVersion;
        }

        public override void Persist(TransactionOperationContext context, StorageEnvironmentOptions options)
        {
            var tree = context.Transaction.InnerTransaction.CreateTree("Definition");
            using (var stream = new MemoryStream())
            using (var writer = new BlittableJsonTextWriter(context, stream))
            {
                Persist(context, writer);

                writer.Flush();

                stream.Position = 0;

                if (options is StorageEnvironmentOptions.DirectoryStorageEnvironmentOptions)
                {
                    using (var metadata = File.Open(options.BasePath.Combine(MetadataFileName).FullPath, FileMode.Create))
                    {
                        if (options.Encryption.IsEnabled)
                        {
                            EncryptStream(options, stream);
                        }

                        stream.CopyTo(metadata);
                        stream.Position = 0;
                    }
                }

                using (Slice.From(context.Allocator, stream.ToArray(), out Slice val))
                {
                    tree.Add(DefinitionSlice, val);
                }
            }
        }

        private static unsafe void EncryptStream(StorageEnvironmentOptions options, MemoryStream stream)
        {
            var data = stream.ToArray();
            var nonce = Sodium.GenerateRandomBuffer((int)Sodium.crypto_aead_xchacha20poly1305_ietf_npubbytes()); // 192-bit
            var encryptedData = new byte[data.Length + (int)Sodium.crypto_aead_xchacha20poly1305_ietf_abytes()]; // data length + 128-bit mac

            fixed (byte* ctx = EncryptionContext)
            fixed (byte* pData = data)
            fixed (byte* pEncryptedData = encryptedData)
            fixed (byte* pNonce = nonce)
            fixed (byte* pKey = options.Encryption.MasterKey)
            {
                var subKeyLen = Sodium.crypto_aead_xchacha20poly1305_ietf_keybytes();
                var subKey = stackalloc byte[(int)subKeyLen];

                if (Sodium.crypto_kdf_derive_from_key(subKey, subKeyLen, (ulong)SodiumSubKeyId.IndexDef, ctx, pKey) != 0)
                    throw new InvalidOperationException("Unable to generate derived key");

                ulong cLen;
                var rc = Sodium.crypto_aead_xchacha20poly1305_ietf_encrypt(
                    pEncryptedData,
                    &cLen,
                    pData,
                    (ulong)data.Length,
                    null,
                    0,
                    null,
                    pNonce,
                    subKey
                );

                Debug.Assert(cLen <= (ulong)data.Length + (ulong)Sodium.crypto_aead_xchacha20poly1305_ietf_abytes());

                if (rc != 0)
                    throw new InvalidOperationException($"Unable to encrypt stream, rc={rc}");
            }

            // reset the stream and write the encrypted data to it
            stream.SetLength(0);
            stream.Write(encryptedData, 0, encryptedData.Length);
            stream.Write(nonce, 0, nonce.Length);
            stream.Position = 0;
        }

        protected static Stream GetIndexDefinitionStream(StorageEnvironment environment, Transaction tx)
        {
            var tree = tx.CreateTree("Definition");
            var result = tree.Read(DefinitionSlice);
            if (result == null)
                return null;

            var stream = result.Reader.AsStream();
            if (environment.Options.Encryption.IsEnabled)
            {
                using (stream)
                {
                    var ms = new MemoryStream();
                    result.Reader.AsStream().CopyTo(ms);
                    ms.Position = 0;
                    DecryptStream(environment.Options, ms);
                    return ms;
                }
            }
            return stream;
        }

        private static unsafe void DecryptStream(StorageEnvironmentOptions options, MemoryStream stream)
        {
            var buffer = stream.ToArray();
            var nonce = new byte[(int)Sodium.crypto_aead_xchacha20poly1305_ietf_npubbytes()];
            var data = new byte[buffer.Length - nonce.Length];

            Array.Copy(buffer, 0, data, 0, buffer.Length - nonce.Length);
            Array.Copy(buffer, buffer.Length - nonce.Length, nonce, 0, nonce.Length);

            var decryptedData = new byte[data.Length - (int)Sodium.crypto_aead_xchacha20poly1305_ietf_abytes()];

            fixed (byte* ctx = EncryptionContext)
            fixed (byte* pData = data)
            fixed (byte* pDecryptedData = decryptedData)
            fixed (byte* pNonce = nonce)
            fixed (byte* pKey = options.Encryption.MasterKey)
            {
                var subKeyLen = Sodium.crypto_aead_xchacha20poly1305_ietf_keybytes();
                var subKey = stackalloc byte[(int)subKeyLen];

                if (Sodium.crypto_kdf_derive_from_key(subKey, subKeyLen, (ulong)SodiumSubKeyId.IndexDef, ctx, pKey) != 0)
                    throw new InvalidOperationException("Unable to generate derived key");

                ulong mLen;
                var rc = Sodium.crypto_aead_xchacha20poly1305_ietf_decrypt(
                    pDecryptedData,
                    &mLen,
                    null,
                    pData,
                    (ulong)data.Length,
                    null,
                    0,
                    pNonce,
                    subKey
                );

                Debug.Assert(mLen <= (ulong)data.Length - (ulong)Sodium.crypto_aead_xchacha20poly1305_ietf_abytes());

                if (rc != 0)
                    throw new InvalidOperationException($"Unable to decrypt stream, rc={rc}");
            }

            // reset the stream and write the decrypted data to it
            stream.SetLength(0);
            stream.Write(decryptedData, 0, decryptedData.Length);
            stream.Position = 0;
        }

        public virtual bool TryGetField(string field, out T value)
        {
            if (MapFields.TryGetValue(field, out var mapField))
            {
                value = mapField.As<T>();

                return true;
            }

            value = null;
            return false;
        }

        public virtual T GetField(string field)
        {
            return MapFields[field].As<T>();
        }

        public override int GetHashCode()
        {
            if (_cachedHashCode != null)
                return _cachedHashCode.Value;

            unchecked
            {
                var hashCode = MapFields?.GetDictionaryHashCode() ?? 0;
                hashCode = (hashCode * 397) ^ (Name?.GetHashCode() ?? 0);
                hashCode = (hashCode * 397) ^ (Collections?.GetEnumerableHashCode() ?? 0);

                hashCode = ComputeRestOfHash(hashCode);

                _cachedHashCode = hashCode;

                return hashCode;
            }
        }

        protected abstract int ComputeRestOfHash(int hashCode);

        public bool TryReadNameFromMetadataFile(TransactionOperationContext context, StorageEnvironmentOptions options, out string name)
        {
            var metadata = ReadMetadataFile(options);

            var metadataJson = context.Sync.ReadForDisk(metadata, string.Empty);

            return metadataJson.TryGet("Name", out name);
        }

        public Stream ReadMetadataFile(StorageEnvironmentOptions options)
        {
            try
            {
                var metadata = File.ReadAllBytes(options.BasePath.Combine(MetadataFileName).FullPath);
                var stream = new MemoryStream(metadata);

                if (options.Encryption.IsEnabled)
                {
                    DecryptStream(options, stream);
                }
                return stream;
            }
            catch (Exception e)
            {
                throw new InvalidOperationException($"Unable to read metadata file for index '{Name}' at {options.BasePath.Combine(MetadataFileName).FullPath}", e);
            }
        }

        public static bool TryReadIdFromDirectory(DirectoryInfo directory, out int indexId, out string indexName)
        {
            var index = directory.Name.IndexOf('-');
            var maybeId = index >= 0
                ? directory.Name.Substring(0, index)
                : directory.Name;

            if (int.TryParse(maybeId, out indexId) == false)
            {
                indexId = -1;
                indexName = null;
                return false;
            }

            indexName = directory.Name.Substring(index + 1);
            return true;
        }

        protected static string ReadName(BlittableJsonReaderObject reader)
        {
            if (reader.TryGet(nameof(Name), out string name) == false || String.IsNullOrWhiteSpace(name))
                throw new InvalidOperationException("No persisted name");

            return name;
        }

        protected static string[] ReadCollections(BlittableJsonReaderObject reader)
        {
            if (reader.TryGet(nameof(Collections), out BlittableJsonReaderArray jsonArray) == false || jsonArray.Length == 0)
                throw new InvalidOperationException("No persisted collections");

            var result = new string[jsonArray.Length];
            for (var i = 0; i < jsonArray.Length; i++)
                result[i] = jsonArray.GetStringByIndex(i);

            return result;
        }

        protected static IndexLockMode ReadLockMode(BlittableJsonReaderObject reader)
        {
            if (reader.TryGet(nameof(LockMode), out int lockModeAsInt) == false)
                throw new InvalidOperationException("No persisted lock mode");

            return (IndexLockMode)lockModeAsInt;
        }

        protected static IndexPriority ReadPriority(BlittableJsonReaderObject reader)
        {
            if (reader.TryGet(nameof(Priority), out int priorityAsInt) == false)
                throw new InvalidOperationException("No persisted priority");

            return (IndexPriority)priorityAsInt;
        }

        protected static IndexState ReadState(BlittableJsonReaderObject reader)
        {
            if (reader.TryGet(nameof(State), out int StateAsInt) == false)
                return IndexState.Normal;

            return (IndexState)StateAsInt;
        }

        protected static long ReadVersion(BlittableJsonReaderObject reader)
        {
            if (reader.TryGet(nameof(Version), out long version) == false)
                return IndexVersion.BaseVersion;

            return version;
        }
    }
}<|MERGE_RESOLUTION|>--- conflicted
+++ resolved
@@ -150,7 +150,8 @@
             public const long ProperlyParseThreeDigitsMillisecondsDates = 52_002; // RavenDB-17711
 
             public const long EngineTypeStored = 54_000; // introducing Corax, added engine type to the index storage
-<<<<<<< HEAD
+            
+            public const long GuaranteedOrderOfPropertiesInMapReduceIndexes = 54_001; // RavenDB-17312
             
             public const long ProperlyParseDictionaryToStoredField = 60_000; // RavenDB-19560
 
@@ -158,14 +159,6 @@
             /// Remember to bump this
             /// </summary>
             public const long CurrentVersion = ProperlyParseDictionaryToStoredField;
-=======
-
-            public const long GuaranteedOrderOfPropertiesInMapReduceIndexes = 54_001; // RavenDB-17312
-            /// <summary>
-            /// Remember to bump this
-            /// </summary>
-            public const long CurrentVersion = GuaranteedOrderOfPropertiesInMapReduceIndexes;
->>>>>>> 962278b7
         }
     }
 
