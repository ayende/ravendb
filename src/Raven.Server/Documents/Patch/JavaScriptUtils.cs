--- conflicted
+++ resolved
@@ -6,11 +6,8 @@
 using Jint;
 using Jint.Native;
 using Jint.Native.Array;
-<<<<<<< HEAD
 using Jint.Native.Function;
 using Jint.Native.Global;
-=======
->>>>>>> c6aa26be
 using Jint.Native.Object;
 using Jint.Runtime;
 using Lucene.Net.Store;
@@ -42,11 +39,7 @@
         private readonly ScriptRunner _runner;
         private readonly List<IDisposable> _disposables = new List<IDisposable>();
         private readonly Engine _scriptEngine;
-<<<<<<< HEAD
-        private static readonly Dictionary<object,object> EmptyMetadataDummy = new Dictionary<object, object>();
         internal JsValue CurrentlyProcessedObject;
-=======
->>>>>>> c6aa26be
 
         public bool ReadOnly;
 
@@ -148,14 +141,7 @@
         internal JsValue GetMetadata(JsValue self, JsValue[] args)
         {
             if (args.Length != 1 && args.Length != 2 || //length == 2 takes into account Query Arguments that can be added to args
-<<<<<<< HEAD
                 !(args[0].AsObject() is BlittableObjectInstance boi)) 
-            {
-                if (args[0].AsObject() is GlobalObject) // Supposed to happen during the initialize of the script runner  - RavenDB-19466
-                    return JsValue.FromObject(_scriptEngine, EmptyMetadataDummy);
-=======
-                !(args[0].AsObject() is BlittableObjectInstance boi))
->>>>>>> c6aa26be
                 throw new InvalidOperationException("metadataFor(doc) must be called with a single entity argument");
 
             var modifiedMetadata = new DynamicJsonValue
