﻿using System;
using System.Buffers;
using System.Collections.Concurrent;
using System.Collections.Generic;
using System.Diagnostics;
using System.Globalization;
using System.Linq;
using System.Runtime.CompilerServices;
using System.Text;
using System.Threading;
using Jint;
using Jint.Native;
using Jint.Native.Array;
using Jint.Native.Function;
using Jint.Native.Object;
using Jint.Runtime.Interop;
using Raven.Client;
using Raven.Client.Documents.Indexes.Spatial;
using Raven.Client.Documents.Session.TimeSeries;
using Raven.Client.Exceptions.Documents;
using Raven.Client.Exceptions.Documents.Patching;
using Raven.Server.Config;
using Raven.Server.Documents.Indexes;
using Raven.Server.Documents.Indexes.Static.Spatial;
using Raven.Server.Documents.Queries;
using Raven.Server.Documents.Queries.AST;
using Raven.Server.Documents.Queries.Results;
using Raven.Server.Documents.Queries.Results.TimeSeries;
using Raven.Server.Documents.Queries.Timings;
using Raven.Server.Documents.TimeSeries;
using Raven.Server.Extensions;
using Raven.Server.ServerWide;
using Raven.Server.ServerWide.Context;
using Raven.Server.Utils;
using Sparrow.Extensions;
using Sparrow.Json;
using Sparrow.Json.Parsing;
using Spatial4n.Core.Distance;
using ExpressionType = System.Linq.Expressions.ExpressionType;
using JavaScriptException = Jint.Runtime.JavaScriptException;

namespace Raven.Server.Documents.Patch
{
    public class ScriptRunner
    {
        public class Holder
        {
            public ScriptRunner Parent;
            public SingleRun Value;
            public WeakReference<SingleRun> WeakValue;
        }

        private readonly ConcurrentQueue<Holder> _cache = new ConcurrentQueue<Holder>();
        private readonly DocumentDatabase _db;
        private readonly RavenConfiguration _configuration;
        internal readonly bool _enableClr;
        private readonly DateTime _creationTime;
        public readonly List<string> ScriptsSource = new List<string>();

        public int NumberOfCachedScripts => _cache.Count(x =>
            x.Value != null ||
            x.WeakValue?.TryGetTarget(out _) == true);

        internal readonly Dictionary<string, DeclaredFunction> TimeSeriesDeclaration = new Dictionary<string, DeclaredFunction>();

        public long Runs;
        private DateTime _lastRun;

        public string ScriptType { get; internal set; }

        public ScriptRunner(DocumentDatabase db, RavenConfiguration configuration, bool enableClr)
        {
            _db = db;
            _configuration = configuration;
            _enableClr = enableClr;
            _creationTime = DateTime.UtcNow;
        }

        public DynamicJsonValue GetDebugInfo(bool detailed = false)
        {
            var djv = new DynamicJsonValue
            {
                ["Type"] = ScriptType,
                ["CreationTime"] = _creationTime,
                ["LastRun"] = _lastRun,
                ["Runs"] = Runs,
                ["CachedScriptsCount"] = _cache.Count
            };
            if (detailed)
                djv["ScriptsSource"] = ScriptsSource;

            return djv;
        }

        public void AddScript(string script)
        {
            ScriptsSource.Add(script);
        }

        public void AddTimeSeriesDeclaration(DeclaredFunction func)
        {
            TimeSeriesDeclaration.Add(func.Name, func);
        }

        public ReturnRun GetRunner(out SingleRun run)
        {
            _lastRun = DateTime.UtcNow;
            Interlocked.Increment(ref Runs);
            if (_cache.TryDequeue(out var holder) == false)
            {
                holder = new Holder
                {
                    Parent = this
                };
            }

            if (holder.Value == null)
            {
                if (holder.WeakValue != null &&
                    holder.WeakValue.TryGetTarget(out run))
                {
                    holder.Value = run;
                    holder.WeakValue = null;
                }
                else
                {
                    holder.Value = new SingleRun(_db, _configuration, this, ScriptsSource);
                }
            }

            run = holder.Value;

            return new ReturnRun(run, holder);
        }

        public void TryCompileScript(string script)
        {
            try
            {
                var engine = new Engine(options =>
                {
                    options.MaxStatements(1).LimitRecursion(1);
                });
                engine.Execute(script);
            }
            catch (Exception e)
            {
                throw new JavaScriptParseException("Failed to parse:" + Environment.NewLine + script, e);
            }
        }

        public static unsafe DateTime GetDateArg(JsValue arg, string signature, string argName)
        {
            if (arg.IsDate())
                return arg.AsDate().ToDateTime();

            if (arg.IsString() == false)
                ThrowInvalidDateArgument();

            var s = arg.AsString();
            fixed (char* pValue = s)
            {
                var result = LazyStringParser.TryParseDateTime(pValue, s.Length, out DateTime dt, out _);
                if (result != LazyStringParser.Result.DateTime)
                    ThrowInvalidDateArgument();

                return dt;
            }

            void ThrowInvalidDateArgument() =>
                throw new ArgumentException($"{signature} : {argName} must be of type 'DateInstance' or a DateTime string. {GetTypes(arg)}");
        }

        private static DateTime GetTimeSeriesDateArg(JsValue arg, string signature, string argName)
        {
            if (arg.IsDate())
                return arg.AsDate().ToDateTime();

            if (arg.IsString() == false)
                throw new ArgumentException($"{signature} : {argName} must be of type 'DateInstance' or a DateTime string. {GetTypes(arg)}");

            return TimeSeriesRetriever.ParseDateTime(arg.AsString());
        }
        
        private static string GetTypes(JsValue value) => $"JintType({value.Type}) .NETType({value.GetType().Name})";
        
        public class SingleRun
        {
            private readonly DocumentDatabase _database;
            private readonly RavenConfiguration _configuration;

            private readonly ScriptRunner _runner;
            public readonly Engine ScriptEngine;
            private QueryTimingsScope _scope;
            private QueryTimingsScope _loadScope;
            private DocumentsOperationContext _docsCtx;
            private JsonOperationContext _jsonCtx;
            public PatchDebugActions DebugActions;
            public bool DebugMode;
            public List<string> DebugOutput;
            public bool PutOrDeleteCalled;
            public HashSet<string> Includes;
            public HashSet<string> CompareExchangeValueIncludes;
            private HashSet<string> _documentIds;

            public bool ReadOnly
            {
                get => JavaScriptUtils.ReadOnly;
                set => JavaScriptUtils.ReadOnly = value;
            }

            public string OriginalDocumentId;
            public bool RefreshOriginalDocument;
            private readonly ConcurrentLruRegexCache _regexCache = new ConcurrentLruRegexCache(1024);
            public HashSet<string> DocumentCountersToUpdate;
            public HashSet<string> DocumentTimeSeriesToUpdate;
            public JavaScriptUtils JavaScriptUtils;

            private const string _timeSeriesSignature = "timeseries(doc, name)";
            public const string GetMetadataMethod = "getMetadata";

            public SingleRun(DocumentDatabase database, RavenConfiguration configuration, ScriptRunner runner, List<string> scriptsSource)
            {
                _database = database;
                _configuration = configuration;
                _runner = runner;
                ScriptEngine = new Engine(options =>
                {
                    options.LimitRecursion(64)
                        .SetReferencesResolver(_refResolver)
                        .MaxStatements(_configuration.Patching.MaxStepsForScript)
                        .Strict(_configuration.Patching.StrictMode)
                        .AddObjectConverter(new JintGuidConverter())
                        .AddObjectConverter(new JintStringConverter())
                        .AddObjectConverter(new JintEnumConverter())
                        .AddObjectConverter(new JintDateTimeConverter())
                        .AddObjectConverter(new JintTimeSpanConverter())
                        .LocalTimeZone(TimeZoneInfo.Utc);
                });

                JavaScriptUtils = new JavaScriptUtils(_runner, ScriptEngine);
                ScriptEngine.SetValue(GetMetadataMethod, new ClrFunctionInstance(ScriptEngine, GetMetadataMethod, JavaScriptUtils.GetMetadata));
                ScriptEngine.SetValue("id", new ClrFunctionInstance(ScriptEngine, "id", JavaScriptUtils.GetDocumentId));

                ScriptEngine.SetValue("output", new ClrFunctionInstance(ScriptEngine, "output", OutputDebug));

                //console.log
                ObjectInstance consoleObject = new ObjectInstance(ScriptEngine);
                consoleObject.FastAddProperty("log", new ClrFunctionInstance(ScriptEngine, "log", OutputDebug), false, false, false);
                ScriptEngine.SetValue("console", consoleObject);

                //spatial.distance
                ObjectInstance spatialObject = new ObjectInstance(ScriptEngine);
                var spatialFunc = new ClrFunctionInstance(ScriptEngine, "distance", Spatial_Distance);
                spatialObject.FastAddProperty("distance", spatialFunc, false, false, false);
                ScriptEngine.SetValue("spatial", spatialObject);
                ScriptEngine.SetValue("spatial.distance", spatialFunc);

                // includes
                var includeDocumentFunc = new ClrFunctionInstance(ScriptEngine, "include", IncludeDoc);
                ObjectInstance includesObject = new ObjectInstance(ScriptEngine);
                includesObject.FastAddProperty("document", includeDocumentFunc, false, false, false);
                includesObject.FastAddProperty("cmpxchg", new ClrFunctionInstance(ScriptEngine, "cmpxchg", IncludeCompareExchangeValue), false, false, false);
                ScriptEngine.SetValue("includes", includesObject);

                // includes - backward compatibility
                ScriptEngine.SetValue("include", includeDocumentFunc);

                ScriptEngine.SetValue("load", new ClrFunctionInstance(ScriptEngine, "load", LoadDocument));
                ScriptEngine.SetValue("LoadDocument", new ClrFunctionInstance(ScriptEngine, "LoadDocument", ThrowOnLoadDocument));

                ScriptEngine.SetValue("loadPath", new ClrFunctionInstance(ScriptEngine, "loadPath", LoadDocumentByPath));
                ScriptEngine.SetValue("del", new ClrFunctionInstance(ScriptEngine, "del", DeleteDocument));
                ScriptEngine.SetValue("DeleteDocument", new ClrFunctionInstance(ScriptEngine, "DeleteDocument", ThrowOnDeleteDocument));
                ScriptEngine.SetValue("put", new ClrFunctionInstance(ScriptEngine, "put", PutDocument));
                ScriptEngine.SetValue("PutDocument", new ClrFunctionInstance(ScriptEngine, "PutDocument", ThrowOnPutDocument));
                ScriptEngine.SetValue("cmpxchg", new ClrFunctionInstance(ScriptEngine, "cmpxchg", CompareExchange));

                ScriptEngine.SetValue("counter", new ClrFunctionInstance(ScriptEngine, "counter", GetCounter));
                ScriptEngine.SetValue("counterRaw", new ClrFunctionInstance(ScriptEngine, "counterRaw", GetCounterRaw));
                ScriptEngine.SetValue("incrementCounter", new ClrFunctionInstance(ScriptEngine, "incrementCounter", IncrementCounter));
                ScriptEngine.SetValue("deleteCounter", new ClrFunctionInstance(ScriptEngine, "deleteCounter", DeleteCounter));

                ScriptEngine.SetValue("lastModified", new ClrFunctionInstance(ScriptEngine, "lastModified", GetLastModified));

                ScriptEngine.SetValue("startsWith", new ClrFunctionInstance(ScriptEngine, "startsWith", StartsWith));
                ScriptEngine.SetValue("endsWith", new ClrFunctionInstance(ScriptEngine, "endsWith", EndsWith));
                ScriptEngine.SetValue("regex", new ClrFunctionInstance(ScriptEngine, "regex", Regex));

                ScriptEngine.SetValue("Raven_ExplodeArgs", new ClrFunctionInstance(ScriptEngine, "Raven_ExplodeArgs", ExplodeArgs));
                ScriptEngine.SetValue("Raven_Min", new ClrFunctionInstance(ScriptEngine, "Raven_Min", Raven_Min));
                ScriptEngine.SetValue("Raven_Max", new ClrFunctionInstance(ScriptEngine, "Raven_Max", Raven_Max));

                ScriptEngine.SetValue("convertJsTimeToTimeSpanString", new ClrFunctionInstance(ScriptEngine, "convertJsTimeToTimeSpanString", ConvertJsTimeToTimeSpanString));
                ScriptEngine.SetValue("compareDates", new ClrFunctionInstance(ScriptEngine, "compareDates", CompareDates));

                ScriptEngine.SetValue("toStringWithFormat", new ClrFunctionInstance(ScriptEngine, "toStringWithFormat", ToStringWithFormat));

                ScriptEngine.SetValue("scalarToRawString", new ClrFunctionInstance(ScriptEngine, "scalarToRawString", ScalarToRawString));

                //TimeSeries
                ScriptEngine.SetValue("timeseries", new ClrFunctionInstance(ScriptEngine, "timeseries", TimeSeries));
                ScriptEngine.Execute(ScriptRunnerCache.PolyfillJs);

                foreach (var script in scriptsSource)
                {
                    try
                    {
                        ScriptEngine.Execute(script);
                    }
                    catch (Exception e)
                    {
                        throw new JavaScriptParseException("Failed to parse: " + Environment.NewLine + script, e);
                    }
                }

                foreach (var ts in runner.TimeSeriesDeclaration)
                {
                    ScriptEngine.SetValue(ts.Key, NamedInvokeTimeSeriesFunction(ts.Key));
                }
            }

            private (string Id, BlittableJsonReaderObject Doc) GetIdAndDocFromArg(JsValue docArg, string signature)
            {
                if (docArg.IsObject() && docArg.AsObject() is BlittableObjectInstance doc)
                    return (doc.DocumentId, doc.Blittable);

                if (docArg.IsString())
                {
                    var id = docArg.AsString();
                    var document = _database.DocumentsStorage.Get(_docsCtx, id);
                    if (document == null)
                        throw new DocumentDoesNotExistException(id, "Cannot operate on a missing document.");

                    return (id, document.Data);
                }

                throw new InvalidOperationException($"{signature}: 'doc' must be a string argument (the document id) or the actual document instance itself. {GetTypes(docArg)}");
            }

            private string GetIdFromArg(JsValue docArg, string signature)
            {
                if (docArg.IsObject() && docArg.AsObject() is BlittableObjectInstance doc)
                    return doc.DocumentId;

                if (docArg.IsString())
                {
                    var id = docArg.AsString();
                    return id;
                }

                throw new InvalidOperationException($"{signature}: 'doc' must be a string argument (the document id) or the actual document instance itself. {GetTypes(docArg)}");
            }

            private static string GetStringArg(JsValue jsArg, string signature, string argName)
            {
                if (jsArg.IsString() == false)
                    throw new ArgumentException($"{signature}: The '{argName}' argument should be a string, but got {GetTypes(jsArg)}");
                return jsArg.AsString();
            }

            private void FillDoubleArrayFromJsArray(double[] array, ArrayInstance jsArray, string signature)
            {
                var i = 0;
                foreach (var (key, value) in jsArray.GetOwnPropertiesWithoutLength())
                {
                    if (value.Value.IsNumber() == false)
                        throw new ArgumentException($"{signature}: The values argument must be an array of numbers, but got {GetTypes(value.Value)} key({key}) value({value})");
                    array[i] = value.Value.AsNumber();
                    ++i;
                }
            }

            private JsValue TimeSeries(JsValue self, JsValue[] args)
            {
                AssertValidDatabaseContext(_timeSeriesSignature);

                if (args.Length != 2)
                    throw new ArgumentException($"{_timeSeriesSignature}: This method requires 2 arguments but was called with {args.Length}");

                var append = new ClrFunctionInstance(ScriptEngine, "append", (thisObj, values) =>
                    AppendTimeSeries(thisObj.Get("doc"), thisObj.Get("name"), values));

                var delete = new ClrFunctionInstance(ScriptEngine, "delete", (thisObj, values) =>
                    DeleteRangeTimeSeries(thisObj.Get("doc"), thisObj.Get("name"), values));

                var get = new ClrFunctionInstance(ScriptEngine, "get", (thisObj, values) =>
                    GetRangeTimeSeries(thisObj.Get("doc"), thisObj.Get("name"), values));

                var getStats = new ClrFunctionInstance(ScriptEngine, "getStats", (thisObj, values) =>
                    GetStatsTimeSeries(thisObj.Get("doc"), thisObj.Get("name"), values));

                var obj = new ObjectInstance(ScriptEngine);
                obj.Set("append", append);
                obj.Set("delete", delete);
                obj.Set("get", get);
                obj.Set("doc", args[0]);
                obj.Set("name", args[1]);
                obj.Set("getStats", getStats);

                return obj;
            }

            private JsValue GetStatsTimeSeries(JsValue document, JsValue name, JsValue[] args)
            {
                var (id, doc) = GetIdAndDocFromArg(document, _timeSeriesSignature);

                string timeSeries = GetStringArg(name, _timeSeriesSignature, "name");
                var stats = _database.DocumentsStorage.TimeSeriesStorage.Stats.GetStats(_docsCtx, id, timeSeries);

                var tsStats = new ObjectInstance(ScriptEngine);
                tsStats.Set(nameof(stats.Start), ScriptEngine.Date.Construct(stats.Start));
                tsStats.Set(nameof(stats.End), ScriptEngine.Date.Construct(stats.End));
                tsStats.Set(nameof(stats.Count), stats.Count);

                return tsStats;
            }

            private JsValue AppendTimeSeries(JsValue document, JsValue name, JsValue[] args)
            {
                AssertValidDatabaseContext("timeseries(doc, name).append");

                const string signature2Args = "timeseries(doc, name).append(timestamp, values)";
                const string signature3Args = "timeseries(doc, name).append(timestamp, values, tag)";

                string signature;
                LazyStringValue lsTag = null;
                switch (args.Length)
                {
                    case 2:
                        signature = signature2Args;
                        break;
                    case 3:
                        signature = signature3Args;
                        var tagArgument = args.Last();
                        if (tagArgument != null && tagArgument.IsNull() == false && tagArgument.IsUndefined() == false)
                        {
                            var tag = GetStringArg(tagArgument, signature, "tag");
                            lsTag = _jsonCtx.GetLazyString(tag);
                        }
                        break;
                    default:
                        throw new ArgumentException($"There is no overload with {args.Length} arguments for this method should be {signature2Args} or {signature3Args}");
                }

                var (id, doc) = GetIdAndDocFromArg(document, _timeSeriesSignature);

                string timeSeries = GetStringArg(name, _timeSeriesSignature, "name");
                var timestamp = GetTimeSeriesDateArg(args[0], signature, "timestamp");

                double[] valuesBuffer = null;
                try
                {
                    var valuesArg = args[1];
                    Memory<double> values;
                    if (valuesArg.IsArray())
                    {
                        var jsValues = valuesArg.AsArray();
                        valuesBuffer = ArrayPool<double>.Shared.Rent((int)jsValues.Length);
                        FillDoubleArrayFromJsArray(valuesBuffer, jsValues, signature);
                        values = new Memory<double>(valuesBuffer, 0, (int)jsValues.Length);
                    }
                    else if (valuesArg.IsNumber())
                    {
                        valuesBuffer = ArrayPool<double>.Shared.Rent(1);
                        valuesBuffer[0] = valuesArg.AsNumber();
                        values = new Memory<double>(valuesBuffer, 0, 1);
                    }
                    else
                    {
                        throw new ArgumentException($"{signature}: The values should be an array but got {GetTypes(valuesArg)}");
                    }

                    var tss = _database.DocumentsStorage.TimeSeriesStorage;
                    var newSeries = tss.Stats.GetStats(_docsCtx, id, timeSeries).Count == 0;

                    if (newSeries)
                    {
                        DocumentTimeSeriesToUpdate ??= new HashSet<string>(StringComparer.OrdinalIgnoreCase);
                        DocumentTimeSeriesToUpdate.Add(id);
                    }

                    var toAppend = new SingleResult
                    {
                        Values = values,
                        Tag = lsTag,
                        Timestamp = timestamp,
                        Status = TimeSeriesValuesSegment.Live
                    };

                    tss.AppendTimestamp(
                        _docsCtx,
                        id,
                        CollectionName.GetCollectionName(doc),
                        timeSeries,
<<<<<<< HEAD
                        new[] { toAppend });

                    if (DebugMode)
=======
                        new[] { toAppend }, 
                        addNewNameToMetadata: false);
                    
                    if (DebugMode) 
>>>>>>> e981a0cc
                    {
                        DebugActions.AppendTimeSeries.Add(new DynamicJsonValue
                        {
                            ["Name"] = timeSeries,
                            ["Timestamp"] = timestamp,
                            ["Tag"] = lsTag,
                            ["Values"] = values.ToArray().Cast<object>(),
                            ["Created"] = newSeries
                        });
                    }
                }
                finally
                {
                    if (valuesBuffer != null)
                        ArrayPool<double>.Shared.Return(valuesBuffer);
                }

                return Undefined.Instance;
            }

            private JsValue DeleteRangeTimeSeries(JsValue document, JsValue name, JsValue[] args)
            {
                AssertValidDatabaseContext("timeseries(doc, name).delete");

                const string deleteAll = "delete()";
                const string deleteSignature = "delete(from, to)";

                DateTime from, to;
                switch (args.Length)
                {
                    case 0:
                        from = DateTime.MinValue;
                        to = DateTime.MaxValue;
                        break;
                    case 2:
                        from = GetTimeSeriesDateArg(args[0], deleteSignature, "from");
                        to = GetTimeSeriesDateArg(args[1], deleteSignature, "to");
                        break;
                    default:
                        throw new ArgumentException($"'delete' method has only the overloads: '{deleteSignature}' or '{deleteAll}', but was called with {args.Length} arguments.");
                }

                var (id, doc) = GetIdAndDocFromArg(document, _timeSeriesSignature);

                string timeSeries = GetStringArg(name, _timeSeriesSignature, "name");

                var count = _database.DocumentsStorage.TimeSeriesStorage.Stats.GetStats(_docsCtx, id, timeSeries).Count;
                if (count == 0)
                    return JsValue.Undefined;

                var deletionRangeRequest = new TimeSeriesStorage.DeletionRangeRequest
                {
                    DocumentId = id,
                    Collection = CollectionName.GetCollectionName(doc),
                    Name = timeSeries,
                    From = from,
                    To = to,
                };
                _database.DocumentsStorage.TimeSeriesStorage.DeleteTimestampRange(_docsCtx, deletionRangeRequest, updateMetadata: false);

                count = _database.DocumentsStorage.TimeSeriesStorage.Stats.GetStats(_docsCtx, id, timeSeries).Count;
                if (count == 0)
                {
                    DocumentTimeSeriesToUpdate ??= new HashSet<string>(StringComparer.OrdinalIgnoreCase);
                    DocumentTimeSeriesToUpdate.Add(id);
                }

                if (DebugMode)
                {
                    DebugActions.DeleteTimeSeries.Add(new DynamicJsonValue
                    {
                        ["Name"] = timeSeries,
                        ["From"] = from,
                        ["To"] = to
                    });
                }

                return JsValue.Undefined;
            }

            private JsValue GetRangeTimeSeries(JsValue document, JsValue name, JsValue[] args)
            {
                AssertValidDatabaseContext("get");

                const string getRangeSignature = "get(from, to)";
                const string getAllSignature = "get()";

                var id = GetIdFromArg(document, _timeSeriesSignature);
                var timeSeries = GetStringArg(name, _timeSeriesSignature, "name");

                DateTime from, to;
                switch (args.Length)
                {
                    case 0:
                        from = DateTime.MinValue;
                        to = DateTime.MaxValue;
                        break;
                    case 2:
                        from = GetTimeSeriesDateArg(args[0], getRangeSignature, "from");
                        to = GetTimeSeriesDateArg(args[1], getRangeSignature, "to");
                        break;
                    default:
                        throw new ArgumentException($"'get' method has only the overloads: '{getRangeSignature}' or '{getAllSignature}', but was called with {args.Length} arguments.");
                }

                var reader = _database.DocumentsStorage.TimeSeriesStorage.GetReader(_docsCtx, id, timeSeries, from, to);

                var entries = new List<JsValue>();
                foreach (var singleResult in reader.AllValues())
                {
                    Span<double> valuesSpan = singleResult.Values.Span;
                    var v = new JsValue[valuesSpan.Length];
                    for (int i = 0; i < valuesSpan.Length; i++)
                    {
                        v[i] = valuesSpan[i];
                    }
                    var jsValues = new ArrayInstance(ScriptEngine);
                    jsValues.FastAddProperty("length", 0, true, false, false);
                    ScriptEngine.Array.PrototypeObject.Push(jsValues, v);

                    var entry = new ObjectInstance(ScriptEngine);
                    entry.Set(nameof(TimeSeriesEntry.Timestamp), singleResult.Timestamp.GetDefaultRavenFormat(isUtc: true));
                    entry.Set(nameof(TimeSeriesEntry.Tag), singleResult.Tag?.ToString());
                    entry.Set(nameof(TimeSeriesEntry.Values), jsValues);
                    entry.Set(nameof(TimeSeriesEntry.IsRollup), singleResult.Type == SingleResultType.RolledUp);
                    entries.Add(entry);

                    if (DebugMode)
                    {
                        DebugActions.GetTimeSeries.Add(new DynamicJsonValue
                        {
                            ["Name"] = timeSeries,
                            ["Timestamp"] = singleResult.Timestamp.GetDefaultRavenFormat(isUtc: true),
                            ["Tag"] = singleResult.Tag?.ToString(),
                            ["Values"] = singleResult.Values.ToArray().Cast<object>(),
                            ["Type"] = singleResult.Type,
                            ["Exists"] = true
                        });
                    }
                }

                if (DebugMode && entries.Count == 0)
                {
                    DebugActions.GetTimeSeries.Add(new DynamicJsonValue
                    {
                        ["Name"] = timeSeries,
                        ["Exists"] = false
                    });
                }

                return ScriptEngine.Array.Construct(entries.ToArray());
            }

            private void GenericSortTwoElementArray(JsValue[] args, [CallerMemberName] string caller = null)
            {
                void Swap()
                {
                    var tmp = args[1];
                    args[1] = args[0];
                    args[0] = tmp;
                }

                // this is basically the same as Math.min / Math.max, but
                // can also be applied to strings, numbers and nulls

                if (args.Length != 2)
                    throw new ArgumentException(caller + "must be called with exactly two arguments");

                switch (args[0].Type)
                {
                    case Jint.Runtime.Types.None:
                    case Jint.Runtime.Types.Undefined:
                    case Jint.Runtime.Types.Null:
                        // null sorts lowers, so that is fine (either the other one is null or
                        // already higher than us).
                        break;
                    case Jint.Runtime.Types.Boolean:
                    case Jint.Runtime.Types.Number:
                        var a = Jint.Runtime.TypeConverter.ToNumber(args[0]);
                        var b = Jint.Runtime.TypeConverter.ToNumber(args[1]);
                        if (a > b)
                            Swap();
                        break;
                    case Jint.Runtime.Types.String:
                        switch (args[1].Type)
                        {
                            case Jint.Runtime.Types.None:
                            case Jint.Runtime.Types.Undefined:
                            case Jint.Runtime.Types.Null:
                                Swap();// a value is bigger than no value
                                break;
                            case Jint.Runtime.Types.Boolean:
                            case Jint.Runtime.Types.Number:
                                // if the string value is a number that is smaller than
                                // the numeric value, because Math.min(true, "-2") works :-(
                                if (double.TryParse(args[0].AsString(), out double d) == false ||
                                    d > Jint.Runtime.TypeConverter.ToNumber(args[1]))
                                {
                                    Swap();
                                }
                                break;
                            case Jint.Runtime.Types.String:
                                if (string.Compare(args[0].AsString(), args[1].AsString()) > 0)
                                    Swap();
                                break;
                        }
                        break;
                    case Jint.Runtime.Types.Object:
                        throw new ArgumentException(caller + " cannot be called on an object");
                }
            }

            private JsValue Raven_Max(JsValue self, JsValue[] args)
            {
                GenericSortTwoElementArray(args);
                return args[1];
            }

            private JsValue Raven_Min(JsValue self, JsValue[] args)
            {
                GenericSortTwoElementArray(args);
                return args[0];
            }

            private JsValue IncludeDoc(JsValue self, JsValue[] args)
            {
                if (args.Length != 1)
                    throw new InvalidOperationException("include(id) must be called with a single argument");

                if (args[0].IsNull() || args[0].IsUndefined())
                    return args[0];

                if (args[0].IsArray())// recursive call ourselves
                {
                    var array = args[0].AsArray();
                    foreach (var pair in array.GetOwnPropertiesWithoutLength())
                    {
                        args[0] = pair.Value.Value;
                        if (args[0].IsString())
                            IncludeDoc(self, args);
                    }
                    return self;
                }

                if (args[0].IsString() == false)
                    throw new InvalidOperationException("include(doc) must be called with an string or string array argument");

                var id = args[0].AsString();

                if (Includes == null)
                    Includes = new HashSet<string>(StringComparer.OrdinalIgnoreCase);
                Includes.Add(id);

                return self;
            }

            private JsValue IncludeCompareExchangeValue(JsValue self, JsValue[] args)
            {
                if (args.Length != 1)
                    throw new InvalidOperationException("includes.cmpxchg(key) must be called with a single argument");

                if (args[0].IsNull() || args[0].IsUndefined())
                    return self;

                if (args[0].IsArray())// recursive call ourselves
                {
                    var array = args[0].AsArray();
                    foreach (var pair in array.GetOwnPropertiesWithoutLength())
                    {
                        args[0] = pair.Value.Value;
                        if (args[0].IsString())
                            IncludeCompareExchangeValue(self, args);
                    }
                    return self;
                }

                if (args[0].IsString() == false)
                    throw new InvalidOperationException("includes.cmpxchg(key) must be called with an string or string array argument");

                var key = args[0].AsString();

                if (CompareExchangeValueIncludes == null)
                    CompareExchangeValueIncludes = new HashSet<string>(StringComparer.OrdinalIgnoreCase);

                CompareExchangeValueIncludes.Add(key);

                return self;
            }

            public override string ToString()
            {
                return string.Join(Environment.NewLine, _runner.ScriptsSource);
            }

            private static JsValue GetLastModified(JsValue self, JsValue[] args)
            {
                if (args.Length != 1)
                    throw new InvalidOperationException("lastModified(doc) must be called with a single argument");

                if (args[0].IsNull() || args[0].IsUndefined())
                    return args[0];

                if (args[0].IsObject() == false)
                    throw new InvalidOperationException("lastModified(doc) must be called with an object argument");

                if (args[0].AsObject() is BlittableObjectInstance doc)
                {
                    if (doc.LastModified == null)
                        return Undefined.Instance;

                    // we use UTC because last modified is in UTC
                    var epoch = new DateTime(1970, 1, 1, 0, 0, 0, DateTimeKind.Utc);
                    var jsTime = doc.LastModified.Value.Subtract(epoch)
                        .TotalMilliseconds;
                    return jsTime;
                }
                return Undefined.Instance;
            }

            private JsValue Spatial_Distance(JsValue self, JsValue[] args)
            {
                if (args.Length < 4 && args.Length > 5)
                    throw new ArgumentException("Called with expected number of arguments, expected: spatial.distance(lat1, lng1, lat2, lng2, kilometers | miles | cartesian)");

                for (int i = 0; i < 4; i++)
                {
                    if (args[i].IsNumber() == false)
                        return Undefined.Instance;
                }

                var lat1 = args[0].AsNumber();
                var lng1 = args[1].AsNumber();
                var lat2 = args[2].AsNumber();
                var lng2 = args[3].AsNumber();

                var units = SpatialUnits.Kilometers;
                if (args.Length > 4 && args[4].IsString())
                {
                    if (string.Equals("cartesian", args[4].AsString(), StringComparison.OrdinalIgnoreCase))
                        return SpatialDistanceFieldComparatorSource.SpatialDistanceFieldComparator.CartesianDistance(lat1, lng1, lat2, lng2);

                    if (Enum.TryParse(args[4].AsString(), ignoreCase: true, out units) == false)
                        throw new ArgumentException("Unable to parse units " + args[5] + ", expected: 'kilomoters' or 'miles'");
                }

                var result = SpatialDistanceFieldComparatorSource.SpatialDistanceFieldComparator.HaverstineDistanceInMiles(lat1, lng1, lat2, lng2);
                if (units == SpatialUnits.Kilometers)
                    result *= DistanceUtils.MILES_TO_KM;

                return result;
            }

            private JsValue OutputDebug(JsValue self, JsValue[] args)
            {
                if (DebugMode == false)
                    return self;

                var obj = args[0];

                DebugOutput.Add(GetDebugValue(obj, false));
                return self;
            }

            private string GetDebugValue(JsValue obj, bool recursive)
            {
                if (obj.IsString())
                {
                    var debugValue = obj.ToString();
                    return recursive ? '"' + debugValue + '"' : debugValue;
                }
                if (obj.IsArray())
                {
                    var sb = new StringBuilder("[");
                    var array = obj.AsArray();
                    var jsValue = (int)array.Get("length").AsNumber();
                    for (var i = 0; i < jsValue; i++)
                    {
                        if (i != 0)
                            sb.Append(",");
                        sb.Append(GetDebugValue(array.Get(i.ToString()), true));
                    }
                    sb.Append("]");
                    return sb.ToString();
                }
                if (obj.IsObject())
                {
                    var result = new ScriptRunnerResult(this, obj);
                    using (var jsonObj = result.TranslateToObject(_jsonCtx))
                    {
                        return jsonObj.ToString();
                    }
                }
                if (obj.IsBoolean())
                    return obj.AsBoolean().ToString();
                if (obj.IsNumber())
                    return obj.AsNumber().ToString(CultureInfo.InvariantCulture);
                if (obj.IsNull())
                    return "null";
                if (obj.IsUndefined())
                    return "undefined";
                return obj.ToString();
            }

            public JsValue ExplodeArgs(JsValue self, JsValue[] args)
            {
                if (args.Length != 2)
                    throw new InvalidOperationException("Raven_ExplodeArgs(this, args) - must be called with 2 arguments");
                if (args[1].IsObject() && args[1].AsObject() is BlittableObjectInstance boi)
                {
                    _refResolver.ExplodeArgsOn(args[0], boi);
                    return self;
                }
                if (args[1].IsNull() || args[1].IsUndefined())
                    return self;// noop
                throw new InvalidOperationException("Raven_ExplodeArgs(this, args) second argument must be BlittableObjectInstance");
            }

            public JsValue PutDocument(JsValue self, JsValue[] args)
            {
                string changeVector = null;

                if (args.Length != 2 && args.Length != 3)
                    throw new InvalidOperationException("put(id, doc, changeVector) must be called with called with 2 or 3 arguments only");
                AssertValidDatabaseContext("put document");
                AssertNotReadOnly();
                if (args[0].IsString() == false && args[0].IsNull() == false && args[0].IsUndefined() == false)
                    AssertValidId();

                var id = args[0].IsNull() || args[0].IsUndefined() ? null : args[0].AsString();

                if (args[1].IsObject() == false)
                    throw new InvalidOperationException(
                        $"Created document must be a valid object which is not null or empty. Document ID: '{id}'.");

                PutOrDeleteCalled = true;

                if (args.Length == 3)
                    if (args[2].IsString())
                        changeVector = args[2].AsString();
                    else if (args[2].IsNull() == false && args[0].IsUndefined() == false)
                        throw new InvalidOperationException(
                            $"The change vector must be a string or null. Document ID: '{id}'.");

                BlittableJsonReaderObject reader = null;
                try
                {
                    reader = JsBlittableBridge.Translate(_jsonCtx, ScriptEngine, args[1].AsObject(), usageMode: BlittableJsonDocumentBuilder.UsageMode.ToDisk);

                    var put = _database.DocumentsStorage.Put(
                        _docsCtx,
                        id,
                        _docsCtx.GetLazyString(changeVector),
                        reader,
                        //RavenDB-11391 Those flags were added to cause attachment/counter metadata table check & remove metadata properties if not necessary
                        nonPersistentFlags: NonPersistentDocumentFlags.ResolveAttachmentsConflict | NonPersistentDocumentFlags.ResolveCountersConflict | NonPersistentDocumentFlags.ResolveTimeSeriesConflict
                    );

                    if (DebugMode)
                    {
                        DebugActions.PutDocument.Add(new DynamicJsonValue
                        {
                            ["Id"] = put.Id,
                            ["Data"] = reader
                        });
                    }

                    if (RefreshOriginalDocument == false && string.Equals(put.Id, OriginalDocumentId, StringComparison.OrdinalIgnoreCase))
                        RefreshOriginalDocument = true;

                    return put.Id;
                }
                finally
                {
                    if (DebugMode == false)
                        reader?.Dispose();
                }
            }

            private static void AssertValidId()
            {
                throw new InvalidOperationException("The first parameter to put(id, doc, changeVector) must be a string");
            }

            public JsValue DeleteDocument(JsValue self, JsValue[] args)
            {
                if (args.Length != 1 && args.Length != 2)
                    throw new InvalidOperationException("delete(id, changeVector) must be called with at least one parameter");

                if (args[0].IsString() == false)
                    throw new InvalidOperationException("delete(id, changeVector) id argument must be a string");

                var id = args[0].AsString();
                string changeVector = null;

                if (args.Length == 2 && args[1].IsString())
                    changeVector = args[1].AsString();

                PutOrDeleteCalled = true;
                AssertValidDatabaseContext("delete document");
                AssertNotReadOnly();

                var result = _database.DocumentsStorage.Delete(_docsCtx, id, changeVector);

                if (RefreshOriginalDocument && string.Equals(OriginalDocumentId, id, StringComparison.OrdinalIgnoreCase))
                    RefreshOriginalDocument = false;

                if (DebugMode)
                {
                    DebugActions.DeleteDocument.Add(id);
                }

                return result != null;
            }

            private void AssertNotReadOnly()
            {
                if (ReadOnly)
                    throw new InvalidOperationException("Cannot make modifications in readonly context");
            }

            private void AssertValidDatabaseContext(string functionName)
            {
                if (_docsCtx == null)
                    throw new InvalidOperationException($"Unable to use `{functionName}` when this instance is not attached to a database operation");
            }

            private JsValue LoadDocumentByPath(JsValue self, JsValue[] args)
            {
                using (_loadScope = _loadScope?.Start() ?? _scope?.For(nameof(QueryTimingsScope.Names.Load)))
                {
                    AssertValidDatabaseContext("loadPath");

                    if (args.Length != 2 ||
                        (args[0].IsNull() == false && args[0].IsUndefined() == false && args[0].IsObject() == false)
                        || args[1].IsString() == false)
                        throw new InvalidOperationException("loadPath(doc, path) must be called with a document and path");

                    if (args[0].IsNull() || args[1].IsUndefined())
                        return args[0];

                    if (args[0].AsObject() is BlittableObjectInstance b)
                    {
                        var path = args[1].AsString();
                        if (_documentIds == null)
                            _documentIds = new HashSet<string>();

                        _documentIds.Clear();
                        IncludeUtil.GetDocIdFromInclude(b.Blittable, path, _documentIds, _database.IdentityPartsSeparator);
                        if (path.IndexOf("[]", StringComparison.InvariantCulture) != -1) // array
                            return JsValue.FromObject(ScriptEngine, _documentIds.Select(LoadDocumentInternal).ToList());
                        if (_documentIds.Count == 0)
                            return JsValue.Null;

                        return LoadDocumentInternal(_documentIds.First());
                    }

                    throw new InvalidOperationException("loadPath(doc, path) must be called with a valid document instance, but got a JS object instead");
                }
            }

            private JsValue CompareExchange(JsValue self, JsValue[] args)
            {
                AssertValidDatabaseContext("cmpxchg");

                if (args.Length != 1 && args.Length != 2 || args[0].IsString() == false)
                    throw new InvalidOperationException("cmpxchg(key) must be called with a single string argument");

                return CmpXchangeInternal(CompareExchangeKey.GetStorageKey(_database.Name, args[0].AsString()));
            }

            private JsValue LoadDocument(JsValue self, JsValue[] args)
            {
                using (_loadScope = _loadScope?.Start() ?? _scope?.For(nameof(QueryTimingsScope.Names.Load)))
                {
                    AssertValidDatabaseContext("load");

                    if (args.Length != 1)
                        throw new InvalidOperationException($"load(id | ids) must be called with a single string argument");

                    if (args[0].IsNull() || args[0].IsUndefined())
                        return args[0];

                    if (args[0].IsArray())
                    {
                        var results = (ArrayInstance)ScriptEngine.Array.Construct(Array.Empty<JsValue>());
                        var arrayInstance = args[0].AsArray();
                        foreach (var kvp in arrayInstance.GetOwnPropertiesWithoutLength())
                        {
                            if (kvp.Value.Value.IsString() == false)
                                throw new InvalidOperationException("load(ids) must be called with a array of strings, but got " + kvp.Value.Value.Type + " - " + kvp.Value.Value);
                            var result = LoadDocumentInternal(kvp.Value.Value.AsString());
                            ScriptEngine.Array.PrototypeObject.Push(results, new[] { result });
                        }
                        return results;
                    }

                    if (args[0].IsString() == false)
                        throw new InvalidOperationException("load(id | ids) must be called with a single string or array argument");

                    return LoadDocumentInternal(args[0].AsString());
                }
            }

            private JsValue GetCounter(JsValue self, JsValue[] args)
            {
                return GetCounterInternal(args);
            }

            private JsValue GetCounterRaw(JsValue self, JsValue[] args)
            {
                return GetCounterInternal(args, true);
            }

            private JsValue GetCounterInternal(JsValue[] args, bool raw = false)
            {
                var signature = raw ? "counterRaw(doc, name)" : "counter(doc, name)";
                AssertValidDatabaseContext(signature);

                if (args.Length != 2)
                    throw new InvalidOperationException($"{signature} must be called with exactly 2 arguments");

                string id;
                if (args[0].IsObject() && args[0].AsObject() is BlittableObjectInstance doc)
                {
                    id = doc.DocumentId;
                }
                else if (args[0].IsString())
                {
                    id = args[0].AsString();
                }
                else
                {
                    throw new InvalidOperationException($"{signature}: 'doc' must be a string argument (the document id) or the actual document instance itself");
                }

                if (args[1].IsString() == false)
                {
                    throw new InvalidOperationException($"{signature}: 'name' must be a string argument");
                }

                var name = args[1].AsString();
                if (string.IsNullOrEmpty(id) || string.IsNullOrEmpty(name))
                {
                    return JsValue.Undefined;
                }

                if (raw == false)
                {
                    var counterValue = _database.DocumentsStorage.CountersStorage.GetCounterValue(_docsCtx, id, name)?.Value ?? JsValue.Null;

                    if (DebugMode)
                    {
                        DebugActions.GetCounter.Add(new DynamicJsonValue
                        {
                            ["Name"] = name,
                            ["Value"] = counterValue.ToString(),
                            ["Exists"] = counterValue != JsValue.Null
                        });
                    }

                    return counterValue;
                }

                var rawValues = new ObjectInstance(ScriptEngine);
                foreach (var partialValue in _database.DocumentsStorage.CountersStorage.GetCounterPartialValues(_docsCtx, id, name))
                {
                    rawValues.FastAddProperty(partialValue.ChangeVector, partialValue.PartialValue, true, false, false);
                }

                return rawValues;
            }

            private JsValue IncrementCounter(JsValue self, JsValue[] args)
            {
                AssertValidDatabaseContext("incrementCounter");

                if (args.Length < 2 || args.Length > 3)
                {
                    ThrowInvalidIncrementCounterArgs(args);
                }

                var signature = args.Length == 2 ? "incrementCounter(doc, name)" : "incrementCounter(doc, name, value)";

                BlittableJsonReaderObject docBlittable = null;
                string id = null;

                if (args[0].IsObject() && args[0].AsObject() is BlittableObjectInstance doc)
                {
                    id = doc.DocumentId;
                    docBlittable = doc.Blittable;
                }
                else if (args[0].IsString())
                {
                    id = args[0].AsString();
                    var document = _database.DocumentsStorage.Get(_docsCtx, id);
                    if (document == null)
                    {
                        ThrowMissingDocument(id);
                        Debug.Assert(false); // never hit
                    }

                    docBlittable = document.Data;
                }
                else
                {
                    ThrowInvalidDocumentArgsType(signature);
                }

                Debug.Assert(id != null && docBlittable != null);

                if (args[1].IsString() == false)
                    ThrowInvalidCounterName(signature);

                var name = args[1].AsString();
                if (string.IsNullOrWhiteSpace(name))
                    ThrowInvalidCounterName(signature);

                double value = 1;
                if (args.Length == 3)
                {
                    if (args[2].IsNumber() == false)
                        ThrowInvalidCounterValue();
                    value = args[2].AsNumber();
                }

                long? currentValue = null;
                if (DebugMode)
                {
                    currentValue = _database.DocumentsStorage.CountersStorage.GetCounterValue(_docsCtx, id, name)?.Value;
                }

                _database.DocumentsStorage.CountersStorage.IncrementCounter(_docsCtx, id, CollectionName.GetCollectionName(docBlittable), name, (long)value, out var exists);

                if (exists == false)
                {
                    DocumentCountersToUpdate ??= new HashSet<string>(StringComparer.OrdinalIgnoreCase);
                    DocumentCountersToUpdate.Add(id);
                }

                if (DebugMode)
                {
                    var newValue = _database.DocumentsStorage.CountersStorage.GetCounterValue(_docsCtx, id, name)?.Value;

                    DebugActions.IncrementCounter.Add(new DynamicJsonValue
                    {
                        ["Name"] = name,
                        ["OldValue"] = currentValue,
                        ["AddedValue"] = value,
                        ["NewValue"] = newValue,
                        ["Created"] = exists == false
                    });
                }

                return JsBoolean.True;
            }

            private JsValue DeleteCounter(JsValue self, JsValue[] args)
            {
                AssertValidDatabaseContext("deleteCounter");

                if (args.Length != 2)
                {
                    ThrowInvalidDeleteCounterArgs();
                }

                string id = null;
                BlittableJsonReaderObject docBlittable = null;

                if (args[0].IsObject() && args[0].AsObject() is BlittableObjectInstance doc)
                {
                    id = doc.DocumentId;
                    docBlittable = doc.Blittable;
                }
                else if (args[0].IsString())
                {
                    id = args[0].AsString();
                    var document = _database.DocumentsStorage.Get(_docsCtx, id);
                    if (document == null)
                    {
                        ThrowMissingDocument(id);
                        Debug.Assert(false); // never hit
                    }

                    docBlittable = document.Data;
                }
                else
                {
                    ThrowInvalidDeleteCounterDocumentArg();
                }

                Debug.Assert(id != null && docBlittable != null);

                if (args[1].IsString() == false)
                {
                    ThrowDeleteCounterNameArg();
                }

                var name = args[1].AsString();
                _database.DocumentsStorage.CountersStorage.DeleteCounter(_docsCtx, id, CollectionName.GetCollectionName(docBlittable), name);

                DocumentCountersToUpdate ??= new HashSet<string>(StringComparer.OrdinalIgnoreCase);
                DocumentCountersToUpdate.Add(id);

                if (DebugMode)
                {
                    DebugActions.DeleteCounter.Add(name);
                }

                return JsBoolean.True;
            }

            private ClrFunctionInstance NamedInvokeTimeSeriesFunction(string name)
            {
                return new ClrFunctionInstance(ScriptEngine, name,
                    (self, args) => InvokeTimeSeriesFunction(name, args));
            }

            private JsValue InvokeTimeSeriesFunction(string name, JsValue[] args)
            {
                AssertValidDatabaseContext("InvokeTimeSeriesFunction");

                if (_runner.TimeSeriesDeclaration.TryGetValue(name, out var func) == false)
                    throw new InvalidOperationException($"Failed to invoke time series function. Unknown time series name '{name}'.");

                object[] tsFunctionArgs = GetTimeSeriesFunctionArgs(name, args, out string docId, out var lazyIds);

                var queryParams = ((Document)tsFunctionArgs[tsFunctionArgs.Length - 1]).Data;

                var retriever = new TimeSeriesRetriever(_docsCtx, queryParams, null);

                var streamableResults = retriever.InvokeTimeSeriesFunction(func, docId, tsFunctionArgs, out var type);
                var result = retriever.MaterializeResults(streamableResults, type, addProjectionToResult: false, fromStudio: false);

                foreach (var id in lazyIds)
                {
                    id?.Dispose();
                }

                return JavaScriptUtils.TranslateToJs(ScriptEngine, _jsonCtx, result);
            }

            private object[] GetTimeSeriesFunctionArgs(string name, JsValue[] args, out string docId, out List<IDisposable> lazyIds)
            {
                var tsFunctionArgs = new object[args.Length + 1];
                docId = null;

                lazyIds = new List<IDisposable>();

                for (var index = 0; index < args.Length; index++)
                {
                    if (args[index].IsObject() && args[index].AsObject() is BlittableObjectInstance boi)
                    {
                        var lazyId = _docsCtx.GetLazyString(boi.DocumentId);
                        lazyIds.Add(lazyId);
                        tsFunctionArgs[index] = new Document
                        {
                            Data = boi.Blittable,
                            Id = lazyId
                        };

                        if (index == 0)
                        {
                            // take the Id of the document to operate on
                            // from the first argument (it can be a different document than the original doc)
                            docId = boi.DocumentId;
                        }
                    }
                    else
                    {
                        tsFunctionArgs[index] = Translate(args[index], _jsonCtx);
                    }
                }

                if (docId == null)
                {
                    if (_args[0].IsObject() == false ||
                        !(_args[0].AsObject() is BlittableObjectInstance originalDoc))
                        throw new InvalidOperationException($"Failed to invoke time series function '{name}'. Couldn't find the document ID to operate on. " +
                                                            "A Document instance argument was not provided to the time series function or to the ScriptRunner");

                    docId = originalDoc.DocumentId;
                }

                if (_args[_args.Length - 1].IsObject() == false || !(_args[_args.Length - 1].AsObject() is BlittableObjectInstance queryParams))
                    throw new InvalidOperationException($"Failed to invoke time series function '{name}'. ScriptRunner is missing QueryParameters argument");

                tsFunctionArgs[tsFunctionArgs.Length - 1] = new Document
                {
                    Data = queryParams.Blittable
                };

                return tsFunctionArgs;
            }

            private static void ThrowInvalidIncrementCounterArgs(JsValue[] args)
            {
                throw new InvalidOperationException($"There is no overload of method 'incrementCounter' that takes {args.Length} arguments." +
                                                    "Supported overloads are : 'incrementCounter(doc, name)' , 'incrementCounter(doc, name, value)'");
            }

            private static void ThrowInvalidCounterValue()
            {
                throw new InvalidOperationException("incrementCounter(doc, name, value): 'value' must be a number argument");
            }

            private static void ThrowInvalidCounterName(string signature)
            {
                throw new InvalidOperationException($"{signature}: 'name' must be a non-empty string argument");
            }

            private static void ThrowInvalidDocumentArgsType(string signature)
            {
                throw new InvalidOperationException($"{signature}: 'doc' must be a string argument (the document id) or the actual document instance itself");
            }

            private static void ThrowMissingDocument(string id)
            {
                throw new DocumentDoesNotExistException(id, "Cannot operate on counters of a missing document.");
            }

            private static void ThrowDeleteCounterNameArg()
            {
                throw new InvalidOperationException("deleteCounter(doc, name): 'name' must be a string argument");
            }

            private static void ThrowInvalidDeleteCounterDocumentArg()
            {
                throw new InvalidOperationException("deleteCounter(doc, name): 'doc' must be a string argument (the document id) or the actual document instance itself");
            }

            private static void ThrowInvalidDeleteCounterArgs()
            {
                throw new InvalidOperationException("deleteCounter(doc, name) must be called with exactly 2 arguments");
            }

            private static JsValue ThrowOnLoadDocument(JsValue self, JsValue[] args)
            {
                throw new MissingMethodException("The method LoadDocument was renamed to 'load'");
            }

            private static JsValue ThrowOnPutDocument(JsValue self, JsValue[] args)
            {
                throw new MissingMethodException("The method PutDocument was renamed to 'put'");
            }

            private static JsValue ThrowOnDeleteDocument(JsValue self, JsValue[] args)
            {
                throw new MissingMethodException("The method DeleteDocument was renamed to 'del'");
            }

            private static JsValue ConvertJsTimeToTimeSpanString(JsValue self, JsValue[] args)
            {
                if (args.Length != 1 || args[0].IsNumber() == false)
                    throw new InvalidOperationException("convertJsTimeToTimeSpanString(ticks) must be called with a single long argument");

                var ticks = Convert.ToInt64(args[0].AsNumber()) * 10000;

                var asTimeSpan = new TimeSpan(ticks);

                return asTimeSpan.ToString();
            }

            private static JsValue CompareDates(JsValue self, JsValue[] args)
            {
                if (args.Length < 1 || args.Length > 3)
                {
                    throw new InvalidOperationException($"No overload for method 'compareDates' takes {args.Length} arguments. " +
                                                        "Supported overloads are : compareDates(date1, date2), compareDates(date1, date2, operationType)");
                }

                ExpressionType binaryOperationType;
                if (args.Length == 2)
                {
                    binaryOperationType = ExpressionType.Subtract;
                }
                else if (args[2].IsString() == false ||
                         Enum.TryParse(args[2].AsString(), out binaryOperationType) == false)
                {
                    throw new InvalidOperationException("compareDates(date1, date2, operationType) : 'operationType' must be a string argument representing a valid 'ExpressionType'");
                }

                dynamic date1, date2;
                if ((binaryOperationType == ExpressionType.Equal ||
                     binaryOperationType == ExpressionType.NotEqual) &&
                    args[0].IsString() && args[1].IsString())
                {
                    date1 = args[0].AsString();
                    date2 = args[1].AsString();
                }
                else
                {
                    const string signature = "compareDates(date1, date2, binaryOp)";
                    date1 = GetDateArg(args[0], signature, "date1");
                    date2 = GetDateArg(args[1], signature, "date2");
                }

                switch (binaryOperationType)
                {
                    case ExpressionType.Subtract:
                        return (date1 - date2).ToString();
                    case ExpressionType.GreaterThan:
                        return date1 > date2;
                    case ExpressionType.GreaterThanOrEqual:
                        return date1 >= date2;
                    case ExpressionType.LessThan:
                        return date1 < date2;
                    case ExpressionType.LessThanOrEqual:
                        return date1 <= date2;
                    case ExpressionType.Equal:
                        return date1 == date2;
                    case ExpressionType.NotEqual:
                        return date1 != date2;
                    default:
                        throw new InvalidOperationException($"compareDates(date1, date2, binaryOp) : unsupported binary operation '{binaryOperationType}'");
                }
            }

            private static unsafe JsValue ToStringWithFormat(JsValue self, JsValue[] args)
            {
                if (args.Length < 1 || args.Length > 3)
                {
                    throw new InvalidOperationException($"No overload for method 'toStringWithFormat' takes {args.Length} arguments. " +
                                                        "Supported overloads are : toStringWithFormat(object), toStringWithFormat(object, format), toStringWithFormat(object, culture), toStringWithFormat(object, format, culture).");
                }

                var cultureInfo = CultureInfo.InvariantCulture;
                string format = null;

                for (var i = 1; i < args.Length; i++)
                {
                    if (args[i].IsString() == false)
                    {
                        throw new InvalidOperationException("toStringWithFormat : 'format' and 'culture' must be string arguments");
                    }

                    var arg = args[i].AsString();
                    if (CultureHelper.Cultures.TryGetValue(arg, out var culture))
                    {
                        cultureInfo = culture;
                        continue;
                    }

                    format = arg;
                }

                if (args[0].IsDate())
                {
                    var date = args[0].AsDate().ToDateTime();
                    return format != null ?
                        date.ToString(format, cultureInfo) :
                        date.ToString(cultureInfo);
                }

                if (args[0].IsNumber())
                {
                    var num = args[0].AsNumber();
                    return format != null ?
                        num.ToString(format, cultureInfo) :
                        num.ToString(cultureInfo);
                }

                if (args[0].IsString())
                {
                    var s = args[0].AsString();
                    fixed (char* pValue = s)
                    {
                        var result = LazyStringParser.TryParseDateTime(pValue, s.Length, out DateTime dt, out _);
                        switch (result)
                        {
                            case LazyStringParser.Result.DateTime:
                                return format != null ?
                                    dt.ToString(format, cultureInfo) :
                                    dt.ToString(cultureInfo);
                            default:
                                throw new InvalidOperationException("toStringWithFormat(dateString) : 'dateString' is not a valid DateTime string");
                        }
                    }
                }

                if (args[0].IsBoolean() == false)
                {
                    throw new InvalidOperationException($"toStringWithFormat() is not supported for objects of type {args[0].Type} ");
                }

                var boolean = args[0].AsBoolean();
                return boolean.ToString(cultureInfo);
            }

            private static JsValue StartsWith(JsValue self, JsValue[] args)
            {
                if (args.Length != 2 || args[0].IsString() == false || args[1].IsString() == false)
                    throw new InvalidOperationException("startsWith(text, contained) must be called with two string parameters");

                return args[0].AsString().StartsWith(args[1].AsString(), StringComparison.OrdinalIgnoreCase);
            }

            private static JsValue EndsWith(JsValue self, JsValue[] args)
            {
                if (args.Length != 2 || args[0].IsString() == false || args[1].IsString() == false)
                    throw new InvalidOperationException("endsWith(text, contained) must be called with two string parameters");

                return args[0].AsString().EndsWith(args[1].AsString(), StringComparison.OrdinalIgnoreCase);
            }

            private JsValue Regex(JsValue self, JsValue[] args)
            {
                if (args.Length != 2 || args[0].IsString() == false || args[1].IsString() == false)
                    throw new InvalidOperationException("regex(text, regex) must be called with two string parameters");

                var regex = _regexCache.Get(args[1].AsString());

                return regex.IsMatch(args[0].AsString());
            }

            private static JsValue ScalarToRawString(JsValue self2, JsValue[] args)
            {
                if (args.Length != 2)
                    throw new InvalidOperationException("scalarToRawString(document, lambdaToField) may be called on with two parameters only");

                JsValue firstParam = args[0];
                if (firstParam.IsObject() && args[0].AsObject() is BlittableObjectInstance selfInstance)
                {
                    JsValue secondParam = args[1];
                    if (secondParam.IsObject() && secondParam.AsObject() is ArrowFunctionInstance lambda)
                    {
                        var functionAst = lambda.FunctionDeclaration;
                        var propName = functionAst.TryGetFieldFromSimpleLambdaExpression();

                        BlittableObjectInstance.BlittableObjectProperty existingValue = default;
                        if (selfInstance.OwnValues?.TryGetValue(propName, out existingValue) == true &&
                            existingValue != null)
                        {
                            if (existingValue.Changed)
                            {
                                return existingValue.Value;
                            }
                        }

                        var propertyIndex = selfInstance.Blittable.GetPropertyIndex(propName);

                        if (propertyIndex == -1)
                        {
                            return new ObjectInstance(selfInstance.Engine);
                        }

                        BlittableJsonReaderObject.PropertyDetails propDetails = new BlittableJsonReaderObject.PropertyDetails();
                        selfInstance.Blittable.GetPropertyByIndex(propertyIndex, ref propDetails);
                        var value = propDetails.Value;

                        switch (propDetails.Token & BlittableJsonReaderBase.TypesMask)
                        {
                            case BlittableJsonToken.Null:
                                return JsValue.Null;
                            case BlittableJsonToken.Boolean:
                                return (bool)propDetails.Value;
                            case BlittableJsonToken.Integer:
                                return new ObjectWrapper(selfInstance.Engine, value);
                            case BlittableJsonToken.LazyNumber:
                                return new ObjectWrapper(selfInstance.Engine, value);
                            case BlittableJsonToken.String:
                                return new ObjectWrapper(selfInstance.Engine, value);
                            case BlittableJsonToken.CompressedString:
                                return new ObjectWrapper(selfInstance.Engine, value);
                            default:
                                throw new InvalidOperationException("scalarToRawString(document, lambdaToField) lambda to field must return either raw numeric or raw string types");
                        }
                    }
                    else
                    {
                        throw new InvalidOperationException("scalarToRawString(document, lambdaToField) must be called with a second lambda argument");
                    }
                }
                else
                {
                    throw new InvalidOperationException("scalarToRawString(document, lambdaToField) may be called with a document first parameter only");
                }
            }

            private JsValue CmpXchangeInternal(string key)
            {
                if (string.IsNullOrEmpty(key))
                    return JsValue.Undefined;

                using (_database.ServerStore.ContextPool.AllocateOperationContext(out TransactionOperationContext ctx))
                using (ctx.OpenReadTransaction())
                {
                    var value = _database.ServerStore.Cluster.GetCompareExchangeValue(ctx, key).Value;
                    if (value == null)
                        return JsValue.Null;

                    var jsValue = JavaScriptUtils.TranslateToJs(ScriptEngine, _jsonCtx, value.Clone(_jsonCtx));
                    return jsValue.AsObject().Get(Constants.CompareExchange.ObjectFieldName);
                }
            }

            private JsValue LoadDocumentInternal(string id)
            {
                if (string.IsNullOrEmpty(id))
                    return JsValue.Undefined;

                var document = _database.DocumentsStorage.Get(_docsCtx, id);

                if (DebugMode)
                {
                    DebugActions.LoadDocument.Add(new DynamicJsonValue
                    {
                        ["Id"] = id,
                        ["Exists"] = document != null
                    });
                }

                return JavaScriptUtils.TranslateToJs(ScriptEngine, _jsonCtx, document);
            }

            private JsValue[] _args = Array.Empty<JsValue>();
            private readonly JintPreventResolvingTasksReferenceResolver _refResolver = new JintPreventResolvingTasksReferenceResolver();

            public ScriptRunnerResult Run(JsonOperationContext jsonCtx, DocumentsOperationContext docCtx, string method, object[] args, QueryTimingsScope scope = null)
            {
                return Run(jsonCtx, docCtx, method, null, args, scope);
            }

            public ScriptRunnerResult Run(JsonOperationContext jsonCtx, DocumentsOperationContext docCtx, string method, string documentId, object[] args, QueryTimingsScope scope = null)
            {
                _docsCtx = docCtx;
                _jsonCtx = jsonCtx ?? ThrowArgumentNull();
                _scope = scope;

                JavaScriptUtils.Reset(_jsonCtx);

                Reset();
                OriginalDocumentId = documentId;

                SetArgs(jsonCtx, method, args);

                try
                {
                    var call = ScriptEngine.GetValue(method).TryCast<ICallable>();
                    var result = call.Call(Undefined.Instance, _args);
                    return new ScriptRunnerResult(this, result);
                }
                catch (JavaScriptException e)
                {
                    //ScriptRunnerResult is in charge of disposing of the disposable but it is not created (the clones did)
                    JavaScriptUtils.Clear();
                    throw CreateFullError(e);
                }
                catch (Exception)
                {
                    JavaScriptUtils.Clear();
                    throw;
                }
                finally
                {
                    _refResolver.ExplodeArgsOn(null, null);
                    _scope = null;
                    _loadScope = null;
                    _docsCtx = null;
                    _jsonCtx = null;
                    Array.Clear(_args, 0, _args.Length);
                }
            }

            private void SetArgs(JsonOperationContext jsonCtx, string method, object[] args)
            {
                if (_args.Length != args.Length)
                    _args = new JsValue[args.Length];
                for (var i = 0; i < args.Length; i++)
                    _args[i] = JavaScriptUtils.TranslateToJs(ScriptEngine, jsonCtx, args[i]);

                if (method != QueryMetadata.SelectOutput &&
                    _args.Length == 2 &&
                    _args[1].IsObject() &&
                    _args[1].AsObject() is BlittableObjectInstance boi)
                {
                    _refResolver.ExplodeArgsOn(null, boi);
                }
            }

            private static JsonOperationContext ThrowArgumentNull()
            {
                throw new ArgumentNullException("jsonCtx");
            }

            private Client.Exceptions.Documents.Patching.JavaScriptException CreateFullError(JavaScriptException e)
            {
                string msg;
                if (e.Error.IsString())
                    msg = e.Error.AsString();
                else if (e.Error.IsObject())
                    msg = JsBlittableBridge.Translate(_jsonCtx, ScriptEngine, e.Error.AsObject()).ToString();
                else
                    msg = e.Error.ToString();

                msg = "At " + e.Column + ":" + e.LineNumber + " " + msg;
                var javaScriptException = new Client.Exceptions.Documents.Patching.JavaScriptException(msg, e);
                return javaScriptException;
            }

            private void Reset()
            {
                if (DebugMode)
                {
                    if (DebugOutput == null)
                        DebugOutput = new List<string>();
                    if (DebugActions == null)
                        DebugActions = new PatchDebugActions();
                }

                Includes?.Clear();
                CompareExchangeValueIncludes?.Clear();
                DocumentCountersToUpdate?.Clear();
                DocumentTimeSeriesToUpdate?.Clear();
                PutOrDeleteCalled = false;
                OriginalDocumentId = null;
                RefreshOriginalDocument = false;
                ScriptEngine.ResetCallStack();
                ScriptEngine.ResetConstraints();
            }

            public object Translate(JsonOperationContext context, object o)
            {
                return JavaScriptUtils.TranslateToJs(ScriptEngine, context, o);
            }

            public object CreateEmptyObject()
            {
                return ScriptEngine.Object.Construct(Array.Empty<JsValue>());
            }

            public object Translate(ScriptRunnerResult result, JsonOperationContext context, JsBlittableBridge.IResultModifier modifier = null, BlittableJsonDocumentBuilder.UsageMode usageMode = BlittableJsonDocumentBuilder.UsageMode.None)
            {
                return Translate(result.RawJsValue, context, modifier, usageMode);
            }

            internal object Translate(JsValue val, JsonOperationContext context, JsBlittableBridge.IResultModifier modifier = null, BlittableJsonDocumentBuilder.UsageMode usageMode = BlittableJsonDocumentBuilder.UsageMode.None)
            {
                if (val.IsString())
                    return val.AsString();
                if (val.IsBoolean())
                    return val.AsBoolean();
                if (val.IsObject())
                {
                    if (val.IsNull())
                        return null;
                    return JsBlittableBridge.Translate(context, ScriptEngine, val.AsObject(), modifier, usageMode);
                }
                if (val.IsNumber())
                    return val.AsNumber();
                if (val.IsNull() || val.IsUndefined())
                    return null;
                if (val.IsArray())
                    throw new InvalidOperationException("Returning arrays from scripts is not supported, only objects or primitives");
                throw new NotSupportedException("Unable to translate " + val.Type);
            }
        }

        public struct ReturnRun : IDisposable
        {
            private SingleRun _run;
            private Holder _holder;

            public ReturnRun(SingleRun run, Holder holder)
            {
                _run = run;
                _holder = holder;
            }

            public void Dispose()
            {
                if (_run == null)
                    return;

                _run.ReadOnly = false;

                _run.DebugMode = false;
                _run.DebugOutput?.Clear();
                _run.DebugActions?.Clear();

                _run.Includes?.Clear();
                _run.CompareExchangeValueIncludes?.Clear();

                _run.OriginalDocumentId = null;
                _run.RefreshOriginalDocument = false;

                _run.DocumentCountersToUpdate?.Clear();
                _run.DocumentTimeSeriesToUpdate?.Clear();

                _holder.Parent._cache.Enqueue(_holder);
                _run = null;
            }
        }

        public bool RunIdleOperations()
        {
            while (_cache.TryDequeue(out var holder))
            {
                var val = holder.Value;
                if (val != null)
                {
                    // move the cache to weak reference value
                    holder.WeakValue = new WeakReference<SingleRun>(val);
                    holder.Value = null;
                    _cache.Enqueue(holder);
                    continue;
                }

                var weak = holder.WeakValue;
                if (weak == null)
                    continue;// no value, can discard it

                // The first item is a weak ref that wasn't clear?
                // The CLR can free it later, and then we'll act
                if (weak.TryGetTarget(out _))
                {
                    _cache.Enqueue(holder);
                    return true;
                }

                // the weak ref has no value, can discard it
            }

            return false;
        }
    }
}<|MERGE_RESOLUTION|>--- conflicted
+++ resolved
@@ -493,16 +493,10 @@
                         id,
                         CollectionName.GetCollectionName(doc),
                         timeSeries,
-<<<<<<< HEAD
-                        new[] { toAppend });
-
-                    if (DebugMode)
-=======
                         new[] { toAppend }, 
                         addNewNameToMetadata: false);
-                    
-                    if (DebugMode) 
->>>>>>> e981a0cc
+
+                    if (DebugMode)
                     {
                         DebugActions.AppendTimeSeries.Add(new DynamicJsonValue
                         {
