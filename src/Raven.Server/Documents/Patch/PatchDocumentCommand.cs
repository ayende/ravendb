--- conflicted
+++ resolved
@@ -7,14 +7,9 @@
 using Raven.Client.Documents.Commands.Batches;
 using Raven.Client.Documents.Operations;
 using Raven.Client.Exceptions;
-<<<<<<< HEAD
 using Raven.Server.Documents.Handlers.Batches;
 using Raven.Server.Documents.TransactionMerger.Commands;
-=======
-using Raven.Server.Documents.Handlers;
-using Raven.Server.Documents.TimeSeries;
 using Raven.Server.Extensions;
->>>>>>> fb30579d
 using Raven.Server.ServerWide.Context;
 using Raven.Server.Utils;
 using Sparrow.Json;
@@ -285,7 +280,7 @@
                 return _createIfMissing;
             }
 
-            using (var scriptResult = run.Run(patchContext, context, "execute", id, new[] {documentInstance, args}))
+            using (var scriptResult = run.Run(patchContext, context, "execute", id, new[] { documentInstance, args }))
             {
                 return scriptResult.TranslateToObject(context, usageMode: BlittableJsonDocumentBuilder.UsageMode.ToDisk);
             }
@@ -458,25 +453,16 @@
             bool isTest,
             bool debugMode,
             bool collectResultsNeeded,
-<<<<<<< HEAD
-            bool returnDocument) : base(context, skipPatchIfChangeVectorMismatch, patch, patchIfMissing, createIfMissing, isTest, debugMode, collectResultsNeeded, returnDocument)
-        {
-            _id = id;
-            _expectedChangeVector = expectedChangeVector;
-
-            if (string.IsNullOrEmpty(id) || id.EndsWith(identityPartsSeparator) || id.EndsWith('|'))
-=======
             bool returnDocument,
-            bool ignoreMaxStepsForScript = false) : base(context, skipPatchIfChangeVectorMismatch, patch, patchIfMissing, createIfMissing, database, isTest, debugMode, collectResultsNeeded, returnDocument)
+            bool ignoreMaxStepsForScript = false) : base(context, skipPatchIfChangeVectorMismatch, patch, patchIfMissing, createIfMissing, isTest, debugMode, collectResultsNeeded, returnDocument)
         {
             _id = id;
             _expectedChangeVector = expectedChangeVector;
             _ignoreMaxStepsForScript = ignoreMaxStepsForScript;
-            if (string.IsNullOrEmpty(id) || id.EndsWith(database.IdentityPartsSeparator) || id.EndsWith('|'))
->>>>>>> fb30579d
+            if (string.IsNullOrEmpty(id) || id.EndsWith(identityPartsSeparator) || id.EndsWith('|'))
                 throw new ArgumentException($"The ID argument has invalid value: '{id}'", nameof(id));
         }
-        
+
         protected override long ExecuteCmd(DocumentsOperationContext context)
         {
             ScriptRunner.SingleRun runIfMissing = null;
@@ -488,7 +474,6 @@
                 {
                     using (_patchIfMissing.Run != null ? _database.Scripts.GetScriptRunner(_patchIfMissing.Run, readOnly: false, out runIfMissing) : (IDisposable)null)
                     {
-
                         PatchResult = ExecuteOnDocument(context, _id, _expectedChangeVector, run, runIfMissing);
                         return 1;
                     }
