--- conflicted
+++ resolved
@@ -26,23 +26,13 @@
 using Raven.Server.Documents.Includes;
 using Raven.Server.Documents.Patch;
 using Raven.Server.Documents.Queries.Revisions;
-<<<<<<< HEAD
 using Raven.Server.Documents.TransactionMerger.Commands;
-=======
-using Raven.Server.Documents.Replication;
->>>>>>> 7a607369
 using Raven.Server.Json;
 using Raven.Server.NotificationCenter.Notifications.Details;
 using Raven.Server.Routing;
 using Raven.Server.ServerWide.Commands;
 using Raven.Server.ServerWide.Context;
 using Raven.Server.TrafficWatch;
-<<<<<<< HEAD
-=======
-using Raven.Server.Utils;
-using Sparrow;
-using Sparrow.Extensions;
->>>>>>> 7a607369
 using Sparrow.Json;
 using Sparrow.Server;
 using Voron;
@@ -75,14 +65,7 @@
         [RavenAction("/databases/*/docs", "GET", AuthorizationStatus.ValidUser, EndpointType.Read)]
         public async Task Get()
         {
-<<<<<<< HEAD
             using (var processor = new DocumentHandlerProcessorForGet(HttpMethod.Get, this))
-=======
-            var ids = GetStringValuesQueryString("id", required: false);
-            var metadataOnly = GetBoolValueQueryString("metadataOnly", required: false) ?? false;
-
-            using (ContextPool.AllocateOperationContext(out DocumentsOperationContext context))
->>>>>>> 7a607369
             {
                 await processor.ExecuteAsync();
             }
@@ -91,410 +74,10 @@
         [RavenAction("/databases/*/docs", "POST", AuthorizationStatus.ValidUser, EndpointType.Read, DisableOnCpuCreditsExhaustion = true)]
         public async Task PostGet()
         {
-<<<<<<< HEAD
             using (var processor = new DocumentHandlerProcessorForGet(HttpMethod.Post, this))
-=======
-            var metadataOnly = GetBoolValueQueryString("metadataOnly", required: false) ?? false;
-
-            using (ContextPool.AllocateOperationContext(out DocumentsOperationContext context))
-            {
-                var docs = await context.ReadForMemoryAsync(RequestBodyStream(), "docs");
-                if (docs.TryGet("Ids", out BlittableJsonReaderArray array) == false)
-                    ThrowRequiredPropertyNameInRequest("Ids");
-
-                var ids = new string[array.Length];
-                for (int i = 0; i < array.Length; i++)
-                {
-                    ids[i] = array.GetStringByIndex(i);
-                }
-
-                // init here so it can be passed to TW
-                var idsStringValues = new Microsoft.Extensions.Primitives.StringValues(ids);
-
-                if (TrafficWatchManager.HasRegisteredClients)
-                    AddStringToHttpContext(idsStringValues.ToString(), TrafficWatchChangeType.Documents);
-
-                await GetDocumentsByIdAsync(context, idsStringValues, metadataOnly);
-            }
-        }
-
-        private async Task GetDocumentsAsync(DocumentsOperationContext context, bool metadataOnly)
-        {
-            var sw = Stopwatch.StartNew();
-            using var _ = context.OpenReadTransaction();
-
-            // everything here operates on all docs
-            var databaseChangeVector = DocumentsStorage.GetDatabaseChangeVector(context);
-
-            if (GetStringFromHeaders(Constants.Headers.IfNoneMatch) == databaseChangeVector)
-            {
-                HttpContext.Response.StatusCode = (int)HttpStatusCode.NotModified;
-                return;
-            }
-            HttpContext.Response.Headers["ETag"] = "\"" + databaseChangeVector + "\"";
-
-            var etag = GetLongQueryString("etag", false);
-            var start = GetStart();
-            var pageSize = GetPageSize();
-            var isStartsWith = HttpContext.Request.Query.ContainsKey("startsWith");
-
-            IEnumerable<Document> documents;
-            if (etag != null)
-            {
-                documents = Database.DocumentsStorage.GetDocumentsFrom(context, etag.Value, start, pageSize);
-            }
-            else if (isStartsWith)
->>>>>>> 7a607369
-            {
-                await processor.ExecuteAsync();
-            }
-<<<<<<< HEAD
-=======
-            else // recent docs
-            {
-                documents = Database.DocumentsStorage.GetDocumentsInReverseEtagOrder(context, start, pageSize);
-            }
-
-            long numberOfResults;
-            long totalDocumentsSizeInBytes;
-
-            await using (var writer = new AsyncBlittableJsonTextWriter(context, ResponseBodyStream()))
-            {
-                writer.WriteStartObject();
-                writer.WritePropertyName("Results");
-
-                (numberOfResults, totalDocumentsSizeInBytes) = await writer.WriteDocumentsAsync(context, documents, metadataOnly, Database.DatabaseShutdown);
-
-                writer.WriteEndObject();
-            }
-
-            AddPagingPerformanceHint(PagingOperationType.Documents, isStartsWith ? nameof(DocumentsStorage.GetDocumentsStartingWith) : nameof(GetDocumentsAsync), HttpContext.Request.QueryString.Value, numberOfResults, pageSize, sw.ElapsedMilliseconds, totalDocumentsSizeInBytes);
-        }
-
-        private async Task GetDocumentsByIdAsync(DocumentsOperationContext context, Microsoft.Extensions.Primitives.StringValues ids, bool metadataOnly)
-        {
-            var sw = Stopwatch.StartNew();
-            var includePaths = GetStringValuesQueryString("include", required: false);
-            var documents = new List<Document>(ids.Count);
-            var includes = new List<Document>(includePaths.Count * ids.Count);
-            var includeDocs = new IncludeDocumentsCommand(Database.DocumentsStorage, context, includePaths, isProjection: false);
-            GetCountersQueryString(Database, context, out var includeCounters);
-            GetRevisionsQueryString(Database, context, out var includeRevisions);
-            GetTimeSeriesQueryString(Database, context, out var includeTimeSeries);
-            var txMode = GetStringQueryString("txMode", required: false);
-            var clusterWideTx = txMode != null && Enum.TryParse<TransactionMode>(txMode, ignoreCase: true, out var v) && v == TransactionMode.ClusterWide;
-            GetCompareExchangeValueQueryString(Database, clusterWideTx, out var includeCompareExchangeValues);
-
-            // we have to read this _before_ we open the transaction
-            long lastModifiedIndex = Database.RachisLogIndexNotifications.LastModifiedIndex;
-
-            using (context.OpenReadTransaction())
-            using (includeCompareExchangeValues)
-            {
-                foreach (var id in ids)
-                {
-                    Document document = null;
-                    if (string.IsNullOrEmpty(id) == false)
-                    {
-                        document = Database.DocumentsStorage.Get(context, id);
-                    }
-                    
-                    if (document == null)
-                    {
-                        if (clusterWideTx)
-                        {
-                            Debug.Assert(includeCompareExchangeValues != null, nameof(includeCompareExchangeValues) + " != null");
-                            includeCompareExchangeValues.AddDocument(ClusterTransactionCommand.GetAtomicGuardKey(id));
-                            continue;
-                        }
-                        if (ids.Count == 1)
-                        {
-                            HttpContext.Response.StatusCode = GetStringFromHeaders(Constants.Headers.IfNoneMatch) == HttpCache.NotFoundResponse
-                                ? (int)HttpStatusCode.NotModified
-                                : (int)HttpStatusCode.NotFound;
-                            return;
-                        }
-                    }
-                    else
-                    {
-                        string changeVector = document.ChangeVector;
-                        if (clusterWideTx && 
-                            changeVector.Contains(Database.ClusterTransactionId) == false)
-                        {
-                            Debug.Assert(includeCompareExchangeValues != null, nameof(includeCompareExchangeValues) + " != null");
-                            long? guardIndex = includeCompareExchangeValues.GetAtomicGuardIndex(ClusterTransactionCommand.GetAtomicGuardKey(id), lastModifiedIndex);
-                            if (guardIndex != null)
-                            {
-                                var (isValid, cv) = ChangeVectorUtils.TryUpdateChangeVector(ChangeVectorParser.TrxnTag, Database.ClusterTransactionId, guardIndex.Value, changeVector);
-                                Debug.Assert(isValid, "ChangeVector didn't have ClusterTransactionId tag but now does?!");
-                                document.ChangeVector = cv;
-                            }
-                        }
-                    }
-
-                    documents.Add(document);
-                    includeDocs.Gather(document);
-                    includeCounters?.Fill(document);
-                    includeRevisions?.Fill(document);
-                    includeTimeSeries?.Fill(document);
-                    includeCompareExchangeValues?.Gather(document);
-                }
-
-                includeDocs.Fill(includes);
-                includeCompareExchangeValues?.Materialize(lastModifiedIndex);
-
-                var actualEtag = ComputeHttpEtags.ComputeEtagForDocuments(documents, includes, includeCounters, includeTimeSeries, includeCompareExchangeValues);
-
-                var etag = GetStringFromHeaders(Constants.Headers.IfNoneMatch);
-                if (etag == actualEtag)
-                {
-                    HttpContext.Response.StatusCode = (int)HttpStatusCode.NotModified;
-                    return;
-                }
-
-             
-                HttpContext.Response.Headers[Constants.Headers.Etag] = "\"" + actualEtag + "\"";
-
-
-                var (numberOfResults, totalDocumentsSizeInBytes) = await WriteDocumentsJsonAsync(context, metadataOnly,
-                    documents, includes, includeCounters?.Results, includeRevisions?.RevisionsChangeVectorResults, 
-                    includeRevisions?.IdByRevisionsByDateTimeResults, includeTimeSeries?.Results,
-                    includeCompareExchangeValues?.Results, clusterWideTx);
-
-                if (ShouldAddPagingPerformanceHint(numberOfResults))
-                {
-                    var details = CreatePerformanceHintDetails();
-
-                    AddPagingPerformanceHint(PagingOperationType.Documents, nameof(GetDocumentsByIdAsync), details, numberOfResults, documents.Count, sw.ElapsedMilliseconds, totalDocumentsSizeInBytes);
-                }
-            }
-
-            string CreatePerformanceHintDetails()
-            {
-                var sb = new StringBuilder();
-                var addedIdsCount = 0;
-                var first = true;
-
-                while (sb.Length < 1024 && addedIdsCount < ids.Count)
-                {
-                    if (first == false)
-                        sb.Append(", ");
-                    else
-                        first = false;
-                    
-                    sb.Append($"{ids[addedIdsCount++]}");
-                }
-
-                var idsLeftCount = ids.Count - addedIdsCount;
-
-                if (idsLeftCount > 0)
-                {
-                    sb.Append($" ... (and {idsLeftCount} more)");
-                }
-
-                return sb.ToString();
-            }
-        }
-
-        private void GetCompareExchangeValueQueryString(DocumentDatabase database, bool clusterWideTx,
-            out IncludeCompareExchangeValuesCommand includeCompareExchangeValues)
-        {
-            includeCompareExchangeValues = null;
-
-            var compareExchangeValues = GetStringValuesQueryString("cmpxchg", required: false);
-            if (compareExchangeValues.Count == 0 && clusterWideTx == false)
-                return;
-
-            includeCompareExchangeValues = IncludeCompareExchangeValuesCommand.InternalScope(database, compareExchangeValues);
-        }
-
-        private void GetCountersQueryString(DocumentDatabase database, DocumentsOperationContext context, out IncludeCountersCommand includeCounters)
-        {
-            includeCounters = null;
-
-            var counters = GetStringValuesQueryString("counter", required: false);
-            if (counters.Count == 0)
-                return;
-
-            if (counters.Count == 1 &&
-                counters[0] == Constants.Counters.All)
-            {
-                counters = new string[0];
-            }
-
-            includeCounters = new IncludeCountersCommand(database, context, counters);
-        }
-
-        private void GetRevisionsQueryString(DocumentDatabase database, DocumentsOperationContext context, out IncludeRevisionsCommand includeRevisions)
-        {
-            includeRevisions = null;
-
-            var rif = new RevisionIncludeField();
-            var revisionsByChangeVectors = GetStringValuesQueryString("revisions", required: false);
-            var revisionByDateTimeBefore = GetStringValuesQueryString("revisionsBefore", required: false);
-
-            if (revisionsByChangeVectors.Count == 0 && revisionByDateTimeBefore.Count == 0)
-                return;
-
-            if (DateTime.TryParseExact(revisionByDateTimeBefore.ToString(), DefaultFormat.DateTimeFormatsToRead, CultureInfo.InvariantCulture, DateTimeStyles.AssumeUniversal, out var dateTime))
-                rif.RevisionsBeforeDateTime = dateTime.ToUniversalTime();
-
-            foreach (var changeVector in revisionsByChangeVectors)
-                rif.RevisionsChangeVectorsPaths.Add(changeVector);
-
-            includeRevisions = new IncludeRevisionsCommand(database, context, rif);
-        }
-
-        private void GetTimeSeriesQueryString(DocumentDatabase database, DocumentsOperationContext context, out IncludeTimeSeriesCommand includeTimeSeries)
-        {
-            includeTimeSeries = null;
-
-            var timeSeriesNames = GetStringValuesQueryString("timeseries", required: false);
-            var timeSeriesTimeNames = GetStringValuesQueryString("timeseriestime", required: false);
-            var timeSeriesCountNames = GetStringValuesQueryString("timeseriescount", required: false);
-            if (timeSeriesNames.Count == 0 && timeSeriesTimeNames.Count == 0 && timeSeriesCountNames.Count == 0)
-                return;
-
-            if (timeSeriesNames.Count > 1 && timeSeriesNames.Contains(Constants.TimeSeries.All))
-                throw new InvalidOperationException($"Cannot have more than one include on '{Constants.TimeSeries.All}'.");
-            if (timeSeriesTimeNames.Count > 1 && timeSeriesTimeNames.Contains(Constants.TimeSeries.All))
-                throw new InvalidOperationException($"Cannot have more than one include on '{Constants.TimeSeries.All}'.");
-            if (timeSeriesCountNames.Count > 1 && timeSeriesCountNames.Contains(Constants.TimeSeries.All))
-                throw new InvalidOperationException($"Cannot have more than one include on '{Constants.TimeSeries.All}'.");
-
-            var fromList = GetStringValuesQueryString("from", required: false);
-            var toList = GetStringValuesQueryString("to", required: false);
-            if (timeSeriesNames.Count != fromList.Count || fromList.Count != toList.Count)
-                throw new InvalidOperationException("Parameters 'timeseriesNames', 'fromList' and 'toList' must be of equal length. " +
-                                                    $"Got : timeseriesNames.Count = {timeSeriesNames.Count}, fromList.Count = {fromList.Count}, toList.Count = {toList.Count}.");
-
-            var timeTypeList = GetStringValuesQueryString("timeType", required: false);
-            var timeValueList = GetStringValuesQueryString("timeValue", required: false);
-            var timeUnitList = GetStringValuesQueryString("timeUnit", required: false);
-            if (timeSeriesTimeNames.Count != timeTypeList.Count || timeTypeList.Count != timeValueList.Count || timeValueList.Count != timeUnitList.Count)
-                throw new InvalidOperationException($"Parameters '{nameof(timeSeriesTimeNames)}', '{nameof(timeTypeList)}', '{nameof(timeValueList)}' and '{nameof(timeUnitList)}' must be of equal length. " +
-                                                    $"Got : {nameof(timeSeriesTimeNames)}.Count = {timeSeriesTimeNames.Count}, {nameof(timeTypeList)}.Count = {timeTypeList.Count}, {nameof(timeValueList)}.Count = {timeValueList.Count}, {nameof(timeUnitList)}.Count = {timeUnitList.Count}.");
-
-            var countTypeList = GetStringValuesQueryString("countType", required: false);
-            var countValueList = GetStringValuesQueryString("countValue", required: false);
-            if (timeSeriesCountNames.Count != countTypeList.Count || countTypeList.Count != countValueList.Count)
-                throw new InvalidOperationException($"Parameters '{nameof(timeSeriesCountNames)}', '{nameof(countTypeList)}', '{nameof(countValueList)}' must be of equal length. " +
-                                                    $"Got : {nameof(timeSeriesCountNames)}.Count = {timeSeriesCountNames.Count}, {nameof(countTypeList)}.Count = {countTypeList.Count}, {nameof(countValueList)}.Count = {countValueList.Count}.");
-
-            var hs = new HashSet<AbstractTimeSeriesRange>(AbstractTimeSeriesRangeComparer.Instance);
-
-            for (int i = 0; i < timeSeriesNames.Count; i++)
-            {
-                hs.Add(new TimeSeriesRange
-                {
-                    Name = timeSeriesNames[i],
-                    From = string.IsNullOrEmpty(fromList[i])
-                        ? DateTime.MinValue
-                        : TimeSeriesHandler.ParseDate(fromList[i], "from"),
-                    To = string.IsNullOrEmpty(toList[i])
-                        ? DateTime.MaxValue
-                        : TimeSeriesHandler.ParseDate(toList[i], "to")
-                });
-            }
-
-            for (int i = 0; i < timeSeriesTimeNames.Count; i++)
-            {
-                var timeValueUnit = (TimeValueUnit)Enum.Parse(typeof(TimeValueUnit), timeUnitList[i]);
-                if (timeValueUnit == TimeValueUnit.None)
-                    throw new InvalidOperationException($"Got unexpected {nameof(TimeValueUnit)} '{nameof(TimeValueUnit.None)}'. Only the following are supported: '{nameof(TimeValueUnit.Second)}' or '{nameof(TimeValueUnit.Month)}'.");
-
-                if (int.TryParse(timeValueList[i], out int res) == false)
-                    throw new InvalidOperationException($"Could not parse timeseries time range value.");
-
-                hs.Add(new TimeSeriesTimeRange
-                {
-                    Name = timeSeriesTimeNames[i],
-                    Type = (TimeSeriesRangeType)Enum.Parse(typeof(TimeSeriesRangeType), timeTypeList[i]),
-                    Time = timeValueUnit == TimeValueUnit.Second ? TimeValue.FromSeconds(res) : TimeValue.FromMonths(res)
-                });
-            }
-
-            for (int i = 0; i < timeSeriesCountNames.Count; i++)
-            {
-                if (int.TryParse(countValueList[i], out int res) == false)
-                    throw new InvalidOperationException($"Could not parse timeseries count value.");
-
-                hs.Add(new TimeSeriesCountRange
-                {
-                    Name = timeSeriesCountNames[i],
-                    Type = (TimeSeriesRangeType)Enum.Parse(typeof(TimeSeriesRangeType), countTypeList[i]),
-                    Count = res
-                });
-            }
-
-            includeTimeSeries = new IncludeTimeSeriesCommand(context, new Dictionary<string, HashSet<AbstractTimeSeriesRange>> { { string.Empty, hs } });
-        }
-
-        private async Task<(long NumberOfResults, long TotalDocumentsSizeInBytes)> WriteDocumentsJsonAsync(
-            JsonOperationContext context, bool metadataOnly, IEnumerable<Document> documentsToWrite, List<Document> includes,
-            Dictionary<string, List<CounterDetail>> counters, Dictionary<string, Document> revisionByChangeVectorResults,
-            Dictionary<string, Dictionary<DateTime, Document>> revisionsByDateTimeResults,
-            Dictionary<string, Dictionary<string, List<TimeSeriesRangeResult>>> timeseries,
-            Dictionary<string, CompareExchangeValue<BlittableJsonReaderObject>> compareExchangeValues,
-            bool clusterWideTx)
-        {
-            long numberOfResults;
-            long totalDocumentsSizeInBytes;
-            await using (var writer = new AsyncBlittableJsonTextWriter(context, ResponseBodyStream()))
-            {
-                writer.WriteStartObject();
-                writer.WritePropertyName(nameof(GetDocumentsResult.Results));
-                (numberOfResults, totalDocumentsSizeInBytes) = await writer.WriteDocumentsAsync(context, documentsToWrite, metadataOnly, Database.DatabaseShutdown);
-
-                writer.WriteComma();
-                writer.WritePropertyName(nameof(GetDocumentsResult.Includes));
-                if (includes.Count > 0)
-                {
-                    await writer.WriteIncludesAsync(context, includes, Database.DatabaseShutdown);
-                }
-                else
-                {
-                    writer.WriteStartObject();
-                    writer.WriteEndObject();
-                }
-                if (counters?.Count > 0)
-                {
-                    writer.WriteComma();
-                    writer.WritePropertyName(nameof(GetDocumentsResult.CounterIncludes));
-                    await writer.WriteCountersAsync(counters, Database.DatabaseShutdown);
-                }
-                if (timeseries?.Count > 0)
-                {
-                    writer.WriteComma();
-                    writer.WritePropertyName(nameof(GetDocumentsResult.TimeSeriesIncludes));
-                    await writer.WriteTimeSeriesAsync(timeseries, Database.DatabaseShutdown);
-                }
-                if (revisionByChangeVectorResults?.Count > 0 || revisionsByDateTimeResults?.Count > 0)
-                {
-                    writer.WriteComma();
-                    writer.WritePropertyName(nameof(GetDocumentsResult.RevisionIncludes));
-                    writer.WriteStartArray();
-                    await writer.WriteRevisionIncludes(context: context, revisionsByChangeVector: revisionByChangeVectorResults, revisionsByDateTime: revisionsByDateTimeResults);
-                    writer.WriteEndArray();
-                }
-                if (compareExchangeValues?.Count > 0)
-                {
-                    writer.WriteComma();
-                    writer.WritePropertyName(nameof(GetDocumentsResult.CompareExchangeValueIncludes));
-                    if (clusterWideTx)
-                    {
-                        foreach (var (k,v) in compareExchangeValues)
-                        {
-                            v.ChangeVector = ChangeVectorUtils.NewChangeVector(ChangeVectorParser.TrxnTag,v.Index,Database.ClusterTransactionId);
-                        }
-                    }
-                    await writer.WriteCompareExchangeValuesAsync(compareExchangeValues, Database.DatabaseShutdown);
-                }
-
-                writer.WriteEndObject();
-            }
-            return (numberOfResults, totalDocumentsSizeInBytes);
->>>>>>> 7a607369
+            {
+                await processor.ExecuteAsync();
+            }
         }
 
         [RavenAction("/databases/*/docs", "DELETE", AuthorizationStatus.ValidUser, EndpointType.Write, DisableOnCpuCreditsExhaustion = true)]
