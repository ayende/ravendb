--- conflicted
+++ resolved
@@ -17,11 +17,6 @@
 using Raven.Server.Documents.Includes;
 using Raven.Server.Documents.Patch;
 using Raven.Server.Documents.Transformers;
-<<<<<<< HEAD
-using Raven.Server.Exceptions;
-=======
-using Raven.Server.Extensions;
->>>>>>> 386a3ceb
 using Raven.Server.Json;
 using Raven.Server.Routing;
 using Raven.Server.ServerWide;
@@ -171,17 +166,17 @@
             }
 
             IEnumerable<Document> documentsToWrite;
-            if (transformer != null)
-            {
-                var transformerParameters = GetTransformerParameters(context);
-
-                using (var scope = transformer.OpenTransformationScope(transformerParameters, includeDocs, Database.DocumentsStorage, Database.TransformerStore, context))
-                {
+                if (transformer != null)
+                {
+                    var transformerParameters = GetTransformerParameters(context);
+
+                    using (var scope = transformer.OpenTransformationScope(transformerParameters, includeDocs, Database.DocumentsStorage, Database.TransformerStore, context))
+                    {
                     documentsToWrite = scope.Transform(documents).ToList();
                     etags = scope.LoadedDocumentEtags;
-                }
-            }
-            else
+                    }
+                }
+                else
                 documentsToWrite = documents;
 
             includeDocs.Fill(includes);
@@ -192,10 +187,10 @@
 
             var etag = GetLongFromHeaders("If-None-Match");
             if (etag == actualEtag)
-            {
+                {
                 HttpContext.Response.StatusCode = 304;
                 return;
-            }
+                }
 
             HttpContext.Response.Headers["Content-Type"] = "application/json; charset=utf-8";
             HttpContext.Response.Headers[Constants.MetadataEtagField] = actualEtag.ToString();
@@ -209,37 +204,13 @@
 
                 writer.WriteComma();
                 writer.WritePropertyName(nameof(GetDocumentResult.Includes));
-                writer.WriteDocuments(context, includes, metadataOnly);
+                    writer.WriteDocuments(context, includes, metadataOnly);
 
                 writer.WriteEndObject();
             }
         }
 
-<<<<<<< HEAD
-        private unsafe long ComputeEtagsFor(List<Document> documents)
-=======
-        private DynamicJsonValue GetJsonForConflicts(string docId, IEnumerable<DocumentConflict> conflicts)
-        {
-            var conflictsArray = new DynamicJsonArray();
-            foreach (var c in conflicts)
-            {
-                conflictsArray.Add(new DynamicJsonValue
-                {
-                    ["ChangeVector"] = c.ChangeVector.ToJson(),
-                    ["Doc"] = c.Doc
-                });
-            }
-
-            return new DynamicJsonValue
-            {
-                ["Message"] = "Conflict detected on " + docId + ", conflict must be resolved before the document will be accessible",
-                ["DocId"] = docId,
-                ["Conflics"] = conflictsArray
-            };
-        }
-
         private static unsafe long ComputeEtagsFor(List<Document> documents, List<Document> includes, List<long> additionalEtags)
->>>>>>> 386a3ceb
         {
             // This method is efficient because we aren't materializing any values
             // except the etag, which we need
@@ -267,9 +238,9 @@
                     if (index < documentsCount)
                     {
                         var document = documents[index];
-                        buffer[j] = document?.Etag ?? -1;
+                    buffer[j] = document?.Etag ?? -1;
                         continue;
-                    }
+                }
 
                     if (includesCount > 0 && index >= documentsCount && index < documentsCount + includesCount)
                     {
