﻿using System;
using System.Collections.Generic;
using System.IO;
using System.IO.Compression;
using System.Linq;
using System.Security.Cryptography.X509Certificates;
using System.Threading;
using System.Threading.Tasks;
using Raven.Client.Exceptions;
using Raven.Client.Http;
using Raven.Client.ServerWide;
using Raven.Client.ServerWide.Commands;
using Raven.Server.Json;
using Raven.Server.Routing;
using Raven.Server.ServerWide;
using Raven.Server.ServerWide.Context;
using Raven.Server.Web;
using Sparrow.Exceptions;
using Sparrow.Json;
using Sparrow.Json.Parsing;
using Sparrow.Logging;
using Sparrow.Server.Platform.Posix;

namespace Raven.Server.Documents.Handlers.Debugging
{
    public class ServerWideDebugInfoPackageHandler : RequestHandler
    {
        internal const string _serverWidePrefix = "server-wide";
        internal static readonly string[] FieldsThatShouldBeExposedForDebug = new string[]
        {
            nameof(DatabaseRecord.DatabaseName),
            nameof(DatabaseRecord.Encrypted),
            nameof(DatabaseRecord.Disabled),
            nameof(DatabaseRecord.EtagForBackup),
            nameof(DatabaseRecord.DeletionInProgress),
            nameof(DatabaseRecord.DatabaseState),
            nameof(DatabaseRecord.Topology),
            nameof(DatabaseRecord.ConflictSolverConfig),
            nameof(DatabaseRecord.Sorters),
            nameof(DatabaseRecord.Indexes),
            nameof(DatabaseRecord.IndexesHistory),
            nameof(DatabaseRecord.AutoIndexes),
            nameof(DatabaseRecord.Revisions),
            nameof(DatabaseRecord.RevisionsForConflicts),
            nameof(DatabaseRecord.Expiration),
            nameof(DatabaseRecord.Refresh),
            nameof(DatabaseRecord.Client),
            nameof(DatabaseRecord.Studio),
            nameof(DatabaseRecord.TruncatedClusterTransactionCommandsCount),
            nameof(DatabaseRecord.UnusedDatabaseIds),
        };

        [RavenAction("/admin/debug/remote-cluster-info-package", "GET", AuthorizationStatus.Operator)]
        public async Task GetClusterWideInfoPackageForRemote()
        {
            using (ServerStore.ContextPool.AllocateOperationContext(out TransactionOperationContext transactionOperationContext))
            using (ServerStore.ContextPool.AllocateOperationContext(out JsonOperationContext jsonOperationContext))
            using (transactionOperationContext.OpenReadTransaction())
            {
                await using (var ms = new MemoryStream())
                {
                    using (var archive = new ZipArchive(ms, ZipArchiveMode.Create, true))
                    {
                        var localEndpointClient = new LocalEndpointClient(Server);
                        NodeDebugInfoRequestHeader requestHeader;
                        using (var requestHeaderJson =
                            await transactionOperationContext.ReadForMemoryAsync(HttpContext.Request.Body, "remote-cluster-info-package/read request header"))
                        {
                            requestHeader = JsonDeserializationServer.NodeDebugInfoRequestHeader(requestHeaderJson);
                        }

                        await WriteServerInfo(archive, jsonOperationContext, localEndpointClient);
                        foreach (var databaseName in requestHeader.DatabaseNames)
                        {
                            WriteDatabaseRecord(archive, databaseName, jsonOperationContext, transactionOperationContext);
                            await WriteDatabaseInfo(archive, jsonOperationContext, localEndpointClient, databaseName);
                        }
                    }

                    ms.Position = 0;
                    await ms.CopyToAsync(ResponseBodyStream());
                }
            }
        }

        [RavenAction("/admin/debug/cluster-info-package", "GET", AuthorizationStatus.Operator, IsDebugInformationEndpoint = true)]
        public async Task GetClusterWideInfoPackage()
        {
            var contentDisposition = $"attachment; filename={DateTime.UtcNow:yyyy-MM-dd H:mm:ss} Cluster Wide.zip";
            HttpContext.Response.Headers["Content-Disposition"] = contentDisposition;
            HttpContext.Response.Headers["Content-Type"] = "application/zip";

            var token = CreateOperationToken();
            var operationId = GetLongQueryString("operationId", false) ?? ServerStore.Operations.GetNextOperationId();

            await ServerStore.Operations.AddOperation(null, "Created debug package for all cluster nodes", Operations.Operations.OperationType.DebugPackage, async _ =>
            {
            using (ServerStore.ContextPool.AllocateOperationContext(out TransactionOperationContext transactionOperationContext))
            using (ServerStore.ContextPool.AllocateOperationContext(out JsonOperationContext jsonOperationContext))
            using (transactionOperationContext.OpenReadTransaction())
            {
                await using (var ms = new MemoryStream())
                {
                    using (var archive = new ZipArchive(ms, ZipArchiveMode.Create, true))
                    {
                        var localEndpointClient = new LocalEndpointClient(Server);

                        await using (var localMemoryStream = new MemoryStream())
                        {
<<<<<<< HEAD
                            //assuming that if the name tag is empty
                            var nodeName = $"Node - [{ServerStore.NodeTag ?? "Empty node tag"}]";

                            using (var localArchive = new ZipArchive(localMemoryStream, ZipArchiveMode.Create, true))
                            {
                                    await WriteServerWide(localArchive, jsonOperationContext, localEndpointClient, _serverWidePrefix, token.Token);
                                    await WriteForAllLocalDatabases(localArchive, jsonOperationContext, localEndpointClient, token: token.Token);
                                    await WriteLogFile(localArchive, token.Token);
                            }

                            localMemoryStream.Position = 0;
                            var entry = archive.CreateEntry($"{nodeName}.zip");
                            entry.ExternalAttributes = ((int)(FilePermissions.S_IRUSR | FilePermissions.S_IWUSR)) << 16;

                            await using (var entryStream = entry.Open())
                            {
                                await localMemoryStream.CopyToAsync(entryStream);
                                await entryStream.FlushAsync();
                            }
                        }

                        var databaseNames = ServerStore.Cluster.GetDatabaseNames(transactionOperationContext);
                        var topology = ServerStore.GetClusterTopology(transactionOperationContext);

                        //this means no databases are defined in the cluster
                        //in this case just output server-wide endpoints from all cluster nodes
                        if (databaseNames.Count == 0)
                        {
                            foreach (var tagWithUrl in topology.AllNodes)
                            {
                                if (tagWithUrl.Value.Contains(ServerStore.GetNodeHttpServerUrl()))
                                    continue;

                                try
                                {
                                    await WriteDebugInfoPackageForNodeAsync(
                                        jsonOperationContext,
                                        archive,
                                        tag: tagWithUrl.Key,
                                        url: tagWithUrl.Value,
                                        certificate: Server.Certificate.Certificate,
                                        databaseNames: null);
                                }
                                catch (Exception e)
                                {
                                    var entryName = $"Node - [{tagWithUrl.Key}]";
                                    await DebugInfoPackageUtils.WriteExceptionAsZipEntryAsync(e, archive, entryName);
                                }
                            }
                        }
                        else
                        {
                            var nodeUrlToDatabaseNames = CreateUrlToDatabaseNamesMapping(transactionOperationContext, databaseNames);
                            foreach (var urlToDatabaseNamesMap in nodeUrlToDatabaseNames)
                            {
                                if (urlToDatabaseNamesMap.Key.Contains(ServerStore.GetNodeHttpServerUrl()))
                                    continue; //skip writing local data, we do it separately

                                try
                                {
                                    await WriteDebugInfoPackageForNodeAsync(
                                        jsonOperationContext,
                                        archive,
                                        tag: urlToDatabaseNamesMap.Value.Item2,
                                        url: urlToDatabaseNamesMap.Key,
                                        databaseNames: urlToDatabaseNamesMap.Value.Item1,
                                        certificate: Server.Certificate.Certificate);
                                }
                                catch (Exception e)
                                {
                                    var entryName = $"Node - [{urlToDatabaseNamesMap.Value.Item2}]";
                                    await DebugInfoPackageUtils.WriteExceptionAsZipEntryAsync(e, archive, entryName);
=======
                            var topology = ServerStore.GetClusterTopology(transactionOperationContext);
                            
                            foreach (var (tag, url) in topology.AllNodes)
                            {
                                try
                                {
                                    await WriteDebugInfoPackageForNodeAsync(jsonOperationContext, archive, tag, url, Server.Certificate.Certificate);
                                }
                                catch (Exception e)
                                {
                                    DebugInfoPackageUtils.WriteExceptionAsZipEntry(e, archive, $"Node - [{tag}]");
>>>>>>> 4dd57fb3
                                }
                            }
                        }
                    }

                    ms.Position = 0;
                        await ms.CopyToAsync(ResponseBodyStream(), token.Token);
                }
            }

                return null;
            }, operationId, token: token);
        }

        private async Task WriteDebugInfoPackageForNodeAsync(
            JsonOperationContext context,
            ZipArchive archive,
            string tag,
            string url,
            X509Certificate2 certificate)
        {
            //note : theoretically GetDebugInfoFromNodeAsync() can throw, error handling is done at the level of WriteDebugInfoPackageForNodeAsync() calls
            using (var requestExecutor = ClusterRequestExecutor.CreateForSingleNode(url, certificate))
            {
                var timeout = TimeSpan.FromMinutes(1);
                if (ServerStore.Configuration.Cluster.OperationTimeout.AsTimeSpan > timeout)
                    timeout = ServerStore.Configuration.Cluster.OperationTimeout.AsTimeSpan;

                requestExecutor.DefaultTimeout = timeout;

                await using (var responseStream = await GetDebugInfoFromNodeAsync(
                    context,
                    requestExecutor))
                {
                    var entry = archive.CreateEntry($"Node - [{tag}].zip");
                    entry.ExternalAttributes = ((int)(FilePermissions.S_IRUSR | FilePermissions.S_IWUSR)) << 16;

                    await using (var entryStream = entry.Open())
                    {
                        await responseStream.CopyToAsync(entryStream);
                        await entryStream.FlushAsync();
                    }
                }
            }
        }

        [RavenAction("/admin/debug/info-package", "GET", AuthorizationStatus.Operator, IsDebugInformationEndpoint = true)]
        public async Task GetInfoPackage()
        {
            var contentDisposition = $"attachment; filename={DateTime.UtcNow:yyyy-MM-dd H:mm:ss} - Node [{ServerStore.NodeTag}].zip";
            HttpContext.Response.Headers["Content-Disposition"] = contentDisposition;
            HttpContext.Response.Headers["Content-Type"] = "application/zip";


            var token = CreateOperationToken();
            
            var operationId = GetLongQueryString("operationId", false) ?? ServerStore.Operations.GetNextOperationId();

            await ServerStore.Operations.AddOperation(null, "Created debug package for current server only", Operations.Operations.OperationType.DebugPackage, async _ =>
            {
            using (ServerStore.ContextPool.AllocateOperationContext(out JsonOperationContext context))
                await using (var ms = new MemoryStream())
                {
                    using (var archive = new ZipArchive(ms, ZipArchiveMode.Create, true))
                    {
                        var localEndpointClient = new LocalEndpointClient(Server);
<<<<<<< HEAD
        
                        await WriteServerWide(archive, context, localEndpointClient, _serverWidePrefix, token.Token);
=======
                        
                        await WriteServerInfo(archive, context, localEndpointClient, token.Token);
>>>>>>> 4dd57fb3
                        await WriteForAllLocalDatabases(archive, context, localEndpointClient, token: token.Token);
                        await WriteLogFile(archive, token.Token);
                    }

                    ms.Position = 0;
                    await ms.CopyToAsync(ResponseBodyStream(), token.Token);
                }

                return null;
            }, operationId, token: token);
        }

        private static async Task WriteLogFile(ZipArchive archive, CancellationToken token = default)
        {
            token.ThrowIfCancellationRequested();
            
            var prefix = $"{_serverWidePrefix}/{DateTime.UtcNow:yyyy-MM-dd H:mm:ss}.txt";

            try
            {
                var entry = archive.CreateEntry(prefix, CompressionLevel.Optimal);
                entry.ExternalAttributes = ((int)(FilePermissions.S_IRUSR | FilePermissions.S_IWUSR)) << 16;

                await using (var entryStream = entry.Open())
                {
                    LoggingSource.Instance.AttachPipeSink(entryStream);

                    await Task.Delay(15000, token);
                    LoggingSource.Instance.DetachPipeSink();

                    await entryStream.FlushAsync(token);
                }
            }
            catch (OperationCanceledException)
            {
                throw;
            }
            catch (Exception e)
            {
                LoggingSource.Instance.DetachPipeSink();
                await DebugInfoPackageUtils.WriteExceptionAsZipEntryAsync(e, archive, prefix);
            }
        }

        private async Task<Stream> GetDebugInfoFromNodeAsync(
            JsonOperationContext context,
            RequestExecutor requestExecutor)
        {
<<<<<<< HEAD
            var bodyJson = new DynamicJsonValue
            {
                [nameof(NodeDebugInfoRequestHeader.FromUrl)] = ServerStore.GetNodeHttpServerUrl(),
                [nameof(NodeDebugInfoRequestHeader.DatabaseNames)] = databaseNames
            };

            await using (var ms = new MemoryStream())
            await using (var writer = new AsyncBlittableJsonTextWriter(context, ms))
            {
                context.Write(writer, bodyJson);
                await writer.FlushAsync();
                await ms.FlushAsync();

                var rawStreamCommand = new GetRawStreamResultCommand($"admin/debug/remote-cluster-info-package", ms);

                await requestExecutor.ExecuteAsync(rawStreamCommand, context);
                rawStreamCommand.Result.Position = 0;
                return rawStreamCommand.Result;
            }
        }

        private static async Task WriteServerWide(ZipArchive archive, JsonOperationContext context, LocalEndpointClient localEndpointClient, string prefix,
            CancellationToken token = default)
        {
            token.ThrowIfCancellationRequested();
            
            //theoretically this could be parallelized,
            //however ZipArchive allows only one archive entry to be open concurrently
            foreach (var route in DebugInfoPackageUtils.Routes.Where(x => x.TypeOfRoute == RouteInformation.RouteType.None))
            {
                token.ThrowIfCancellationRequested();
                
                var entryRoute = DebugInfoPackageUtils.GetOutputPathFromRouteInformation(route, prefix);
                try
                {
                    var entry = archive.CreateEntry(entryRoute);
                    entry.ExternalAttributes = ((int)(FilePermissions.S_IRUSR | FilePermissions.S_IWUSR)) << 16;

                    await using (var entryStream = entry.Open())
                    await using (var writer = new AsyncBlittableJsonTextWriter(context, entryStream))
                    using (var endpointOutput = await localEndpointClient.InvokeAndReadObjectAsync(route, context))
                    {
                        context.Write(writer, endpointOutput);
                        await writer.FlushAsync();
                        await entryStream.FlushAsync(token);
                    }
                }
                catch (OperationCanceledException)
                {
                    throw;
                }
                catch (Exception e)
                {
                    await DebugInfoPackageUtils.WriteExceptionAsZipEntryAsync(e, archive, entryRoute);
                }
            }
        }

        private async Task WriteForAllLocalDatabases(ZipArchive archive, JsonOperationContext jsonOperationContext, LocalEndpointClient localEndpointClient, 
            string prefix = null, CancellationToken token = default)
=======
            var rawStreamCommand = new GetRawStreamResultCommand($"/admin/debug/info-package");
            await requestExecutor.ExecuteAsync(rawStreamCommand, context);
            rawStreamCommand.Result.Position = 0;
            return rawStreamCommand.Result;
        }

        private async Task WriteForAllLocalDatabases(ZipArchive archive, JsonOperationContext jsonOperationContext, LocalEndpointClient localEndpointClient, CancellationToken token = default)
>>>>>>> 4dd57fb3
        {
            token.ThrowIfCancellationRequested();
            
            using (ServerStore.ContextPool.AllocateOperationContext(out TransactionOperationContext context))
            using (context.OpenReadTransaction())
            {
                foreach (var databaseName in ServerStore.Cluster.GetDatabaseNames(context))
                {
                    token.ThrowIfCancellationRequested();
                    
                    using (var rawRecord = ServerStore.Cluster.ReadRawDatabaseRecord(context, databaseName))
                    {
                        if (rawRecord == null ||
                            rawRecord.Topology.RelevantFor(ServerStore.NodeTag) == false)
                            continue;
                        
                        WriteDatabaseRecord(archive, databaseName, jsonOperationContext, transactionOperationContext, token);

                        if (rawRecord.IsDisabled ||
                            rawRecord.DatabaseState == DatabaseStateStatus.RestoreInProgress ||
                            IsDatabaseBeingDeleted(ServerStore.NodeTag, rawRecord))
                            continue;

                        await WriteDatabaseInfo(archive, jsonOperationContext, localEndpointClient, databaseName, token);
                    }
                }
            }
        }

        private static bool IsDatabaseBeingDeleted(string tag, RawDatabaseRecord databaseRecord)
        {
            if (databaseRecord == null)
                return false;

            var deletionInProgress = databaseRecord.DeletionInProgress;

            return deletionInProgress != null && deletionInProgress.TryGetValue(tag, out var delInProgress) && delInProgress != DeletionInProgressStatus.No;
        }
        
        private async Task WriteDatabaseInfo(ZipArchive archive, JsonOperationContext jsonOperationContext, LocalEndpointClient localEndpointClient,
            string databaseName, CancellationToken token = default)
        {
            var endpointParameters = new Dictionary<string, Microsoft.Extensions.Primitives.StringValues>()
            {
                { "database", new Microsoft.Extensions.Primitives.StringValues(databaseName) }
            };
            await WriteForServerOrDatabase(archive, jsonOperationContext, localEndpointClient, RouteInformation.RouteType.Databases, databaseName, databaseName, endpointParameters, token);
        }

        private async Task WriteServerInfo(ZipArchive archive, JsonOperationContext jsonOperationContext, LocalEndpointClient localEndpointClient, CancellationToken token = default)
        {
            await WriteForServerOrDatabase(archive, jsonOperationContext, localEndpointClient, RouteInformation.RouteType.None, _serverWidePrefix, null, null, token);
        }

<<<<<<< HEAD
        private static async Task WriteForDatabase(ZipArchive archive, JsonOperationContext context, LocalEndpointClient localEndpointClient, string databaseName, string path = null, CancellationToken token = default)
        {
            token.ThrowIfCancellationRequested();
            
            var endpointParameters = new Dictionary<string, Microsoft.Extensions.Primitives.StringValues>
            {
                {"database", new Microsoft.Extensions.Primitives.StringValues(databaseName)}
            };
=======
        private async Task WriteForServerOrDatabase(ZipArchive archive, JsonOperationContext jsonOperationContext, LocalEndpointClient localEndpointClient,
            RouteInformation.RouteType routeType, string path, string databaseName,
            Dictionary<string, Microsoft.Extensions.Primitives.StringValues> endpointParameters = null,
            CancellationToken token = default)
        {
            token.ThrowIfCancellationRequested();

            var routes = DebugInfoPackageUtils.GetAuthorizedRoutes(Server, HttpContext, databaseName).Where(x => x.TypeOfRoute == routeType);
>>>>>>> 4dd57fb3

            foreach (var route in routes)
            {
                token.ThrowIfCancellationRequested();
                
                await InvokeAndWriteToArchive(archive, jsonOperationContext, localEndpointClient, route, path, endpointParameters, token);
            }
        }

        internal static async Task InvokeAndWriteToArchive(ZipArchive archive, JsonOperationContext jsonOperationContext, LocalEndpointClient localEndpointClient,
            RouteInformation route, string path,
            Dictionary<string, Microsoft.Extensions.Primitives.StringValues> endpointParameters = null,
            CancellationToken token = default)
        {
            try
            {
                var response = await localEndpointClient.InvokeAsync(route, endpointParameters);

<<<<<<< HEAD
                    await using (var entryStream = entry.Open())
                    await using (var writer = new AsyncBlittableJsonTextWriter(context, entryStream))
                    {
                        using (var endpointOutput = await localEndpointClient.InvokeAndReadObjectAsync(route, context, endpointParameters))
                        {
                            context.Write(writer, endpointOutput);
                            await writer.FlushAsync();
                            await entryStream.FlushAsync(token);
=======
                var entryName = DebugInfoPackageUtils.GetOutputPathFromRouteInformation(route, path, response.ContentType == "text/plain" ? "txt" : "json");
                var entry = archive.CreateEntry(entryName);
                entry.ExternalAttributes = ((int)(FilePermissions.S_IRUSR | FilePermissions.S_IWUSR)) << 16;

                using (var entryStream = entry.Open())
                {
                    if (response.ContentType == "text/plain")
                    {
                        await response.Body.CopyToAsync(entryStream, token);
                    }
                    else
                    {
                        using (var writer = new BlittableJsonTextWriter(jsonOperationContext, entryStream))
                        {
                            var endpointOutput = jsonOperationContext.ReadForMemory(response.Body, $"read/local endpoint/{route.Path}");
                            jsonOperationContext.Write(writer, endpointOutput);
                            writer.Flush();
>>>>>>> 4dd57fb3
                        }
                    }
                    await entryStream.FlushAsync(token);
                }
            }
            catch (OperationCanceledException)
            {
                throw;
            }
            catch (Exception e)
            {
                //precaution, ideally this exception should never be thrown
                if (e is InvalidStartOfObjectException)
                    e = new InvalidOperationException("Expected to find a blittable object as a result of debug endpoint, but found something else (see inner exception for details). This should be investigated as all RavenDB endpoints are supposed to return an object.", e);

                DebugInfoPackageUtils.WriteExceptionAsZipEntry(e, archive, DebugInfoPackageUtils.GetOutputPathFromRouteInformation(route, path, null));
            }
        }

        private async void WriteDatabaseRecord(ZipArchive archive, string databaseName, JsonOperationContext jsonOperationContext, TransactionOperationContext transactionCtx, CancellationToken token = default)
        {
            var entryName = DebugInfoPackageUtils.GetOutputPathFromRouteInformation("/database-record", databaseName, "json");
            try
            {
                var entry = archive.CreateEntry(entryName);
                entry.ExternalAttributes = ((int)(FilePermissions.S_IRUSR | FilePermissions.S_IWUSR)) << 16;

                using (var entryStream = entry.Open())
                using (var writer = new BlittableJsonTextWriter(jsonOperationContext, entryStream))
                {
<<<<<<< HEAD
                    await DebugInfoPackageUtils.WriteExceptionAsZipEntryAsync(e, archive, path ?? databaseName);
=======
                    jsonOperationContext.Write(writer, GetDatabaseRecordForDebugPackage(transactionCtx, databaseName));
                    writer.Flush();
                    await entryStream.FlushAsync(token);
>>>>>>> 4dd57fb3
                }
            }
            catch (Exception e)
            {
                DebugInfoPackageUtils.WriteExceptionAsZipEntry(e, archive, entryName);
            }
        }
        
        public BlittableJsonReaderObject GetDatabaseRecordForDebugPackage(TransactionOperationContext context, string databaseName)
        {
            var databaseRecord = Server.ServerStore.Cluster.ReadRawDatabaseRecord(context, databaseName);

            if (databaseRecord == null)
                throw new RavenException($"Couldn't fetch {nameof(DatabaseRecord)} from server for database '{databaseName}'");

            var djv = new DynamicJsonValue();
            foreach (string fld in FieldsThatShouldBeExposedForDebug)
            {
                if (databaseRecord.Raw.TryGetMember(fld, out var obj))
                {
                    djv[fld] = obj;
                }
            }

            using (ServerStore.ContextPool.AllocateOperationContext(out JsonOperationContext jsonContext))
            {
                return jsonContext.ReadObject(djv, "databaserecord");
            }
        }

        internal class NodeDebugInfoRequestHeader
        {
            public string FromUrl { get; set; }

            public List<string> DatabaseNames { get; set; }
        }
    }
}<|MERGE_RESOLUTION|>--- conflicted
+++ resolved
@@ -18,6 +18,7 @@
 using Sparrow.Exceptions;
 using Sparrow.Json;
 using Sparrow.Json.Parsing;
+using Sparrow.Json.Sync;
 using Sparrow.Logging;
 using Sparrow.Server.Platform.Posix;
 
@@ -48,6 +49,11 @@
             nameof(DatabaseRecord.Studio),
             nameof(DatabaseRecord.TruncatedClusterTransactionCommandsCount),
             nameof(DatabaseRecord.UnusedDatabaseIds),
+            nameof(DatabaseRecord.RollingIndexes),
+            nameof(DatabaseRecord.LockMode),
+            nameof(DatabaseRecord.DocumentsCompression),
+            nameof(DatabaseRecord.Analyzers),
+            nameof(DatabaseRecord.TimeSeries),
         };
 
         [RavenAction("/admin/debug/remote-cluster-info-package", "GET", AuthorizationStatus.Operator)]
@@ -72,7 +78,7 @@
                         await WriteServerInfo(archive, jsonOperationContext, localEndpointClient);
                         foreach (var databaseName in requestHeader.DatabaseNames)
                         {
-                            WriteDatabaseRecord(archive, databaseName, jsonOperationContext, transactionOperationContext);
+                            await WriteDatabaseRecord(archive, databaseName, jsonOperationContext, transactionOperationContext);
                             await WriteDatabaseInfo(archive, jsonOperationContext, localEndpointClient, databaseName);
                         }
                     }
@@ -103,97 +109,17 @@
                 {
                     using (var archive = new ZipArchive(ms, ZipArchiveMode.Create, true))
                     {
-                        var localEndpointClient = new LocalEndpointClient(Server);
-
-                        await using (var localMemoryStream = new MemoryStream())
+                        var topology = ServerStore.GetClusterTopology(transactionOperationContext);
+                        
+                        foreach (var (tag, url) in topology.AllNodes)
                         {
-<<<<<<< HEAD
-                            //assuming that if the name tag is empty
-                            var nodeName = $"Node - [{ServerStore.NodeTag ?? "Empty node tag"}]";
-
-                            using (var localArchive = new ZipArchive(localMemoryStream, ZipArchiveMode.Create, true))
+                            try
                             {
-                                    await WriteServerWide(localArchive, jsonOperationContext, localEndpointClient, _serverWidePrefix, token.Token);
-                                    await WriteForAllLocalDatabases(localArchive, jsonOperationContext, localEndpointClient, token: token.Token);
-                                    await WriteLogFile(localArchive, token.Token);
+                                await WriteDebugInfoPackageForNodeAsync(jsonOperationContext, archive, tag, url, Server.Certificate.Certificate);
                             }
-
-                            localMemoryStream.Position = 0;
-                            var entry = archive.CreateEntry($"{nodeName}.zip");
-                            entry.ExternalAttributes = ((int)(FilePermissions.S_IRUSR | FilePermissions.S_IWUSR)) << 16;
-
-                            await using (var entryStream = entry.Open())
+                            catch (Exception e)
                             {
-                                await localMemoryStream.CopyToAsync(entryStream);
-                                await entryStream.FlushAsync();
-                            }
-                        }
-
-                        var databaseNames = ServerStore.Cluster.GetDatabaseNames(transactionOperationContext);
-                        var topology = ServerStore.GetClusterTopology(transactionOperationContext);
-
-                        //this means no databases are defined in the cluster
-                        //in this case just output server-wide endpoints from all cluster nodes
-                        if (databaseNames.Count == 0)
-                        {
-                            foreach (var tagWithUrl in topology.AllNodes)
-                            {
-                                if (tagWithUrl.Value.Contains(ServerStore.GetNodeHttpServerUrl()))
-                                    continue;
-
-                                try
-                                {
-                                    await WriteDebugInfoPackageForNodeAsync(
-                                        jsonOperationContext,
-                                        archive,
-                                        tag: tagWithUrl.Key,
-                                        url: tagWithUrl.Value,
-                                        certificate: Server.Certificate.Certificate,
-                                        databaseNames: null);
-                                }
-                                catch (Exception e)
-                                {
-                                    var entryName = $"Node - [{tagWithUrl.Key}]";
-                                    await DebugInfoPackageUtils.WriteExceptionAsZipEntryAsync(e, archive, entryName);
-                                }
-                            }
-                        }
-                        else
-                        {
-                            var nodeUrlToDatabaseNames = CreateUrlToDatabaseNamesMapping(transactionOperationContext, databaseNames);
-                            foreach (var urlToDatabaseNamesMap in nodeUrlToDatabaseNames)
-                            {
-                                if (urlToDatabaseNamesMap.Key.Contains(ServerStore.GetNodeHttpServerUrl()))
-                                    continue; //skip writing local data, we do it separately
-
-                                try
-                                {
-                                    await WriteDebugInfoPackageForNodeAsync(
-                                        jsonOperationContext,
-                                        archive,
-                                        tag: urlToDatabaseNamesMap.Value.Item2,
-                                        url: urlToDatabaseNamesMap.Key,
-                                        databaseNames: urlToDatabaseNamesMap.Value.Item1,
-                                        certificate: Server.Certificate.Certificate);
-                                }
-                                catch (Exception e)
-                                {
-                                    var entryName = $"Node - [{urlToDatabaseNamesMap.Value.Item2}]";
-                                    await DebugInfoPackageUtils.WriteExceptionAsZipEntryAsync(e, archive, entryName);
-=======
-                            var topology = ServerStore.GetClusterTopology(transactionOperationContext);
-                            
-                            foreach (var (tag, url) in topology.AllNodes)
-                            {
-                                try
-                                {
-                                    await WriteDebugInfoPackageForNodeAsync(jsonOperationContext, archive, tag, url, Server.Certificate.Certificate);
-                                }
-                                catch (Exception e)
-                                {
-                                    DebugInfoPackageUtils.WriteExceptionAsZipEntry(e, archive, $"Node - [{tag}]");
->>>>>>> 4dd57fb3
-                                }
+                                await DebugInfoPackageUtils.WriteExceptionAsZipEntryAsync(e, archive, $"Node - [{tag}]");
                             }
                         }
                     }
@@ -253,19 +179,14 @@
 
             await ServerStore.Operations.AddOperation(null, "Created debug package for current server only", Operations.Operations.OperationType.DebugPackage, async _ =>
             {
-            using (ServerStore.ContextPool.AllocateOperationContext(out JsonOperationContext context))
+                using (ServerStore.ContextPool.AllocateOperationContext(out JsonOperationContext context))
                 await using (var ms = new MemoryStream())
                 {
                     using (var archive = new ZipArchive(ms, ZipArchiveMode.Create, true))
                     {
                         var localEndpointClient = new LocalEndpointClient(Server);
-<<<<<<< HEAD
-        
-                        await WriteServerWide(archive, context, localEndpointClient, _serverWidePrefix, token.Token);
-=======
-                        
+
                         await WriteServerInfo(archive, context, localEndpointClient, token.Token);
->>>>>>> 4dd57fb3
                         await WriteForAllLocalDatabases(archive, context, localEndpointClient, token: token.Token);
                         await WriteLogFile(archive, token.Token);
                     }
@@ -314,68 +235,6 @@
             JsonOperationContext context,
             RequestExecutor requestExecutor)
         {
-<<<<<<< HEAD
-            var bodyJson = new DynamicJsonValue
-            {
-                [nameof(NodeDebugInfoRequestHeader.FromUrl)] = ServerStore.GetNodeHttpServerUrl(),
-                [nameof(NodeDebugInfoRequestHeader.DatabaseNames)] = databaseNames
-            };
-
-            await using (var ms = new MemoryStream())
-            await using (var writer = new AsyncBlittableJsonTextWriter(context, ms))
-            {
-                context.Write(writer, bodyJson);
-                await writer.FlushAsync();
-                await ms.FlushAsync();
-
-                var rawStreamCommand = new GetRawStreamResultCommand($"admin/debug/remote-cluster-info-package", ms);
-
-                await requestExecutor.ExecuteAsync(rawStreamCommand, context);
-                rawStreamCommand.Result.Position = 0;
-                return rawStreamCommand.Result;
-            }
-        }
-
-        private static async Task WriteServerWide(ZipArchive archive, JsonOperationContext context, LocalEndpointClient localEndpointClient, string prefix,
-            CancellationToken token = default)
-        {
-            token.ThrowIfCancellationRequested();
-            
-            //theoretically this could be parallelized,
-            //however ZipArchive allows only one archive entry to be open concurrently
-            foreach (var route in DebugInfoPackageUtils.Routes.Where(x => x.TypeOfRoute == RouteInformation.RouteType.None))
-            {
-                token.ThrowIfCancellationRequested();
-                
-                var entryRoute = DebugInfoPackageUtils.GetOutputPathFromRouteInformation(route, prefix);
-                try
-                {
-                    var entry = archive.CreateEntry(entryRoute);
-                    entry.ExternalAttributes = ((int)(FilePermissions.S_IRUSR | FilePermissions.S_IWUSR)) << 16;
-
-                    await using (var entryStream = entry.Open())
-                    await using (var writer = new AsyncBlittableJsonTextWriter(context, entryStream))
-                    using (var endpointOutput = await localEndpointClient.InvokeAndReadObjectAsync(route, context))
-                    {
-                        context.Write(writer, endpointOutput);
-                        await writer.FlushAsync();
-                        await entryStream.FlushAsync(token);
-                    }
-                }
-                catch (OperationCanceledException)
-                {
-                    throw;
-                }
-                catch (Exception e)
-                {
-                    await DebugInfoPackageUtils.WriteExceptionAsZipEntryAsync(e, archive, entryRoute);
-                }
-            }
-        }
-
-        private async Task WriteForAllLocalDatabases(ZipArchive archive, JsonOperationContext jsonOperationContext, LocalEndpointClient localEndpointClient, 
-            string prefix = null, CancellationToken token = default)
-=======
             var rawStreamCommand = new GetRawStreamResultCommand($"/admin/debug/info-package");
             await requestExecutor.ExecuteAsync(rawStreamCommand, context);
             rawStreamCommand.Result.Position = 0;
@@ -383,7 +242,6 @@
         }
 
         private async Task WriteForAllLocalDatabases(ZipArchive archive, JsonOperationContext jsonOperationContext, LocalEndpointClient localEndpointClient, CancellationToken token = default)
->>>>>>> 4dd57fb3
         {
             token.ThrowIfCancellationRequested();
             
@@ -400,7 +258,7 @@
                             rawRecord.Topology.RelevantFor(ServerStore.NodeTag) == false)
                             continue;
                         
-                        WriteDatabaseRecord(archive, databaseName, jsonOperationContext, transactionOperationContext, token);
+                        await WriteDatabaseRecord(archive, databaseName, jsonOperationContext, context, token);
 
                         if (rawRecord.IsDisabled ||
                             rawRecord.DatabaseState == DatabaseStateStatus.RestoreInProgress ||
@@ -438,17 +296,7 @@
             await WriteForServerOrDatabase(archive, jsonOperationContext, localEndpointClient, RouteInformation.RouteType.None, _serverWidePrefix, null, null, token);
         }
 
-<<<<<<< HEAD
-        private static async Task WriteForDatabase(ZipArchive archive, JsonOperationContext context, LocalEndpointClient localEndpointClient, string databaseName, string path = null, CancellationToken token = default)
-        {
-            token.ThrowIfCancellationRequested();
-            
-            var endpointParameters = new Dictionary<string, Microsoft.Extensions.Primitives.StringValues>
-            {
-                {"database", new Microsoft.Extensions.Primitives.StringValues(databaseName)}
-            };
-=======
-        private async Task WriteForServerOrDatabase(ZipArchive archive, JsonOperationContext jsonOperationContext, LocalEndpointClient localEndpointClient,
+        private async Task WriteForServerOrDatabase(ZipArchive archive, JsonOperationContext context, LocalEndpointClient localEndpointClient,
             RouteInformation.RouteType routeType, string path, string databaseName,
             Dictionary<string, Microsoft.Extensions.Primitives.StringValues> endpointParameters = null,
             CancellationToken token = default)
@@ -456,13 +304,12 @@
             token.ThrowIfCancellationRequested();
 
             var routes = DebugInfoPackageUtils.GetAuthorizedRoutes(Server, HttpContext, databaseName).Where(x => x.TypeOfRoute == routeType);
->>>>>>> 4dd57fb3
 
             foreach (var route in routes)
             {
                 token.ThrowIfCancellationRequested();
                 
-                await InvokeAndWriteToArchive(archive, jsonOperationContext, localEndpointClient, route, path, endpointParameters, token);
+                await InvokeAndWriteToArchive(archive, context, localEndpointClient, route, path, endpointParameters, token);
             }
         }
 
@@ -475,16 +322,6 @@
             {
                 var response = await localEndpointClient.InvokeAsync(route, endpointParameters);
 
-<<<<<<< HEAD
-                    await using (var entryStream = entry.Open())
-                    await using (var writer = new AsyncBlittableJsonTextWriter(context, entryStream))
-                    {
-                        using (var endpointOutput = await localEndpointClient.InvokeAndReadObjectAsync(route, context, endpointParameters))
-                        {
-                            context.Write(writer, endpointOutput);
-                            await writer.FlushAsync();
-                            await entryStream.FlushAsync(token);
-=======
                 var entryName = DebugInfoPackageUtils.GetOutputPathFromRouteInformation(route, path, response.ContentType == "text/plain" ? "txt" : "json");
                 var entry = archive.CreateEntry(entryName);
                 entry.ExternalAttributes = ((int)(FilePermissions.S_IRUSR | FilePermissions.S_IWUSR)) << 16;
@@ -497,12 +334,11 @@
                     }
                     else
                     {
-                        using (var writer = new BlittableJsonTextWriter(jsonOperationContext, entryStream))
+                        await using (var writer = new AsyncBlittableJsonTextWriter(jsonOperationContext, entryStream))
                         {
-                            var endpointOutput = jsonOperationContext.ReadForMemory(response.Body, $"read/local endpoint/{route.Path}");
+                            var endpointOutput = await jsonOperationContext.ReadForMemoryAsync(response.Body, $"read/local endpoint/{route.Path}");
                             jsonOperationContext.Write(writer, endpointOutput);
-                            writer.Flush();
->>>>>>> 4dd57fb3
+                            await writer.FlushAsync();
                         }
                     }
                     await entryStream.FlushAsync(token);
@@ -518,11 +354,11 @@
                 if (e is InvalidStartOfObjectException)
                     e = new InvalidOperationException("Expected to find a blittable object as a result of debug endpoint, but found something else (see inner exception for details). This should be investigated as all RavenDB endpoints are supposed to return an object.", e);
 
-                DebugInfoPackageUtils.WriteExceptionAsZipEntry(e, archive, DebugInfoPackageUtils.GetOutputPathFromRouteInformation(route, path, null));
-            }
-        }
-
-        private async void WriteDatabaseRecord(ZipArchive archive, string databaseName, JsonOperationContext jsonOperationContext, TransactionOperationContext transactionCtx, CancellationToken token = default)
+                await DebugInfoPackageUtils.WriteExceptionAsZipEntryAsync(e, archive, DebugInfoPackageUtils.GetOutputPathFromRouteInformation(route, path, null));
+            }
+        }
+
+        private async Task WriteDatabaseRecord(ZipArchive archive, string databaseName, JsonOperationContext jsonOperationContext, TransactionOperationContext transactionCtx, CancellationToken token = default)
         {
             var entryName = DebugInfoPackageUtils.GetOutputPathFromRouteInformation("/database-record", databaseName, "json");
             try
@@ -530,21 +366,17 @@
                 var entry = archive.CreateEntry(entryName);
                 entry.ExternalAttributes = ((int)(FilePermissions.S_IRUSR | FilePermissions.S_IWUSR)) << 16;
 
-                using (var entryStream = entry.Open())
-                using (var writer = new BlittableJsonTextWriter(jsonOperationContext, entryStream))
-                {
-<<<<<<< HEAD
-                    await DebugInfoPackageUtils.WriteExceptionAsZipEntryAsync(e, archive, path ?? databaseName);
-=======
+                await using (var entryStream = entry.Open())
+                await using (var writer = new AsyncBlittableJsonTextWriter(jsonOperationContext, entryStream))
+                {
                     jsonOperationContext.Write(writer, GetDatabaseRecordForDebugPackage(transactionCtx, databaseName));
-                    writer.Flush();
+                    await writer.FlushAsync();
                     await entryStream.FlushAsync(token);
->>>>>>> 4dd57fb3
                 }
             }
             catch (Exception e)
             {
-                DebugInfoPackageUtils.WriteExceptionAsZipEntry(e, archive, entryName);
+                await DebugInfoPackageUtils.WriteExceptionAsZipEntryAsync(e, archive, entryName);
             }
         }
         
