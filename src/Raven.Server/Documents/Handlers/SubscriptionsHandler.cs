--- conflicted
+++ resolved
@@ -128,13 +128,9 @@
                 // need to wait on the relevant remote node
                 var node = Database.SubscriptionStorage.GetResponsibleNode(serverContext, name);
                 if (node != null && node != ServerStore.NodeTag)
-<<<<<<< HEAD
                 {
-                    await WaitForExecutionOnSpecificNode(serverContext, ServerStore.GetClusterTopology(serverContext), node, index);
+                    await ServerStore.WaitForExecutionOnSpecificNodeAsync(serverContext, node, subscriptionId);
                 }
-=======
-                    await ServerStore.WaitForExecutionOnSpecificNode(serverContext, node, subscriptionId);
->>>>>>> 8bfa5e3f
             }
 
             HttpContext.Response.StatusCode = (int)HttpStatusCode.Created;
