--- conflicted
+++ resolved
@@ -42,12 +42,8 @@
         private readonly ConcurrentDictionary<string, Timer> _wakeupTimers = new ConcurrentDictionary<string, Timer>();
 
         public readonly ResourceCache<DocumentDatabase> DatabasesCache = new ResourceCache<DocumentDatabase>();
-<<<<<<< HEAD
         private readonly ResourceCache<ShardedDatabaseContext> _shardedDatabases = new ResourceCache<ShardedDatabaseContext>();
 
-        private readonly TimeSpan _concurrentDatabaseLoadTimeout;
-=======
->>>>>>> 3ef06434
         private readonly Logger _logger;
         private readonly ServerStore _serverStore;
 
