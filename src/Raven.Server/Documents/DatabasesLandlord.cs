﻿using System;
using System.Collections.Concurrent;
using System.Collections.Generic;
using System.Diagnostics;
using System.Runtime.CompilerServices;
using System.Threading;
using System.Threading.Tasks;
using Nito.AsyncEx;
using Raven.Client.Exceptions;
using Raven.Client.Exceptions.Database;
using Raven.Client.Extensions;
using Raven.Client.ServerWide;
using Raven.Client.Util;
using Raven.Server.Config;
using Raven.Server.NotificationCenter.Notifications;
using Raven.Server.NotificationCenter.Notifications.Details;
using Raven.Server.NotificationCenter.Notifications.Server;
using Raven.Server.ServerWide;
using Raven.Server.ServerWide.Commands;
using Raven.Server.ServerWide.Commands.PeriodicBackup;
using Raven.Server.ServerWide.Context;
using Raven.Server.Utils;
using Raven.Server.Web.System;
using Sparrow;
using Sparrow.Json;
using Sparrow.Logging;
using Sparrow.Utils;
using Voron.Exceptions;
using Voron.Util.Settings;

namespace Raven.Server.Documents
{
    public class DatabasesLandlord : IDisposable
    {
        public const string DoNotRemove = "DoNotRemove";
        private readonly AsyncReaderWriterLock _disposing = new AsyncReaderWriterLock();

        public readonly ConcurrentDictionary<StringSegment, DateTime> LastRecentlyUsed =
            new ConcurrentDictionary<StringSegment, DateTime>(StringSegmentComparer.OrdinalIgnoreCase);

        private readonly ConcurrentDictionary<string, Timer> _wakeupTimers = new ConcurrentDictionary<string, Timer>();

        public readonly ResourceCache<DocumentDatabase> DatabasesCache = new ResourceCache<DocumentDatabase>();
        private readonly Logger _logger;
        private readonly ServerStore _serverStore;

        // used in ServerWideBackupStress
        internal bool SkipShouldContinueDisposeCheck = false;
<<<<<<< HEAD
        internal Action<(DocumentDatabase Database, string caller)> AfterDatabaseCreation;
=======
        internal SemaphoreSlim _databaseSemaphore;
        internal TimeSpan _concurrentDatabaseLoadTimeout;
        internal int _dueTimeOnRetry = 60_000;
>>>>>>> 7bbe15b1

        public DatabasesLandlord(ServerStore serverStore)
        {
            _serverStore = serverStore;
            _databaseSemaphore = new SemaphoreSlim(_serverStore.Configuration.Databases.MaxConcurrentLoads);
            _concurrentDatabaseLoadTimeout = _serverStore.Configuration.Databases.ConcurrentLoadTimeout.AsTimeSpan;
            _logger = LoggingSource.Instance.GetLogger<DatabasesLandlord>("Server");
            CatastrophicFailureHandler = new CatastrophicFailureHandler(this, _serverStore);
        }

        public CatastrophicFailureHandler CatastrophicFailureHandler { get; }

        public Task ClusterOnDatabaseChanged(string databaseName, long index, string type, ClusterDatabaseChangeType changeType, object changeState)
        {
            return HandleClusterDatabaseChanged(databaseName, index, type, changeType, changeState);
        }

        internal TestingStuff ForTestingPurposes;

        internal TestingStuff ForTestingPurposesOnly()
        {
            if (ForTestingPurposes != null)
                return ForTestingPurposes;

            return ForTestingPurposes = new TestingStuff();
        }

        internal class TestingStuff
        {
            internal Action<ServerStore> BeforeHandleClusterDatabaseChanged;
            internal Action<(DocumentDatabase Database, string caller)> AfterDatabaseCreation;
            internal int? HoldDocumentDatabaseCreation = null;
            internal bool PreventedRehabOfIdleDatabase = false;
            internal Action<DocumentDatabase> OnBeforeDocumentDatabaseInitialization;
            internal ManualResetEventSlim RescheduleDatabaseWakeupMre = null;
        }

        private async Task HandleClusterDatabaseChanged(string databaseName, long index, string type, ClusterDatabaseChangeType changeType, object _)
        {
            ForTestingPurposes?.BeforeHandleClusterDatabaseChanged?.Invoke(_serverStore);

            if (PreventWakeUpIdleDatabase(databaseName, type))
                return;

            using (await _disposing.ReaderLockAsync(_serverStore.ServerShutdown))
            {
                try
                {
                    if (_serverStore.ServerShutdown.IsCancellationRequested)
                        return;

                    // response to changed database.
                    // if disabled, unload
                    DatabaseTopology topology;
                    using (_serverStore.ContextPool.AllocateOperationContext(out TransactionOperationContext context))
                    using (context.OpenReadTransaction())
                    using (var rawRecord = _serverStore.Cluster.ReadRawDatabaseRecord(context, databaseName))
                    {
                        if (rawRecord == null)
                        {
                            // was removed, need to make sure that it isn't loaded
                            UnloadDatabase(databaseName, dbRecordIsNull: true);
                            return;
                        }


                        if (ShouldDeleteDatabase(context, databaseName, rawRecord))
                            return;

                        topology = rawRecord.Topology;
                        if (topology.RelevantFor(_serverStore.NodeTag) == false)
                            return;

                        if (rawRecord.IsDisabled || rawRecord.DatabaseState == DatabaseStateStatus.RestoreInProgress)
                        {
                            UnloadDatabase(databaseName);
                            return;
                        }
                    }

                    if (changeType == ClusterDatabaseChangeType.RecordRestored)
                    {
                        // - a successful restore operation ends when we successfully restored
                        // the database files and saved the updated the database record
                        // - this is the first time that the database was loaded so there is no need to call
                        // StateChanged after the database was restored
                        // - the database will be started on demand
                        return;
                    }

                    if (DatabasesCache.TryGetValue(databaseName, out var task) == false)
                    {
                        // if the database isn't loaded, but it is relevant for this node, we need to create
                        // it. This is important so things like replication will start pumping, and that
                        // configuration changes such as running periodic backup will get a chance to run, which
                        // they wouldn't unless the database is loaded / will have a request on it.
                        task = TryGetOrCreateResourceStore(databaseName, ignoreBeenDeleted: true, caller: type);
                    }

                    var database = await task;

                    switch (changeType)
                    {
                        case ClusterDatabaseChangeType.RecordChanged:
                            database.StateChanged(index);
                            if (type == ClusterStateMachine.SnapshotInstalled)
                            {
                                database.NotifyOnPendingClusterTransaction(index, changeType);
                            }
                            break;

                        case ClusterDatabaseChangeType.ValueChanged:
                            database.ValueChanged(index);
                            break;

                        case ClusterDatabaseChangeType.PendingClusterTransactions:
                        case ClusterDatabaseChangeType.ClusterTransactionCompleted:
                            database.DatabaseGroupId = topology.DatabaseTopologyIdBase64;
                            database.ClusterTransactionId = topology.ClusterTransactionIdBase64;
                            database.NotifyOnPendingClusterTransaction(index, changeType);
                            break;

                        default:
                            ThrowUnknownClusterDatabaseChangeType(changeType);
                            break;
                    }

                    // if deleted, unload / deleted and then notify leader that we removed it
                }
                catch (AggregateException ae) when (nameof(DeleteDatabase).Equals(ae.InnerException.Data["Source"]))
                {
                    // in the process of being deleted
                }
                catch (AggregateException ae) when (ae.InnerException is DatabaseDisabledException)
                {
                    // the db is already disabled when we try to disable it
                }
                catch (DatabaseDisabledException)
                {
                    // the database was disabled while we were trying to execute an action (e.g. PendingClusterTransactions)
                }
                catch (ObjectDisposedException)
                {
                    // the server is disposed when we are trying to access to database
                }
                catch (DatabaseConcurrentLoadTimeoutException e)
                {
                    var title = $"Concurrent load timeout of '{databaseName}' database";

                    var message = $"Failed to load database '{databaseName}' concurrently with other databases within {_serverStore.Configuration.Databases.ConcurrentLoadTimeout.AsTimeSpan}. " +
                                "Database load will be attempted on next request accessing it. If you see this on regular basis you might consider adjusting the following configuration options: " +
                                $"{RavenConfiguration.GetKey(x => x.Databases.ConcurrentLoadTimeout)} and {RavenConfiguration.GetKey(x => x.Databases.MaxConcurrentLoads)}";

                    if (_logger.IsInfoEnabled)
                        _logger.Info(message, e);

                    _serverStore.NotificationCenter.Add(AlertRaised.Create(databaseName, title, message, AlertType.ConcurrentDatabaseLoadTimeout, NotificationSeverity.Warning,
                        details: new ExceptionDetails(e)));

                    throw;
                }
                catch (Exception e)
                {
                    var title = $"Failed to digest change of type '{changeType}' for database '{databaseName}' at index {index}";
                    if (_logger.IsInfoEnabled)
                        _logger.Info(title, e);
                    _serverStore.NotificationCenter.Add(AlertRaised.Create(databaseName, title, e.Message, AlertType.DeletionError, NotificationSeverity.Error,
                        details: new ExceptionDetails(e)));
                    throw;
                }
            }
        }

        private bool PreventWakeUpIdleDatabase(string databaseName, string type)
        {
            if (_serverStore.IdleDatabases.ContainsKey(databaseName) == false)
                return false;

            switch (type)
            {
                case nameof(PutServerWideBackupConfigurationCommand):
                case nameof(UpdatePeriodicBackupStatusCommand):
                    return true;

                default:
                    return false;
            }
        }

        private void UnloadDatabase(string databaseName, bool dbRecordIsNull = false)
        {
            if (dbRecordIsNull)
            {
                UnloadDatabaseInternal(databaseName);
                return;
            }

            if (DatabasesCache.TryGetValue(databaseName, out var databaseTask) == false)
            {
                // database was already unloaded or deleted
                return;
            }

            if (databaseTask.IsCompletedSuccessfully)
            {
                UnloadDatabaseInternal(databaseName);
            }
            else if (databaseTask.IsCompleted == false)
            {
                // This case is when an unload was issued prior to the actual loading of a database.
                databaseTask.ContinueWith(t =>
                {
                    if (databaseTask.IsCompletedSuccessfully)
                    {
                        using (_serverStore.ContextPool.AllocateOperationContext(out TransactionOperationContext context))
                        using (context.OpenReadTransaction())
                        using (var databaseRecord = _serverStore.Cluster.ReadRawDatabaseRecord(context, databaseName))
                        {
                            // unload only if DB is still disabled
                            if (IsDatabaseDisabled(databaseRecord.Raw))
                                UnloadDatabaseInternal(databaseName);
                        }
                    }
                });
            }
        }

        public static bool IsDatabaseDisabled(BlittableJsonReaderObject databaseRecord)
        {
            var noDisabled = databaseRecord.TryGet(nameof(DatabaseRecord.Disabled), out bool disabled) == false;
            var noDatabaseState = databaseRecord.TryGet(nameof(DatabaseRecord.DatabaseState), out DatabaseStateStatus dbState) == false;

            if (noDisabled && noDatabaseState)
                return false;

            if (noDatabaseState)
                return disabled;

            var isRestoring = dbState == DatabaseStateStatus.RestoreInProgress;
            if (noDisabled)
                return isRestoring;

            return disabled || isRestoring;
        }

        private void UnloadDatabaseInternal(string databaseName, [CallerMemberName] string caller = null)
        {
            using (DatabasesCache.RemoveLockAndReturn(databaseName, CompleteDatabaseUnloading, out _, caller))
            {

            }
        }

        public bool ShouldDeleteDatabase(TransactionOperationContext context, string dbName, RawDatabaseRecord rawRecord, bool fromReplication = false)
        {
            var deletionInProgress = DeletionInProgressStatus.No;
            var directDelete = rawRecord.DeletionInProgress?.TryGetValue(_serverStore.NodeTag, out deletionInProgress) == true &&
                               deletionInProgress != DeletionInProgressStatus.No;

            if (directDelete == false)
                return false;

            if (rawRecord.Topology.Rehabs.Contains(_serverStore.NodeTag) && fromReplication == false)
                // If the deletion was issued form the cluster observer to maintain the replication factor we need to make sure
                // that all the documents were replicated from this node, therefor the deletion will be called from the replication code.
                return false;

            var record = rawRecord.MaterializedRecord;
            context.CloseTransaction();

            DeleteDatabase(dbName, deletionInProgress, record);
            return true;
        }

        public void DeleteDatabase(string dbName, DeletionInProgressStatus deletionInProgress, DatabaseRecord record)
        {
            IDisposable removeLockAndReturn = null;
            string databaseId;
            try
            {
                try
                {
                    removeLockAndReturn = DatabasesCache.RemoveLockAndReturn(dbName, CompleteDatabaseUnloading, out var database);
                    databaseId = database?.DbBase64Id;
                }
                catch (AggregateException ae) when (nameof(DeleteDatabase).Equals(ae.InnerException.Data["Source"]))
                {
                    // this is already in the process of being deleted, we can just exit and let another thread handle it
                    return;
                }
                catch (DatabaseConcurrentLoadTimeoutException e)
                {
                    if (e.Data.Contains(nameof(DeleteDatabase)))
                    {
                        // This case is when a deletion request was issued during the loading of the database.
                        // The DB will be deleted after actually finishing the loading process
                        return;
                    }

                    throw;
                }

                if (deletionInProgress == DeletionInProgressStatus.HardDelete)
                {
                    RavenConfiguration configuration;
                    try
                    {
                        configuration = CreateDatabaseConfiguration(dbName, ignoreDisabledDatabase: true, ignoreBeenDeleted: true, ignoreNotRelevant: true,
                            databaseRecord: record);
                    }
                    catch (Exception ex)
                    {
                        configuration = null;
                        if (_logger.IsInfoEnabled)
                            _logger.Info("Could not create database configuration", ex);
                    }



                    // this can happen if the database record was already deleted
                    if (configuration != null)
                    {
                        CheckDatabasePathsIntersection(dbName, configuration);
                        DatabaseHelper.DeleteDatabaseFiles(configuration);
                    }
                }

                // At this point the db record still exists but the db was effectively deleted
                // from this node so we can also remove its secret key from this node.
                if (record.Encrypted)
                {
                    using (_serverStore.ContextPool.AllocateOperationContext(out TransactionOperationContext context))
                    using (var tx = context.OpenWriteTransaction())
                    {
                        _serverStore.DeleteSecretKey(context, dbName);
                        tx.Commit();
                    }
                }

                // delete the cache info
                DeleteDatabaseCachedInfo(dbName, throwOnError: true);
            }
            finally
            {
                removeLockAndReturn?.Dispose();
            }
            NotifyLeaderAboutRemoval(dbName, databaseId);
        }

        private static void ThrowUnknownClusterDatabaseChangeType(ClusterDatabaseChangeType type)
        {
            throw new InvalidOperationException($"Unknown cluster database change type: {type}");
        }

        private void NotifyLeaderAboutRemoval(string dbName, string databaseId)
        {
            var cmd = new RemoveNodeFromDatabaseCommand(dbName, databaseId, RaftIdGenerator.NewId())
            {
                NodeTag = _serverStore.NodeTag
            };
            _serverStore.SendToLeaderAsync(cmd)
                .ContinueWith(async t =>
                {
                    if (t.IsFaulted)
                    {
                        var ex = t.Exception.ExtractSingleInnerException();
                        if (ex is DatabaseDoesNotExistException)
                            return;
                    }

                    if (_logger.IsInfoEnabled)
                    {
                        try
                        {
                            await t; // throw immediately
                        }
                        catch (Exception e)
                        {
                            _logger.Info($"Failed to notify leader about removal of node {_serverStore.NodeTag} from database '{dbName}', will retry again in 15 seconds.", e);
                        }
                    }

                    try
                    {
                        await Task.Delay(TimeSpan.FromSeconds(15), _serverStore.ServerShutdown);
                    }
                    catch (OperationCanceledException)
                    {
                        return;
                    }

                    try
                    {
                        NotifyLeaderAboutRemoval(dbName, databaseId);
                    }
                    catch (Exception e)
                    {
                        if (_logger.IsOperationsEnabled)
                        {
                            _logger.Operations($"Failed to notify leader about removal of node {_serverStore.NodeTag} from database '{dbName}'", e);
                        }
                    }

                }, TaskContinuationOptions.NotOnRanToCompletion);
        }

        public TimeSpan DatabaseLoadTimeout => _serverStore.Configuration.Server.MaxTimeForTaskToWaitForDatabaseToLoad.AsTimeSpan;

        public void Dispose()
        {
            var release = _disposing.WriterLock();
            try
            {
                var exceptionAggregator = new ExceptionAggregator(_logger, "Failure to dispose landlord");

                try
                {
                    // prevent creating new databases
                    _databaseSemaphore.Dispose();
                }
                catch (Exception e)
                {
                    if (_logger.IsInfoEnabled)
                        _logger.Info("Failed to dispose resource semaphore", e);
                }

                // we don't want to wake up database during dispose.
                var handles = new List<WaitHandle>();
                foreach (var timer in _wakeupTimers.Values)
                {
                    var handle = new ManualResetEvent(false);
                    timer.Dispose(handle);
                    handles.Add(handle);
                }

                if (handles.Count > 0)
                {
                    var count = handles.Count;
                    var batchSize = Math.Min(64, count);

                    var numberOfBatches = count / batchSize;
                    if (count % batchSize != 0)
                    {
                        // if we have a reminder, we need another batch
                        numberOfBatches++;
                    }

                    var batch = new WaitHandle[batchSize];
                    for (var i = 0; i < numberOfBatches; i++)
                    {
                        var toCopy = Math.Min(64, count - i * batchSize);
                        handles.CopyTo(i * batchSize, batch, 0, toCopy);
                        WaitHandle.WaitAll(batch);
                    }
                }

                // shut down all databases in parallel, avoid having to wait for each one
                Parallel.ForEach(DatabasesCache.Values, new ParallelOptions
                {
                    // we limit the number of resources we dispose concurrently to avoid
                    // putting too much pressure on the I/O system if a disposing db need
                    // to flush data to disk
                    MaxDegreeOfParallelism = Math.Max(1, ProcessorInfo.ProcessorCount / 2)
                }, dbTask =>
                {
                    if (dbTask.IsCompleted == false)
                        dbTask.ContinueWith(task =>
                        {
                            if (task.Status != TaskStatus.RanToCompletion)
                                return;

                            try
                            {
                                task.Result.Dispose();
                            }
                            catch (Exception e)
                            {
                                if (_logger.IsInfoEnabled)
                                    _logger.Info("Failure in deferred disposal of a database", e);
                            }
                        });
                    else if (dbTask.Status == TaskStatus.RanToCompletion && dbTask.Result != null)
                        exceptionAggregator.Execute(dbTask.Result.Dispose);
                    // there is no else, the db is probably faulted
                });
                DatabasesCache.Clear();



                exceptionAggregator.ThrowIfNeeded();
            }
            finally
            {
                release.Dispose();
            }
        }

        public event Action<string> OnDatabaseLoaded = delegate { };

        public bool IsDatabaseLoaded(StringSegment databaseName)
        {
            if (DatabasesCache.TryGetValue(databaseName, out var task))
                return task != null && task.IsCompletedSuccessfully;

            return false;
        }

        public Task<DocumentDatabase> TryGetOrCreateResourceStore(StringSegment databaseName, DateTime? wakeup = null, bool ignoreDisabledDatabase = false, bool ignoreBeenDeleted = false, bool ignoreNotRelevant = false, [CallerMemberName] string caller = null)
        {
            IDisposable release = null;
            try
            {
                if (_wakeupTimers.TryRemove(databaseName.Value, out var timer))
                {
                    timer.Dispose();
                }
                release = EnterReadLockImmediately(databaseName);

                if (DatabasesCache.TryGetValue(databaseName, out var database))
                {
                    if (database.IsFaulted)
                    {
                        // If a database was unloaded, this is what we get from DatabasesCache.
                        // We want to keep the exception there until UnloadAndLockDatabase is disposed.
                        var extractSingleInnerException = database.Exception.ExtractSingleInnerException();
                        if (Equals(extractSingleInnerException.Data[DoNotRemove], true))
                            return database;
                    }

                    if (database.IsFaulted || database.IsCanceled)
                    {
                        DatabasesCache.TryRemove(databaseName, out database);
                        LastRecentlyUsed.TryRemove(databaseName, out var _);
                        // and now we will try creating it again
                    }
                    else
                    {
                        if (database.IsCompletedSuccessfully)
                            database.Result.LastAccessTime = database.Result.Time.GetUtcNow();

                        return database;
                    }
                }
                return CreateDatabase(databaseName, wakeup, ignoreDisabledDatabase, ignoreBeenDeleted, ignoreNotRelevant, caller);
            }
            finally
            {
                release?.Dispose();
            }
        }

        private IDisposable EnterReadLockImmediately(StringSegment databaseName)
        {
            using (var cts = new CancellationTokenSource())
            {
                var awaiter = _disposing.ReaderLockAsync(cts.Token).GetAwaiter();
                if (awaiter.IsCompleted == false)
                {
                    cts.Cancel();
                    try
                    {
                        ThrowServerIsBeingDisposed(databaseName);
                    }
                    finally
                    {
                        try
                        {
                            awaiter.GetResult()?.Dispose();
                        }
                        catch
                        {
                            // nothing to do here
                        }
                    }
                }

                return awaiter.GetResult();
            }
        }

        private static void ThrowServerIsBeingDisposed(StringSegment databaseName)
        {
            throw new ObjectDisposedException("The server is being disposed, cannot load database " + databaseName);
        }

        private Task<DocumentDatabase> CreateDatabase(StringSegment databaseName, DateTime? wakeup, bool ignoreDisabledDatabase, bool ignoreBeenDeleted, bool ignoreNotRelevant, string caller)
        {
            var config = CreateDatabaseConfiguration(databaseName, ignoreDisabledDatabase, ignoreBeenDeleted, ignoreNotRelevant);
            if (config == null)
                return Task.FromResult<DocumentDatabase>(null);

            if (!_databaseSemaphore.Wait(0))
                return UnlikelyCreateDatabaseUnderContention(databaseName, config, wakeup, caller);

            return CreateDatabaseUnderResourceSemaphore(databaseName, config, wakeup, caller);
        }

        private async Task<DocumentDatabase> UnlikelyCreateDatabaseUnderContention(StringSegment databaseName, RavenConfiguration config, DateTime? wakeup = null, string caller = null)
        {
            if (await _databaseSemaphore.WaitAsync(_concurrentDatabaseLoadTimeout) == false)
                throw new DatabaseConcurrentLoadTimeoutException("Too many databases loading concurrently, timed out waiting for them to load.");

            return await CreateDatabaseUnderResourceSemaphore(databaseName, config, wakeup);
        }

        private Task<DocumentDatabase> CreateDatabaseUnderResourceSemaphore(StringSegment databaseName, RavenConfiguration config, DateTime? wakeup = null, string caller = null)
        {
            try
            {
                var task = new Task<DocumentDatabase>(() => ActuallyCreateDatabase(databaseName, config, wakeup), TaskCreationOptions.RunContinuationsAsynchronously);
                var database = DatabasesCache.GetOrAdd(databaseName, task);
                if (database == task)
                {
                    // This is in case when an deletion request was issued prior to the actual loading of the database.
                    task.ContinueWith(t =>
                    {
                        DeleteIfNeeded(databaseName);
                    });
                    task.Start(); // the semaphore will be released here at the end of the task
                    task.ContinueWith(t =>
                    {
                        ForTestingPurposes?.AfterDatabaseCreation?.Invoke((t.GetAwaiter().GetResult(), caller));

                        _serverStore.IdleDatabases.TryRemove(databaseName.Value, out _);
                    }, TaskContinuationOptions.OnlyOnRanToCompletion | TaskContinuationOptions.ExecuteSynchronously);
                }
                else
                    _databaseSemaphore.Release();

                return database;
            }
            catch (Exception)
            {
                _databaseSemaphore.Release();
                throw;
            }
        }

        private DocumentDatabase ActuallyCreateDatabase(StringSegment databaseName, RavenConfiguration config, DateTime? wakeup = null)
        {
            IDisposable release = null;
            try
            {
                if (_serverStore.Disposed)
                    ThrowServerIsBeingDisposed(databaseName);

                //if false, this means we have started disposing, so we shouldn't create a database now
                release = EnterReadLockImmediately(databaseName);

                var db = CreateDocumentsStorage(databaseName, config, wakeup);
                _serverStore.NotificationCenter.Add(
                    DatabaseChanged.Create(databaseName.Value, DatabaseChangeType.Load));

                return db;
            }
            catch (Exception e)
            {
                if (_logger.IsInfoEnabled && e.InnerException is UnauthorizedAccessException)
                {
                    _logger.Info("Failed to load database because couldn't access certain file. Please check permissions, and make sure that nothing locks that file (an antivirus is a good example of something that can lock the file)", e);
                }

                throw;
            }
            finally
            {
                try
                {
                    _databaseSemaphore.Release();
                }
                catch (ObjectDisposedException)
                {
                    // nothing to do
                }

                release?.Dispose();
            }
        }

        public void DeleteIfNeeded(StringSegment databaseName, bool fromReplication = false)
        {
            try
            {
                using (_disposing.ReaderLock(_serverStore.ServerShutdown))
                {
                    if (_serverStore.ServerShutdown.IsCancellationRequested)
                        return;

                    using (_serverStore.ContextPool.AllocateOperationContext(out TransactionOperationContext context))
                    using (context.OpenReadTransaction())
                    using (var rawRecord = _serverStore.Cluster.ReadRawDatabaseRecord(context, databaseName.Value))
                    {
                        if (rawRecord == null)
                            return;

                        ShouldDeleteDatabase(context, databaseName.Value, rawRecord, fromReplication);
                    }
                }
            }
            catch
            {
                // nothing we can do here
            }
        }

        public ConcurrentDictionary<string, ConcurrentQueue<string>> InitLog =
            new ConcurrentDictionary<string, ConcurrentQueue<string>>(StringComparer.OrdinalIgnoreCase);

        private DocumentDatabase CreateDocumentsStorage(StringSegment databaseName, RavenConfiguration config, DateTime? wakeup = null)
        {
            void AddToInitLog(string txt)
            {
                string msg = txt;
                msg = $"[Load Database] {DateTime.UtcNow} :: Database '{databaseName}' : {msg}";
                if (InitLog.TryGetValue(databaseName.Value, out var q))
                    q.Enqueue(msg);
                if (_logger.IsInfoEnabled)
                    _logger.Info(msg);
            }

            DocumentDatabase documentDatabase = null;

            try
            {
                // force this to have a new value if one already exists
                InitLog.AddOrUpdate(databaseName.Value,
                    s => new ConcurrentQueue<string>(),
                    (s, existing) => new ConcurrentQueue<string>());

                AddToInitLog("Starting database initialization");

                var sp = Stopwatch.StartNew();
                documentDatabase = new DocumentDatabase(config.ResourceName, config, _serverStore, AddToInitLog);

                if (ForTestingPurposes?.HoldDocumentDatabaseCreation != null)
                    Thread.Sleep(ForTestingPurposes.HoldDocumentDatabaseCreation.Value);

                ForTestingPurposes?.OnBeforeDocumentDatabaseInitialization?.Invoke(documentDatabase);

                documentDatabase.Initialize(InitializeOptions.None, wakeup);

                AddToInitLog("Finish database initialization");
                DeleteDatabaseCachedInfo(documentDatabase.Name, throwOnError: false);
                if (_logger.IsInfoEnabled)
                    _logger.Info($"Started database {config.ResourceName} in {sp.ElapsedMilliseconds:#,#;;0}ms");

                OnDatabaseLoaded(config.ResourceName);

                // if we have a very long init process, make sure that we reset the last idle time for this db.
                LastRecentlyUsed.AddOrUpdate(databaseName, SystemTime.UtcNow, (_, time) => SystemTime.UtcNow);

                return documentDatabase;
            }
            catch (Exception e)
            {
                documentDatabase?.Dispose();

                if (_logger.IsInfoEnabled)
                    _logger.Info($"Failed to start database {config.ResourceName}", e);

                if (e is SchemaErrorException)
                {
                    throw new DatabaseSchemaErrorException($"Failed to start database {config.ResourceName}" + Environment.NewLine +
                                                           $"At {config.Core.DataDirectory}", e);
                }
                throw new DatabaseLoadFailureException($"Failed to start database {config.ResourceName}" + Environment.NewLine +
                                                       $"At {config.Core.DataDirectory}", e);
            }
            finally
            {
                InitLog.TryRemove(databaseName.Value, out var _);
            }
        }

        [MethodImpl(MethodImplOptions.AggressiveInlining)]
        private void DeleteDatabaseCachedInfo(string databaseName, bool throwOnError)
        {
            try
            {
                _serverStore.DatabaseInfoCache.Delete(databaseName);
            }
            catch (Exception e)
            {
                if (throwOnError)
                    throw;

                if (_logger.IsInfoEnabled)
                    _logger.Info($"Failed to delete database info for '{databaseName}' database.", e);
            }
        }

        public RavenConfiguration CreateDatabaseConfiguration(StringSegment databaseName, bool ignoreDisabledDatabase = false, bool ignoreBeenDeleted = false, bool ignoreNotRelevant = false)
        {
            if (databaseName.Trim().Length == 0)
                throw new ArgumentNullException(nameof(databaseName), "Database name cannot be empty");
            if (databaseName.Equals("<system>")) // This is here to guard against old ravendb tests
                throw new ArgumentNullException(nameof(databaseName),
                    "Database name cannot be <system>. Using of <system> database indicates outdated code that was targeted RavenDB 3.5.");

            Debug.Assert(_serverStore.Disposed == false);

            using (_serverStore.ContextPool.AllocateOperationContext(out TransactionOperationContext context))
            using (context.OpenReadTransaction())
            using (var databaseRecord = _serverStore.Cluster.ReadRawDatabaseRecord(context, databaseName.Value))
            {
                if (databaseRecord == null)
                    return null;

                var record = databaseRecord.MaterializedRecord;
                if (record.Encrypted)
                {
                    if (_serverStore.Server.WebUrl?.StartsWith("https:", StringComparison.OrdinalIgnoreCase) == false)
                    {
                        throw new DatabaseDisabledException(
                            $"The database {databaseName.Value} is encrypted, and must be accessed only via HTTPS, but the web url used is {_serverStore.Server.WebUrl}");
                    }
                }

                return CreateDatabaseConfiguration(databaseName, ignoreDisabledDatabase, ignoreBeenDeleted, ignoreNotRelevant, record);
            }
        }

        public RavenConfiguration CreateDatabaseConfiguration(StringSegment databaseName, bool ignoreDisabledDatabase, bool ignoreBeenDeleted, bool ignoreNotRelevant, DatabaseRecord databaseRecord)
        {
            if (databaseRecord.DatabaseState == DatabaseStateStatus.RestoreInProgress)
                throw new DatabaseRestoringException(databaseName + " is currently being restored");

            if (databaseRecord.Disabled && ignoreDisabledDatabase == false)
                throw new DatabaseDisabledException(databaseName + " has been disabled");

            var databaseIsBeenDeleted = databaseRecord.DeletionInProgress != null &&
                            databaseRecord.DeletionInProgress.TryGetValue(_serverStore.NodeTag, out DeletionInProgressStatus deletionInProgress) &&
                            deletionInProgress != DeletionInProgressStatus.No;
            if (ignoreBeenDeleted == false && databaseIsBeenDeleted)
                throw new DatabaseDisabledException(databaseName + " is currently being deleted on " + _serverStore.NodeTag);

            if (ignoreNotRelevant == false && databaseRecord.Topology.RelevantFor(_serverStore.NodeTag) == false &&
                databaseIsBeenDeleted == false)
                throw new DatabaseNotRelevantException(databaseName + " is not relevant for " + _serverStore.NodeTag);
            return CreateConfiguration(databaseRecord);
        }

        protected RavenConfiguration CreateConfiguration(DatabaseRecord record)
        {
            Debug.Assert(_serverStore.Disposed == false, "_serverStore.Disposed == false");
            var config = RavenConfiguration.CreateForDatabase(_serverStore.Configuration, record.DatabaseName);

            foreach (var setting in record.Settings)
                config.SetSetting(setting.Key, setting.Value);

            config.Initialize();

            return config;
        }

        public DateTime LastWork(DocumentDatabase resource)
        {
            // This allows us to increase the time large databases will be held in memory
            // Using this method, we'll add 0.5 ms per KB, or roughly half a second of idle time per MB.

            var envs = resource.GetAllStoragesEnvironment();

            long dbSize = 0;
            var maxLastWork = resource.LastAccessTime;

            foreach (var env in envs)
            {
                dbSize += env.Environment.Stats().AllocatedDataFileSizeInBytes;

                if (env.Environment.LastWorkTime > maxLastWork)
                    maxLastWork = env.Environment.LastWorkTime;
            }

            return maxLastWork.AddMilliseconds(dbSize / 1024L);
        }

        public async Task<IDisposable> UnloadAndLockDatabase(string dbName, string reason)
        {
            var tcs = Task.FromException<DocumentDatabase>(new DatabaseDisabledException($"The database {dbName} is currently locked because {reason}")
            {
                Data =
                {
                    [DoNotRemove] = true
                }
            });

            var t = tcs.IgnoreUnobservedExceptions();

            try
            {
                var existing = DatabasesCache.Replace(dbName, tcs);
                if (existing != null)
                    (await existing)?.Dispose();

                return new DisposableAction(() =>
                {
                    DatabasesCache.TryRemove(dbName, out var _);
                });
            }
            catch (Exception)
            {
                DatabasesCache.TryRemove(dbName, out var _);
                throw;
            }
        }

        public enum ClusterDatabaseChangeType
        {
            RecordChanged,
            RecordRestored,
            ValueChanged,
            PendingClusterTransactions,
            ClusterTransactionCompleted
        }

        public bool UnloadDirectly(StringSegment databaseName, DateTime? wakeup = null, [CallerMemberName] string caller = null)
        {
            if (ShouldContinueDispose(databaseName.Value, wakeup, out var dueTime) == false)
            {
                LogUnloadFailureReason(databaseName, $"{nameof(dueTime)} is {dueTime} ms which is less than {TimeSpan.FromMinutes(5).TotalMilliseconds} ms.");
                return false;
            }

            if (DatabasesCache.TryGetValue(databaseName, out var databaseTask) == false)
            {
                LogUnloadFailureReason(databaseName, "database was already unloaded or deleted.");
                return false;
            }

            if (databaseTask.IsCompleted == false)
            {
                LogUnloadFailureReason(databaseName, "database is loading.");
                return false;
            }

            if (databaseTask.IsCompletedSuccessfully == false)
            {
                LogUnloadFailureReason(databaseName, "database task is faulted or canceled.");
                return false;
            }

            try
            {
                UnloadDatabaseInternal(databaseName.Value, caller);
                LastRecentlyUsed.TryRemove(databaseName, out _);

                if (dueTime > 0)
                    _wakeupTimers.TryAdd(databaseName.Value, new Timer(_ => StartDatabaseOnTimer(databaseName.Value, wakeup), null, dueTime, Timeout.Infinite));

                if (_logger.IsOperationsEnabled)
                {
                    var msg = dueTime > 0 ? $"wakeup timer set to: {wakeup}, which will happen in {dueTime} ms." : "without setting a wakeup timer.";
                    _logger.Operations($"Unloading directly database '{databaseName}', {msg}");
                }

                return true;
            }
            catch (AggregateException ae) when (nameof(DeleteDatabase).Equals(ae.InnerException.Data["Source"]))
            {
                LogUnloadFailureReason(databaseName, "database is in the process of being deleted.");
                return false;
            }
            catch (AggregateException ae) when (ae.InnerException is DatabaseDisabledException)
            {
                LogUnloadFailureReason(databaseName, "database is already disabled when we try to unload it.");
                return false;
            }
            catch (DatabaseDisabledException)
            {
                LogUnloadFailureReason(databaseName, "database is already disabled when we try to unload it.");
                return false;
            }
            catch (ObjectDisposedException)
            {
                LogUnloadFailureReason(databaseName, "the server is disposed when we are trying to access to database.");
                return false;
            }
        }

        private void LogUnloadFailureReason(StringSegment databaseName, string reason)
        {
            if (_logger.IsOperationsEnabled)
                _logger.Operations($"Could not unload database '{databaseName}', reason: {reason}");
        }

        public void RescheduleDatabaseWakeup(string name, long milliseconds, DateTime? wakeup = null)
        {
            if (_wakeupTimers.TryGetValue(name, out var oldTimer))
            {
                oldTimer.Dispose();
            }

            var newTimer = new Timer(_ => StartDatabaseOnTimer(name, wakeup), null, milliseconds, Timeout.Infinite);
            _wakeupTimers.AddOrUpdate(name, _ => newTimer, (_, __) => newTimer);
        }

        private void StartDatabaseOnTimer(string name, DateTime? wakeup = null)
        {
            try
            {
                using (_disposing.ReaderLock(_serverStore.ServerShutdown))
                {
                    if (_serverStore.ServerShutdown.IsCancellationRequested)
                        return;

                    _ = TryGetOrCreateResourceStore(name, wakeup).ContinueWith(t =>
                          {
                              var ex = t.Exception.ExtractSingleInnerException();
                              if (ex is DatabaseConcurrentLoadTimeoutException e)
                              {
                                  // database failed to load, retry after 1 min
                                  ForTestingPurposes?.RescheduleDatabaseWakeupMre?.Set();

                                  if (_logger.IsInfoEnabled)
                                      _logger.Info($"Failed to start database '{name}' on timer, will retry the wakeup in '{_dueTimeOnRetry}' ms", e);

                                  RescheduleDatabaseWakeup(name, milliseconds: _dueTimeOnRetry, wakeup);
                              }
                          }, TaskContinuationOptions.OnlyOnFaulted);
                }
            }
            catch
            {
                // we have to swallow any exception here.
            }
        }

        private bool ShouldContinueDispose(string name, DateTime? wakeupUtc, out int dueTime)
        {
            dueTime = 0;

            if (name == null)
                return true;

            if (_wakeupTimers.TryRemove(name, out var timer))
            {
                timer.Dispose();
            }

            if (wakeupUtc.HasValue == false)
                return true;

            // if we have a small value or even a negative one, simply don't dispose the database.
            dueTime = (int)(wakeupUtc - DateTime.UtcNow).Value.TotalMilliseconds;

            if (SkipShouldContinueDisposeCheck)
                return true;

            return dueTime > TimeSpan.FromMinutes(5).TotalMilliseconds;
        }

        private void CompleteDatabaseUnloading(DocumentDatabase database)
        {
            if (database == null)
                return;

            try
            {
                database.Dispose();
            }
            catch (Exception e)
            {
                if (_logger.IsInfoEnabled)
                    _logger.Info("Could not dispose database: " + database.Name, e);
            }

            database.DatabaseShutdownCompleted.Set();
        }

        private void CheckDatabasePathsIntersection(string databaseName, RavenConfiguration configuration)
        {
            using (_serverStore.ContextPool.AllocateOperationContext(out TransactionOperationContext context))
            using (context.OpenReadTransaction())
            {
                var allDatabasesRecords = _serverStore.Cluster.GetAllDatabases(context);

                foreach (var currRecord in allDatabasesRecords)
                {
                    if (currRecord.DatabaseName.Equals(databaseName))
                        continue;

                    RavenConfiguration currentConfiguration;
                    try
                    {
                        currentConfiguration = CreateDatabaseConfiguration(currRecord.DatabaseName, ignoreDisabledDatabase: true,
                            ignoreBeenDeleted: true, ignoreNotRelevant: true, databaseRecord: currRecord);
                    }
                    catch (Exception e)
                    {
                        if (_logger.IsInfoEnabled)
                            _logger.Info("Could not create database configuration", e);
                        continue;
                    }

                    CheckConfigurationPaths(configuration, currentConfiguration, databaseName, currRecord.DatabaseName);
                }
            }
        }

        private void CheckConfigurationPaths(RavenConfiguration parentConfiguration, RavenConfiguration currentConfiguration, string databaseName, string currentDatabaseName)
        {
            if (PathUtil.IsSubDirectory(currentConfiguration.Core.DataDirectory.FullPath, parentConfiguration.Core.DataDirectory.FullPath))
            {
                throw new InvalidOperationException($"Cannot delete database {databaseName} from {parentConfiguration.Core.DataDirectory.FullPath}. " +
                                                    $"There is an intersection with database {currentDatabaseName} located in {currentConfiguration.Core.DataDirectory.FullPath}.");
            }
            if (currentConfiguration.Storage.TempPath != null && parentConfiguration.Storage.TempPath != null
                                                           && PathUtil.IsSubDirectory(currentConfiguration.Storage.TempPath.FullPath, parentConfiguration.Storage.TempPath.FullPath))
            {
                throw new InvalidOperationException($"Cannot delete database {databaseName} from {parentConfiguration.Storage.TempPath.FullPath}. " +
                                                    $"There is an intersection with database {currentDatabaseName} Temp file located in {currentConfiguration.Storage.TempPath.FullPath}.");
            }
            if (currentConfiguration.Indexing.StoragePath != null && parentConfiguration.Indexing.StoragePath != null
                                                               && PathUtil.IsSubDirectory(currentConfiguration.Indexing.StoragePath.FullPath, parentConfiguration.Indexing.StoragePath.FullPath))
            {
                throw new InvalidOperationException($"Cannot delete database {databaseName} from {parentConfiguration.Indexing.StoragePath.FullPath}. " +
                                                    $"There is an intersection with database {currentDatabaseName} located in {currentConfiguration.Indexing.StoragePath.FullPath}.");
            }
            if (currentConfiguration.Indexing.TempPath != null && parentConfiguration.Indexing.TempPath != null
                                                            && PathUtil.IsSubDirectory(currentConfiguration.Indexing.TempPath.FullPath, parentConfiguration.Indexing.TempPath.FullPath))
            {
                throw new InvalidOperationException($"Cannot delete database {databaseName} from {parentConfiguration.Indexing.TempPath.FullPath}. " +
                                                    $"There is an intersection with database {currentDatabaseName} Temp file located in {currentConfiguration.Indexing.TempPath.FullPath}.");
            }
        }
    }
}<|MERGE_RESOLUTION|>--- conflicted
+++ resolved
@@ -46,13 +46,10 @@
 
         // used in ServerWideBackupStress
         internal bool SkipShouldContinueDisposeCheck = false;
-<<<<<<< HEAD
         internal Action<(DocumentDatabase Database, string caller)> AfterDatabaseCreation;
-=======
         internal SemaphoreSlim _databaseSemaphore;
         internal TimeSpan _concurrentDatabaseLoadTimeout;
         internal int _dueTimeOnRetry = 60_000;
->>>>>>> 7bbe15b1
 
         public DatabasesLandlord(ServerStore serverStore)
         {
@@ -1070,9 +1067,9 @@
                                       _logger.Info($"Failed to start database '{name}' on timer, will retry the wakeup in '{_dueTimeOnRetry}' ms", e);
 
                                   RescheduleDatabaseWakeup(name, milliseconds: _dueTimeOnRetry, wakeup);
-                              }
+                }
                           }, TaskContinuationOptions.OnlyOnFaulted);
-                }
+            }
             }
             catch
             {
