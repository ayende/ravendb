--- conflicted
+++ resolved
@@ -23,7 +23,6 @@
         [JsonDeserializationIgnore]
         public QueryTimingsScope Timings { get; private set; }
 
-<<<<<<< HEAD
         public new int Start
         {
 #pragma warning disable 618
@@ -38,7 +37,8 @@
             get => base.PageSize;
             set => base.PageSize = value;
 #pragma warning restore 618
-=======
+        }
+
         /// <summary>
         /// puts the given string in TrafficWatch property of HttpContext.Items
         /// puts the given type in TrafficWatchChangeType property of HttpContext.Items
@@ -46,7 +46,6 @@
         public static void AddStringToHttpContext(HttpContext httpContext, string str, TrafficWatchChangeType type)
         {
             httpContext.Items["TrafficWatch"] = (str, type);
->>>>>>> deb21a22
         }
 
         private IndexQueryServerSide()
@@ -98,7 +97,19 @@
 
                 result.Metadata = new QueryMetadata(result.Query, result.QueryParameters, metadataHash, queryType);
 
-<<<<<<< HEAD
+                if (result.Metadata.HasTimings)
+                    result.Timings = new QueryTimingsScope(start: false);
+
+                if (tracker != null)
+                    tracker.Query = result.Query;
+
+                return result;
+            }
+
+            result.Metadata = new QueryMetadata(result.Query, result.QueryParameters, metadataHash, queryType);
+            if (result.Metadata.HasTimings)
+                result.Timings = new QueryTimingsScope(start: false);
+
             if (result.Metadata.Query.Offset != null)
             {
                 var start = (int)QueryBuilder.GetLongValue(result.Metadata.Query, result.Metadata, result.QueryParameters, result.Metadata.Query.Offset, 0);
@@ -111,31 +122,9 @@
                 result.PageSize = Math.Min((int)QueryBuilder.GetLongValue(result.Metadata.Query, result.Metadata, result.QueryParameters, result.Metadata.Query.Limit, int.MaxValue), result.PageSize);
 
             return result;
-        }
-=======
-                if (result.Metadata.HasTimings)
-                    result.Timings = new QueryTimingsScope(start: false);
->>>>>>> deb21a22
-
-                if (tracker != null)
-                    tracker.Query = result.Query;
-
-                return result;
-            }
+}
             catch(Exception e)
             {
-<<<<<<< HEAD
-                Query = Uri.UnescapeDataString(actualQuery),
-                // all defaults which need to have custom value
-                Start = start,
-                PageSize = pageSize,
-            };
-
-            var startSet = false;
-            var pageSizeSet = false;
-
-            foreach (var item in httpContext.Request.Query)
-=======
                 string errorMessage;
                 if (e is InvalidOperationException)
                     errorMessage = e.Message;
@@ -154,42 +143,12 @@
         {
             IndexQueryServerSide result = null;
             try
->>>>>>> deb21a22
             {
                 var isQueryOverwritten = !string.IsNullOrEmpty(overrideQuery);
                 if ((httpContext.Request.Query.TryGetValue("query", out var query) == false || query.Count == 0 || string.IsNullOrWhiteSpace(query[0])) &&
                     isQueryOverwritten == false)
                 {
-<<<<<<< HEAD
-                    switch (item.Key)
-                    {
-                        case "query":
-                            continue;
-                        case "parameters":
-                            using (var stream = new MemoryStream(Encoding.UTF8.GetBytes(item.Value[0])))
-                            {
-                                result.QueryParameters = context.Read(stream, "query parameters");
-                            }
-                            continue;
-                        case "waitForNonStaleResults":
-                            result.WaitForNonStaleResults = bool.Parse(item.Value[0]);
-                            break;
-                        case "waitForNonStaleResultsTimeoutInMs":
-                            result.WaitForNonStaleResultsTimeout = TimeSpan.FromMilliseconds(long.Parse(item.Value[0]));
-                            break;
-                        case "skipDuplicateChecking":
-                            result.SkipDuplicateChecking = bool.Parse(item.Value[0]);
-                            break;
-                        case RequestHandler.StartParameter:
-                            startSet = true;
-                            break;
-                        case RequestHandler.PageSizeParameter:
-                            pageSizeSet = true;
-                            break;
-                    }
-=======
                     throw new InvalidOperationException("Missing mandatory query string parameter 'query'");
->>>>>>> deb21a22
                 }
 
                 var actualQuery = isQueryOverwritten ? overrideQuery : query[0];
@@ -200,6 +159,9 @@
                     Start = start,
                     PageSize = pageSize,
                 };
+
+                var startSet = false;
+                var pageSizeSet = false;
 
                 foreach (var item in httpContext.Request.Query)
                 {
@@ -229,6 +191,12 @@
                                 result.SkipDuplicateChecking = bool.Parse(item.Value[0]);
                                 break;
                         }
+                        case RequestHandler.StartParameter:
+                            startSet = true;
+                            break;
+                        case RequestHandler.PageSizeParameter:
+                            pageSizeSet = true;
+                            break;
                     }
                     catch (Exception e)
                     {
@@ -240,6 +208,22 @@
                 if (result.Metadata.HasTimings)
                     result.Timings = new QueryTimingsScope(start: false);
 
+            if (result.Metadata.Query.Offset != null)
+            {
+                start = (int)QueryBuilder.GetLongValue(result.Metadata.Query, result.Metadata, result.QueryParameters, result.Metadata.Query.Offset, 0);
+                result.Start = startSet 
+                    ? Math.Min(start, result.Start) 
+                    : start;
+            }
+
+            if (result.Metadata.Query.Limit != null)
+            {
+                pageSize = (int)QueryBuilder.GetLongValue(result.Metadata.Query, result.Metadata, result.QueryParameters, result.Metadata.Query.Limit, int.MaxValue);
+                result.Start = pageSizeSet 
+                    ? Math.Min(pageSize, result.PageSize) 
+                    : pageSize;
+            }
+
                 tracker.Query = result.Query;
                 return result;
             }
@@ -251,34 +235,11 @@
                 else
                     errorMessage = $"Failed to parse query: {result.Query}";
 
-<<<<<<< HEAD
-            if (result.Metadata.HasTimings)
-                result.Timings = new QueryTimingsScope(start: false);
-
-            if (result.Metadata.Query.Offset != null)
-            {
-                start = (int)QueryBuilder.GetLongValue(result.Metadata.Query, result.Metadata, result.QueryParameters, result.Metadata.Query.Offset, 0);
-                result.Start = startSet 
-                    ? Math.Min(start, result.Start) 
-                    : start;
-            }
-
-            if (result.Metadata.Query.Limit != null)
-            {
-                pageSize = (int)QueryBuilder.GetLongValue(result.Metadata.Query, result.Metadata, result.QueryParameters, result.Metadata.Query.Limit, int.MaxValue);
-                result.Start = pageSizeSet 
-                    ? Math.Min(pageSize, result.PageSize) 
-                    : pageSize;
-            }
-
-            return result;
-=======
                 tracker.Query = errorMessage;
                 if (TrafficWatchManager.HasRegisteredClients)
                     AddStringToHttpContext(httpContext, errorMessage, TrafficWatchChangeType.Queries);
                 throw;
             }
->>>>>>> deb21a22
         }
     }
 }