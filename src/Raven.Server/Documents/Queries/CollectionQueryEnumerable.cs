--- conflicted
+++ resolved
@@ -3,11 +3,8 @@
 using System.Collections.Generic;
 using System.Diagnostics;
 using System.Linq;
-<<<<<<< HEAD
+using System.Threading;
 using Raven.Client.Documents.Indexes;
-=======
-using System.Threading;
->>>>>>> 8bcc8cda
 using Raven.Client.Exceptions;
 using Raven.Server.Documents.Includes;
 using Raven.Server.Documents.Queries.AST;
@@ -41,15 +38,10 @@
         private readonly QueryTimingsScope _queryTimings;
         private readonly bool _isAllDocsCollection;
 
-<<<<<<< HEAD
         public CollectionQueryEnumerable(DocumentDatabase database, DocumentsStorage documents, SearchEngineType searchEngineType, FieldsToFetch fieldsToFetch, string collection,
-            IndexQueryServerSide query, QueryTimingsScope queryTimings, DocumentsOperationContext context, IncludeDocumentsCommand includeDocumentsCommand, IncludeRevisionsCommand includeRevisionsCommand, IncludeCompareExchangeValuesCommand includeCompareExchangeValuesCommand, Reference<int> totalResults)
-=======
-        public CollectionQueryEnumerable(DocumentDatabase database, DocumentsStorage documents, FieldsToFetch fieldsToFetch, string collection,
             IndexQueryServerSide query, QueryTimingsScope queryTimings, DocumentsOperationContext context, IncludeDocumentsCommand includeDocumentsCommand,
             IncludeRevisionsCommand includeRevisionsCommand, IncludeCompareExchangeValuesCommand includeCompareExchangeValuesCommand, Reference<int> totalResults,
             CancellationToken token)
->>>>>>> 8bcc8cda
         {
             _database = database;
             _documents = documents;
@@ -77,11 +69,7 @@
 
         public IEnumerator<Document> GetEnumerator()
         {
-<<<<<<< HEAD
-            return new Enumerator(_database, _documents, SearchEngineType.None, _fieldsToFetch, _collection, _isAllDocsCollection, _query, _queryTimings, _context, _includeDocumentsCommand, _includeRevisionsCommand, _includeCompareExchangeValuesCommand, _totalResults, StartAfterId, AlreadySeenIdsCount, Fields, SkippedResults);
-=======
-            return new Enumerator(_database, _documents, _fieldsToFetch, _collection, _isAllDocsCollection, _query, _queryTimings, _context, _includeDocumentsCommand, _includeRevisionsCommand, _includeCompareExchangeValuesCommand, _totalResults, StartAfterId, AlreadySeenIdsCount, Fields, SkippedResults, _token);
->>>>>>> 8bcc8cda
+            return new Enumerator(_database, _documents, SearchEngineType.None, _fieldsToFetch, _collection, _isAllDocsCollection, _query, _queryTimings, _context, _includeDocumentsCommand, _includeRevisionsCommand, _includeCompareExchangeValuesCommand, _totalResults, StartAfterId, AlreadySeenIdsCount, Fields, SkippedResults, _token);
         }
 
         IEnumerator IEnumerable.GetEnumerator()
@@ -119,18 +107,11 @@
             private readonly Reference<long> _skippedResults;
             private readonly CancellationToken _token;
 
-<<<<<<< HEAD
             public Enumerator(DocumentDatabase database, DocumentsStorage documents, SearchEngineType searchEngineType, FieldsToFetch fieldsToFetch, string collection, bool isAllDocsCollection,
-                IndexQueryServerSide query, QueryTimingsScope queryTimings, DocumentsOperationContext context, IncludeDocumentsCommand includeDocumentsCommand, IncludeRevisionsCommand includeRevisionsCommand,
-                IncludeCompareExchangeValuesCommand includeCompareExchangeValuesCommand, Reference<int> totalResults,
-                string startAfterId, Reference<long> alreadySeenIdsCount, DocumentFields fields, Reference<long> skippedResults)
-=======
-            public Enumerator(DocumentDatabase database, DocumentsStorage documents, FieldsToFetch fieldsToFetch, string collection, bool isAllDocsCollection,
                 IndexQueryServerSide query, QueryTimingsScope queryTimings, DocumentsOperationContext context, IncludeDocumentsCommand includeDocumentsCommand,
                 IncludeRevisionsCommand includeRevisionsCommand,
-                IncludeCompareExchangeValuesCommand includeCompareExchangeValuesCommand, Reference<int> totalResults, 
+                IncludeCompareExchangeValuesCommand includeCompareExchangeValuesCommand, Reference<int> totalResults,
                 string startAfterId, Reference<long> alreadySeenIdsCount, DocumentFields fields, Reference<long> skippedResults, CancellationToken token)
->>>>>>> 8bcc8cda
             {
                 _documents = documents;
                 _searchEngineType = searchEngineType;
@@ -260,11 +241,7 @@
                 RetrieverInput retrieverInput = new(null, QueryResultRetrieverBase.ZeroScore, null);
                 if (_fieldsToFetch.IsProjection)
                 {
-<<<<<<< HEAD
-                    var result = _resultsRetriever.GetProjectionFromDocument(_inner.Current, ref retrieverInput, _fieldsToFetch, _context);
-=======
-                    var result = _resultsRetriever.GetProjectionFromDocument(_inner.Current, null, QueryResultRetrieverBase.ZeroScore, _fieldsToFetch, _context, null, _token);
->>>>>>> 8bcc8cda
+                    var result = _resultsRetriever.GetProjectionFromDocument(_inner.Current, ref retrieverInput, _fieldsToFetch, _context, _token);
                     if (result.List != null)
                     {
                         var it = result.List.GetEnumerator();
@@ -386,11 +363,7 @@
                         RetrieverInput retrieverInput = new(null, QueryResultRetrieverBase.ZeroScore, null);
                         if (_fieldsToFetch.IsProjection)
                         {
-<<<<<<< HEAD
-                            var result = _resultsRetriever.GetProjectionFromDocument(document, ref retrieverInput, _fieldsToFetch, _context);
-=======
-                            var result = _resultsRetriever.GetProjectionFromDocument(document, null, QueryResultRetrieverBase.ZeroScore, _fieldsToFetch, _context, null, _token);
->>>>>>> 8bcc8cda
+                            var result = _resultsRetriever.GetProjectionFromDocument(document, ref retrieverInput, _fieldsToFetch, _context, _token);
                             if (result.Document != null)
                             {
                                 if (IsStartingPoint(result.Document))
