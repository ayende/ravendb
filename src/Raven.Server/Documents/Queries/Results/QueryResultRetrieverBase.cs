--- conflicted
+++ resolved
@@ -12,12 +12,6 @@
 using Jint.Runtime;
 using Lucene.Net.Documents;
 using Lucene.Net.Store;
-<<<<<<< HEAD
-=======
-using Microsoft.Extensions.Azure;
-using Nest;
-using Raven.Client;
->>>>>>> 8e837a45
 using Raven.Client.Documents.Indexes;
 using Raven.Client.Documents.Linq;
 using Raven.Client.Exceptions;
@@ -166,13 +160,11 @@
 
                 Dictionary<string, FieldsToFetch.FieldToFetch> fields = null;
 
-               
-                if (FieldsToFetch.ExtractAllFromIndex)
-                {
-<<<<<<< HEAD
                     if (FieldsToFetch.ExtractAllFromIndex)
                     {
-                        fields = retrieverInput.LuceneDocument.GetFields()
+                    if (retrieverInput.IsLuceneDocument())
+                    {
+                        fields = retrieverInput.LuceneDocument!.GetFields()
                         .Where(x => x.Name != Constants.Documents.Indexing.Fields.DocumentIdFieldName
                                     && x.Name != Constants.Documents.Indexing.Fields.SourceDocumentIdFieldName
                                     && x.Name != Constants.Documents.Indexing.Fields.ReduceKeyHashFieldName
@@ -181,19 +173,6 @@
                                     && FieldUtil.GetRangeTypeFromFieldName(x.Name) == RangeType.None)
                         .Distinct(UniqueFieldNames.Instance)
                         .ToDictionary(x => x.Name, x => new FieldsToFetch.FieldToFetch(x.Name, null, null, x.IsStored, isDocumentId: false, isTimeSeries: false));
-=======
-                    if (retrieverInput.IsLuceneDocument())
-                    {
-                        fields = retrieverInput.LuceneDocument!.GetFields()
-                            .Where(x => x.Name != Constants.Documents.Indexing.Fields.DocumentIdFieldName
-                                        && x.Name != Constants.Documents.Indexing.Fields.SourceDocumentIdFieldName
-                                        && x.Name != Constants.Documents.Indexing.Fields.ReduceKeyHashFieldName
-                                        && x.Name != Constants.Documents.Indexing.Fields.ReduceKeyValueFieldName
-                                        && x.Name != Constants.Documents.Indexing.Fields.ValueFieldName
-                                        && FieldUtil.GetRangeTypeFromFieldName(x.Name) == RangeType.None)
-                            .Distinct(UniqueFieldNames.Instance)
-                            .ToDictionary(x => x.Name, x => new FieldsToFetch.FieldToFetch(x.Name, null, null, x.IsStored, isDocumentId: false, isTimeSeries: false));
->>>>>>> 8e837a45
                     }
                     else
                     {
@@ -205,9 +184,9 @@
                                 Constants.Documents.Indexing.Fields.ValueFieldName) == false)
                             .ToDictionary(x => x.FieldNameAsString, x => new FieldsToFetch.FieldToFetch(x.FieldNameAsString, null, null, true
                                 , isDocumentId: false, isTimeSeries: false));
-                    }
-                }
-                
+                }
+                }
+
 
                 if (fields == null)
                 {
@@ -580,10 +559,6 @@
             if (FieldsToFetch.IndexFields.ContainsKey(fieldToFetch.Name.Value) == false && retrieverInput.KnownFields.ContainsField(fieldToFetch.Name.Value) == false)
                 return false;
 
-<<<<<<< HEAD
-            var id = FieldsToFetch.IndexFields[fieldToFetch.Name.Value].Id;
-            if (TryGetValueFromCoraxIndex(_context, name, id, ref retrieverInput, out var value) == false)
-=======
             int fieldId = -1;
             if (FieldsToFetch.IndexFields.TryGetValue(fieldToFetch.Name.Value, out var indexField))
                 fieldId = indexField.Id;
@@ -591,7 +566,6 @@
                 fieldId = 0;
             
             if (fieldId < 0 || TryGetValueFromCoraxIndex(_context, name, fieldId, ref retrieverInput, out var value) == false)
->>>>>>> 8e837a45
                 return false;
 
             toFill[name] = value;
@@ -651,8 +625,8 @@
             value = null;
             switch (fieldType)
             {
-                case IndexEntryFieldType.Empty:
-                case IndexEntryFieldType.Null:
+            case IndexEntryFieldType.Empty:
+            case IndexEntryFieldType.Null:
                 value = fieldType == IndexEntryFieldType.Null 
                     ? null :
                     string.Empty;
@@ -963,7 +937,7 @@
                                         _loadedDocumentIds.Add(item.ToString());
                             }
                             else
-                                _loadedDocumentIds.Add(fieldValue?.ToString());
+                            _loadedDocumentIds.Add(fieldValue?.ToString());
 
                             break;
                         case SearchEngineType.None:
