--- conflicted
+++ resolved
@@ -47,11 +47,7 @@
             throw new InvalidQueryException($"Invalid projection behavior '{_query.ProjectionBehavior}'.Only default projection behavior can be used for graph queries.", _query.Query, _query.QueryParameters);
         }
 
-<<<<<<< HEAD
-        public override (Document Document, List<Document> List) Get(ref RetrieverInput retrieverInput)
-=======
-        public override (Document Document, List<Document> List) Get(Lucene.Net.Documents.Document input, Lucene.Net.Search.ScoreDoc scoreDoc, IState state, CancellationToken token)
->>>>>>> 8bcc8cda
+        public override (Document Document, List<Document> List) Get(ref RetrieverInput retrieverInput, CancellationToken token)
         {
             throw new NotSupportedException("Graph Queries do not deal with Lucene indexes.");
         }
@@ -142,11 +138,7 @@
                     {
                         case Document d:
                             {
-<<<<<<< HEAD
-                                if (TryGetValue(fieldToFetch, d, ref retriverInput, null, null, out key, out fieldVal) == false)
-=======
-                                if (TryGetValue(fieldToFetch, d, null, null, null, null, out key, out fieldVal, token) == false)
->>>>>>> 8bcc8cda
+                                if (TryGetValue(fieldToFetch, d, ref retriverInput, null, null, out key, out fieldVal, token) == false)
                                     continue;
                                 d.EnsureMetadata();
                                 var immediateResult = AddProjectionToResult(d, OneScore, FieldsToFetch, result, key, fieldVal);
@@ -157,11 +149,7 @@
                         case BlittableJsonReaderObject bjro:
                             {
                                 var doc = new Document { Data = bjro };
-<<<<<<< HEAD
-                                if (TryGetValue(fieldToFetch, doc, ref retriverInput, null, null, out key, out fieldVal) == false)
-=======
-                                if (TryGetValue(fieldToFetch, doc, null, null, null, null, out key, out fieldVal, token) == false)
->>>>>>> 8bcc8cda
+                                if (TryGetValue(fieldToFetch, doc, ref retriverInput, null, null, out key, out fieldVal, token) == false)
                                     continue;
                                 doc.EnsureMetadata();
                                 var immediateResult = AddProjectionToResult(doc, OneScore, FieldsToFetch, result, key, fieldVal);
@@ -183,11 +171,7 @@
 
                                 var doc = new Document { Data = matchJson };
 
-<<<<<<< HEAD
-                                if (TryGetValue(fieldToFetch, doc, ref retriverInput, null, null, out key, out fieldVal) == false)
-=======
-                                if (TryGetValue(fieldToFetch, doc, null, null, null, null, out key, out fieldVal, token) == false)
->>>>>>> 8bcc8cda
+                                if (TryGetValue(fieldToFetch, doc, ref retriverInput, null, null, out key, out fieldVal, token) == false)
                                     continue;
                                 doc.EnsureMetadata();
                                 if (ReferenceEquals(doc, fieldVal))
