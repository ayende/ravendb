﻿using System;
using System.Collections.Generic;
using System.Diagnostics;
using System.Globalization;
using System.Runtime.CompilerServices;
using System.Text;
using Lucene.Net.Analysis;
using Lucene.Net.Search;
using Lucene.Net.Spatial.Queries;
using Raven.Client;
using Raven.Client.Documents.Indexes;
using Raven.Client.Documents.Indexes.Spatial;
using Raven.Client.Exceptions;
using Raven.Server.Documents.Indexes;
using Raven.Server.Documents.Indexes.Persistence.Lucene;
using Raven.Server.Documents.Indexes.Persistence.Lucene.Analyzers;
using Raven.Server.Documents.Indexes.Static.Spatial;
using Raven.Server.Documents.Queries.AST;
using Raven.Server.Documents.Queries.LuceneIntegration;
using Raven.Server.ServerWide;
using Raven.Server.ServerWide.Context;
using Raven.Server.Utils;
using Sparrow;
using Sparrow.Json;
using Spatial4n.Shapes;
using FuzzyQuery = Lucene.Net.Search.FuzzyQuery;
using Index = Raven.Server.Documents.Indexes.Index;
using KeywordAnalyzer = Lucene.Net.Analysis.KeywordAnalyzer;
using MoreLikeThisQuery = Raven.Server.Documents.Queries.MoreLikeThis.MoreLikeThisQuery;
using Query = Raven.Server.Documents.Queries.AST.Query;
using Term = Lucene.Net.Index.Term;
using TermQuery = Lucene.Net.Search.TermQuery;
using TermRangeQuery = Lucene.Net.Search.TermRangeQuery;
using Version = Lucene.Net.Util.Version;

namespace Raven.Server.Documents.Queries
{
    public class LuceneQueryBuilder
    {
        private static readonly KeywordAnalyzer KeywordAnalyzer = new KeywordAnalyzer();

        private static readonly MultiTermQuery.ConstantScoreAutoRewrite _secondaryBetweenRewriteMethod = new MultiTermQuery.ConstantScoreAutoRewrite
        {
            TermCountCutoff = BooleanQuery.MaxClauseCount, // can be set using Query.MaxClauseCount
            DocCountPercent = 200 // disable
        };

        public static Lucene.Net.Search.Query BuildQuery(TransactionOperationContext serverContext, DocumentsOperationContext context, QueryMetadata metadata,
            QueryExpression whereExpression,
            Index index, BlittableJsonReaderObject parameters, Analyzer analyzer, QueryBuilderFactories factories, List<string> buildSteps = null)
        {
            using (CultureHelper.EnsureInvariantCulture())
            {
                var luceneQuery = ToLuceneQuery(serverContext, context, metadata.Query, whereExpression, metadata, index, parameters, analyzer, factories,
                    buildSteps: buildSteps);

                // The parser already throws parse exception if there is a syntax error.
                // We now return null in the case of a term query that has been fully analyzed, so we need to return a valid query.
                return luceneQuery ?? new BooleanQuery();
            }
        }

        public static MoreLikeThisQuery BuildMoreLikeThisQuery(TransactionOperationContext serverContext, DocumentsOperationContext context, QueryMetadata metadata,
            Index index, QueryExpression whereExpression, BlittableJsonReaderObject parameters, LuceneRavenPerFieldAnalyzerWrapper analyzer,
            QueryBuilderFactories factories)
        {
            using (CultureHelper.EnsureInvariantCulture())
            {
                var filterQuery = BuildQuery(serverContext, context, metadata, whereExpression, index, parameters, analyzer, factories);
                var moreLikeThisQuery = ToMoreLikeThisQuery(serverContext, context, metadata.Query, whereExpression, metadata, index, parameters, analyzer, factories,
                    out var baseDocument, out var options);

                return new MoreLikeThisQuery {BaseDocument = baseDocument, BaseDocumentQuery = moreLikeThisQuery, FilterQuery = filterQuery, Options = options};
            }
        }

        private static Lucene.Net.Search.Query ToMoreLikeThisQuery(TransactionOperationContext serverContext, DocumentsOperationContext context, Query query,
            QueryExpression expression, QueryMetadata metadata, Index index,
            BlittableJsonReaderObject parameters, Analyzer analyzer, QueryBuilderFactories factories, out string baseDocument, out BlittableJsonReaderObject options)
        {
            baseDocument = null;
            options = null;

            var moreLikeThisExpression = FindMoreLikeThisExpression(expression);
            if (moreLikeThisExpression == null)
                throw new InvalidOperationException("Query does not contain MoreLikeThis method expression");

            if (moreLikeThisExpression.Arguments.Count == 2)
            {
                var value = QueryBuilderHelper.GetValue(query, metadata, parameters, moreLikeThisExpression.Arguments[1], allowObjectsInParameters: true);
                if (value.Type == ValueTokenType.String)
                    options = LuceneIndexReadOperation.ParseJsonStringIntoBlittable(GetValueAsString(value.Value), context);
                else
                    options = value.Value as BlittableJsonReaderObject;
            }

            var firstArgument = moreLikeThisExpression.Arguments[0];
            if (firstArgument is BinaryExpression binaryExpression)
                return ToLuceneQuery(serverContext, context, query, binaryExpression, metadata, index, parameters, analyzer, factories);

            var firstArgumentValue = GetValueAsString(QueryBuilderHelper.GetValue(query, metadata, parameters, firstArgument).Value);
            if (bool.TryParse(firstArgumentValue, out var firstArgumentBool))
            {
                if (firstArgumentBool)
                    return new MatchAllDocsQuery();

                return new BooleanQuery(); // empty boolean query yields 0 documents
            }

            baseDocument = firstArgumentValue;
            return null;
        }

        private static MethodExpression FindMoreLikeThisExpression(QueryExpression expression)
        {
            if (expression == null)
                return null;

            if (expression is BinaryExpression where)
            {
                switch (where.Operator)
                {
                    case OperatorType.And:
                    case OperatorType.Or:
                        var leftExpression = FindMoreLikeThisExpression(where.Left);
                        if (leftExpression != null)
                            return leftExpression;

                        var rightExpression = FindMoreLikeThisExpression(where.Right);
                        if (rightExpression != null)
                            return rightExpression;

                        return null;
                    default:
                        return null;
                }
            }

            if (expression is MethodExpression me)
            {
                var methodName = me.Name.Value;
                var methodType = QueryMethod.GetMethodType(methodName);

                switch (methodType)
                {
                    case MethodType.MoreLikeThis:
                        return me;
                    default:
                        return null;
                }
            }

            return null;
        }

        private static Lucene.Net.Search.Query ToLuceneQuery(TransactionOperationContext serverContext, DocumentsOperationContext documentsContext, Query query,
            QueryExpression expression, QueryMetadata metadata, Index index,
            BlittableJsonReaderObject parameters, Analyzer analyzer, QueryBuilderFactories factories, bool exact = false, int? proximity = null, bool secondary = false,
            List<string> buildSteps = null)
        {
            if (RuntimeHelpers.TryEnsureSufficientExecutionStack() == false)
                QueryBuilderHelper.ThrowQueryTooComplexException(metadata, parameters);

            if (expression == null)
                return new MatchAllDocsQuery();

            if (expression is BinaryExpression where)
            {
                buildSteps?.Add($"Where: {expression.Type} - {expression} (operator: {where.Operator})");

                switch (where.Operator)
                {
                    case OperatorType.Equal:
                    case OperatorType.NotEqual:
                    case OperatorType.GreaterThan:
                    case OperatorType.LessThan:
                    case OperatorType.LessThanEqual:
                    case OperatorType.GreaterThanEqual:
                    {
                        QueryExpression right = where.Right;

                        if (where.Right is MethodExpression rme)
                        {
                            right = EvaluateMethod(query, metadata, serverContext, documentsContext.DocumentDatabase.Name,  documentsContext.DocumentDatabase.ServerStore, rme, ref parameters);
                        }

                        var fieldName = ExtractIndexFieldName(query, parameters, where.Left, metadata);

                            exact = IsExact(index, exact, fieldName);

                        var (value, valueType) = QueryBuilderHelper.GetValue(query, metadata, parameters, right, true);

                        var (luceneFieldName, fieldType, termType) = GetLuceneField(fieldName, valueType);

                        switch (fieldType)
                        {
                            case IndexFieldType.String:
                                if (exact && metadata.IsDynamic)
                                    luceneFieldName = AutoIndexField.GetExactAutoIndexFieldName(luceneFieldName);

                                exact |= valueType == ValueTokenType.Parameter;

                                if (TryUseTime(index, fieldName, value, exact, out var ticks))
                                {
                                    return TranslateDateRangeQuery(index, where, fieldName, ticks);
                                }

                                var valueAsString = GetValueAsString(value);

                                switch (where.Operator)
                                {
                                    case OperatorType.Equal:
                                        return LuceneQueryHelper.Equal(luceneFieldName, termType, valueAsString, exact);
                                    case OperatorType.NotEqual:
                                        return LuceneQueryHelper.NotEqual(luceneFieldName, termType, valueAsString, exact);
                                    case OperatorType.LessThan:
                                        return LuceneQueryHelper.LessThan(index, luceneFieldName, termType, valueAsString, exact);
                                    case OperatorType.GreaterThan:
                                        return LuceneQueryHelper.GreaterThan(index, luceneFieldName, termType, valueAsString, exact);
                                    case OperatorType.LessThanEqual:
                                        return LuceneQueryHelper.LessThanOrEqual(index, luceneFieldName, termType, valueAsString, exact);
                                    case OperatorType.GreaterThanEqual:
                                        return LuceneQueryHelper.GreaterThanOrEqual(index, luceneFieldName, termType, valueAsString, exact);
                                }

                                break;
                            
                            case IndexFieldType.Long:
                                return TranslateOperationOnLong(index, luceneFieldName, (long)value, @where.Operator);
                            
                            case IndexFieldType.Double:
                                var valueAsDouble = (double)value;

                                switch (where.Operator)
                                {
                                    case OperatorType.Equal:
                                            return LuceneQueryHelper.Equal(index, luceneFieldName, valueAsDouble);
                                    case OperatorType.NotEqual:
                                            return LuceneQueryHelper.NotEqual(index, luceneFieldName, valueAsDouble);
                                    case OperatorType.LessThan:
                                            return LuceneQueryHelper.LessThan(index, luceneFieldName, valueAsDouble);
                                    case OperatorType.GreaterThan:
                                            return LuceneQueryHelper.GreaterThan(index, luceneFieldName, valueAsDouble);
                                    case OperatorType.LessThanEqual:
                                            return LuceneQueryHelper.LessThanOrEqual(index, luceneFieldName, valueAsDouble);
                                    case OperatorType.GreaterThanEqual:
                                            return LuceneQueryHelper.GreaterThanOrEqual(index, luceneFieldName, valueAsDouble);
                                }

                                break;
                            default:
                                throw new ArgumentOutOfRangeException(nameof(fieldType), fieldType, null);
                        }

                        throw new NotSupportedException("Should not happen!");
                    }
                    case OperatorType.And:
                    {
                            // translate ((Foo >= $p1) and (Foo <= $p2)) to a more efficient between query
                            if (@where.Left is BinaryExpression lbe && lbe.IsRangeOperation  && 
                               @where.Right is BinaryExpression rbe && rbe.IsRangeOperation && lbe.Left.Equals(rbe.Left) && 
                               lbe.Right is ValueExpression leftVal && rbe.Right is ValueExpression rightVal)
                            {
                                BetweenExpression bq = null;
                                if (lbe.IsGreaterThan && rbe.IsLessThan)
                                {
                                    bq = new BetweenExpression(lbe.Left, leftVal, rightVal)
                                    {
                                    MinInclusive = lbe.Operator == OperatorType.GreaterThanEqual, MaxInclusive = rbe.Operator == OperatorType.LessThanEqual,
                                    };
                                }

                                if (lbe.IsLessThan && rbe.IsGreaterThan)
                                {
                                    bq = new BetweenExpression(lbe.Left, rightVal, leftVal)
                                    {
                                    MinInclusive = rbe.Operator == OperatorType.GreaterThanEqual, MaxInclusive = lbe.Operator == OperatorType.LessThanEqual
                                    };
                                }

                                if(bq != null)
                                    return TranslateBetweenQuery(query, metadata, index, parameters, exact, bq, secondary);
                            }

                            var left = ToLuceneQuery(serverContext, documentsContext, query, @where.Left, metadata, index, parameters, analyzer,
                                factories, exact, secondary: secondary, buildSteps: buildSteps);
                            var right = ToLuceneQuery(serverContext, documentsContext, query, @where.Right, metadata, index, parameters, analyzer,
                                factories, exact, secondary: true, buildSteps: buildSteps);

                        if (left is RavenBooleanQuery rbq)
                        {
                                if (rbq.TryAnd(right, buildSteps) == false)
                                    rbq = new RavenBooleanQuery(left, right, OperatorType.And, buildSteps);
                        }
                        else
                        {
                            rbq = new RavenBooleanQuery(OperatorType.And);
                                rbq.And(left, right, buildSteps);
                        }

                        return rbq;
                    }
                    case OperatorType.Or:
                    {
                            var left = ToLuceneQuery(serverContext, documentsContext, query, @where.Left, metadata, index, parameters, analyzer,
                                factories, exact, secondary: secondary, buildSteps: buildSteps);
                            var right = ToLuceneQuery(serverContext, documentsContext, query, @where.Right, metadata, index, parameters, analyzer,
                                factories, exact, secondary: true, buildSteps: buildSteps);

                        buildSteps?.Add(
                            $"OR operator: left - {left.GetType().FullName} ({left}) assembly: {left.GetType().Assembly.FullName} assemby location: {left.GetType().Assembly.Location} , right - {right.GetType().FullName} ({right}) assemlby: {right.GetType().Assembly.FullName} assemby location: {right.GetType().Assembly.Location}");

                        if (left is RavenBooleanQuery rbq)
                        {
                                if (rbq.TryOr(right, buildSteps) == false)
                                {
                                    rbq = new RavenBooleanQuery(left, right, OperatorType.Or, buildSteps);

                                    buildSteps?.Add($"Created RavenBooleanQuery because TryOr returned false - {rbq}");
                        }
                            }
                        else
                        {
                            rbq = new RavenBooleanQuery(OperatorType.Or);
                                rbq.Or(left, right, buildSteps);

                                buildSteps?.Add($"Created RavenBooleanQuery - {rbq}");
                        }

                        return rbq;
                    }
                }
            }

            if (expression is NegatedExpression ne)
            {
                buildSteps?.Add($"Negated: {expression.Type} - {ne}");

                // 'not foo and bar' should be parsed as:
                // (not foo) and bar, instead of not (foo and bar)
                if (ne.Expression is BinaryExpression nbe && 
                    nbe.Parenthesis == false &&
                    (nbe.Operator == OperatorType.And || nbe.Operator == OperatorType.Or)
                )
                {
                    var newExpr = new BinaryExpression(new NegatedExpression(nbe.Left),
                        nbe.Right, nbe.Operator);
                    return ToLuceneQuery(serverContext, documentsContext, query, newExpr, metadata, index, parameters, analyzer, factories, exact,
                        buildSteps: buildSteps);
                }

                var inner = ToLuceneQuery(serverContext, documentsContext, query, ne.Expression,
                    metadata, index, parameters, analyzer, factories, exact, secondary: secondary, buildSteps: buildSteps);
                return new BooleanQuery {{inner, Occur.MUST_NOT}, {new MatchAllDocsQuery(), Occur.SHOULD}};
            }

            if (expression is BetweenExpression be)
            {
                buildSteps?.Add($"Between: {expression.Type} - {be}");

                return TranslateBetweenQuery(query, metadata, index, parameters, exact, be, secondary);
                }

            if (expression is InExpression ie)
            {
                buildSteps?.Add($"In: {expression.Type} - {ie}");

                var fieldName = ExtractIndexFieldName(query, parameters, ie.Source, metadata);
                exact = IsExact(index, exact, fieldName);
                var termType = LuceneTermType.Null;
                var hasGotTheRealType = false;

                if (ie.All)
                {
                    var allInQuery = new BooleanQuery();
                    foreach (var value in GetValuesForIn(query, ie, metadata, parameters))
                    {
                        if (hasGotTheRealType == false)
                        {
                            // here we assume that all the values are of the same type
                            termType = GetLuceneField(fieldName, value.Type).LuceneTermType;
                            hasGotTheRealType = true;
                        }

                        if (exact && metadata.IsDynamic)
                            fieldName = new QueryFieldName(AutoIndexField.GetExactAutoIndexFieldName(fieldName.Value), fieldName.IsQuoted);

                        allInQuery.Add(LuceneQueryHelper.Equal(fieldName, termType, value.Value, exact), Occur.MUST);
                    }

                    return allInQuery;
                }

                var matches = new List<string>();
                foreach (var tuple in GetValuesForIn(query, ie, metadata, parameters))
                {
                    if (hasGotTheRealType == false)
                    {
                        // we assume that the type of all the parameters is the same
                        termType = GetLuceneField(fieldName, tuple.Type).LuceneTermType;
                        hasGotTheRealType = true;
                    }

                    matches.Add(LuceneQueryHelper.GetTermValue(tuple.Value, termType, exact || tuple.Type == ValueTokenType.Parameter));
                }

                return new InQuery(fieldName, matches);
            }

            if (expression is TrueExpression)
            {
                buildSteps?.Add($"True: {expression.Type} - {expression}");

                return new MatchAllDocsQuery();
            }

            if (expression is MethodExpression me)
            {

                var methodName = me.Name.Value;
                var methodType = QueryMethod.GetMethodType(methodName);

                buildSteps?.Add($"Method: {expression.Type} - {me} - method: {methodType}, {methodName}");

                switch (methodType)
                {
                    case MethodType.Search:
                        return HandleSearch(query, me, metadata, parameters, analyzer, proximity);
                    case MethodType.Fuzzy:
                        return HandleFuzzy(serverContext, documentsContext, query, me, metadata, index, parameters, analyzer, factories, exact);
                    case MethodType.Proximity:
                        return HandleProximity(serverContext, documentsContext, query, me, metadata, index, parameters, analyzer, factories, exact);
                    case MethodType.Boost:
                        return HandleBoost(serverContext, documentsContext, query, me, metadata, index, parameters, analyzer, factories, exact, buildSteps);
                    case MethodType.Regex:
                        return HandleRegex(query, me, metadata, parameters, factories);
                    case MethodType.StartsWith:
                        return HandleStartsWith(query, me, metadata, index, parameters, exact);
                    case MethodType.EndsWith:
                        return HandleEndsWith(query, me, metadata, index, parameters, exact);
                    case MethodType.Lucene:
                        return HandleLucene(query, me, metadata, parameters, analyzer, exact);
                    case MethodType.Exists:
                        return HandleExists(query, parameters, me, metadata);
                    case MethodType.Exact:
                        return HandleExact(serverContext, documentsContext, query, me, metadata, index, parameters, analyzer, factories);
                    case MethodType.Spatial_Within:
                    case MethodType.Spatial_Contains:
                    case MethodType.Spatial_Disjoint:
                    case MethodType.Spatial_Intersects:
                        return HandleSpatial(query, me, metadata, parameters, methodType, factories.GetSpatialFieldFactory);
                    case MethodType.MoreLikeThis:
                        return new MatchAllDocsQuery();
                    default:
                        QueryMethod.ThrowMethodNotSupported(methodType, metadata.QueryText, parameters);
                        return null; // never hit
                }
            }

            throw new InvalidQueryException("Unable to understand query", query.QueryText, parameters);
        }

        private static Lucene.Net.Search.Query TranslateOperationOnLong(Index index, string luceneFieldName, long valueAsLong, OperatorType whereOperator)
        {
            return whereOperator switch
            {
                OperatorType.Equal => LuceneQueryHelper.Equal(index, luceneFieldName, valueAsLong),
                OperatorType.NotEqual => LuceneQueryHelper.NotEqual(index, luceneFieldName, valueAsLong),
                OperatorType.LessThan => LuceneQueryHelper.LessThan(index, luceneFieldName, valueAsLong),
                OperatorType.GreaterThan => LuceneQueryHelper.GreaterThan(index, luceneFieldName, valueAsLong),
                OperatorType.LessThanEqual => LuceneQueryHelper.LessThanOrEqual(index, luceneFieldName, valueAsLong),
                OperatorType.GreaterThanEqual => LuceneQueryHelper.GreaterThanOrEqual(index, luceneFieldName, valueAsLong),
                _ => throw new ArgumentOutOfRangeException(whereOperator.ToString())
            };
        }

        private static Lucene.Net.Search.Query TranslateDateRangeQuery(Index index, BinaryExpression @where, QueryFieldName fieldName, long ticks)
        {
            string luceneFieldName = fieldName + Constants.Documents.Indexing.Fields.TimeFieldSuffix;
            
            switch (@where.Operator)
            {
                case OperatorType.Equal:
                case OperatorType.NotEqual:
                    return TranslateOperationOnLong(index, luceneFieldName, ticks, @where.Operator);
            }

            var ticksAligned = ticks - (ticks % TimeSpan.TicksPerDay);
            if (ticksAligned == ticks ||                      // aligned already on a day boundary
                index.Configuration.QueryClauseCacheDisabled) // if query clause cache disabled, no point in segmenting query
                return TranslateOperationOnLong(index, luceneFieldName, ticks, @where.Operator);
            var bq = new BooleanQuery();

            switch (@where.Operator)
            {
                case OperatorType.LessThan:
                case OperatorType.LessThanEqual:
                    bq.Add(LuceneQueryHelper.Between(index, luceneFieldName, ticksAligned, true, ticks, @where.Operator == OperatorType.LessThanEqual), Occur.SHOULD);
                    bq.Add(TranslateOperationOnLong(index, luceneFieldName, ticksAligned, OperatorType.LessThanEqual), Occur.SHOULD);
                    break;
                case OperatorType.GreaterThan:
                case OperatorType.GreaterThanEqual:
                    ticksAligned += TimeSpan.TicksPerDay; // move to next day boundary
                    bq.Add(LuceneQueryHelper.Between(index, luceneFieldName, ticks, @where.Operator == OperatorType.GreaterThanEqual, ticksAligned, true), Occur.SHOULD);
                    bq.Add(TranslateOperationOnLong(index, luceneFieldName, ticksAligned, OperatorType.GreaterThanEqual), Occur.SHOULD);
                    break;
                default:
                    throw new ArgumentOutOfRangeException(@where.Operator.ToString());
            }

            return bq;

        }

        private static Lucene.Net.Search.Query TranslateBetweenQuery(Query query, QueryMetadata metadata, Index index, BlittableJsonReaderObject parameters, bool exact,
            BetweenExpression be, bool secondary)
        {
            var fieldName = ExtractIndexFieldName(query, parameters, be.Source, metadata);
            var (valueFirst, valueFirstType) = QueryBuilderHelper.GetValue(query, metadata, parameters, be.Min);
            var (valueSecond, _) = QueryBuilderHelper.GetValue(query, metadata, parameters, be.Max);

            var (luceneFieldName, fieldType, termType) = GetLuceneField(fieldName, valueFirstType);

            Lucene.Net.Search.Query betweenQuery;
            switch (fieldType)
            {
                case IndexFieldType.String:
                    exact = IsExact(index, exact, fieldName);

                    if (TryUseTime(index, fieldName, valueFirst, valueSecond, exact, out var ticksFirst, out var ticksSecond))
                    {
                        luceneFieldName += Constants.Documents.Indexing.Fields.TimeFieldSuffix;
                        betweenQuery = index.Configuration.QueryClauseCacheDisabled
                            ? LuceneQueryHelper.Between(index, luceneFieldName, ticksFirst, be.MinInclusive, ticksSecond, be.MaxInclusive)
                            : TranslateDateTimeBetween(index, be, fieldName, ticksFirst, ticksSecond);
                    }
                    else
                    {
                        var valueFirstAsString = GetValueAsString(valueFirst);
                        var valueSecondAsString = GetValueAsString(valueSecond);
                        betweenQuery = LuceneQueryHelper.Between(index, luceneFieldName, termType, valueFirstAsString, be.MinInclusive, valueSecondAsString,
                            be.MaxInclusive, exact);
                    }

                    break;
                case IndexFieldType.Long:
                    var valueFirstAsLong = (long)valueFirst;
                    var valueSecondAsLong = (long)valueSecond;
                    betweenQuery =  LuceneQueryHelper.Between(index, luceneFieldName, valueFirstAsLong, be.MinInclusive, valueSecondAsLong, be.MaxInclusive);
                    break;
                case IndexFieldType.Double:
                    var valueFirstAsDouble = (double)valueFirst;
                    var valueSecondAsDouble = (double)valueSecond;
                    betweenQuery = LuceneQueryHelper.Between(index, luceneFieldName, valueFirstAsDouble, be.MinInclusive, valueSecondAsDouble, be.MaxInclusive);
                    break;
                default:
                    throw new ArgumentOutOfRangeException(nameof(fieldType), fieldType, null);
            }

            if (secondary && betweenQuery is TermRangeQuery q)
            {
                q.RewriteMethod = _secondaryBetweenRewriteMethod;
            }

            return betweenQuery;
        }

        private static Lucene.Net.Search.Query TranslateDateTimeBetween(Index index, BetweenExpression be, QueryFieldName fieldName, long ticksFirst, long ticksSecond)
        {
            string luceneFieldName = fieldName + Constants.Documents.Indexing.Fields.TimeFieldSuffix;

            var ticksFirstAligned = ticksFirst - (ticksFirst % TimeSpan.TicksPerDay);
            var ticksSecondAligned = ticksSecond - ( ticksSecond % TimeSpan.TicksPerDay);
            if (ticksFirstAligned == ticksFirst && ticksSecond == ticksSecondAligned || // already aligned on day boundary 
                ticksFirstAligned == ticksSecondAligned) // or belonging to the same day...
            {
                return LuceneQueryHelper.Between(index, luceneFieldName, ticksFirst, be.MinInclusive, ticksSecond, be.MaxInclusive);
            }

            var bq = new BooleanQuery();
            var startInclusive = be.MinInclusive;
            if (ticksFirst != ticksFirstAligned)
            {
                ticksFirstAligned += TimeSpan.TicksPerDay; // move to tne _next_ day boundary
                bq.Add(LuceneQueryHelper.Between(index, luceneFieldName, ticksFirst, be.MinInclusive, ticksFirstAligned, true), Occur.SHOULD);
                startInclusive = true;
            }

            var endInclusive = be.MaxInclusive || ticksSecond != ticksSecondAligned;
            bq.Add(LuceneQueryHelper.Between(index, luceneFieldName, ticksFirstAligned, startInclusive, ticksSecondAligned, endInclusive), Occur.SHOULD);
            if (ticksSecond != ticksSecondAligned)
            {
                bq.Add(LuceneQueryHelper.Between(index, luceneFieldName, ticksSecondAligned, true, ticksSecond, be.MaxInclusive), Occur.SHOULD);
            }

            return bq;
        }

        private static bool TryUseTime(Index index, string fieldName, object valueFirst, object valueSecond, bool exact, out long ticksFirst, out long ticksSecond)
        {
            ticksFirst = -1;
            ticksSecond = -1;

            if (exact || index == null || valueFirst == null || valueSecond == null || index.Definition.Version < IndexDefinitionBaseServerSide.IndexVersion.TimeTicks)
                return false;

<<<<<<< HEAD
            if (index.IndexFieldsPersistence.HasTimeValues(fieldName) && TryGetTime(index,valueFirst, out ticksFirst) && TryGetTime(index,valueSecond, out ticksSecond))
=======
            if (index.IndexFieldsPersistence.HasTimeValues(fieldName) && QueryBuilderHelper.TryGetTime(index, valueFirst, out ticksFirst) && QueryBuilderHelper.TryGetTime(index, valueSecond, out ticksSecond))
>>>>>>> f0d0bd84
                return true;

            return false;
        }

        private static bool TryUseTime(Index index, string fieldName, object value, bool exact, out long ticks)
        {
            ticks = -1;

            if (exact || index == null || value == null || index.Definition.Version < IndexDefinitionBaseServerSide.IndexVersion.TimeTicks)
                return false;

            if (index.IndexFieldsPersistence.HasTimeValues(fieldName) && QueryBuilderHelper.TryGetTime(index, value, out ticks))
                return true;

            return false;
        }

<<<<<<< HEAD
        private unsafe static bool TryGetTime(Index index, object value, out long ticks)
        {
            ticks = -1;
            DateTime dt = default;
            DateTimeOffset dto = default;
            DateOnly @do = default;
            TimeOnly to = default;
            LazyStringParser.Result result = LazyStringParser.Result.Failed;

            switch (value)
            {
                case LazyStringValue lsv:
                    result = LazyStringParser.TryParseTimeForQuery(lsv.Buffer, lsv.Size, out dt, out dto, out @do, out to, 
                        index.Definition.Version >= IndexDefinitionBaseServerSide.IndexVersion.ProperlyParseThreeDigitsMillisecondsDates);
                    break;
                case string valueAsString:
                    fixed (char* buffer = valueAsString)
                    {
                        result = LazyStringParser.TryParseTimeForQuery(buffer, valueAsString.Length, out dt, out dto, out @do, out to,
                            index.Definition.Version >= IndexDefinitionBaseServerSide.IndexVersion.ProperlyParseThreeDigitsMillisecondsDates);

                    }

                    break;
                default:
                    var otherAsString = value.ToString();
                    fixed (char* buffer = otherAsString)
                    {
                        result = LazyStringParser.TryParseTimeForQuery(buffer, otherAsString.Length, out dt, out dto, out @do, out to,
                            index.Definition.Version >= IndexDefinitionBaseServerSide.IndexVersion.ProperlyParseThreeDigitsMillisecondsDates);
                    }

                    break;
            }

            switch (result)
            {
                case LazyStringParser.Result.Failed:
                    return false;
                case LazyStringParser.Result.DateTime:
                    ticks = dt.Ticks;
                    return true;
                case LazyStringParser.Result.DateTimeOffset:
                    ticks = dto.UtcDateTime.Ticks;
                    return true;
                case LazyStringParser.Result.TimeOnly:
                    ticks = to.Ticks;
                    return true;
                case LazyStringParser.Result.DateOnly:
                    ticks = @do.DayNumber * TimeSpan.TicksPerDay;
                    return true;
                default:
                    throw new InvalidOperationException("Should not happen!");
            }
        }

=======
>>>>>>> f0d0bd84
        private static bool IsExact(Index index, bool exact, QueryFieldName fieldName)
        {
            if (exact)
                return true;

            if (index?.Definition?.IndexFields != null && index.Definition.IndexFields.TryGetValue(fieldName, out var indexingOptions))
                return indexingOptions.Indexing == FieldIndexing.Exact;

            return false;
        }

        public static QueryExpression EvaluateMethod(Query query, QueryMetadata metadata, TransactionOperationContext serverContext,
            string databaseName,
            ServerStore serverStore, MethodExpression method, ref BlittableJsonReaderObject parameters)
        {
            var methodType = QueryMethod.GetMethodType(method.Name.Value);

            
            switch (methodType)
            {
                case MethodType.CompareExchange:
                    var v = QueryBuilderHelper.GetValue(query, metadata, parameters, method.Arguments[0]);
                    if (v.Type != ValueTokenType.String)
                        throw new InvalidQueryException("Expected value of type string, but got: " + v.Type, query.QueryText, parameters);

                    var prefix = CompareExchangeKey.GetStorageKey(databaseName, v.Value.ToString());
                    object value = null;
                    serverStore.Cluster.GetCompareExchangeValue(serverContext, prefix).Value?.TryGetMember(Constants.CompareExchange.ObjectFieldName, out value);

                    if (value == null)
                        return new ValueExpression(string.Empty, ValueTokenType.Null);

                    return new ValueExpression(value.ToString(), ValueTokenType.String);
            }

            throw new ArgumentException($"Unknown method {method.Name}");
        }

        private static string GetValueAsString(object value)
        {
            if (!(value is string valueAsString))
            {
                if (value is StringSegment s)
                {
                    valueAsString = s.Value;
                }
                else
                {
                    valueAsString = value?.ToString();
                }
            }

            return valueAsString;
        }

        private static IEnumerable<(string Value, ValueTokenType Type)> GetValuesForIn(
            Query query,
            InExpression expression,
            QueryMetadata metadata,
            BlittableJsonReaderObject parameters)
        {
            foreach (var val in expression.Values)
            {
                var valueToken = val as ValueExpression;
                if (valueToken == null)
                    ThrowInvalidInValue(query, parameters, val);

                foreach (var (value, type) in QueryBuilderHelper.GetValues(query, metadata, parameters, valueToken))
                {
                    string valueAsString;
                    switch (type)
                    {
                        case ValueTokenType.Long:
                            var valueAsLong = (long)value;
                            valueAsString = valueAsLong.ToString(CultureInfo.InvariantCulture);
                            break;
                        case ValueTokenType.Double:
                            var valueAsDbl = (double)value;
                            valueAsString = valueAsDbl.ToString("G");
                            break;
                        default:
                            valueAsString = value?.ToString();
                            break;
                    }

                    yield return (valueAsString, type);
                }
            }
        }

        private static void ThrowInvalidInValue(Query query, BlittableJsonReaderObject parameters, QueryExpression val)
        {
            throw new InvalidQueryException("Expected in argument to be value, but was: " + val, query.QueryText, parameters);
        }

        private static QueryFieldName ExtractIndexFieldName(Query query, BlittableJsonReaderObject parameters, QueryExpression field, QueryMetadata metadata)
        {
            if (field is FieldExpression fe)
                return metadata.GetIndexFieldName(fe, parameters);

            if (field is ValueExpression ve)
                return metadata.GetIndexFieldName(new QueryFieldName(ve.Token.Value, false), parameters);

            if (field is MethodExpression me)
            {
                var methodType = QueryMethod.GetMethodType(me.Name.Value);
                switch (methodType)
                {
                    case MethodType.Id:
                        if (me.Arguments == null || me.Arguments.Count == 0)
                            return QueryFieldName.DocumentId;
                        if (me.Arguments[0] is FieldExpression docAlias && docAlias.Compound.Count == 1 && docAlias.Compound[0].Equals(query.From.Alias))
                            return QueryFieldName.DocumentId;
                        throw new InvalidQueryException("id() can only be used on the root query alias but got: " + me.Arguments[0], query.QueryText, parameters);
                    case MethodType.Count:
                        if (me.Arguments == null || me.Arguments.Count == 0)
                            return QueryFieldName.Count;
                        if (me.Arguments[0] is FieldExpression countAlias && countAlias.Compound.Count == 1 && countAlias.Compound[0].Equals(query.From.Alias))
                            return QueryFieldName.Count;

                        throw new InvalidQueryException("count() can only be used on the root query alias but got: " + me.Arguments[0], query.QueryText, parameters);
                    case MethodType.Sum:
                        if (me.Arguments != null && me.Arguments.Count == 1 &&
                            me.Arguments[0] is FieldExpression f &&
                            f.Compound.Count == 1)
                            return new QueryFieldName(f.Compound[0].Value, f.IsQuoted);

                        throw new InvalidQueryException("sum() must be called with a single field name, but was called: " + me, query.QueryText, parameters);

                    default:
                        throw new InvalidQueryException("Method " + me.Name.Value + " cannot be used in an expression in this manner", query.QueryText, parameters);
                }
            }

            throw new InvalidQueryException("Expected field, got: " + field, query.QueryText, parameters);
        }

        private static QueryFieldName ExtractIndexFieldName(ValueExpression field, QueryMetadata metadata, BlittableJsonReaderObject parameters)
        {
            return metadata.GetIndexFieldName(new QueryFieldName(field.Token.Value, field.Value == ValueTokenType.String), parameters);
        }

        private static Lucene.Net.Search.Query HandleExists(Query query, BlittableJsonReaderObject parameters, MethodExpression expression, QueryMetadata metadata)
        {
            var fieldName = ExtractIndexFieldName(query, parameters, expression.Arguments[0], metadata);

            return LuceneQueryHelper.Term(fieldName, LuceneQueryHelper.Asterisk, LuceneTermType.WildCard);
        }

        private static Lucene.Net.Search.Query HandleLucene(Query query, MethodExpression expression, QueryMetadata metadata, BlittableJsonReaderObject parameters,
            Analyzer analyzer, bool exact)
        {
            var fieldName = ExtractIndexFieldName(query, parameters, expression.Arguments[0], metadata);
            var (value, valueType) = QueryBuilderHelper.GetValue(query, metadata, parameters, (ValueExpression)expression.Arguments[1]);

            if (valueType != ValueTokenType.String && valueType != ValueTokenType.Null)
                QueryBuilderHelper.ThrowMethodExpectsArgumentOfTheFollowingType("lucene", ValueTokenType.String, valueType, metadata.QueryText, parameters);

            if (metadata.IsDynamic)
                fieldName = new QueryFieldName(AutoIndexField.GetSearchAutoIndexFieldName(fieldName.Value), fieldName.IsQuoted);

            if (valueType == ValueTokenType.Null)
                return LuceneQueryHelper.Equal(fieldName, LuceneTermType.Null, null, exact);

            if (exact)
                analyzer = KeywordAnalyzer;

            var parser = new Lucene.Net.QueryParsers.QueryParser(Version.LUCENE_29, fieldName, analyzer) {AllowLeadingWildcard = true};

            return parser.Parse(GetValueAsString(value));
        }

        private static Lucene.Net.Search.Query HandleStartsWith(Query query, MethodExpression expression, QueryMetadata metadata, Index index,
            BlittableJsonReaderObject parameters, bool exact)
        {
            var fieldName = ExtractIndexFieldName(query, parameters, expression.Arguments[0], metadata);
            var (value, valueType) = QueryBuilderHelper.GetValue(query, metadata, parameters, (ValueExpression)expression.Arguments[1]);

            if (valueType != ValueTokenType.String)
                QueryBuilderHelper.ThrowMethodExpectsArgumentOfTheFollowingType("startsWith", ValueTokenType.String, valueType, metadata.QueryText, parameters);

            var valueAsString = GetValueAsString(value);
            if (string.IsNullOrEmpty(valueAsString))
                valueAsString = LuceneQueryHelper.Asterisk;
            else
                valueAsString += LuceneQueryHelper.Asterisk;

            exact = IsExact(index, exact, fieldName);

            if (exact && metadata.IsDynamic)
                fieldName = new QueryFieldName(AutoIndexField.GetExactAutoIndexFieldName(fieldName.Value), fieldName.IsQuoted);

            return LuceneQueryHelper.Term(fieldName, valueAsString, LuceneTermType.Prefix, exact: exact);
        }

        private static Lucene.Net.Search.Query HandleEndsWith(Query query, MethodExpression expression, QueryMetadata metadata, Index index,
            BlittableJsonReaderObject parameters, bool exact)
        {
            var fieldName = ExtractIndexFieldName(query, parameters, expression.Arguments[0], metadata);
            var (value, valueType) = QueryBuilderHelper.GetValue(query, metadata, parameters, (ValueExpression)expression.Arguments[1]);

            if (valueType != ValueTokenType.String)
                QueryBuilderHelper.ThrowMethodExpectsArgumentOfTheFollowingType("endsWith", ValueTokenType.String, valueType, metadata.QueryText, parameters);

            var valueAsString = GetValueAsString(value);
            valueAsString = string.IsNullOrEmpty(valueAsString)
                ? LuceneQueryHelper.Asterisk
                : valueAsString.Insert(0, LuceneQueryHelper.Asterisk);

            exact = IsExact(index, exact, fieldName);

            if (exact && metadata.IsDynamic)
                fieldName = new QueryFieldName(AutoIndexField.GetExactAutoIndexFieldName(fieldName.Value), fieldName.IsQuoted);

            return LuceneQueryHelper.Term(fieldName, valueAsString, LuceneTermType.WildCard, exact: exact);
        }

        private static Lucene.Net.Search.Query HandleProximity(TransactionOperationContext serverContext, DocumentsOperationContext context, Query query,
            MethodExpression expression, QueryMetadata metadata, Index index,
            BlittableJsonReaderObject parameters, Analyzer analyzer, QueryBuilderFactories factories, bool exact)
        {
            var proximity = int.Parse(((ValueExpression)expression.Arguments[1]).Token.Value);

            return ToLuceneQuery(serverContext, context, query, expression.Arguments[0], metadata, index, parameters, analyzer, factories, exact, proximity);
        }

        private static Lucene.Net.Search.Query HandleFuzzy(TransactionOperationContext serverContext, DocumentsOperationContext context, Query query,
            MethodExpression expression, QueryMetadata metadata, Index index,
            BlittableJsonReaderObject parameters, Analyzer analyzer, QueryBuilderFactories factories, bool exact)
        {
            var similarity = float.Parse(((ValueExpression)expression.Arguments[1]).Token.Value);

            var q = ToLuceneQuery(serverContext, context, query, expression.Arguments[0], metadata, index, parameters, analyzer, factories, exact);
            var tq = q as TermQuery;
            if (tq == null)
                throw new InvalidQueryException("Fuzzy only works on term queries", metadata.QueryText, parameters); // should not happen

            return new FuzzyQuery(tq.Term, similarity);
        }

        private static Lucene.Net.Search.Query HandleBoost(TransactionOperationContext serverContext, DocumentsOperationContext context, Query query,
            MethodExpression expression, QueryMetadata metadata, Index index,
            BlittableJsonReaderObject parameters, Analyzer analyzer, QueryBuilderFactories factories, bool exact, List<string> buildSteps = null)
        {
            if(expression.Arguments.Count != 2)
            {
                throw new InvalidQueryException($"Boost(expression, boostVal) requires two arguments, but was called with {expression.Arguments.Count}",
                    metadata.QueryText, parameters);
            }


            float boost;
            var (val, type) = QueryBuilderHelper.GetValue(query, metadata, parameters, expression.Arguments[1]);
            switch (val)
            {
                case float f:
                    boost = f;
                    break;
                case double d:
                    boost = (float)d;
                    break;
                case int i:
                    boost = i;
                    break;
                case long l:
                    boost = l;
                    break;
                case string s:
                    if (float.TryParse(s, out boost) == false)
                    {
                        throw new InvalidQueryException($"The boost value must be a valid float, but was called with {s}",
                        metadata.QueryText, parameters);
                    }

                    break;
                default:
                    throw new InvalidQueryException($"Unable to find boost value: {val} ({type})",
                        metadata.QueryText, parameters);
            }

            var q = ToLuceneQuery(serverContext, context, query, expression.Arguments[0], metadata, index, parameters, analyzer, factories, exact,
                buildSteps: buildSteps);
            q.Boost = boost;

            return q;
        }

        private static Lucene.Net.Search.Query HandleRegex(Query query, MethodExpression expression, QueryMetadata metadata,
            BlittableJsonReaderObject parameters, QueryBuilderFactories factories)
        {
            if (expression.Arguments.Count != 2)
                throw new ArgumentException(
                    $"Regex method was invoked with {expression.Arguments.Count} arguments ({expression})" +
                    " while it should be invoked with 2 arguments e.g. Regex(foo.Name,\"^[a-z]+?\")");

            var fieldName = ExtractIndexFieldName(query, parameters, expression.Arguments[0], metadata);
            var (value, valueType) = QueryBuilderHelper.GetValue(query, metadata, parameters, (ValueExpression)expression.Arguments[1]);
            if (valueType != ValueTokenType.String && !(valueType == ValueTokenType.Parameter && IsStringFamily(value)))
                QueryBuilderHelper.ThrowMethodExpectsArgumentOfTheFollowingType("regex", ValueTokenType.String, valueType, metadata.QueryText, parameters);
            var valueAsString = GetValueAsString(value);
            return new RegexQuery(new Term(fieldName, valueAsString), factories.GetRegexFactory(valueAsString));
        }

        private static bool IsStringFamily(object value)
        {
            return value is string || value is StringSegment || value is LazyStringValue;
        }

        private static Lucene.Net.Search.Query HandleSearch(Query query, MethodExpression expression, QueryMetadata metadata, BlittableJsonReaderObject parameters,
            Analyzer analyzer, int? proximity)
        {
         
            QueryFieldName fieldName;
            var isDocumentId = false;
            switch (expression.Arguments[0])
            {
                case FieldExpression ft:
                    fieldName = ExtractIndexFieldName(query, parameters, ft, metadata);
                    break;
                case ValueExpression vt:
                    fieldName = ExtractIndexFieldName(vt, metadata, parameters);
                    break;
                case MethodExpression me when QueryMethod.GetMethodType(me.Name.Value) == MethodType.Id:
                    fieldName = QueryFieldName.DocumentId;
                    isDocumentId = true;
                    break;
                default:
                    throw new InvalidOperationException("search() method can only be called with an identifier or string, but was called with " +
                                                        expression.Arguments[0]);
            }

            var (value, valueType) = QueryBuilderHelper.GetValue(query, metadata, parameters, (ValueExpression)expression.Arguments[1]);

            if (valueType != ValueTokenType.String)
                QueryBuilderHelper.ThrowMethodExpectsArgumentOfTheFollowingType("search", ValueTokenType.String, valueType, metadata.QueryText, parameters);

            Debug.Assert(metadata.IsDynamic == false || metadata.WhereFields[fieldName].IsFullTextSearch);

            if (metadata.IsDynamic && isDocumentId == false)
                fieldName = new QueryFieldName(AutoIndexField.GetSearchAutoIndexFieldName(fieldName.Value), fieldName.IsQuoted);

            var valueAsString = GetValueAsString(value);
            if (proximity.HasValue)
            {
                var type = GetTermType(valueAsString);
                if (type != LuceneTermType.String)
                    throw new InvalidQueryException("Proximity search works only on simple string terms, not wildcard or prefix ones", metadata.QueryText, parameters);

                var pq = LuceneQueryHelper.AnalyzedTerm(fieldName, valueAsString, type, analyzer) as PhraseQuery; // this will return PQ, unless there is a single term
                if (pq == null)
                    throw new InvalidQueryException("Proximity search works only on multiple search terms", metadata.QueryText, parameters);

                pq.Slop = proximity.Value;

                return pq;
            }

            BooleanQuery q = null;
            var occur = Occur.SHOULD;
            Lucene.Net.Search.Query firstQuery = null;
            foreach (var v in GetValues())
            {
                var t = LuceneQueryHelper.AnalyzedTerm(fieldName, v, GetTermType(v), analyzer);
                if (firstQuery == null && q == null)
                {
                    firstQuery = t;
                    continue;
                }

                if (q == null)
                {
                    q = new BooleanQuery();

                    if (expression.Arguments.Count == 3)
                    {
                        var fieldExpression = (FieldExpression)expression.Arguments[2];
                        if (fieldExpression.Compound.Count != 1)
                            QueryBuilderHelper.ThrowInvalidOperatorInSearch(metadata, parameters, fieldExpression);

                        var op = fieldExpression.Compound[0];

                        if (string.Equals("AND", op.Value, StringComparison.OrdinalIgnoreCase))
                            occur = Occur.MUST;
                        else if (string.Equals("OR", op.Value, StringComparison.OrdinalIgnoreCase))
                            occur = Occur.SHOULD;
                        else
                            QueryBuilderHelper.ThrowInvalidOperatorInSearch(metadata, parameters, fieldExpression);
                    }

                    q.Add(firstQuery, occur);
                    firstQuery = null;
                }

                q.Add(t, occur);
            }

            if (firstQuery != null)
                return firstQuery;

            if (q == null)
                q = new BooleanQuery(); // RavenDB-16439

            return q;

            LuceneTermType GetTermType(string termValue)
            {
                if (string.IsNullOrEmpty(termValue))
                    return LuceneTermType.String;

                if (termValue[0] == LuceneQueryHelper.AsteriskChar)
                    return LuceneTermType.WildCard;

                if (termValue[termValue.Length - 1] == LuceneQueryHelper.AsteriskChar)
                {
                    if (termValue[termValue.Length - 2] != '\\')
                        return LuceneTermType.Prefix;
                }

                return LuceneTermType.String;
            }

            /*
             * Here we need to deal with value that comes from the user, which means that we
             * have to be careful.
             *
             * The rules are that we'll split the terms on whitespace, except if they are quoted
             * using ", however, you may escape the " using \, and \ using \\.
             */
            IEnumerable<string> GetValues()
            {
                List<int> escapePositions = null;

                var quoted = false;
                var lastWordStart = 0;
                for (var i = 0; i < valueAsString.Length; i++)
                {
                    switch (valueAsString[i])
                    {
                        case '\\' when IsEscaped(valueAsString, i):
                            AddEscapePosition(i);
                            break;                            
                        case '"':
                            if (IsEscaped(valueAsString, i))
                            {
                                AddEscapePosition(i);
                                continue;
                            }

                            if (lastWordStart != i)
                            {
                                yield return YieldValue(valueAsString, lastWordStart, i - lastWordStart, escapePositions);
                            }

                            quoted = !quoted;
                            lastWordStart = i + 1;
                            break;
                        case '\t':
                        case ' ':
                            if(quoted)
                                continue;

                            if (lastWordStart != i)
                            {
                                yield return YieldValue(valueAsString, lastWordStart, i - lastWordStart, escapePositions);
                            }

                            lastWordStart = i + 1; // skipping
                            break;
                    }
                }

                if (valueAsString.Length - lastWordStart > 0)
                    yield return YieldValue(valueAsString, lastWordStart, valueAsString.Length - lastWordStart, escapePositions);
                
                

                void AddEscapePosition(int i)
                {
                    escapePositions ??= new List<int>(16);
                    escapePositions.Add(i - 1);
                }
            }

            string YieldValue(string input, int startIndex, int length, List<int> escapePositions)
            {
                if (escapePositions == null || escapePositions.Count == 0)
                    return input.Substring(startIndex, length);

                var sb = new StringBuilder(input, startIndex, length, length);

                for (int i = escapePositions.Count - 1; i >= 0; i--)
                {
                    sb.Remove(escapePositions[i] - startIndex, 1);
                }

                escapePositions.Clear();

                return sb.ToString();
            }

            bool IsEscaped(string input, int index)
            {
                var count = 0;
                for (int i = index - 1; i >= 0; i--)
                {
                    if (input[i] == '\\')
                    {
                        count++;
                    }
                    else
                    {
                        break;
                    }
                }

                return (count & 1) == 1;
            }

        }

        private static Lucene.Net.Search.Query HandleSpatial(Query query, MethodExpression expression, QueryMetadata metadata, BlittableJsonReaderObject parameters,
            MethodType spatialMethod, Func<string, SpatialField> getSpatialField)
        {
            string fieldName;
            if (metadata.IsDynamic == false)
                fieldName = ExtractIndexFieldName(query, parameters, expression.Arguments[0], metadata);
            else
            {
                var spatialExpression = (MethodExpression)expression.Arguments[0];
                fieldName = metadata.GetSpatialFieldName(spatialExpression, parameters);
            }

            var shapeExpression = (MethodExpression)expression.Arguments[1];

            var distanceErrorPct = Constants.Documents.Indexing.Spatial.DefaultDistanceErrorPct;
            if (expression.Arguments.Count == 3)
            {
                var distanceErrorPctValue = QueryBuilderHelper.GetValue(query, metadata, parameters, (ValueExpression)expression.Arguments[2]);
                QueryBuilderHelper.AssertValueIsNumber(fieldName, distanceErrorPctValue.Type);

                distanceErrorPct = Convert.ToDouble(distanceErrorPctValue.Value);
            }

            var spatialField = getSpatialField(fieldName);

            var methodName = shapeExpression.Name;
            var methodType = QueryMethod.GetMethodType(methodName.Value);

            IShape shape = null;
            switch (methodType)
            {
                case MethodType.Spatial_Circle:
                    shape = HandleCircle(query, shapeExpression, metadata, parameters, fieldName, spatialField, out _);
                    break;
                case MethodType.Spatial_Wkt:
                    shape = HandleWkt(query, shapeExpression, metadata, parameters, fieldName, spatialField, out _);
                    break;
                default:
                    QueryMethod.ThrowMethodNotSupported(methodType, metadata.QueryText, parameters);
                    break;
            }

            Debug.Assert(shape != null);

            SpatialOperation operation = null;
            switch (spatialMethod)
            {
                case MethodType.Spatial_Within:
                    operation = SpatialOperation.IsWithin;
                    break;
                case MethodType.Spatial_Contains:
                    operation = SpatialOperation.Contains;
                    break;
                case MethodType.Spatial_Disjoint:
                    operation = SpatialOperation.IsDisjointTo;
                    break;
                case MethodType.Spatial_Intersects:
                    operation = SpatialOperation.Intersects;
                    break;
                default:
                    QueryMethod.ThrowMethodNotSupported(spatialMethod, metadata.QueryText, parameters);
                    break;
            }

            Debug.Assert(operation != null);

            var args = new SpatialArgs(operation, shape) {DistErrPct = distanceErrorPct};

            return spatialField.Strategy.MakeQuery(args);
        }

        internal static IShape HandleWkt(Query query, MethodExpression expression, QueryMetadata metadata, BlittableJsonReaderObject parameters, string fieldName,
            SpatialField spatialField, out SpatialUnits units)
        {
            var wktValue = QueryBuilderHelper.GetValue(query, metadata, parameters, (ValueExpression)expression.Arguments[0]);
            QueryBuilderHelper.AssertValueIsString(fieldName, wktValue.Type);

            SpatialUnits? spatialUnits = null;
            if (expression.Arguments.Count == 2)
                spatialUnits = GetSpatialUnits(query, expression.Arguments[1] as ValueExpression, metadata, parameters, fieldName);

            units = spatialUnits ?? spatialField.Units;

            var wkt = GetValueAsString(wktValue.Value);

            try
            {
                return spatialField.ReadShape(wkt, spatialUnits);
            }
            catch (Exception e)
            {
                throw new InvalidQueryException($"Value '{wkt}' is not a valid WKT value.", query.QueryText, parameters, e);
            }
        }

        internal static IShape HandleCircle(Query query, MethodExpression expression, QueryMetadata metadata, BlittableJsonReaderObject parameters, string fieldName,
            SpatialField spatialField, out SpatialUnits units)
        {
            var radius = QueryBuilderHelper.GetValue(query, metadata, parameters, (ValueExpression)expression.Arguments[0]);
            QueryBuilderHelper.AssertValueIsNumber(fieldName, radius.Type);

            var latitude = QueryBuilderHelper.GetValue(query, metadata, parameters, (ValueExpression)expression.Arguments[1]);
            QueryBuilderHelper.AssertValueIsNumber(fieldName, latitude.Type);

            var longitude = QueryBuilderHelper.GetValue(query, metadata, parameters, (ValueExpression)expression.Arguments[2]);
            QueryBuilderHelper.AssertValueIsNumber(fieldName, longitude.Type);

            SpatialUnits? spatialUnits = null;
            if (expression.Arguments.Count == 4)
                spatialUnits = GetSpatialUnits(query, expression.Arguments[3] as ValueExpression, metadata, parameters, fieldName);

            units = spatialUnits ?? spatialField.Units;

            return spatialField.ReadCircle(Convert.ToDouble(radius.Value), Convert.ToDouble(latitude.Value), Convert.ToDouble(longitude.Value), spatialUnits);
        }

        private static SpatialUnits? GetSpatialUnits(Query query, ValueExpression value, QueryMetadata metadata, BlittableJsonReaderObject parameters, string fieldName)
        {
            if (value == null)
                throw new ArgumentNullException(nameof(value));

            var spatialUnitsValue = QueryBuilderHelper.GetValue(query, metadata, parameters, value);
            QueryBuilderHelper.AssertValueIsString(fieldName, spatialUnitsValue.Type);

            var spatialUnitsValueAsString = GetValueAsString(spatialUnitsValue.Value);
            if (Enum.TryParse(typeof(SpatialUnits), spatialUnitsValueAsString, true, out var su) == false)
                throw new InvalidOperationException(
                    $"{nameof(SpatialUnits)} value must be either '{SpatialUnits.Kilometers}' or '{SpatialUnits.Miles}' but was '{spatialUnitsValueAsString}'.");

            return (SpatialUnits)su;
        }

        private static Lucene.Net.Search.Query HandleExact(TransactionOperationContext serverContext, DocumentsOperationContext context, Query query,
            MethodExpression expression, QueryMetadata metadata, Index index,
            BlittableJsonReaderObject parameters, Analyzer analyzer, QueryBuilderFactories factories)
        {
            return ToLuceneQuery(serverContext, context, query, expression.Arguments[0], metadata, index, parameters, analyzer, factories, exact: true);
        }

        internal static (string LuceneFieldName, IndexFieldType LuceneFieldType, LuceneTermType LuceneTermType) GetLuceneField(string fieldName, ValueTokenType valueType)
        {
            switch (valueType)
            {
                case ValueTokenType.String:
                    return (fieldName, IndexFieldType.String, LuceneTermType.String);
                case ValueTokenType.Double:
                    return (fieldName + Constants.Documents.Indexing.Fields.RangeFieldSuffixDouble, IndexFieldType.Double, LuceneTermType.Double);
                case ValueTokenType.Long:
                    return (fieldName + Constants.Documents.Indexing.Fields.RangeFieldSuffixLong, IndexFieldType.Long, LuceneTermType.Long);
                case ValueTokenType.True:
                case ValueTokenType.False:
                    return (fieldName, IndexFieldType.String, LuceneTermType.String);
                case ValueTokenType.Null:
                case ValueTokenType.Parameter:
                    return (fieldName, IndexFieldType.String, LuceneTermType.String);
                default:
                    QueryBuilderHelper.ThrowUnhandledValueTokenType(valueType);
                    break;
            }

            Debug.Assert(false);

            return (null, IndexFieldType.String, LuceneTermType.String);
        }
            }
        }<|MERGE_RESOLUTION|>--- conflicted
+++ resolved
@@ -604,11 +604,7 @@
             if (exact || index == null || valueFirst == null || valueSecond == null || index.Definition.Version < IndexDefinitionBaseServerSide.IndexVersion.TimeTicks)
                 return false;
 
-<<<<<<< HEAD
-            if (index.IndexFieldsPersistence.HasTimeValues(fieldName) && TryGetTime(index,valueFirst, out ticksFirst) && TryGetTime(index,valueSecond, out ticksSecond))
-=======
             if (index.IndexFieldsPersistence.HasTimeValues(fieldName) && QueryBuilderHelper.TryGetTime(index, valueFirst, out ticksFirst) && QueryBuilderHelper.TryGetTime(index, valueSecond, out ticksSecond))
->>>>>>> f0d0bd84
                 return true;
 
             return false;
@@ -627,65 +623,6 @@
             return false;
         }
 
-<<<<<<< HEAD
-        private unsafe static bool TryGetTime(Index index, object value, out long ticks)
-        {
-            ticks = -1;
-            DateTime dt = default;
-            DateTimeOffset dto = default;
-            DateOnly @do = default;
-            TimeOnly to = default;
-            LazyStringParser.Result result = LazyStringParser.Result.Failed;
-
-            switch (value)
-            {
-                case LazyStringValue lsv:
-                    result = LazyStringParser.TryParseTimeForQuery(lsv.Buffer, lsv.Size, out dt, out dto, out @do, out to, 
-                        index.Definition.Version >= IndexDefinitionBaseServerSide.IndexVersion.ProperlyParseThreeDigitsMillisecondsDates);
-                    break;
-                case string valueAsString:
-                    fixed (char* buffer = valueAsString)
-                    {
-                        result = LazyStringParser.TryParseTimeForQuery(buffer, valueAsString.Length, out dt, out dto, out @do, out to,
-                            index.Definition.Version >= IndexDefinitionBaseServerSide.IndexVersion.ProperlyParseThreeDigitsMillisecondsDates);
-
-                    }
-
-                    break;
-                default:
-                    var otherAsString = value.ToString();
-                    fixed (char* buffer = otherAsString)
-                    {
-                        result = LazyStringParser.TryParseTimeForQuery(buffer, otherAsString.Length, out dt, out dto, out @do, out to,
-                            index.Definition.Version >= IndexDefinitionBaseServerSide.IndexVersion.ProperlyParseThreeDigitsMillisecondsDates);
-                    }
-
-                    break;
-            }
-
-            switch (result)
-            {
-                case LazyStringParser.Result.Failed:
-                    return false;
-                case LazyStringParser.Result.DateTime:
-                    ticks = dt.Ticks;
-                    return true;
-                case LazyStringParser.Result.DateTimeOffset:
-                    ticks = dto.UtcDateTime.Ticks;
-                    return true;
-                case LazyStringParser.Result.TimeOnly:
-                    ticks = to.Ticks;
-                    return true;
-                case LazyStringParser.Result.DateOnly:
-                    ticks = @do.DayNumber * TimeSpan.TicksPerDay;
-                    return true;
-                default:
-                    throw new InvalidOperationException("Should not happen!");
-            }
-        }
-
-=======
->>>>>>> f0d0bd84
         private static bool IsExact(Index index, bool exact, QueryFieldName fieldName)
         {
             if (exact)
