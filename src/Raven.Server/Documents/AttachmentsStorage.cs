﻿using System;
using System.Collections.Generic;
using System.Diagnostics;
using System.IO;
using System.Runtime.CompilerServices;
using JetBrains.Annotations;
using Raven.Client.Documents.Attachments;
using Raven.Client.Documents.Operations.Attachments;
using Raven.Client.Exceptions;
using Raven.Client.Exceptions.Documents;
using Raven.Client.Exceptions.Documents.Indexes;
using Raven.Client.Json.Serialization;
using Raven.Server.Documents.Replication.ReplicationItems;
using Raven.Server.Documents.Schemas;
using Raven.Server.Documents.Sharding;
using Raven.Server.ServerWide.Context;
using Raven.Server.Utils;
using Sparrow;
using Sparrow.Binary;
using Sparrow.Json;
using Sparrow.Json.Parsing;
using Sparrow.Server;
using Sparrow.Server.Utils;
using Voron;
using Voron.Data;
using Voron.Data.BTrees;
using Voron.Data.Tables;
using Voron.Impl;
using static Raven.Server.Documents.DocumentsStorage;
using static Raven.Server.Documents.Schemas.Attachments;
using static Raven.Server.Documents.Schemas.Documents;
using static Raven.Server.Documents.Schemas.Tombstones;
using Constants = Raven.Client.Constants;

namespace Raven.Server.Documents
{
<<<<<<< HEAD
    public unsafe partial class AttachmentsStorage
=======
    public sealed class AttachmentDetailsServer : AttachmentDetails
    {
        public CollectionName CollectionName;
    }

    public struct MoveAttachmentDetailsServer
    {
        public AttachmentDetails Result;
        public CollectionName SourceCollectionName;
        public CollectionName DestinationCollectionName;
    }
    
    public unsafe class AttachmentsStorage
>>>>>>> e0fe81c5
    {
        internal readonly TableSchema AttachmentsSchema;

        private readonly DocumentDatabase _documentDatabase;
        private readonly DocumentsStorage _documentsStorage;

        public AttachmentsStorage([NotNull] DocumentDatabase database, [NotNull] Transaction tx, [NotNull] TableSchema schema)
        {
            if (tx == null)
                throw new ArgumentNullException(nameof(tx));

            _documentDatabase = database ?? throw new ArgumentNullException(nameof(database));
            _documentsStorage = database.DocumentsStorage;

            AttachmentsSchema = schema ?? throw new ArgumentNullException(nameof(schema));

            tx.CreateTree(AttachmentsSlice);
            AttachmentsSchema.Create(tx, AttachmentsMetadataSlice, 44);
            _documentDatabase.DocumentsStorage.TombstonesSchema.Create(tx, AttachmentsTombstonesSlice, 16);
        }

        public static long ReadLastEtag(Transaction tx)
        {
            var tableTree = tx.ReadTree(Attachments.AttachmentsMetadataSlice, RootObjectType.Table);

            using (var fst = tableTree.FixedTreeFor(Attachments.AttachmentsEtagSlice, valSize: sizeof(long)))
            {
                using (var it = fst.Iterate())
                {
                    if (it.SeekToLast())
                        return it.CurrentKey;
                }
            }

            return 0;
        }

        public IEnumerable<ReplicationBatchItem> GetAttachmentsFrom(DocumentsOperationContext context, long etag)
        {
            var table = context.Transaction.InnerTransaction.OpenTable(AttachmentsSchema, AttachmentsMetadataSlice);

            foreach (var result in table.SeekForwardFrom(AttachmentsSchema.FixedSizeIndexes[AttachmentsEtagSlice], etag, 0))
            {
                var attachment = TableValueToAttachment(context, ref result.Reader);

                var stream = GetAttachmentStream(context, attachment.Base64Hash);
                if (stream == null)
                    ThrowMissingAttachment(GetDocIdAndAttachmentName(context, attachment.Key));

                attachment.Stream = stream;

                yield return AttachmentReplicationItem.From(context, attachment);
            }
        }

        public IEnumerable<string> GetAllAttachmentsStreamHashes(DocumentsOperationContext context)
        {
            var tree = context.Transaction.InnerTransaction.ReadTree(AttachmentsSlice);
            if (tree == null)
                yield break;

            using (var it = tree.Iterate(prefetch: false))
            {
                if (it.Seek(Slices.BeforeAllKeys) == false)
                    yield break;
                do
                {
                    yield return it.CurrentKey.ToString();
                } while (it.MoveNext());
            }
        }

        public long GetCountOfAttachmentsForHash(DocumentsOperationContext context, Slice hash)
        {
            var table = context.Transaction.InnerTransaction.OpenTable(AttachmentsSchema, AttachmentsMetadataSlice);
            return table.GetCountOfMatchesFor(AttachmentsSchema.Indexes[AttachmentsHashSlice], hash);
        }

        internal IEnumerable<AttachmentNameWithCount> GetAttachmentsMetadataForDocumentWithCounts(DocumentsOperationContext context, string lowerDocumentId)
        {
            using (Slice.From(context.Allocator, lowerDocumentId, out Slice lowerDocumentIdSlice))
            using (GetAttachmentPrefix(context, lowerDocumentIdSlice, AttachmentType.Document, Slices.Empty, out Slice prefixSlice))
            {
                foreach (var attachment in GetAttachmentsForDocument(context, prefixSlice))
                {
                    yield return new AttachmentNameWithCount
                    {
                        Name = attachment.Name,
                        Hash = attachment.Base64Hash.ToString(),
                        ContentType = attachment.ContentType,
                        Size = attachment.Size,
                        Count = GetCountOfAttachmentsForHash(context, attachment.Base64Hash)
                    };
                }
            }
        }

        public AttachmentDetailsServer PutAttachment(DocumentsOperationContext context, string documentId, string name, string contentType,
            string hash, string expectedChangeVector, Stream stream, bool updateDocument = true, bool extractCollectionName = false)
        {
            if (context.Transaction == null)
            {
                DocumentPutAction.ThrowRequiresTransaction();
                Debug.Assert(false);// never hit
            }

            // Attachment etag should be generated before updating the document
            var attachmentEtag = _documentsStorage.GenerateNextEtag();

            using (DocumentIdWorker.GetSliceFromId(context, documentId, out Slice lowerDocumentId))
            {
                // This will validate that we cannot put an attachment on a conflicted document
                var hasDoc = TryGetDocumentTableValueReaderForAttachment(context, documentId, name, lowerDocumentId, out TableValueReader tvr);
                if (hasDoc == false)
                    throw new DocumentDoesNotExistException($"Cannot put attachment {name} on a non existent document '{documentId}'.");
                var flags = TableValueToFlags((int)DocumentsTable.Flags, ref tvr);
                if (flags.HasFlag(DocumentFlags.Artificial))
                    throw new InvalidOperationException($"Cannot put attachment {name} on artificial document '{documentId}'.");

                using (DocumentIdWorker.GetLowerIdSliceAndStorageKey(context, name, out Slice lowerName, out Slice namePtr))
                using (DocumentIdWorker.GetLowerIdSliceAndStorageKey(context, contentType, out Slice lowerContentType, out Slice contentTypePtr))
                using (Slice.From(context.Allocator, hash, out Slice base64Hash)) // Hash is a base64 string, so this is a special case that we do not need to escape
                using (GetAttachmentKey(context, lowerDocumentId.Content.Ptr, lowerDocumentId.Size, lowerName.Content.Ptr, lowerName.Size, base64Hash,
                    lowerContentType.Content.Ptr, lowerContentType.Size, AttachmentType.Document, Slices.Empty, out Slice keySlice))
                {
                    Debug.Assert(base64Hash.Size == 44, $"Hash size should be 44 but was: {keySlice.Size}");

                    DeleteTombstoneIfNeeded(context, keySlice);

                    var changeVector = _documentsStorage.GetNewChangeVector(context, attachmentEtag);
                    Debug.Assert(changeVector != null);

                    var table = context.Transaction.InnerTransaction.OpenTable(AttachmentsSchema, AttachmentsMetadataSlice);
                    void SetTableValue(TableValueBuilder tvb, Slice cv)
                    {
                        tvb.Add(keySlice.Content.Ptr, keySlice.Size);
                        tvb.Add(Bits.SwapBytes(attachmentEtag));
                        tvb.Add(namePtr);
                        tvb.Add(contentTypePtr);
                        tvb.Add(base64Hash.Content.Ptr, base64Hash.Size);
                        tvb.Add(context.GetTransactionMarker());
                        tvb.Add(cv.Content.Ptr, cv.Size);
                    }

                    if (table.ReadByKey(keySlice, out TableValueReader oldValue))
                    {
                        // This is an update to the attachment with the same stream and content type
                        // Just updating the etag and casing of the name and the content type.

                        if (expectedChangeVector != null)
                        {
                            var oldChangeVector = TableValueToChangeVector(context, (int)AttachmentsTable.ChangeVector, ref oldValue);
                            if (string.Compare(expectedChangeVector, oldChangeVector, StringComparison.Ordinal) != 0)
                                ThrowConcurrentException(documentId, name, expectedChangeVector, oldChangeVector);
                        }

                        using (Slice.From(context.Allocator, changeVector, out var changeVectorSlice))
                        using (table.Allocate(out TableValueBuilder tvb))
                        {
                            SetTableValue(tvb, changeVectorSlice);
                            table.Update(oldValue.Id, tvb);
                        }
                    }
                    else
                    {
                        var putStream = true;

                        // We already asserted that the document is not in conflict, so we might have just one partial key, not more.
                        using (GetAttachmentPartialKey(context, keySlice, base64Hash.Size, lowerContentType.Size, out Slice partialKeySlice))
                        {
                            if (table.SeekOnePrimaryKeyPrefix(partialKeySlice, out TableValueReader partialTvr))
                            {
                                if (expectedChangeVector != null)
                                {
                                    var oldChangeVector = TableValueToChangeVector(context, (int)AttachmentsTable.ChangeVector, ref partialTvr);
                                    if (string.Compare(expectedChangeVector, oldChangeVector, StringComparison.Ordinal) != 0)
                                        ThrowConcurrentException(documentId, name, expectedChangeVector, oldChangeVector);
                                }

                                var doc = _documentsStorage.TableValueToDocument(context, ref tvr);
                                var collection = _documentsStorage.ExtractCollectionName(context, doc.Data);
                                var docChangeVector = context.GetChangeVector(doc.ChangeVector);
                                var configuration = _documentsStorage.RevisionsStorage.GetRevisionsConfiguration(collection.Name, doc.Flags);
                                if (configuration != null)
                                {
                                    var shouldVersionOldDoc = _documentsStorage.RevisionsStorage.ShouldVersionOldDocument(context, flags, doc.Data, docChangeVector, collection);
                                    if (shouldVersionOldDoc)
                                    {
                                        _documentsStorage.RevisionsStorage.Put(context, documentId, doc.Data, flags | DocumentFlags.HasRevisions | DocumentFlags.FromOldDocumentRevision, NonPersistentDocumentFlags.None, docChangeVector, doc.LastModified.Ticks, configuration, collection);
                                    }
                                }

                                // Delete the attachment stream only if we have a different hash
                                using (TableValueToSlice(context, (int)AttachmentsTable.Hash, ref partialTvr, out Slice existingHash))
                                {
                                    putStream = existingHash.Content.Match(base64Hash.Content) == false;
                                    if (putStream)
                                    {
                                        using (TableValueToSlice(context, (int)AttachmentsTable.LowerDocumentIdAndLowerNameAndTypeAndHashAndContentType,
                                                   ref partialTvr, out Slice existingKey))
                                        {
                                            var existingEtag = TableValueToEtag((int)AttachmentsTable.Etag, ref partialTvr);
                                            var lastModifiedTicks = _documentDatabase.Time.GetUtcNow().Ticks;
                                            DeleteInternal(context, existingKey, existingEtag, existingHash, changeVector, lastModifiedTicks);
                                        }
                                    }
                                }

                                table.Delete(partialTvr.Id);
                            }
                        }

                        if (string.IsNullOrEmpty(expectedChangeVector) == false)
                        {
                            ThrowConcurrentExceptionOnMissingAttachment(documentId, name, expectedChangeVector);
                        }
                        
                        if (putStream)
                        {
                            PutAttachmentStream(context, keySlice, base64Hash, stream);
                        }

                        using (Slice.From(context.Allocator, changeVector, out var changeVectorSlice))
                        using (table.Allocate(out TableValueBuilder tvb))
                        {
                            SetTableValue(tvb, changeVectorSlice);
                            table.Insert(tvb);
                        }
                    }

                    _documentDatabase.Metrics.Attachments.PutsPerSec.MarkSingleThreaded(1);

                    CollectionName collectionName = null;
                    if (updateDocument)
                        UpdateDocumentAfterAttachmentChange(context, lowerDocumentId, documentId, tvr, changeVector, extractCollectionName , out collectionName);
                    else if (extractCollectionName)
                        collectionName = GetDocumentCollectionName(context, tvr);
                    

                    return new AttachmentDetailsServer
                    {
                        ChangeVector = changeVector,
                        ContentType = contentType,
                        Name = name,
                        DocumentId = documentId,
                        Hash = hash,
                        Size = stream?.Length ?? -1,
                        CollectionName = collectionName
                    };
                }
            }
        }

        /// <summary>
        /// Should be used only from replication or smuggler.
        /// </summary>
        public void PutDirect(DocumentsOperationContext context, Slice key, Slice name, Slice contentType, Slice base64Hash, string changeVector = null)
        {
            Debug.Assert(base64Hash.Size == 44, $"Hash size should be 44 but was: {key.Size}");

            var newEtag = _documentsStorage.GenerateNextEtag();

            if (string.IsNullOrEmpty(changeVector))
            {
                changeVector = _documentsStorage.GetNewChangeVector(context, newEtag);
            }
            Debug.Assert(changeVector != null);
            DeleteTombstoneIfNeeded(context, key);

            var table = context.Transaction.InnerTransaction.OpenTable(AttachmentsSchema, AttachmentsMetadataSlice);
            using (Slice.From(context.Allocator, changeVector, out var changeVectorSlice))
            using (table.Allocate(out TableValueBuilder tvb))
            {
                tvb.Add(key.Content.Ptr, key.Size);
                tvb.Add(Bits.SwapBytes(newEtag));
                tvb.Add(name.Content.Ptr, name.Size);
                tvb.Add(contentType.Content.Ptr, contentType.Size);
                tvb.Add(base64Hash.Content.Ptr, base64Hash.Size);
                tvb.Add(context.GetTransactionMarker());
                tvb.Add(changeVectorSlice.Content.Ptr, changeVectorSlice.Size);

                table.Set(tvb);
            }

            _documentDatabase.Metrics.Attachments.PutsPerSec.MarkSingleThreaded(1);
        }

        private CollectionName GetDocumentCollectionName(DocumentsOperationContext context, TableValueReader tvr)
        {
            var data = new BlittableJsonReaderObject(tvr.Read((int)DocumentsTable.Data, out int size), size, context);

            return _documentsStorage.ExtractCollectionName(context, data);
        }

        /// <summary>
        /// Update the document with an etag which is bigger than the attachmentEtag
        /// We need to call this after we already put the attachment, so it can version also this attachment
        /// </summary>
        private string UpdateDocumentAfterAttachmentChange(DocumentsOperationContext context, Slice lowerDocumentId, string documentId,
            TableValueReader tvr, string changeVector, bool extractCollectionName, out CollectionName collectionName)
        {
            // We can optimize this by copy just the document's data instead of the all tvr
            var copyOfDoc = context.GetMemory(tvr.Size);
            try
            {
                // we have to copy it to the side because we might do a defrag during update, and that
                // can cause corruption if we read from the old value (which we just deleted)
                Memory.Copy(copyOfDoc.Address, tvr.Pointer, tvr.Size);
                var copyTvr = new TableValueReader(copyOfDoc.Address, tvr.Size);
                var data = new BlittableJsonReaderObject(copyTvr.Read((int)DocumentsTable.Data, out int size), size, context);
                var attachments = GetAttachmentsMetadataForDocument(context, lowerDocumentId);

                var flags = DocumentFlags.None; 

                data.Modifications = new DynamicJsonValue(data);
                if (data.TryGet(Constants.Documents.Metadata.Key, out BlittableJsonReaderObject metadata))
                {
                    metadata.Modifications = new DynamicJsonValue(metadata);

                    if (attachments.Count > 0)
                    {
                        flags |= DocumentFlags.HasAttachments;
                        metadata.Modifications[Constants.Documents.Metadata.Attachments] = attachments;
                    }
                    else
                    {
                        metadata.Modifications.Remove(Constants.Documents.Metadata.Attachments);
                        flags &= ~DocumentFlags.HasAttachments;
                    }

                    data.Modifications[Constants.Documents.Metadata.Key] = metadata;
                }
                else
                {
                    if (attachments.Count > 0)
                    {
                        flags |= DocumentFlags.HasAttachments;
                        data.Modifications[Constants.Documents.Metadata.Key] = new DynamicJsonValue
                        {
                            [Constants.Documents.Metadata.Attachments] = attachments
                        };
                    }
                    else
                    {
                        Debug.Assert(false, "Cannot remove an attachment and not have @attachments in @metadata");
                    }
                }

                using (data = context.ReadObject(data, documentId, BlittableJsonDocumentBuilder.UsageMode.ToDisk))
                {
                    collectionName = extractCollectionName ? _documentsStorage.ExtractCollectionName(context, data) : default;
                    return _documentsStorage.Put(context, documentId, null, data, null, null, null, flags, NonPersistentDocumentFlags.ByAttachmentUpdate).ChangeVector;
                }
            }
            finally
            {
                context.ReturnMemory(copyOfDoc);
            }
        }

        public string UpdateDocumentAfterAttachmentChange(DocumentsOperationContext context, string documentId)
        {
            using (DocumentIdWorker.GetSliceFromId(context, documentId, out Slice lowerDocumentId))
            {
                var exists = _documentsStorage.GetTableValueReaderForDocument(context, lowerDocumentId, throwOnConflict: true, tvr: out TableValueReader tvr);
                if (exists == false)
                    return null;
                return UpdateDocumentAfterAttachmentChange(context, lowerDocumentId, documentId, tvr, null, extractCollectionName: false, out var _);
            }
        }

        public void DeleteAttachmentBeforeRevert(DocumentsOperationContext context, LazyStringValue lowerDocId)
        {
            var table = context.Transaction.InnerTransaction.OpenTable(AttachmentsSchema, AttachmentsMetadataSlice);
            using (DocumentIdWorker.GetLowerIdSliceAndStorageKey(context, lowerDocId, out Slice lowerId, out Slice idSlice))
            {
                GetAttachmentKeyInternal(context, lowerId.Content.Ptr, lowerId.Content.Length, default, default, default(Slice), null, 0,
                    KeyType.Prefix, AttachmentType.Document, default, out var key);
                table.DeleteByPrimaryKeyPrefix(key);
            }
        }

        public void RevisionAttachments(DocumentsOperationContext context, BlittableJsonReaderObject document, Slice lowerId, Slice changeVector)
        {
            var currentAttachments = GetAttachmentsFromDocumentMetadata(document);

            foreach (var bjro in currentAttachments)
                {
                var attachment = JsonDeserializationClient.AttachmentName(bjro);
                    PutRevisionAttachment(context, lowerId.Content.Ptr, lowerId.Size, changeVector, attachment);
                }
            }

        public void PutAttachmentRevert(DocumentsOperationContext context, LazyStringValue id, BlittableJsonReaderObject document, out bool hasAttachments)
        {
            hasAttachments = false;

            if (document.TryGet(Client.Constants.Documents.Metadata.Key, out BlittableJsonReaderObject metadata) == false ||
                metadata.TryGet(Client.Constants.Documents.Metadata.Attachments, out BlittableJsonReaderArray attachments) == false)
                return;

            foreach (BlittableJsonReaderObject attachment in attachments)
            {
                hasAttachments = true;

                if (attachment.TryGet(nameof(AttachmentName.Name), out LazyStringValue name) == false ||
                    attachment.TryGet(nameof(AttachmentName.ContentType), out LazyStringValue contentType) == false ||
                    attachment.TryGet(nameof(AttachmentName.Hash), out LazyStringValue hash) == false)
                    throw new ArgumentException($"The attachment info in missing a mandatory value: {attachment}");

                var cv = Slices.Empty;
                var type = AttachmentType.Document;

                using (DocumentIdWorker.GetSliceFromId(context, id, out Slice lowerDocumentId))
                using (DocumentIdWorker.GetLowerIdSliceAndStorageKey(context, name, out Slice lowerName, out Slice nameSlice))
                using (DocumentIdWorker.GetLowerIdSliceAndStorageKey(context, contentType, out Slice lowerContentType, out Slice contentTypeSlice))
                using (Slice.External(context.Allocator, hash, out Slice base64Hash))
                using (GetAttachmentKey(context, lowerDocumentId.Content.Ptr, lowerDocumentId.Size, lowerName.Content.Ptr, lowerName.Size,
                    base64Hash, lowerContentType.Content.Ptr, lowerContentType.Size, type, cv, out Slice keySlice))
                {
                    PutDirect(context, keySlice, nameSlice, contentTypeSlice, base64Hash);
                }
            }
        }

        private void PutRevisionAttachment(DocumentsOperationContext context, byte* lowerId, int lowerIdSize, Slice changeVector, AttachmentName attachment)
        {
            var attachmentEtag = _documentsStorage.GenerateNextEtag();

            var table = context.Transaction.InnerTransaction.OpenTable(AttachmentsSchema, AttachmentsMetadataSlice);

            using (DocumentIdWorker.GetLowerIdSliceAndStorageKey(context, attachment.Name, out Slice lowerName, out Slice namePtr))
            using (DocumentIdWorker.GetLowerIdSliceAndStorageKey(context, attachment.ContentType, out Slice lowerContentType, out Slice contentTypePtr))
            using (Slice.From(context.Allocator, attachment.Hash, out var hashSlice))
            using (GetAttachmentKey(context, lowerId, lowerIdSize, lowerName.Content.Ptr, lowerName.Size, hashSlice,
                lowerContentType.Content.Ptr, lowerContentType.Size, AttachmentType.Revision, changeVector, out Slice keySlice))
            using (table.Allocate(out TableValueBuilder tvb))
            {
                tvb.Add(keySlice.Content.Ptr, keySlice.Size);
                tvb.Add(Bits.SwapBytes(attachmentEtag));
                tvb.Add(namePtr);
                tvb.Add(contentTypePtr);
                tvb.Add(hashSlice);
                tvb.Add(context.GetTransactionMarker());
                tvb.Add(changeVector.Content.Ptr, changeVector.Size);
                table.Set(tvb);
            }
        }

        public void PutAttachmentStream(DocumentsOperationContext context, Slice key, Slice base64Hash, Stream stream)
        {
            stream.Position = 0; // We might retry a merged command, so it is a safe place to reset the position here to zero.

            var tree = context.Transaction.InnerTransaction.CreateTree(AttachmentsSlice);
            var existingStream = tree.ReadStream(base64Hash);
            if (existingStream == null)
            {
                tree.AddStream(base64Hash, stream, tag: key);
            }

            _documentDatabase.Metrics.Attachments.BytesPutsPerSec.MarkSingleThreaded(stream.Length);
        }

        private void DeleteAttachmentStream(DocumentsOperationContext context, Slice hash, int expectedCount = 1)
        {
            if (GetCountOfAttachmentsForHash(context, hash) == expectedCount)
            {
                var tree = context.Transaction.InnerTransaction.CreateTree(AttachmentsSlice);
                using (tree.GetStreamTag(hash, out var keySlice))
                {
                    if (keySlice.HasValue == false)
                        return; // stream doesn't exists

                    tree.DeleteStream(hash);
                }
            }
        }

        private bool TryGetDocumentTableValueReaderForAttachment(DocumentsOperationContext context, string documentId,
            string name, Slice lowerDocumentId, out TableValueReader tvr)
        {
            bool hasDoc;
            try
            {
                hasDoc = _documentsStorage.GetTableValueReaderForDocument(context, lowerDocumentId, throwOnConflict: true, tvr: out tvr);
            }
            catch (DocumentConflictException e)
            {
                throw new InvalidOperationException($"Cannot put/delete an attachment {name} on a document '{documentId}' when it has an unresolved conflict.", e);
            }
            return hasDoc;
        }

        public IEnumerable<Attachment> GetAttachmentsForDocument(DocumentsOperationContext context, Slice prefixSlice, bool includeStreams = false)
        {
            var table = context.Transaction.InnerTransaction.OpenTable(AttachmentsSchema, AttachmentsMetadataSlice);
            foreach (var sr in table.SeekByPrimaryKeyPrefix(prefixSlice, Slices.Empty, 0))
            {
                var attachment = TableValueToAttachment(context, ref sr.Value.Reader);
                if (attachment == null)
                    continue;

                if (includeStreams == false)
                {
                    attachment.Size = GetAttachmentStreamLength(context, attachment.Base64Hash);
                }
                else
                {
                    var stream = GetAttachmentStream(context, attachment.Base64Hash);
                    if (stream == null)
                        throw new FileNotFoundException($"Attachment's stream {attachment.Name} on {prefixSlice.ToString()} was not found. This should not happen and is likely a bug.");

                    attachment.Stream = stream;
                    attachment.Size = stream.Length;
                }

                yield return attachment;
            }
        }

        public IEnumerable<Attachment> GetAttachmentsForDocument(DocumentsOperationContext context, AttachmentType type, LazyStringValue documentId, string changeVector)
        {
            var table = context.Transaction.InnerTransaction.OpenTable(AttachmentsSchema, AttachmentsMetadataSlice);
            using (DocumentIdWorker.GetLower(context.Allocator, documentId, out var lowerDocumentIdSlice))
            using (Slice.From(context.Allocator, changeVector, out var changeVectorSlice))
            using (GetAttachmentPrefix(context, lowerDocumentIdSlice, type, type == AttachmentType.Document ? Slices.Empty : changeVectorSlice, out Slice prefixSlice))
            {
                foreach (var sr in table.SeekByPrimaryKeyPrefix(prefixSlice, Slices.Empty, 0))
                {
                    var attachment = TableValueToAttachment(context, ref sr.Value.Reader);
                    if (attachment == null)
                        continue;

                    attachment.Size = GetAttachmentStreamLength(context, attachment.Base64Hash);

                    yield return attachment;
                }
            }
        }

        public DynamicJsonArray GetAttachmentsMetadataForDocument(DocumentsOperationContext context, Slice lowerDocumentId)
        {
            var attachments = new DynamicJsonArray();
            using (GetAttachmentPrefix(context, lowerDocumentId, AttachmentType.Document, Slices.Empty, out Slice prefixSlice))
            {
                foreach (var attachment in GetAttachmentsForDocument(context, prefixSlice))
                {
                    attachments.Add(new DynamicJsonValue
                    {
                        [nameof(AttachmentName.Name)] = attachment.Name,
                        [nameof(AttachmentName.Hash)] = attachment.Base64Hash.ToString(),
                        [nameof(AttachmentName.ContentType)] = attachment.ContentType,
                        [nameof(AttachmentName.Size)] = attachment.Size
                    });
                }
            }
            return attachments;
        }

        public List<AttachmentDetails> GetAttachmentDetailsForDocument(DocumentsOperationContext context, Slice lowerDocumentId)
        {
            var attachments = new List<AttachmentDetails>();
            using (GetAttachmentPrefix(context, lowerDocumentId, AttachmentType.Document, Slices.Empty, out Slice prefixSlice))
            {
                foreach (var attachment in GetAttachmentsForDocument(context, prefixSlice))
                {
                    attachments.Add(new AttachmentDetails
                    {
                        Name = attachment.Name,
                        Hash = attachment.Base64Hash.ToString(),
                        ContentType = attachment.ContentType,
                        Size = attachment.Size,
                        ChangeVector = attachment.ChangeVector,
                        DocumentId = lowerDocumentId.ToString()
                    });
                }
            }
            return attachments;
        }

        public DynamicJsonArray GetAttachmentsMetadataForDocument(DocumentsOperationContext context, string docId)
        {
            using (DocumentIdWorker.GetLowerIdSliceAndStorageKey(context, docId, out var lowerDocumentId, out _))
            {
                return GetAttachmentsMetadataForDocument(context, lowerDocumentId);
            }
        }

        public (long AttachmentCount, long StreamsCount) GetNumberOfAttachments(DocumentsOperationContext context)
        {
            // We count in also revision attachments

            var table = context.Transaction.InnerTransaction.OpenTable(AttachmentsSchema, AttachmentsMetadataSlice);
            var count = table.NumberOfEntries;

            var tree = context.Transaction.InnerTransaction.CreateTree(AttachmentsSlice);
            var streamsCount = tree.State.NumberOfEntries;

            return (count, streamsCount);
        }

        public Attachment GetAttachment(DocumentsOperationContext context, string documentId, string name, AttachmentType type, string changeVector,
            string hash = null, string contentType = null, bool usePartialKey = true)
        {
            if (string.IsNullOrWhiteSpace(documentId))
                throw new ArgumentException("Argument is null or whitespace", nameof(documentId));
            if (string.IsNullOrWhiteSpace(name))
                throw new ArgumentException("Argument is null or whitespace", nameof(name));
            if (context.Transaction == null)
                throw new ArgumentException("Context must be set with a valid transaction before calling Get", nameof(context));
            if (type != AttachmentType.Document && string.IsNullOrWhiteSpace(changeVector))
                throw new ArgumentException($"Change Vector cannot be empty for attachment type {type}", nameof(changeVector));

            var attachment = GetAttachmentDirect(context, documentId, name, type, changeVector, hash, contentType, usePartialKey);
            if (attachment == null)
            {
                if (type == AttachmentType.Revision)
                {
                    // Return the attachment of the current document if it has the same change vector
                    var document = _documentsStorage.Get(context, documentId, throwOnConflict: false);
                    if (document != null &&
                        document.TryGetMetadata(out var metadata) &&
                        metadata.TryGet(Constants.Documents.Metadata.ChangeVector, out string exitingDocumentCv) &&
                        exitingDocumentCv == changeVector)
                    {
                        return _documentsStorage.AttachmentsStorage.GetAttachment(context, documentId, name, AttachmentType.Document, null);
                    }
                }

                return null;
            }

            var stream = GetAttachmentStream(context, attachment.Base64Hash);
            if (stream == null)
                throw new FileNotFoundException($"Attachment's stream {name} on {documentId} was not found. This should not happen and is likely a bug.");
            attachment.Stream = stream;
            attachment.Size = stream.Length;

            return attachment;
        }

        public bool AttachmentExists(DocumentsOperationContext context, LazyStringValue hash)
        {
            using (Slice.From(context.Allocator, hash.Buffer, hash.Size, out var slice))
                return AttachmentExists(context, slice);
        }

        public bool AttachmentExists(DocumentsOperationContext context, Slice base64Hash)
        {
            var tree = context.Transaction.InnerTransaction.ReadTree(AttachmentsSlice);
            return tree.StreamExist(base64Hash);
        }

        public bool AttachmentMetadataExists(DocumentsOperationContext context, Slice keySlice)
        {
            var table = context.Transaction.InnerTransaction.OpenTable(AttachmentsSchema, AttachmentsMetadataSlice);

            return table.SeekOnePrimaryKeyPrefix(keySlice, out _);
        }

        private Attachment GetAttachmentDirect(DocumentsOperationContext context, string documentId, string name, AttachmentType type, string changeVector,
            string hash = null, string contentType = null, bool usePartialKey = true)
        {
            using (DocumentIdWorker.GetSliceFromId(context, documentId, out Slice lowerId))
            using (DocumentIdWorker.GetSliceFromId(context, name, out Slice lowerName))
            {
                Slice keySlice;
                ByteStringContext<ByteStringMemoryCache>.InternalScope scope;
                if (usePartialKey)
                {
                    scope = GetAttachmentPartialKey(context, lowerId.Content.Ptr, lowerId.Size, lowerName.Content.Ptr, lowerName.Size, type, changeVector, out keySlice);
                }
                else
                {
                    using (DocumentIdWorker.GetLowerIdSliceAndStorageKey(context, contentType, out Slice lowerContentType, out Slice contentTypePtr))
                    using (Slice.From(context.Allocator, hash, out Slice base64Hash))
                    {
                        scope = GetAttachmentKey(context, lowerId.Content.Ptr, lowerId.Size, lowerName.Content.Ptr, lowerName.Size, base64Hash, lowerContentType.Content.Ptr,
                            lowerContentType.Size, AttachmentType.Document, Slices.Empty, out keySlice);
                    }
                }

                using (scope)
                {
                    var table = context.Transaction.InnerTransaction.OpenTable(AttachmentsSchema, AttachmentsMetadataSlice);
                    if (table.SeekOnePrimaryKeyPrefix(keySlice, out TableValueReader tvr) == false)
                        return null;

                    return TableValueToAttachment(context, ref tvr);
                }
            }
        }

        public Attachment GetAttachmentByKey(DocumentsOperationContext context, Slice key)
        {
            var table = context.Transaction.InnerTransaction.OpenTable(AttachmentsSchema, AttachmentsMetadataSlice);

            if (table.SeekOnePrimaryKeyPrefix(key, out TableValueReader tvr) == false)
                return null;

            return TableValueToAttachment(context, ref tvr);
        }

        public Stream GetAttachmentStream(DocumentsOperationContext context, Slice hashSlice)
        {
            var tree = context.Transaction.InnerTransaction.ReadTree(AttachmentsSlice);
            return tree.ReadStream(hashSlice);
        }

        public Stream GetAttachmentStream(DocumentsOperationContext context, Slice hashSlice, out string tag)
        {
            var tree = context.Transaction.InnerTransaction.ReadTree(AttachmentsSlice);
            tag = tree.GetStreamTag(hashSlice);
            return tree.ReadStream(hashSlice);
        }

        public static long GetAttachmentStreamLength(DocumentsOperationContext context, Slice hashSlice)
        {
            var tree = context.Transaction.InnerTransaction.ReadTree(AttachmentsSlice);
            var info = tree.GetStreamInfo(hashSlice, false);
            if (info == null)
                return -1;
            return info->TotalSize;
        }

        [MethodImpl(MethodImplOptions.AggressiveInlining)]
        public ByteStringContext.InternalScope GetAttachmentKey(DocumentsOperationContext context, byte* lowerId, int lowerIdSize,
            byte* lowerName, int lowerNameSize, Slice base64Hash, byte* lowerContentTypePtr, int lowerContentTypeSize,
            AttachmentType type, Slice changeVector, out Slice keySlice)
        {
            return GetAttachmentKeyInternal(context, lowerId, lowerIdSize, lowerName, lowerNameSize, base64Hash, lowerContentTypePtr, lowerContentTypeSize, KeyType.Key, type, changeVector, out keySlice);
        }

        // NOTE: GetAttachmentPartialKey should be called only when the document's that hold the attachment does not have a conflict.
        // In this specific case it is ensured that we have a unique partial keys.
        [MethodImpl(MethodImplOptions.AggressiveInlining)]
        public ByteStringContext.InternalScope GetAttachmentPartialKey(DocumentsOperationContext context, byte* lowerId, int lowerIdSize, byte
            * lowerName, int lowerNameSize, AttachmentType type, string changeVector, out Slice partialKeySlice)
        {
            Slice cvSlice;
            ByteStringContext.InternalScope cvDispose;
            if (changeVector == null)
            {
                cvSlice = Slices.Empty;
                cvDispose = default(ByteStringContext.InternalScope);
            }
            else
            {
                cvDispose = Slice.From(context.Allocator, changeVector, out cvSlice);
            }

            using (cvDispose)
            {
                return GetAttachmentKeyInternal(context, lowerId, lowerIdSize, lowerName, lowerNameSize, default(Slice), null, 0,
                    KeyType.PartialKey, type, cvSlice, out partialKeySlice);
            }
        }

        [MethodImpl(MethodImplOptions.AggressiveInlining)]
        public ByteStringContext.ExternalScope GetAttachmentPartialKey(DocumentsOperationContext context, Slice key,
            int base64HashSize, int lowerContentTypeSize, out Slice partialKeySlice)
        {
            return Slice.External(context.Allocator, key.Content, 0, key.Size - base64HashSize - 1 - lowerContentTypeSize, out partialKeySlice);
        }

        [MethodImpl(MethodImplOptions.AggressiveInlining)]
        public ByteStringContext.InternalScope GetAttachmentPrefix(DocumentsOperationContext context, byte* lowerId, int lowerIdSize, AttachmentType type, Slice changeVector, out Slice prefixSlice)
        {
            return GetAttachmentKeyInternal(context, lowerId, lowerIdSize, null, 0, default(Slice), null, 0, KeyType.Prefix, type, changeVector, out prefixSlice);
        }

        [MethodImpl(MethodImplOptions.AggressiveInlining)]
        public ByteStringContext.InternalScope GetAttachmentPrefix(DocumentsOperationContext context, Slice lowerId, AttachmentType type, Slice changeVector, out Slice prefixSlice)
        {
            return GetAttachmentKeyInternal(context, lowerId.Content.Ptr, lowerId.Size, null, 0, default(Slice), null, 0, KeyType.Prefix, type, changeVector, out prefixSlice);
        }

        /*
        // Document key: {lowerDocumentId|d|lowerName|hash|lowerContentType}
        // Revision key: {lowerDocumentId|r|changeVector|lowerName|hash|lowerContentType}
        //
        // Document partial key: {lowerDocumentId|d|lowerName|}
        // Revision partial key: {lowerDocumentId|r|changeVector|}
        //
        // Document prefix: {lowerDocumentId|d|}
        // Revision prefix: {lowerDocumentId|r|changeVector|}
        */

        private ByteStringContext.InternalScope GetAttachmentKeyInternal(
            DocumentsOperationContext context, byte* lowerId, int lowerIdSize, byte* lowerName, int lowerNameSize,
            Slice base64Hash, byte* lowerContentTypePtr, int lowerContentTypeSize, KeyType keyType, AttachmentType type,
            Slice changeVector, out Slice keySlice)
        {
            var size = lowerIdSize + 3;
            if (type != AttachmentType.Document)
            {
                size += changeVector.Size + 1;
            }
            if (keyType == KeyType.Key)
            {
                size += lowerNameSize + 1 + base64Hash.Size + 1 + lowerContentTypeSize;
            }
            else if (keyType == KeyType.PartialKey)
            {
                size += lowerNameSize + 1;
            }

            var scope = context.Allocator.Allocate(size, out ByteString keyMem);

            Memory.Copy(keyMem.Ptr, lowerId, lowerIdSize);
            var pos = lowerIdSize;
            keyMem.Ptr[pos++] = SpecialChars.RecordSeparator;

            switch (type)
            {
                case AttachmentType.Document:
                    keyMem.Ptr[pos++] = (byte)'d';
                    break;

                case AttachmentType.Revision:
                    keyMem.Ptr[pos++] = (byte)'r';
                    break;

                default:
                    throw new ArgumentOutOfRangeException(nameof(type), type, null);
            }
            keyMem.Ptr[pos++] = SpecialChars.RecordSeparator;

            if (type != AttachmentType.Document)
            {
                Memory.Copy(keyMem.Ptr + pos, changeVector.Content.Ptr, changeVector.Size);
                pos += changeVector.Size;
                keyMem.Ptr[pos++] = SpecialChars.RecordSeparator;
            }

            if (keyType != KeyType.Prefix)
            {
                Memory.Copy(keyMem.Ptr + pos, lowerName, lowerNameSize);
                pos += lowerNameSize;
                keyMem.Ptr[pos++] = SpecialChars.RecordSeparator;

                if (keyType == KeyType.Key)
                {
                    base64Hash.CopyTo(keyMem.Ptr + pos);
                    pos += base64Hash.Size;
                    keyMem.Ptr[pos++] = SpecialChars.RecordSeparator;

                    Memory.Copy(keyMem.Ptr + pos, lowerContentTypePtr, lowerContentTypeSize);
                }
            }

            keySlice = new Slice(SliceOptions.Key, keyMem);
            return scope;
        }

        public static AttachmentType GetAttachmentTypeByKey(Slice keySlice)
        {
            var index = 0;
            var found = false;
            for (int i = 0; i < keySlice.Size; i++)
            {
                if (Convert.ToChar(keySlice[i]) == SpecialChars.RecordSeparator)
                {
                    index = i;
                    found = true;
                    break;
                }
            }

            if (found == false)
                throw new InvalidOperationException($"Could not parse {nameof(keySlice)}");

            var b = keySlice[index + 1];
            var c = Convert.ToChar(b);
            if (c == 'r')
                return AttachmentType.Revision;

            Debug.Assert(c == 'd');
            return AttachmentType.Document;
        }

        private enum KeyType
        {
            Key,
            PartialKey,
            Prefix
        }

        public static Attachment TableValueToAttachment(DocumentsOperationContext context, ref TableValueReader tvr)
        {
            var result = new Attachment
            {
                StorageId = tvr.Id,
                Key = TableValueToString(context, (int)AttachmentsTable.LowerDocumentIdAndLowerNameAndTypeAndHashAndContentType, ref tvr),
                Etag = TableValueToEtag((int)AttachmentsTable.Etag, ref tvr),
                ChangeVector = TableValueToChangeVector(context, (int)AttachmentsTable.ChangeVector, ref tvr),
                Name = TableValueToId(context, (int)AttachmentsTable.Name, ref tvr),
                ContentType = TableValueToId(context, (int)AttachmentsTable.ContentType, ref tvr)
            };

            TableValueToSlice(context, (int)AttachmentsTable.Hash, ref tvr, out result.Base64Hash);

            result.TransactionMarker = *(short*)tvr.Read((int)AttachmentsTable.TransactionMarker, out int _);

            return result;
        }

        private static void ThrowMissingAttachment((LazyStringValue DocId, LazyStringValue AttachmentName) details)
        {
            throw new FileNotFoundException($"Attachment's stream for file '{details.AttachmentName}' in document '{details.DocId}' was not found. This should never happen.");
        }

        private static void ThrowConcurrentException(string documentId, string name, string expectedChangeVector, string oldChangeVector)
        {
            throw new ConcurrencyException(
                $"Attachment {name} of '{documentId}' has change vector {oldChangeVector}, but Put was called with {(expectedChangeVector.Length == 0 ? "expecting new document" : "change vector " + expectedChangeVector)}. Optimistic concurrency violation, transaction will be aborted.")
            {
                Id = documentId,
                ActualChangeVector = oldChangeVector,
                ExpectedChangeVector = expectedChangeVector
            };
        }

        private static void ThrowConcurrentExceptionOnMissingAttachment(string documentId, string name, string expectedChangeVector)
        {
            throw new ConcurrencyException(
                $"Attachment {name} of '{documentId}' does not exist, but Put was called with change vector '{expectedChangeVector}'. Optimistic concurrency violation, transaction will be aborted.")
            {
                Id = documentId,
                ExpectedChangeVector = expectedChangeVector
            };
        }

        public AttachmentDetailsServer CopyAttachment(DocumentsOperationContext context, string documentId, string name, string destinationId, string destinationName, LazyStringValue changeVector, AttachmentType attachmentType, bool extractCollectionName = false)
        {
            if (string.IsNullOrWhiteSpace(documentId))
                throw new ArgumentException("Argument cannot be null or whitespace.", nameof(documentId));
            if (string.IsNullOrWhiteSpace(name))
                throw new ArgumentException("Argument cannot be null or whitespace.", nameof(name));
            if (string.IsNullOrWhiteSpace(destinationId))
                throw new ArgumentException("Argument cannot be null or whitespace.", nameof(destinationId));
            if (string.IsNullOrWhiteSpace(destinationName))
                throw new ArgumentException("Argument cannot be null or whitespace.", nameof(destinationName));
            if (context.Transaction == null)
                throw new ArgumentException("Context must be set with a valid transaction before calling Copy", nameof(context));

            var attachment = GetAttachment(context, documentId, name, attachmentType, changeVector);
            if (attachment == null)
                AttachmentDoesNotExistException.ThrowFor(documentId, name);

            var hash = attachment.Base64Hash.ToString();
            return PutAttachment(context, destinationId, destinationName, attachment.ContentType, hash, string.Empty, attachment.Stream, extractCollectionName: extractCollectionName);
        }

        public MoveAttachmentDetailsServer MoveAttachment(DocumentsOperationContext context, string sourceDocumentId, string sourceName, string destinationDocumentId, string destinationName, LazyStringValue changeVector, string hash = null, string contentType = null, bool usePartialKey = true, bool updateDocument = true, bool extractCollectionName = false)
        {
            if (string.IsNullOrWhiteSpace(sourceDocumentId))
                throw new ArgumentException("Argument cannot be null or whitespace.", nameof(sourceDocumentId));
            if (string.IsNullOrWhiteSpace(sourceName))
                throw new ArgumentException("Argument cannot be null or whitespace.", nameof(sourceName));
            if (string.IsNullOrWhiteSpace(destinationDocumentId))
                throw new ArgumentException("Argument cannot be null or whitespace.", nameof(destinationDocumentId));
            if (string.IsNullOrWhiteSpace(destinationName))
                throw new ArgumentException("Argument cannot be null or whitespace.", nameof(destinationName));
            if (context.Transaction == null)
                throw new ArgumentException("Context must be set with a valid transaction before calling Rename", nameof(context));

            var attachment = GetAttachment(context, sourceDocumentId, sourceName, AttachmentType.Document, changeVector, hash, contentType, usePartialKey);
            if (attachment == null)
                AttachmentDoesNotExistException.ThrowFor(sourceDocumentId, sourceName);

            var result = PutAttachment(context, destinationDocumentId, destinationName, attachment.ContentType, attachment.Base64Hash.ToString(), string.Empty, attachment.Stream, extractCollectionName: extractCollectionName);
            DeleteAttachment(context, sourceDocumentId, sourceName, changeVector, out var sourceCollectionName, updateDocument, hash, contentType, usePartialKey, extractCollectionName: extractCollectionName);

            return new MoveAttachmentDetailsServer()
            {
                Result = result, DestinationCollectionName = result.CollectionName, SourceCollectionName = sourceCollectionName
            };
        }

        public string ResolveAttachmentName(DocumentsOperationContext context, Slice lowerId, string name)
        {
            const string prefix = "RESOLVED";
            var count = 0;
            string newName = $"{prefix}_#{count}_{name}";

            var table = context.Transaction.InnerTransaction.OpenTable(AttachmentsSchema, AttachmentsMetadataSlice);
            while (true)
            {
                using (DocumentIdWorker.GetLowerIdSliceAndStorageKey(context, newName, out Slice lowerName, out _))
                using (GetAttachmentPartialKey(context, lowerId.Content.Ptr, lowerId.Size, lowerName.Content.Ptr, lowerName.Size, AttachmentType.Document, changeVector: null, out Slice partialKeySlice))
                {
                    if (table.SeekOnePrimaryKeyPrefix(partialKeySlice, out _) == false)
                        break;

                    newName = $"{prefix}_#{++count}_{name}";
                }
            }

            return newName;
        }

        public void DeleteAttachment(DocumentsOperationContext context, string documentId, string name, LazyStringValue expectedChangeVector, out CollectionName collectionName, bool updateDocument = true,
            string hash = null, string contentType = null, bool usePartialKey = true, bool extractCollectionName = false)
        {
            if (string.IsNullOrWhiteSpace(documentId))
                throw new ArgumentException("Argument is null or whitespace", nameof(documentId));
            if (string.IsNullOrWhiteSpace(name))
                throw new ArgumentException("Argument is null or whitespace", nameof(name));
            if (context.Transaction == null)
                throw new ArgumentException("Context must be set with a valid transaction before calling Get", nameof(context));
            
            collectionName = null;
            using (DocumentIdWorker.GetSliceFromId(context, documentId, out Slice lowerDocumentId))
            {
                var hasDoc = TryGetDocumentTableValueReaderForAttachment(context, documentId, name, lowerDocumentId, out TableValueReader docTvr);
                if (hasDoc == false)
                {
                    if (expectedChangeVector != null)
                        throw new ConcurrencyException($"Document {documentId} does not exist, " +
                                                       $"but delete was called with change vector '{expectedChangeVector}' to remove attachment {name}. " +
                                                       "Optimistic concurrency violation, transaction will be aborted.")
                        {
                            Id = documentId,
                            ExpectedChangeVector = expectedChangeVector
                        };

                    // this basically mean that we tried to delete attachment whose document doesn't exist.
                    return;
                }

                var tombstoneEtag = _documentsStorage.GenerateNextEtag();
                var changeVector = _documentsStorage.GetNewChangeVector(context, tombstoneEtag);
                context.LastDatabaseChangeVector = changeVector;

                using (DocumentIdWorker.GetSliceFromId(context, name, out Slice lowerName))
                {
                    Slice keySlice;
                    ByteStringContext<ByteStringMemoryCache>.InternalScope scope;
                    if (usePartialKey)
                    {
                        scope = GetAttachmentPartialKey(context, lowerDocumentId.Content.Ptr, lowerDocumentId.Size, lowerName.Content.Ptr, lowerName.Size, AttachmentType.Document, null, out keySlice);
                    }
                    else
                    {
                        using (DocumentIdWorker.GetLowerIdSliceAndStorageKey(context, contentType, out Slice lowerContentType, out Slice contentTypePtr))
                        using (Slice.From(context.Allocator, hash, out Slice base64Hash))
                        {
                            scope = GetAttachmentKey(context, lowerDocumentId.Content.Ptr, lowerDocumentId.Size, lowerName.Content.Ptr, lowerName.Size, base64Hash, lowerContentType.Content.Ptr,
                                lowerContentType.Size, AttachmentType.Document, Slices.Empty, out keySlice);
                        }
                    }

                    using (scope)
                    {
                        var lastModifiedTicks = _documentDatabase.Time.GetUtcNow().Ticks;
                        DeleteAttachmentDirect(context, keySlice, usePartialKey, name, expectedChangeVector, changeVector, lastModifiedTicks);
                    }
                }

                if (updateDocument)
                    UpdateDocumentAfterAttachmentChange(context, lowerDocumentId, documentId, docTvr, changeVector, extractCollectionName: extractCollectionName, out collectionName);
                else if (extractCollectionName)
                    collectionName = GetDocumentCollectionName(context, docTvr);
            }
        }

        public void DeleteAttachmentConflicts(DocumentsOperationContext context, Slice lowerId, BlittableJsonReaderObject document,
            BlittableJsonReaderObject conflictDocument, string changeVector)
        {
            if (conflictDocument.TryGet(Constants.Documents.Metadata.Key, out BlittableJsonReaderObject conflictMetadata) == false ||
                conflictMetadata.TryGet(Constants.Documents.Metadata.Attachments, out BlittableJsonReaderArray conflictAttachments) == false)
                return;

            if (document.TryGet(Constants.Documents.Metadata.Key, out BlittableJsonReaderObject metadata) == false ||
                metadata.TryGet(Constants.Documents.Metadata.Attachments, out BlittableJsonReaderArray attachments) == false)
            {
                attachments = null;
            }

            foreach (BlittableJsonReaderObject conflictAttachment in conflictAttachments)
            {
                if (conflictAttachment.TryGet(nameof(AttachmentName.Name), out LazyStringValue conflictName) == false ||
                    conflictAttachment.TryGet(nameof(AttachmentName.ContentType), out LazyStringValue conflictContentType) == false ||
                    conflictAttachment.TryGet(nameof(AttachmentName.Hash), out LazyStringValue conflictHash) == false)
                {
                    Debug.Assert(false, "Should never happen.");
                    continue;
                }

                var attachmentFoundInResolveDocument = false;
                if (attachments != null)
                {
                    foreach (BlittableJsonReaderObject attachment in attachments)
                    {
                        if (attachment.TryGet(nameof(AttachmentName.Name), out LazyStringValue name) == false ||
                            attachment.TryGet(nameof(AttachmentName.ContentType), out LazyStringValue contentType) == false ||
                            attachment.TryGet(nameof(AttachmentName.Hash), out LazyStringValue hash) == false)
                        {
                            Debug.Assert(false, "Should never happen.");
                            continue;
                        }

                        if (conflictName.Equals(name) &&
                            conflictContentType.Equals(contentType) &&
                            conflictHash.Equals(hash))
                        {
                            attachmentFoundInResolveDocument = true;
                            break;
                        }
                    }
                }

                if (attachmentFoundInResolveDocument == false)
                    DeleteAttachmentDirect(context, lowerId, conflictName, conflictContentType, conflictHash, changeVector);
            }
        }

        private void DeleteAttachmentDirect(DocumentsOperationContext context, Slice lowerId, LazyStringValue conflictName,
            LazyStringValue conflictContentType, LazyStringValue conflictHash, string changeVector)
        {
            using (DocumentIdWorker.GetSliceFromId(context, conflictName, out Slice lowerName))
            using (DocumentIdWorker.GetSliceFromId(context, conflictContentType, out Slice lowerContentType))
            using (Slice.External(context.Allocator, conflictHash, out Slice base64Hash))
            using (_documentsStorage.AttachmentsStorage.GetAttachmentKey(context, lowerId.Content.Ptr, lowerId.Size,
                lowerName.Content.Ptr, lowerName.Size,
                base64Hash, lowerContentType.Content.Ptr, lowerContentType.Size, AttachmentType.Document, Slices.Empty, out Slice keySlice))
            {
                var lastModifiedTicks = _documentDatabase.Time.GetUtcNow().Ticks;
                DeleteAttachmentDirect(context, keySlice, false, null, null, changeVector, lastModifiedTicks);
            }
        }

        public Tombstone GetAttachmentTombstoneByKey(DocumentsOperationContext context, Slice key)
        {
            var tombstoneTable = context.Transaction.InnerTransaction.OpenTable(_documentDatabase.DocumentsStorage.TombstonesSchema, AttachmentsTombstonesSlice);
            if (tombstoneTable.ReadByKey(key, out var tvr))
            {
                var tombstone = TableValueToTombstone(context, ref tvr);
                if (tombstone.Type != Tombstone.TombstoneType.Attachment)
                {
                    Debug.Assert(false, "Tombstone must be of type attachment");
                    return null;
                }
                return tombstone;
            }

            return null;
        }

        public void DeleteAttachmentDirect(DocumentsOperationContext context, Slice key, bool isPartialKey, string name,
            string expectedChangeVector, string changeVector, long lastModifiedTicks)
        {
            var table = context.Transaction.InnerTransaction.OpenTable(AttachmentsSchema, AttachmentsMetadataSlice);

            if (isPartialKey ?
                table.SeekOnePrimaryKeyPrefix(key, out TableValueReader tvr) == false :
                table.ReadByKey(key, out tvr) == false)
            {
                if (expectedChangeVector != null)
                    throw new ConcurrencyException($"Attachment {name} with key '{key}' does not exist, " +
                                                   $"but delete was called with change vector '{expectedChangeVector}'. " +
                                                   "Optimistic concurrency violation, transaction will be aborted.")
                    {
                        ExpectedChangeVector = expectedChangeVector
                    };

                // This basically means that we tried to delete attachment that doesn't exist.
                long attachmentEtag;
                var tombstoneTable = context.Transaction.InnerTransaction.OpenTable(_documentDatabase.DocumentsStorage.TombstonesSchema, AttachmentsTombstonesSlice);
                if (tombstoneTable.ReadByKey(key, out var existingTombstone))
                {
                    attachmentEtag = TableValueToEtag((int)TombstoneTable.Etag, ref existingTombstone);
                    tombstoneTable.Delete(existingTombstone.Id);
                }
                else
                {
                    // We'll create a tombstones just to make sure that it would replicate the delete.
                    attachmentEtag = _documentsStorage.GenerateNextEtagForReplicatedTombstoneMissingDocument(context);
                }

                CreateTombstone(context, key, attachmentEtag, changeVector, lastModifiedTicks);
                return;
            }

            var currentChangeVector = TableValueToChangeVector(context, (int)AttachmentsTable.ChangeVector, ref tvr);
            var etag = TableValueToEtag((int)AttachmentsTable.Etag, ref tvr);

            using (isPartialKey ?
                TableValueToSlice(context, (int)AttachmentsTable.LowerDocumentIdAndLowerNameAndTypeAndHashAndContentType, ref tvr, out key)
              : default(ByteStringContext.InternalScope))
            using (TableValueToSlice(context, (int)AttachmentsTable.Hash, ref tvr, out Slice hash))
            {
                if (expectedChangeVector != null && currentChangeVector != expectedChangeVector)
                {
                    throw new ConcurrencyException($"Attachment {name} with key '{key}' has change vector '{currentChangeVector}', but Delete was called with change vector '{expectedChangeVector}'. Optimistic concurrency violation, transaction will be aborted.")
                    {
                        ActualChangeVector = currentChangeVector,
                        ExpectedChangeVector = expectedChangeVector
                    };
                }

                DeleteInternal(context, key, etag, hash, changeVector, lastModifiedTicks);
            }

            table.Delete(tvr.Id);
        }

        [MethodImpl(MethodImplOptions.AggressiveInlining)]
        private void DeleteInternal(DocumentsOperationContext context, Slice key, long etag, Slice hash,
            string changeVector, long lastModifiedTicks, DocumentFlags flags = DocumentFlags.None)
        {
            CreateTombstone(context, key, etag, changeVector, lastModifiedTicks, flags);

            // We may have another operation in the same transaction that would cause us to re-create
            // the missing references, let's move the actual stream delete to the end of the transaction
            context.Transaction.CheckIfShouldDeleteAttachmentStream(hash);
        }

        private void DeleteTombstoneIfNeeded(DocumentsOperationContext context, Slice keySlice)
        {
            var table = context.Transaction.InnerTransaction.OpenTable(_documentDatabase.DocumentsStorage.TombstonesSchema, AttachmentsTombstonesSlice);
            table.DeleteByKey(keySlice);
        }

        private void CreateTombstone(DocumentsOperationContext context, Slice keySlice, long attachmentEtag,
            string changeVector, long lastModifiedTicks, DocumentFlags flags = DocumentFlags.None)
        {
            var newEtag = _documentsStorage.GenerateNextEtag();

            var table = context.Transaction.InnerTransaction.OpenTable(_documentDatabase.DocumentsStorage.TombstonesSchema, AttachmentsTombstonesSlice);

            if (table.VerifyKeyExists(keySlice))
                return; // attachments (and attachment tombstones) are immutable, we can safely ignore this

            using (table.Allocate(out TableValueBuilder tvb))
            using (Slice.From(context.Allocator, changeVector, out var cv))
            {
                tvb.Add(keySlice.Content.Ptr, keySlice.Size);
                tvb.Add(Bits.SwapBytes(newEtag));
                tvb.Add(Bits.SwapBytes(attachmentEtag));
                tvb.Add(context.GetTransactionMarker());
                tvb.Add((byte)Tombstone.TombstoneType.Attachment);
                tvb.Add(null, 0);
                tvb.Add((int)flags);
                tvb.Add(cv.Content.Ptr, cv.Size);
                tvb.Add(lastModifiedTicks);
                table.Insert(tvb);
            }
        }

        private void DeleteAttachmentsOfDocumentInternal(DocumentsOperationContext context, Slice prefixSlice, string changeVector,
            long lastModifiedTicks, DocumentFlags flags = DocumentFlags.None)
        {
            var table = context.Transaction.InnerTransaction.OpenTable(AttachmentsSchema, AttachmentsMetadataSlice);
            {
                table.DeleteByPrimaryKeyPrefix(prefixSlice, before =>
                {
                    using (TableValueToSlice(context, (int)AttachmentsTable.LowerDocumentIdAndLowerNameAndTypeAndHashAndContentType, ref before.Reader, out Slice key))
                    using (TableValueToSlice(context, (int)AttachmentsTable.Hash, ref before.Reader, out Slice hash))
                    {
                        var etag = TableValueToEtag((int)AttachmentsTable.Etag, ref before.Reader);
                        DeleteInternal(context, key, etag, hash, changeVector, lastModifiedTicks, flags);
                    }
                });
            }
        }

        public void DeleteRevisionAttachments(DocumentsOperationContext context, Document revision, ChangeVector changeVector, long lastModifiedTicks, DocumentFlags flags = DocumentFlags.None)
        {
            using (Slice.From(context.Allocator, revision.ChangeVector, out Slice changeVectorSlice))
            using (GetAttachmentPrefix(context, revision.LowerId.Buffer, revision.LowerId.Size, AttachmentType.Revision, changeVectorSlice, out Slice prefixSlice))
            {
                DeleteAttachmentsOfDocumentInternal(context, prefixSlice, changeVector.Version, lastModifiedTicks, flags);
            }
        }

        public void DeleteAttachmentsOfDocument(DocumentsOperationContext context, Slice lowerId, string changeVector,
            long lastModifiedTicks, DocumentFlags flags = DocumentFlags.None)
        {
            using (GetAttachmentPrefix(context, lowerId.Content.Ptr, lowerId.Size, AttachmentType.Document, Slices.Empty, out Slice prefixSlice))
            {
                DeleteAttachmentsOfDocumentInternal(context, prefixSlice, changeVector, lastModifiedTicks, flags);
            }
        }

        public StreamsTempFile GetTempFile(string prefix)
        {
            var name = $"attachment.{Guid.NewGuid():N}.{prefix}";
            var tempPath = _documentsStorage.Environment.Options.DataPager.Options.TempPath.Combine(name);

            return new StreamsTempFile(tempPath.FullPath, _documentDatabase.DocumentsStorage.Environment.Options.Encryption.IsEnabled);
        }

        public static (LazyStringValue DocId, LazyStringValue AttachmentName) GetDocIdAndAttachmentName(JsonOperationContext context,
            LazyStringValue attachmentKey)
        {
            var p = attachmentKey.Buffer;
            var size = attachmentKey.Size;

            ExtractDocIdAndAttachmentNameFromTombstone(p, size, out int sizeOfDocId, out int attachmentNameIndex, out int sizeOfAttachmentName);

            var doc = context.AllocateStringValue(null, p, sizeOfDocId);
            var name = context.AllocateStringValue(null, p + attachmentNameIndex, sizeOfAttachmentName);

            return (doc, name);
        }

        public static (string DocId, string AttachmentName) ExtractDocIdAndAttachmentNameFromTombstone(Slice attachmentTombstoneId)
        {
            var p = attachmentTombstoneId.Content.Ptr;
            var size = attachmentTombstoneId.Size;

            ExtractDocIdAndAttachmentNameFromTombstone(p, size, out int sizeOfDocId, out int attachmentNameIndex, out int sizeOfAttachmentName);

            var doc = Encodings.Utf8.GetString(p, sizeOfDocId);
            var name = Encodings.Utf8.GetString(p + attachmentNameIndex, sizeOfAttachmentName);

            return (doc, name);
        }

        
        public static int GetSizeOfDocId(ReadOnlySpan<byte> key)
        {
            int sizeOfDocId = 0;
            for (; sizeOfDocId < key.Length; sizeOfDocId++)
            {
                if (key[sizeOfDocId] == SpecialChars.RecordSeparator)
                    break;
            }

            return sizeOfDocId;
        }

        private static void ExtractDocIdAndAttachmentNameFromTombstone(byte* p, int size, out int sizeOfDocId, out int attachmentNameIndex, out int sizeOfAttachmentName)
        {
            sizeOfDocId = GetSizeOfDocId(new ReadOnlySpan<byte>(p, size));

            attachmentNameIndex = sizeOfDocId +
                                  1 + // separator
                                  1 + // type: d
                                  1;

            sizeOfAttachmentName = 0;

            for (; sizeOfAttachmentName < size - (sizeOfDocId + 3); sizeOfAttachmentName++)
            {
                if (p[attachmentNameIndex + sizeOfAttachmentName] == SpecialChars.RecordSeparator)
                    break;
            }
        }

        public static IEnumerable<BlittableJsonReaderObject> GetAttachmentsFromDocumentMetadata(BlittableJsonReaderObject document)
        {
            if (document.TryGet(Raven.Client.Constants.Documents.Metadata.Key, out BlittableJsonReaderObject metadata) &&
                metadata.TryGet(Raven.Client.Constants.Documents.Metadata.Attachments, out BlittableJsonReaderArray attachments))
            {
                foreach (BlittableJsonReaderObject attachment in attachments)
                {
                    yield return attachment;
                }
            }
        }

        public void RemoveAttachmentStreamsWithoutReferences(DocumentsOperationContext context, List<Slice> attachmentHashesToMaybeDelete)
        {
            foreach (var hash in attachmentHashesToMaybeDelete)
            {
                DeleteAttachmentStream(context, hash, 0);
            }
        }
    }
}<|MERGE_RESOLUTION|>--- conflicted
+++ resolved
@@ -34,9 +34,6 @@
 
 namespace Raven.Server.Documents
 {
-<<<<<<< HEAD
-    public unsafe partial class AttachmentsStorage
-=======
     public sealed class AttachmentDetailsServer : AttachmentDetails
     {
         public CollectionName CollectionName;
@@ -49,8 +46,7 @@
         public CollectionName DestinationCollectionName;
     }
     
-    public unsafe class AttachmentsStorage
->>>>>>> e0fe81c5
+    public unsafe partial class AttachmentsStorage
     {
         internal readonly TableSchema AttachmentsSchema;
 
@@ -288,7 +284,7 @@
                         UpdateDocumentAfterAttachmentChange(context, lowerDocumentId, documentId, tvr, changeVector, extractCollectionName , out collectionName);
                     else if (extractCollectionName)
                         collectionName = GetDocumentCollectionName(context, tvr);
-                    
+
 
                     return new AttachmentDetailsServer
                     {
@@ -402,8 +398,8 @@
                 using (data = context.ReadObject(data, documentId, BlittableJsonDocumentBuilder.UsageMode.ToDisk))
                 {
                     collectionName = extractCollectionName ? _documentsStorage.ExtractCollectionName(context, data) : default;
-                    return _documentsStorage.Put(context, documentId, null, data, null, null, null, flags, NonPersistentDocumentFlags.ByAttachmentUpdate).ChangeVector;
-                }
+                return _documentsStorage.Put(context, documentId, null, data, null, null, null, flags, NonPersistentDocumentFlags.ByAttachmentUpdate).ChangeVector;
+            }
             }
             finally
             {
@@ -1062,7 +1058,7 @@
                 throw new ArgumentException("Argument is null or whitespace", nameof(name));
             if (context.Transaction == null)
                 throw new ArgumentException("Context must be set with a valid transaction before calling Get", nameof(context));
-            
+
             collectionName = null;
             using (DocumentIdWorker.GetSliceFromId(context, documentId, out Slice lowerDocumentId))
             {
