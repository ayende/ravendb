﻿// -----------------------------------------------------------------------
//  <copyright file="SubscriptionConnection.cs" company="Hibernating Rhinos LTD">
//      Copyright (c) Hibernating Rhinos LTD. All rights reserved.
//  </copyright>
// ----------------------------------------------------------------------

using System;
using System.Collections.Concurrent;
using System.Collections.Generic;
using System.ComponentModel;
using System.Diagnostics;
using System.IO;
using System.Linq;
using System.Text;
using System.Threading;
using System.Threading.Tasks;
using Esprima;
using Raven.Client.Documents.Queries;
using Raven.Client.Documents.Subscriptions;
using Raven.Client.Exceptions;
using Raven.Client.Exceptions.Commercial;
using Raven.Client.Exceptions.Database;
using Raven.Client.Exceptions.Documents.Subscriptions;
using Raven.Client.Http;
using Raven.Client.ServerWide.Commands;
using Raven.Client.ServerWide.Tcp;
using Raven.Server.Documents.Includes;
using Raven.Server.Documents.Queries;
using Raven.Server.Documents.Queries.AST;
using Raven.Server.Documents.Queries.TimeSeries;
using Raven.Server.Documents.Subscriptions;
using Raven.Server.Documents.Subscriptions.Stats;
using Raven.Server.Documents.Subscriptions.SubscriptionProcessor;
using Raven.Server.Json;
using Raven.Server.Rachis;
using Raven.Server.ServerWide;
using Raven.Server.ServerWide.Commands.Subscriptions;
using Raven.Server.ServerWide.Context;
using Raven.Server.Utils;
using Sparrow;
using Sparrow.Json;
using Sparrow.Json.Parsing;
using Sparrow.Logging;
using Sparrow.Threading;
using Sparrow.Utils;
using Constants = Voron.Global.Constants;
using Exception = System.Exception;
using QueryParser = Raven.Server.Documents.Queries.Parser.QueryParser;

namespace Raven.Server.Documents.TcpHandlers
{
    public enum SubscriptionError
    {
        ConnectionRejected,
        Error
    }

    public class SubscriptionOperationScope
    {
        public const string ConnectionPending = "ConnectionPending";
        public const string ConnectionActive = "ConnectionActive";
        public const string BatchSendDocuments = "BatchSendDocuments";
        public const string BatchWaitForAcknowledge = "BatchWaitForAcknowledge";
    }

    public class SubscriptionConnection : IDisposable
    {
        public const long NonExistentBatch = -1;
        private const int WaitForChangedDocumentsTimeoutInMs = 3000;
        private static readonly StringSegment DataSegment = new StringSegment("Data");
        private static readonly StringSegment IncludesSegment = new StringSegment(nameof(QueryResult.Includes));
        private static readonly StringSegment CounterIncludesSegment = new StringSegment(nameof(QueryResult.CounterIncludes));
        private static readonly StringSegment TimeSeriesIncludesSegment = new StringSegment(nameof(QueryResult.TimeSeriesIncludes));
        private static readonly StringSegment IncludedCounterNamesSegment = new StringSegment(nameof(QueryResult.IncludedCounterNames));
        private static readonly StringSegment ExceptionSegment = new StringSegment("Exception");
        private static readonly StringSegment TypeSegment = new StringSegment("Type");
        private static readonly TimeSpan InitialConnectionTimeout = TimeSpan.FromMilliseconds(16);

        private readonly ServerStore _server;
        public readonly TcpConnectionOptions TcpConnection;
        public readonly string ClientUri;
        private readonly MemoryStream _buffer = new MemoryStream();
        private readonly Logger _logger;
        public readonly SubscriptionConnectionStats Stats;

        private SubscriptionConnectionStatsScope _connectionScope;
        private SubscriptionConnectionStatsScope _pendingConnectionScope;
        private SubscriptionConnectionStatsScope _activeConnectionScope;

        private static int _connectionStatsId;
        private int _connectionStatsIdForConnection;
        private static int _batchStatsId;

        private SubscriptionConnectionStatsAggregator _lastConnectionStats; // inProgress connection data
        public SubscriptionConnectionStatsAggregator GetPerformanceStats()
        {
            return _lastConnectionStats;
        }

        private SubscriptionBatchStatsAggregator _lastBatchStats; // inProgress batch data
        public SubscriptionBatchStatsAggregator GetBatchPerformanceStats()
        {
            return _lastBatchStats;
        }

        private readonly ConcurrentQueue<SubscriptionBatchStatsAggregator> _lastBatchesStats = new ConcurrentQueue<SubscriptionBatchStatsAggregator>(); // batches history
        public List<SubscriptionBatchStatsAggregator> GetBatchesPerformanceStats()
        {
            return _lastBatchesStats.ToList();
        }

        public readonly CancellationTokenSource CancellationTokenSource;

        private SubscriptionWorkerOptions _options;

        public string WorkerId => _options.WorkerId ??= Guid.NewGuid().ToString();
        public SubscriptionWorkerOptions Options => _options;

        public SubscriptionException ConnectionException;

        private static readonly byte[] Heartbeat = Encoding.UTF8.GetBytes("\r\n");

        private SubscriptionConnectionsState _subscriptionConnectionsState;
        public SubscriptionConnectionsState SubscriptionConnectionsState => _subscriptionConnectionsState;

        public long CurrentBatchId;

        public string LastSentChangeVectorInThisConnection;

        private bool _isDisposed;
        public SubscriptionState SubscriptionState;

        public ParsedSubscription Subscription;

        public long SubscriptionId { get; set; }
        public SubscriptionOpeningStrategy Strategy => _options.Strategy;

        public readonly ConcurrentQueue<string> RecentSubscriptionStatuses = new ConcurrentQueue<string>();

        public void AddToStatusDescription(string message)
        {
            while (RecentSubscriptionStatuses.Count > 50)
            {
                RecentSubscriptionStatuses.TryDequeue(out _);
            }
            RecentSubscriptionStatuses.Enqueue(message);
        }

        public SubscriptionConnection(ServerStore serverStore, TcpConnectionOptions connectionOptions, IDisposable subscriptionConnectionInProgress,
            JsonOperationContext.MemoryBuffer bufferToCopy)
        {
            _server = serverStore;
            TcpConnection = connectionOptions;
            _subscriptionConnectionInProgress = subscriptionConnectionInProgress;
            ClientUri = connectionOptions.TcpClient.Client.RemoteEndPoint.ToString();
            _logger = LoggingSource.Instance.GetLogger<SubscriptionConnection>(connectionOptions.DocumentDatabase.Name);
            CancellationTokenSource = CancellationTokenSource.CreateLinkedTokenSource(TcpConnection.DocumentDatabase.DatabaseShutdown);
            _supportedFeatures = TcpConnectionHeaderMessage.GetSupportedFeaturesFor(TcpConnectionHeaderMessage.OperationTypes.Subscription, connectionOptions.ProtocolVersion);
            Stats = new SubscriptionConnectionStats();

            _copiedBuffer = bufferToCopy.Clone(connectionOptions.ContextPool);

            _connectionStatsIdForConnection = Interlocked.Increment(ref _connectionStatsId);

            CurrentBatchId = NonExistentBatch;
        }

        private async Task ParseSubscriptionOptionsAsync()
        {
            using (TcpConnection.DocumentDatabase.ServerStore.ContextPool.AllocateOperationContext(out TransactionOperationContext context))
            using (BlittableJsonReaderObject subscriptionCommandOptions = await context.ParseToMemoryAsync(
                TcpConnection.Stream,
                "subscription options",
                BlittableJsonDocumentBuilder.UsageMode.None,
                _copiedBuffer.Buffer,
                token: CancellationTokenSource.Token))
            {
                _options = JsonDeserializationServer.SubscriptionConnectionOptions(subscriptionCommandOptions);

                if (string.IsNullOrEmpty(_options.SubscriptionName))
                    return;

                context.OpenReadTransaction();

                var subscriptionItemKey = SubscriptionState.GenerateSubscriptionItemKeyName(TcpConnection.DocumentDatabase.Name, _options.SubscriptionName);
                var translation = TcpConnection.DocumentDatabase.ServerStore.Cluster.Read(context, subscriptionItemKey);
                if (translation == null)
                    throw new SubscriptionDoesNotExistException("Cannot find any Subscription Task with name: " + _options.SubscriptionName);

                if (translation.TryGet(nameof(Client.Documents.Subscriptions.SubscriptionState.SubscriptionId), out long id) == false)
                    throw new SubscriptionClosedException("Could not figure out the Subscription Task ID for subscription named: " + _options.SubscriptionName);

                SubscriptionId = id;
            }
        }

        private async Task InitAsync()
        {
            await ParseSubscriptionOptionsAsync();

            var message = $"A connection for subscription ID {SubscriptionId} was received from remote IP {TcpConnection.TcpClient.Client.RemoteEndPoint}";
            AddToStatusDescription(message);
            if (_logger.IsInfoEnabled)
            {
                _logger.Info(message);
            }

            // first, validate details and make sure subscription exists
<<<<<<< HEAD
            SubscriptionState = await TcpConnection.DocumentDatabase.SubscriptionStorage.AssertSubscriptionConnectionDetails(SubscriptionId, _options.SubscriptionName, CancellationTokenSource.Token);

=======
            SubscriptionState = await TcpConnection.DocumentDatabase.SubscriptionStorage.AssertSubscriptionConnectionDetails(SubscriptionId, _options.SubscriptionName, registerConnectionDurationInTicks: null, CancellationTokenSource.Token);
>>>>>>> 1bfc140a
            Subscription = ParseSubscriptionQuery(SubscriptionState.Query);

            AssertSupportedFeatures();
        }

        private async Task NotifyClientAboutSuccess()
        {
            _activeConnectionScope = _connectionScope.For(SubscriptionOperationScope.ConnectionActive);

            // refresh subscription data (change vector may have been updated, because in the meanwhile, another subscription could have just completed a batch)
            SubscriptionState =
                await TcpConnection.DocumentDatabase.SubscriptionStorage.AssertSubscriptionConnectionDetails(SubscriptionId, _options.SubscriptionName,
                    CancellationTokenSource.Token);

            Subscription = ParseSubscriptionQuery(SubscriptionState.Query);

            await TcpConnection.DocumentDatabase.SubscriptionStorage.UpdateClientConnectionTime(SubscriptionState.SubscriptionId,
                SubscriptionState.SubscriptionName, SubscriptionState.MentorNode);

            await SendNoopAck();
            await WriteJsonAsync(new DynamicJsonValue
            {
                [nameof(SubscriptionConnectionServerMessage.Type)] = nameof(SubscriptionConnectionServerMessage.MessageType.ConnectionStatus),
                [nameof(SubscriptionConnectionServerMessage.Status)] = nameof(SubscriptionConnectionServerMessage.ConnectionStatus.Accepted)
            });
        }

        private async Task<IDisposable> Subscribe()
        {
            var timeout = InitialConnectionTimeout;

            var random = new Random();
            var registerConnectionDuration = Stopwatch.StartNew();

            _connectionScope.RecordConnectionInfo(SubscriptionState, ClientUri, _options.Strategy, WorkerId);

            _subscriptionConnectionsState.PendingConnections.Add(this);

            try
            {
                while (true)
                {
                    CancellationTokenSource.Token.ThrowIfCancellationRequested();

                    try
                    {
                        return _subscriptionConnectionsState.RegisterSubscriptionConnection(this);
                    }
                    catch (TimeoutException)
                    {
                        if (_logger.IsInfoEnabled)
                        {
                            _logger.Info(
                                $"A connection from IP {TcpConnection.TcpClient.Client.RemoteEndPoint} is starting to wait until previous connection from " +
                                $"{_subscriptionConnectionsState.GetConnectionsAsString()} is released");
                        }

                        timeout = TimeSpan.FromMilliseconds(Math.Max(250, (long)_options.TimeToWaitBeforeConnectionRetry.TotalMilliseconds / 2) + random.Next(15, 50));
                        await Task.Delay(timeout);
                        await SendHeartBeat(
                            $"A connection from IP {TcpConnection.TcpClient.Client.RemoteEndPoint} is waiting for Subscription Task that is serving a connection from IP " +
                            $"{_subscriptionConnectionsState.GetConnectionsAsString()} to be released");
                    }
                }
            }
            finally
            {
                _subscriptionConnectionsState.PendingConnections.TryRemove(this);
            }
        }

<<<<<<< HEAD
        private void AssertSupportedFeatures()
        {
            if (_supportedFeatures.Subscription.Includes == false)
            {
                if (Subscription.Includes != null && Subscription.Includes.Length > 0)
                    throw new SubscriptionInvalidStateException(
                        $"A connection to Subscription Task with ID '{SubscriptionId}' cannot be opened because it requires the protocol to support Includes.");
            }
=======
            registerConnectionDuration.Stop();
            _pendingConnectionScope.Dispose();

            try
            {
                TcpConnection.DocumentDatabase.ForTestingPurposes?.Subscription_ActionToCallAfterRegisterSubscriptionConnection?.Invoke(registerConnectionDuration.ElapsedTicks);

                _activeConnectionScope = _connectionScope.For(SubscriptionOperationScope.ConnectionActive);

                // refresh subscription data (change vector may have been updated, because in the meanwhile, another subscription could have just completed a batch)
                SubscriptionState = await TcpConnection.DocumentDatabase.SubscriptionStorage.AssertSubscriptionConnectionDetails(SubscriptionId, _options.SubscriptionName, registerConnectionDuration.ElapsedTicks, CancellationTokenSource.Token);

                Subscription = ParseSubscriptionQuery(SubscriptionState.Query);
>>>>>>> 1bfc140a

            if (_supportedFeatures.Subscription.CounterIncludes == false)
            {
                if (Subscription.CounterIncludes != null && Subscription.CounterIncludes.Length > 0)
                    throw new SubscriptionInvalidStateException(
                        $"A connection to Subscription Task with ID '{SubscriptionId}' cannot be opened because it requires the protocol to support Counter Includes.");
            }

            if (_supportedFeatures.Subscription.TimeSeriesIncludes == false)
            {
                if (Subscription.TimeSeriesIncludes != null && Subscription.TimeSeriesIncludes.TimeSeries.Count > 0)
                    throw new SubscriptionInvalidStateException(
                        $"A connection to Subscription Task with ID '{SubscriptionId}' cannot be opened because it requires the protocol to support TimeSeries Includes.");
            }

            if (_options.Strategy == SubscriptionOpeningStrategy.Concurrent)
            {
                _server.LicenseManager.AssertCanAddConcurrentDataSubscriptions();
            }
        }

        private async Task WriteJsonAsync(DynamicJsonValue value)
        {
            int writtenBytes;
            using (TcpConnection.ContextPool.AllocateOperationContext(out JsonOperationContext context))
            await using (var writer = new AsyncBlittableJsonTextWriter(context, TcpConnection.Stream))
            {
                context.Write(writer, value);
                writtenBytes = writer.Position;
            }

            await TcpConnection.Stream.FlushAsync();
            TcpConnection.RegisterBytesSent(writtenBytes);
        }

        private async Task FlushBufferToNetwork()
        {
            _buffer.TryGetBuffer(out ArraySegment<byte> bytes);
            await TcpConnection.Stream.WriteAsync(bytes.Array, bytes.Offset, bytes.Count);
            await TcpConnection.Stream.FlushAsync();
            TcpConnection.RegisterBytesSent(bytes.Count);
            _buffer.SetLength(0);
        }

        public async Task Run(TcpConnectionOptions tcpConnectionOptions, IDisposable subscriptionConnectionInProgress)
        {
            using (tcpConnectionOptions)
            using (subscriptionConnectionInProgress)
            using (this)
            {
                _lastConnectionStats = new SubscriptionConnectionStatsAggregator(_connectionStatsIdForConnection, null);
                _connectionScope = _lastConnectionStats.CreateScope();

                _pendingConnectionScope = _connectionScope.For(SubscriptionOperationScope.ConnectionPending);
                IDisposable disposeOnDisconnect = default;

                try
                {
                    if (TcpConnection.DocumentDatabase.SubscriptionStorage.TryEnterSemaphore() == false)
                    {
                        throw new SubscriptionClosedException(
                            $"Cannot open new subscription connection, max amount of concurrent connections reached ({TcpConnection.DocumentDatabase.Configuration.Subscriptions.MaxNumberOfConcurrentConnections}), you can modify the value at 'Subscriptions.MaxNumberOfConcurrentConnections'");
                    }

                    try
                    {
                        using (_pendingConnectionScope)
                        {
                            await InitAsync();
                            _subscriptionConnectionsState = TcpConnection.DocumentDatabase.SubscriptionStorage.OpenSubscription(this);
                            disposeOnDisconnect = await Subscribe();
                        }

                        await NotifyClientAboutSuccess();
                        await ProcessSubscriptionAsync();
                    }
                    finally
                    {
                        TcpConnection.DocumentDatabase.SubscriptionStorage.ReleaseSubscriptionsSemaphore();
                    }
                }
                catch (SubscriptionChangeVectorUpdateConcurrencyException e)
                {
                    _connectionScope.RecordException(SubscriptionError.Error, e.ToString());
                    _subscriptionConnectionsState.DropSubscription(e);
                    await ReportException(e);
                }
                catch (SubscriptionInUseException e)
                {
                    _connectionScope.RecordException(SubscriptionError.ConnectionRejected, e.ToString());
                    await ReportException(e);
                }
                catch (Exception e)
                {
                    _connectionScope.RecordException(SubscriptionError.Error, e.ToString());
                    await ReportException(e);
                }
                finally
                {
                    AddToStatusDescription("Finished processing subscription");
                    if (_logger.IsInfoEnabled)
                    {
                        _logger.Info(
                            $"Finished processing subscription {SubscriptionId} / from client {TcpConnection.TcpClient.Client.RemoteEndPoint}");
                    }

                    disposeOnDisconnect?.Dispose();
                }
            }
        }

        private async Task ReportException(Exception e)
        {
            var errorMessage = $"Failed to process subscription {SubscriptionId} / from client {TcpConnection.TcpClient.Client.RemoteEndPoint}";
            AddToStatusDescription($"{errorMessage}. Sending response to client");
            if (_logger.IsInfoEnabled)
            {
                _logger.Info(errorMessage, e);
            }

            if (ConnectionException == null && e is SubscriptionException se)
            {
                ConnectionException = se;
            }

            try
            {
                await ReportExceptionToClient(_server, this, ConnectionException ?? e);
            }
            catch (Exception)
            {
                // ignored
            }
        }

        public Task SubscriptionConnectionTask;

        public static void SendSubscriptionDocuments(ServerStore server, TcpConnectionOptions tcpConnectionOptions, JsonOperationContext.MemoryBuffer buffer)
        {
            var subscriptionConnectionInProgress = tcpConnectionOptions.ConnectionProcessingInProgress("Subscription");

            try
            {
                var connection = new SubscriptionConnection(server, tcpConnectionOptions, subscriptionConnectionInProgress, buffer);

                try
                {
                    connection.SubscriptionConnectionTask = connection.Run(tcpConnectionOptions, subscriptionConnectionInProgress);
                }
                catch (Exception)
                {
                    connection?.Dispose();
                    throw;
                }
            }
            catch (Exception)
            {
                subscriptionConnectionInProgress?.Dispose();

                throw;
            }
        }

        private static async Task ReportExceptionToClient(ServerStore server, SubscriptionConnection connection, Exception ex, int recursionDepth = 0)
        {
            if (recursionDepth == 2)
                return;
            try
            {
                switch (ex)
                {
                    case SubscriptionDoesNotExistException:
                    case DatabaseDoesNotExistException:
                        await connection.WriteJsonAsync(new DynamicJsonValue
                        {
                            [nameof(SubscriptionConnectionServerMessage.Type)] = nameof(SubscriptionConnectionServerMessage.MessageType.ConnectionStatus),
                            [nameof(SubscriptionConnectionServerMessage.Status)] = nameof(SubscriptionConnectionServerMessage.ConnectionStatus.NotFound),
                            [nameof(SubscriptionConnectionServerMessage.Message)] = ex.Message,
                            [nameof(SubscriptionConnectionServerMessage.Exception)] = ex.ToString()
                        });
                        break;
                    case SubscriptionClosedException sce:
                        await connection.WriteJsonAsync(new DynamicJsonValue
                        {
                            [nameof(SubscriptionConnectionServerMessage.Type)] = nameof(SubscriptionConnectionServerMessage.MessageType.ConnectionStatus),
                            [nameof(SubscriptionConnectionServerMessage.Status)] = nameof(SubscriptionConnectionServerMessage.ConnectionStatus.Closed),
                            [nameof(SubscriptionConnectionServerMessage.Message)] = ex.Message,
                            [nameof(SubscriptionConnectionServerMessage.Exception)] = ex.ToString(),
                            [nameof(SubscriptionConnectionServerMessage.Data)] = new DynamicJsonValue
                            {
                                [nameof(SubscriptionClosedException.CanReconnect)] = sce.CanReconnect
                            }
                        });
                        break;
                    case SubscriptionInvalidStateException:
                        await connection.WriteJsonAsync(new DynamicJsonValue
                        {
                            [nameof(SubscriptionConnectionServerMessage.Type)] = nameof(SubscriptionConnectionServerMessage.MessageType.ConnectionStatus),
                            [nameof(SubscriptionConnectionServerMessage.Status)] = nameof(SubscriptionConnectionServerMessage.ConnectionStatus.Invalid),
                            [nameof(SubscriptionConnectionServerMessage.Message)] = ex.Message,
                            [nameof(SubscriptionConnectionServerMessage.Exception)] = ex.ToString()
                        });
                        break;
                    case SubscriptionInUseException:
                        await connection.WriteJsonAsync(new DynamicJsonValue
                        {
                            [nameof(SubscriptionConnectionServerMessage.Type)] = nameof(SubscriptionConnectionServerMessage.MessageType.ConnectionStatus),
                            [nameof(SubscriptionConnectionServerMessage.Status)] = nameof(SubscriptionConnectionServerMessage.ConnectionStatus.InUse),
                            [nameof(SubscriptionConnectionServerMessage.Message)] = ex.Message,
                            [nameof(SubscriptionConnectionServerMessage.Exception)] = ex.ToString()
                        });
                        break;
                    case SubscriptionDoesNotBelongToNodeException subscriptionDoesNotBelongException:
                        if (string.IsNullOrEmpty(subscriptionDoesNotBelongException.AppropriateNode) == false)
                        {
                            try
                            {
                                using (server.ContextPool.AllocateOperationContext(out TransactionOperationContext ctx))
                                using (ctx.OpenReadTransaction())
                                {
                                    // check that the subscription exists on AppropriateNode
                                    var clusterTopology = server.GetClusterTopology(ctx);
                                    using (var requester = ClusterRequestExecutor.CreateForSingleNode(
                                        clusterTopology.GetUrlFromTag(subscriptionDoesNotBelongException.AppropriateNode), server.Server.Certificate.Certificate))
                                    {
                                        await requester.ExecuteAsync(new WaitForRaftIndexCommand(subscriptionDoesNotBelongException.Index), ctx);
                                    }
                                }
                            }
                            catch
                            {
                                // we let the client try to connect to AppropriateNode
                            }
                        }

                        connection.AddToStatusDescription("Redirecting subscription client to different server");
                        if (connection._logger.IsInfoEnabled)
                        {
                            connection._logger.Info("Subscription does not belong to current node", ex);
                        }

                        await connection.WriteJsonAsync(new DynamicJsonValue
                        {
<<<<<<< HEAD
                            [nameof(SubscriptionConnectionServerMessage.Type)] = nameof(SubscriptionConnectionServerMessage.MessageType.ConnectionStatus),
                            [nameof(SubscriptionConnectionServerMessage.Status)] = nameof(SubscriptionConnectionServerMessage.ConnectionStatus.Redirect),
                            [nameof(SubscriptionConnectionServerMessage.Message)] = ex.Message,
                            [nameof(SubscriptionConnectionServerMessage.Exception)] = ex.ToString(),
                            [nameof(SubscriptionConnectionServerMessage.Data)] = new DynamicJsonValue
                            {
                                [nameof(SubscriptionConnectionServerMessage.SubscriptionRedirectData.RedirectedTag)] = subscriptionDoesNotBelongException.AppropriateNode,
                                [nameof(SubscriptionConnectionServerMessage.SubscriptionRedirectData.CurrentTag)] =
                                    connection.TcpConnection.DocumentDatabase.ServerStore.NodeTag,
                                [nameof(SubscriptionConnectionServerMessage.SubscriptionRedirectData.Reasons)] =
                                    new DynamicJsonArray(subscriptionDoesNotBelongException.Reasons.Select(item => new DynamicJsonValue
                                    {
                                        [item.Key] = item.Value
                                    }))
                            }
                        });
                        break;
                    case SubscriptionChangeVectorUpdateConcurrencyException subscriptionConcurrency:
                        connection.AddToStatusDescription("Subscription change vector update concurrency error");
                        if (connection._logger.IsInfoEnabled)
                        {
                            connection._logger.Info("Subscription change vector update concurrency error", ex);
=======
                            [nameof(SubscriptionConnectionServerMessage.SubscriptionRedirectData.RedirectedTag)] = subscriptionDoesNotBelongException.AppropriateNode,
                            [nameof(SubscriptionConnectionServerMessage.SubscriptionRedirectData.CurrentTag)] = connection.TcpConnection.DocumentDatabase.ServerStore.NodeTag,
                            [nameof(SubscriptionConnectionServerMessage.SubscriptionRedirectData.RegisterConnectionDurationInTicks)] = subscriptionDoesNotBelongException.RegisterConnectionDurationInTicks,
                            [nameof(SubscriptionConnectionServerMessage.SubscriptionRedirectData.Reasons)] =
                                new DynamicJsonArray(subscriptionDoesNotBelongException.Reasons.Select(item => new DynamicJsonValue
                                {
                                    [item.Key] = item.Value
                                }))
>>>>>>> 1bfc140a
                        }

                        await connection.WriteJsonAsync(new DynamicJsonValue
                        {
                            [nameof(SubscriptionConnectionServerMessage.Type)] = nameof(SubscriptionConnectionServerMessage.MessageType.ConnectionStatus),
                            [nameof(SubscriptionConnectionServerMessage.Status)] = nameof(SubscriptionConnectionServerMessage.ConnectionStatus.ConcurrencyReconnect),
                            [nameof(SubscriptionConnectionServerMessage.Message)] = ex.Message,
                            [nameof(SubscriptionConnectionServerMessage.Exception)] = ex.ToString()
                        });
                        break;
                    case LicenseLimitException licenseLimitException:
                        await connection.WriteJsonAsync(new DynamicJsonValue
                        {
                            [nameof(SubscriptionConnectionServerMessage.Type)] = nameof(SubscriptionConnectionServerMessage.MessageType.ConnectionStatus),
                            [nameof(SubscriptionConnectionServerMessage.Status)] = nameof(SubscriptionConnectionServerMessage.ConnectionStatus.Invalid),
                            [nameof(SubscriptionConnectionServerMessage.Message)] = ex.Message,
                            [nameof(SubscriptionConnectionServerMessage.Exception)] = ex.ToString()
                        });
                        break;
                    case RachisApplyException { InnerException: SubscriptionException } commandExecution:
                        await ReportExceptionToClient(server, connection, commandExecution.InnerException, recursionDepth - 1);
                        break;
                    default:
                        connection.AddToStatusDescription("Subscription error");

                        if (connection._logger.IsInfoEnabled)
                        {
                            connection._logger.Info("Subscription error", ex);
                        }

                        await connection.WriteJsonAsync(new DynamicJsonValue
                        {
                            [nameof(SubscriptionConnectionServerMessage.Type)] = nameof(SubscriptionConnectionServerMessage.MessageType.Error),
                            [nameof(SubscriptionConnectionServerMessage.Status)] = nameof(SubscriptionConnectionServerMessage.ConnectionStatus.None),
                            [nameof(SubscriptionConnectionServerMessage.Message)] = ex.Message,
                            [nameof(SubscriptionConnectionServerMessage.Exception)] = ex.ToString()
                        });
                        break;
                }
            }
            catch
            {
                // ignored
            }
        }

        private async Task<SubscriptionConnectionClientMessage> GetReplyFromClientAsync()
        {
            try
            {
                using (TcpConnection.ContextPool.AllocateOperationContext(out JsonOperationContext context))
                using (var blittable = await context.ParseToMemoryAsync(
                    TcpConnection.Stream,
                    "Reply from subscription client",
                    BlittableJsonDocumentBuilder.UsageMode.None,
                    _copiedBuffer.Buffer))
                {
                    TcpConnection._lastEtagReceived = -1;
                    TcpConnection.RegisterBytesReceived(blittable.Size);
                    return JsonDeserializationServer.SubscriptionConnectionClientMessage(blittable);
                }
            }
            catch (EndOfStreamException e)
            {
                throw new SubscriptionConnectionDownException("No reply from the subscription client.", e);
            }
            catch (IOException)
            {
                if (_isDisposed == false)
                    throw;

                return new SubscriptionConnectionClientMessage
                {
                    ChangeVector = null,
                    Type = SubscriptionConnectionClientMessage.MessageType.DisposedNotification
                };
            }
            catch (ObjectDisposedException)
            {
                return new SubscriptionConnectionClientMessage
                {
                    ChangeVector = null,
                    Type = SubscriptionConnectionClientMessage.MessageType.DisposedNotification
                };
            }
        }

        private readonly IDisposable _subscriptionConnectionInProgress;
        private readonly (IDisposable ReleaseBuffer, JsonOperationContext.MemoryBuffer Buffer) _copiedBuffer;
        private readonly TcpConnectionHeaderMessage.SupportedFeatures _supportedFeatures;
        private SubscriptionProcessor _processor;

        private async Task ProcessSubscriptionAsync()
        {
            AddToStatusDescription("Starting to process subscription");
            if (_logger.IsInfoEnabled)
            {
                _logger.Info($"Starting processing documents for subscription {SubscriptionId} received from {TcpConnection.TcpClient.Client.RemoteEndPoint}");
            }

            using (_processor = SubscriptionProcessor.Create(this))
            {
                var replyFromClientTask = GetReplyFromClientAsync();

                _processor.AddScript(SetupFilterAndProjectionScript());

                while (CancellationTokenSource.IsCancellationRequested == false)
                {
                    _buffer.SetLength(0);

                    var inProgressBatchStats = _lastBatchStats = new SubscriptionBatchStatsAggregator(Interlocked.Increment(ref _batchStatsId), _lastBatchStats);

                    using (var batchScope = inProgressBatchStats.CreateScope())
                    {
                        try
                        {
                            using (TcpConnection.DocumentDatabase.DatabaseInUse(false))
                            using (TcpConnection.DocumentDatabase.DocumentsStorage.ContextPool.AllocateOperationContext(out DocumentsOperationContext docsContext))
                            {
                                var sendingCurrentBatchStopwatch = Stopwatch.StartNew();

                                var anyDocumentsSentInCurrentIteration =
                                    await TrySendingBatchToClient(docsContext, sendingCurrentBatchStopwatch, batchScope, inProgressBatchStats);

                                if (anyDocumentsSentInCurrentIteration == false)
                                {
                                    if (_logger.IsInfoEnabled)
                                    {
                                        _logger.Info($"Did not find any documents to send for subscription {Options.SubscriptionName}");
                                    }

                                    AddToStatusDescription(
                                        $"Acknowledging docs processing progress without sending any documents to client. CV: {_subscriptionConnectionsState.LastChangeVectorSent ?? "None"}");
                                    
                                    if (ClusterCommandsVersionManager.CurrentClusterMinimalVersion < 53_000)
                                    {
                                        await TcpConnection.DocumentDatabase.SubscriptionStorage.LegacyAcknowledgeBatchProcessed(
                                            SubscriptionId,
                                            Options.SubscriptionName,
                                            LastSentChangeVectorInThisConnection ?? nameof(Client.Constants.Documents.SubscriptionChangeVectorSpecialStates.DoNotChange),
                                            SubscriptionConnectionsState.LastChangeVectorSent); // the last cv we acked

                                        _subscriptionConnectionsState.LastChangeVectorSent =
                                            ChangeVectorUtils.MergeVectors(_subscriptionConnectionsState.LastChangeVectorSent, LastSentChangeVectorInThisConnection);
                                    }

                                    UpdateBatchPerformanceStats(0, false);

                                    if (sendingCurrentBatchStopwatch.ElapsedMilliseconds > 1000)
                                        await SendHeartBeat("Didn't find any documents to send and more then 1000ms passed");

                                    using (docsContext.OpenReadTransaction())
                                    {
                                        var globalEtag = _processor.GetLastItemEtag(docsContext, Subscription.Collection);
                                        if (globalEtag > SubscriptionConnectionsState.GetLastEtagSent())
                                        {
                                            _subscriptionConnectionsState.NotifyHasMoreDocs();
                                        }
                                    }

                                    AssertCloseWhenNoDocsLeft();

                                    if (await WaitForChangedDocs(replyFromClientTask))
                                        continue;
                                }
                            }

                            using (batchScope.For(SubscriptionOperationScope.BatchWaitForAcknowledge))
                            {
                                replyFromClientTask = await WaitForClientAck(replyFromClientTask);
                            }

                            UpdateBatchPerformanceStats(batchScope.GetBatchSize());
                        }
                        catch (Exception e)
                        {
                            batchScope.RecordException(e.ToString());
                            throw;
                        }
                    }
                }

                CancellationTokenSource.Token.ThrowIfCancellationRequested();
            }
        }

        private void UpdateBatchPerformanceStats(long batchSize, bool anyDocumentsSent = true)
        {
            _lastBatchStats.Complete();

            if (anyDocumentsSent)
            {
                _connectionScope.RecordBatchCompleted(batchSize);

                AddBatchPerformanceStatsToBatchesHistory(_lastBatchStats);
                TcpConnection.DocumentDatabase.SubscriptionStorage.RaiseNotificationForBatchEnded(_options.SubscriptionName, _lastBatchStats);
            }

            _lastBatchStats = null;
        }

        private void AssertCloseWhenNoDocsLeft()
        {
            if (_options.CloseWhenNoDocsLeft)
            {
                if (_logger.IsInfoEnabled)
                {
                    _logger.Info(
                        $"Closing subscription {Options.SubscriptionName} because did not find any documents to send and it's in '{nameof(SubscriptionWorkerOptions.CloseWhenNoDocsLeft)}' mode");
                }

                throw new SubscriptionClosedException($"Closing subscription {Options.SubscriptionName} because there were no documents left and client connected in '{nameof(SubscriptionWorkerOptions.CloseWhenNoDocsLeft)}' mode");
            }
        }

        private async Task<Task<SubscriptionConnectionClientMessage>> WaitForClientAck(Task<SubscriptionConnectionClientMessage> replyFromClientTask)
        {
            SubscriptionConnectionClientMessage clientReply;
            while (true)
            {
                var result = await Task.WhenAny(replyFromClientTask,
                    TimeoutManager.WaitFor(TimeSpan.FromMilliseconds(5000), CancellationTokenSource.Token)).ConfigureAwait(false);
                CancellationTokenSource.Token.ThrowIfCancellationRequested();
                if (result == replyFromClientTask)
                {
                    clientReply = await replyFromClientTask;
                    if (clientReply.Type == SubscriptionConnectionClientMessage.MessageType.DisposedNotification)
                    {
                        CancellationTokenSource.Cancel();
                        break;
                    }

                    replyFromClientTask = GetReplyFromClientAsync();
                    break;
                }

                await SendHeartBeat("Waiting for client ACK");
                await SendNoopAck();
            }

            CancellationTokenSource.Token.ThrowIfCancellationRequested();

            switch (clientReply.Type)
            {
                case SubscriptionConnectionClientMessage.MessageType.Acknowledge:
                {
                    if (ClusterCommandsVersionManager.CurrentClusterMinimalVersion >= 53_000)
                    {
                        await _processor.AcknowledgeBatch(CurrentBatchId);
                    }
                    else
                    {
                        await TcpConnection.DocumentDatabase.SubscriptionStorage.LegacyAcknowledgeBatchProcessed(
                            SubscriptionId,
                            Options.SubscriptionName,
                            LastSentChangeVectorInThisConnection,
                            SubscriptionConnectionsState.LastChangeVectorSent);

                        //since we send the next batch by LastChangeVectorSent, in legacy will represent the last acked cv instead
                        _subscriptionConnectionsState.LastChangeVectorSent =
                            ChangeVectorUtils.MergeVectors(_subscriptionConnectionsState.LastChangeVectorSent, LastSentChangeVectorInThisConnection);
                    }

                    Stats.LastAckReceivedAt = TcpConnection.DocumentDatabase.Time.GetUtcNow();
                    Stats.AckRate?.Mark();
                    await WriteJsonAsync(new DynamicJsonValue
                    {
                        [nameof(SubscriptionConnectionServerMessage.Type)] = nameof(SubscriptionConnectionServerMessage.MessageType.Confirm)
                    });

                    break;
                }
                //precaution, should not reach this case...
                case SubscriptionConnectionClientMessage.MessageType.DisposedNotification:
                    CancellationTokenSource.Cancel();
                    break;

                default:
                    throw new ArgumentException("Unknown message type from client " +
                                                clientReply.Type);
            }

            return replyFromClientTask;
        }

        /// <summary>
        /// Iterates on a batch in document collection, process it and send documents if found any match
        /// </summary>
        /// <param name="docsContext"></param>
        /// <param name="sendingCurrentBatchStopwatch"></param>
        /// <returns>Whether succeeded finding any documents to send</returns>
        private async Task<bool> TrySendingBatchToClient(DocumentsOperationContext docsContext, Stopwatch sendingCurrentBatchStopwatch,
            SubscriptionBatchStatsScope batchScope, SubscriptionBatchStatsAggregator batchStatsAggregator)
        {
            if (await _subscriptionConnectionsState.WaitForSubscriptionActiveLock(300) == false)
            {
                return false;
            }

            try
            {
                AddToStatusDescription("Start trying to send docs to client");
                bool anyDocumentsSentInCurrentIteration = false;

                using (batchScope.For(SubscriptionOperationScope.BatchSendDocuments))
                {
                    batchScope.RecordBatchInfo(_subscriptionConnectionsState.SubscriptionId, _subscriptionConnectionsState.SubscriptionName, _connectionStatsIdForConnection,
                        batchStatsAggregator.Id);

                    int docsToFlush = 0;
                    string lastChangeVectorSentInThisBatch = null;

                    await using (var writer = new AsyncBlittableJsonTextWriter(docsContext, _buffer))
                    {
                        using (TcpConnection.DocumentDatabase.ServerStore.Engine.ContextPool.AllocateOperationContext(out ClusterOperationContext clusterOperationContext))
                        using (clusterOperationContext.OpenReadTransaction())
                        using (docsContext.OpenReadTransaction())
                        {
                            IncludeDocumentsCommand includeDocumentsCommand = null;
                            IncludeCountersCommand includeCountersCommand = null;
                            IncludeTimeSeriesCommand includeTimeSeriesCommand = null;
                            if (_supportedFeatures.Subscription.Includes)
                                includeDocumentsCommand = new IncludeDocumentsCommand(TcpConnection.DocumentDatabase.DocumentsStorage, docsContext, Subscription.Includes,
                                    isProjection: string.IsNullOrWhiteSpace(Subscription.Script) == false);
                            if (_supportedFeatures.Subscription.CounterIncludes && Subscription.CounterIncludes != null)
                                includeCountersCommand = new IncludeCountersCommand(TcpConnection.DocumentDatabase, docsContext, Subscription.CounterIncludes);
                            if (_supportedFeatures.Subscription.TimeSeriesIncludes && Subscription.TimeSeriesIncludes != null)
                                includeTimeSeriesCommand = new IncludeTimeSeriesCommand(docsContext, Subscription.TimeSeriesIncludes.TimeSeries);

                            CancellationTokenSource.Token.ThrowIfCancellationRequested();

                            _processor.InitializeForNewBatch(clusterOperationContext, docsContext, includeDocumentsCommand);

                            foreach (var result in _processor.GetBatch())
                            {
                                CancellationTokenSource.Token.ThrowIfCancellationRequested();

                                lastChangeVectorSentInThisBatch = ChangeVectorUtils.MergeVectors(
                                    lastChangeVectorSentInThisBatch,
                                    ChangeVectorUtils.NewChangeVector(SubscriptionConnectionsState.DocumentDatabase, result.Doc.Etag),
                                    result.Doc.ChangeVector); //merge with this node's local etag

                                if (result.Doc.Data == null)
                                {
                                    if (sendingCurrentBatchStopwatch.ElapsedMilliseconds > 1000)
                                    {
                                        await SendHeartBeat("Skipping docs for more than 1000ms without sending any data");
                                        sendingCurrentBatchStopwatch.Restart();
                                    }

                                    continue;
                                }
                                anyDocumentsSentInCurrentIteration = true;

                                writer.WriteStartObject();

                                writer.WritePropertyName(docsContext.GetLazyStringForFieldWithCaching(TypeSegment));
                                writer.WriteValue(BlittableJsonToken.String, docsContext.GetLazyStringForFieldWithCaching(DataSegment));
                                writer.WriteComma();
                                writer.WritePropertyName(docsContext.GetLazyStringForFieldWithCaching(DataSegment));
                                result.Doc.EnsureMetadata();

                                if (result.Exception != null)
                                {
                                    if (result.Doc.Data.Modifications != null)
                                    {
                                        result.Doc.Data = docsContext.ReadObject(result.Doc.Data, "subsDocAfterModifications");
                                    }

                                    var metadata = result.Doc.Data[Client.Constants.Documents.Metadata.Key];
                                    writer.WriteValue(BlittableJsonToken.StartObject,
                                        docsContext.ReadObject(new DynamicJsonValue { [Client.Constants.Documents.Metadata.Key] = metadata }, result.Doc.Id)
                                    );
                                    writer.WriteComma();
                                    writer.WritePropertyName(docsContext.GetLazyStringForFieldWithCaching(ExceptionSegment));
                                    writer.WriteValue(BlittableJsonToken.String, docsContext.GetLazyStringForFieldWithCaching(result.Exception.ToString()));
                                }
                                else
                                {
                                    includeDocumentsCommand?.Gather(result.Doc);
                                    includeCountersCommand?.Fill(result.Doc);
                                    includeTimeSeriesCommand?.Fill(result.Doc);

                                    writer.WriteDocument(docsContext, result.Doc, metadataOnly: false);
                                }

                                writer.WriteEndObject();
                                docsToFlush++;
                                batchScope.RecordDocumentInfo(result.Doc.Data.Size);

                                TcpConnection._lastEtagSent = -1;
                                // perform flush for current batch after 1000ms of running or 1 MB
                                if (_buffer.Length > Constants.Size.Megabyte ||
                                    sendingCurrentBatchStopwatch.ElapsedMilliseconds > 1000)
                                {
                                    await FlushDocsToClient(writer, docsToFlush);
                                    docsToFlush = 0;
                                    sendingCurrentBatchStopwatch.Restart();
                                }
                            }

                            if (anyDocumentsSentInCurrentIteration)
                            {
                                if (includeDocumentsCommand != null && includeDocumentsCommand.HasIncludesIds())
                                {
                                    var includes = new List<Document>();
                                    includeDocumentsCommand.Fill(includes);
                                    writer.WriteStartObject();

                                    writer.WritePropertyName(docsContext.GetLazyStringForFieldWithCaching(TypeSegment));
                                    writer.WriteValue(BlittableJsonToken.String, docsContext.GetLazyStringForFieldWithCaching(IncludesSegment));
                                    writer.WriteComma();

                                    writer.WritePropertyName(docsContext.GetLazyStringForFieldWithCaching(IncludesSegment));

                                    var (count, sizeInBytes) = await writer.WriteIncludesAsync(docsContext, includes);

                                    batchScope.RecordIncludedDocumentsInfo(count, sizeInBytes);

                                    writer.WriteEndObject();
                                }

                                if (includeCountersCommand != null)
                                {
                                    writer.WriteStartObject();

                                    writer.WritePropertyName(docsContext.GetLazyStringForFieldWithCaching(TypeSegment));
                                    writer.WriteValue(BlittableJsonToken.String, docsContext.GetLazyStringForFieldWithCaching(CounterIncludesSegment));
                                    writer.WriteComma();

                                    writer.WritePropertyName(docsContext.GetLazyStringForFieldWithCaching(CounterIncludesSegment));
                                    writer.WriteCounters(includeCountersCommand.Results);
                                    writer.WriteComma();

                                    writer.WritePropertyName(docsContext.GetLazyStringForFieldWithCaching(IncludedCounterNamesSegment));
                                    writer.WriteIncludedCounterNames(includeCountersCommand.CountersToGetByDocId);

                                    var size = includeCountersCommand.CountersToGetByDocId.Sum(kvp =>
                                                   kvp.Key.Length + kvp.Value.Sum(name => name.Length)) //CountersToGetByDocId
                                        + includeCountersCommand.Results.Sum(kvp =>
                                            kvp.Value.Sum(counter => counter == null ? 0 : counter.CounterName.Length
                                                                                             + counter.DocumentId.Length
                                                                                             + sizeof(long) //Etag
                                                                                             + sizeof(long) //Total Value
                                       ));
                                    batchScope.RecordIncludedCountersInfo(includeCountersCommand.Results.Sum(x => x.Value.Count), size);

                                    writer.WriteEndObject();
                                }

                                if (includeTimeSeriesCommand != null)
                                {
                                    writer.WriteStartObject();

                                    writer.WritePropertyName(docsContext.GetLazyStringForFieldWithCaching(TypeSegment));
                                    writer.WriteValue(BlittableJsonToken.String, docsContext.GetLazyStringForFieldWithCaching(TimeSeriesIncludesSegment));
                                    writer.WriteComma();

                                    writer.WritePropertyName(docsContext.GetLazyStringForFieldWithCaching(TimeSeriesIncludesSegment));
                                    var size = writer.WriteTimeSeries(includeTimeSeriesCommand.Results);

                                    batchScope.RecordIncludedTimeSeriesInfo(includeTimeSeriesCommand.Results.Sum(x =>
                                    x.Value.Sum(y => y.Value.Sum(z => z.Entries.Length))), size);

                                    writer.WriteEndObject();
                                }

                                writer.WriteStartObject();
                                writer.WritePropertyName(nameof(SubscriptionConnectionServerMessage.Type));
                                writer.WriteString(nameof(SubscriptionConnectionServerMessage.MessageType.EndOfBatch));
                                writer.WriteEndObject();

                                AddToStatusDescription("Flushing sent docs to client");
                                await FlushDocsToClient(writer, docsToFlush, true);
                                if (_logger.IsInfoEnabled)
                                {
                                    _logger.Info($"Finished sending a batch with {docsToFlush} documents for subscription {Options.SubscriptionName}");
                                }
                            }

                            if (lastChangeVectorSentInThisBatch != null)
                            {
                                //Entire unsent batch could contain docs that have to be skipped, but we still want to update the etag in the cv
                                LastSentChangeVectorInThisConnection = lastChangeVectorSentInThisBatch;

                                if (ClusterCommandsVersionManager.CurrentClusterMinimalVersion >= 53_000)
                                {
                                    CurrentBatchId = await _processor.RecordBatch(lastChangeVectorSentInThisBatch);
                                    
                                    _subscriptionConnectionsState.LastChangeVectorSent =
                                        ChangeVectorUtils.MergeVectors(_subscriptionConnectionsState.LastChangeVectorSent, lastChangeVectorSentInThisBatch);
                                    _subscriptionConnectionsState.PreviouslyRecordedChangeVector =
                                        ChangeVectorUtils.MergeVectors(_subscriptionConnectionsState.PreviouslyRecordedChangeVector, lastChangeVectorSentInThisBatch);
                                }
                            }
                        }
                    }
                }
                return anyDocumentsSentInCurrentIteration;
            }
            finally
            {
                _subscriptionConnectionsState.ReleaseSubscriptionActiveLock();
            }
        }

        private async Task SendHeartBeat(string reason)
        {
            try
            {
                await TcpConnection.Stream.WriteAsync(Heartbeat, 0, Heartbeat.Length, CancellationTokenSource.Token);
                await TcpConnection.Stream.FlushAsync();

                if (_logger.IsInfoEnabled)
                {
                    _logger.Info($"Subscription {Options.SubscriptionName} is sending a Heartbeat message to the client. Reason: {reason}");
                }
            }
            catch (Exception ex)
            {
                throw new SubscriptionClosedException($"Cannot contact client anymore, closing subscription ({Options?.SubscriptionName})", ex);
            }

            TcpConnection.RegisterBytesSent(Heartbeat.Length);
        }

        private async Task FlushDocsToClient(AsyncBlittableJsonTextWriter writer, int flushedDocs, bool endOfBatch = false)
        {
            CancellationTokenSource.Token.ThrowIfCancellationRequested();

            if (_logger.IsInfoEnabled)
            {
                _logger.Info(
                    $"Flushing {flushedDocs} documents for subscription {SubscriptionId} sending to {TcpConnection.TcpClient.Client.RemoteEndPoint} {(endOfBatch ? ", ending batch" : string.Empty)}");
            }

            await writer.FlushAsync();
            var bufferSize = _buffer.Length;
            await FlushBufferToNetwork();
            Stats.LastMessageSentAt = DateTime.UtcNow;
            Stats.DocsRate?.Mark(flushedDocs);
            Stats.BytesRate?.Mark(bufferSize);
            TcpConnection.RegisterBytesSent(bufferSize);
        }

        private async Task<bool> WaitForChangedDocs(Task pendingReply)
        {
            AddToStatusDescription("Start waiting for changed documents");
            do
            {
                var hasMoreDocsTask = _subscriptionConnectionsState.WaitForMoreDocs();

                var resultingTask = await Task
                    .WhenAny(hasMoreDocsTask, pendingReply, TimeoutManager.WaitFor(TimeSpan.FromMilliseconds(WaitForChangedDocumentsTimeoutInMs))).ConfigureAwait(false);

                TcpConnection.DocumentDatabase.ForTestingPurposes?.Subscription_ActionToCallDuringWaitForChangedDocuments?.Invoke();

                if (CancellationTokenSource.IsCancellationRequested)
                    return false;

                if (resultingTask == pendingReply)
                    return false;

                if (hasMoreDocsTask == resultingTask)
                {
                    _subscriptionConnectionsState.NotifyNoMoreDocs();
                    return true;
                }

                await SendHeartBeat("Waiting for changed documents");
                await SendNoopAck();
            } while (CancellationTokenSource.IsCancellationRequested == false);
            return false;
        }

        private Task SendNoopAck()
        {
            if (ClusterCommandsVersionManager.CurrentClusterMinimalVersion >= 53_000)
            {
                return TcpConnection.DocumentDatabase.SubscriptionStorage.AcknowledgeBatchProcessed(
                    SubscriptionId,
                    Options.SubscriptionName,
                    nameof(Client.Constants.Documents.SubscriptionChangeVectorSpecialStates.DoNotChange),
                    NonExistentBatch, docsToResend: null);
            }

            return TcpConnection.DocumentDatabase.SubscriptionStorage.LegacyAcknowledgeBatchProcessed(
                SubscriptionId,
                Options.SubscriptionName,
                nameof(Client.Constants.Documents.SubscriptionChangeVectorSpecialStates.DoNotChange),
                nameof(Client.Constants.Documents.SubscriptionChangeVectorSpecialStates.DoNotChange));
        }

        private SubscriptionPatchDocument SetupFilterAndProjectionScript()
        {
            SubscriptionPatchDocument patch = null;

            if (string.IsNullOrWhiteSpace(Subscription.Script) == false)
            {
                patch = new SubscriptionPatchDocument(Subscription.Script, Subscription.Functions);
            }
            return patch;
        }

        public void Dispose()
        {
            if (_isDisposed)
                return;
            _isDisposed = true;

            _lastConnectionStats.Complete();
            TcpConnection.DocumentDatabase.SubscriptionStorage.RaiseNotificationForConnectionEnded(this);

            using (_copiedBuffer.ReleaseBuffer)
            {
                try
                {
                    _subscriptionConnectionInProgress?.Dispose();
                }
                catch (Exception)
                {
                    // ignored
                }

                try
                {
                    TcpConnection.Dispose();
                }
                catch (Exception)
                {
                    // ignored
                }

                try
                {
                    CancellationTokenSource.Cancel();
                }
                catch (Exception)
                {
                    // ignored
                }

                try
                {
                    CancellationTokenSource.Dispose();
                }
                catch (Exception)
                {
                    // ignored
                }

                Stats.Dispose();

                RecentSubscriptionStatuses?.Clear();

                _activeConnectionScope?.Dispose();
                _connectionScope.Dispose();
            }
        }

        public struct ParsedSubscription
        {
            public string Collection;
            public string Script;
            public string[] Functions;
            public bool Revisions;
            public string[] Includes;
            public string[] CounterIncludes;
            internal TimeSeriesIncludesField TimeSeriesIncludes;
        }

        public static ParsedSubscription ParseSubscriptionQuery(string query)
        {
            var queryParser = new QueryParser();
            queryParser.Init(query);
            var q = queryParser.Parse();

            if (q.IsDistinct)
                throw new NotSupportedException("Subscription does not support distinct queries");
            if (q.From.Index)
                throw new NotSupportedException("Subscription must specify a collection to use");
            if (q.GroupBy != null)
                throw new NotSupportedException("Subscription cannot specify a group by clause");
            if (q.OrderBy != null)
                throw new NotSupportedException("Subscription cannot specify an order by clause");
            if (q.UpdateBody != null)
                throw new NotSupportedException("Subscription cannot specify an update clause");

            bool revisions = false;
            if (q.From.Filter is Queries.AST.BinaryExpression filter)
            {
                switch (filter.Operator)
                {
                    case OperatorType.Equal:
                    case OperatorType.NotEqual:
                        if (!(filter.Left is FieldExpression fe) || fe.Compound.Count != 1)
                            throw new NotSupportedException("Subscription collection filter can only specify 'Revisions = true'");
                        if (string.Equals(fe.Compound[0].Value, "Revisions", StringComparison.OrdinalIgnoreCase) == false)
                            throw new NotSupportedException("Subscription collection filter can only specify 'Revisions = true'");
                        if (filter.Right is ValueExpression ve)
                        {
                            revisions = filter.Operator == OperatorType.Equal && ve.Value == ValueTokenType.True;
                            if (ve.Value != ValueTokenType.True && ve.Value != ValueTokenType.False)
                                throw new NotSupportedException("Subscription collection filter can only specify 'Revisions = true'");
                        }
                        else
                        {
                            throw new NotSupportedException("Subscription collection filter can only specify 'Revisions = true'");
                        }
                        break;

                    default:
                        throw new NotSupportedException("Subscription must not specify a collection filter (move it to the where clause)");
                }
            }
            else if (q.From.Filter != null)
            {
                throw new NotSupportedException("Subscription must not specify a collection filter (move it to the where clause)");
            }

            List<string> includes = null;
            List<string> counterIncludes = null;
            TimeSeriesIncludesField timeSeriesIncludes = null;
            if (q.Include != null)
            {
                foreach (var include in q.Include)
                {
                    switch (include)
                    {
                        case MethodExpression me:
                            var includeType = QueryMethod.GetMethodType(me.Name.Value);
                            switch (includeType)
                            {
                                case MethodType.Counters:
                                    QueryValidator.ValidateIncludeCounter(me.Arguments, q.QueryText, null);

                                    if (counterIncludes == null)
                                        counterIncludes = new List<string>();

                                    if (me.Arguments.Count > 0)
                                    {
                                        var argument = me.Arguments[0];

                                        counterIncludes.Add(ExtractPathFromExpression(argument, q));
                                    }
                                    break;
                                case MethodType.TimeSeries:
                                    QueryValidator.ValidateIncludeTimeseries(me.Arguments, q.QueryText, null);

                                    if (timeSeriesIncludes == null)
                                        timeSeriesIncludes = new TimeSeriesIncludesField();

                                    switch (me.Arguments.Count)
                                    {
                                        case 1:
                                            {
                                                if (!(me.Arguments[0] is MethodExpression methodExpression))
                                                    throw new InvalidQueryException($"Expected to get include '{nameof(MethodType.TimeSeries)}' clause expression, but got: '{me.Arguments[0]}'.", q.QueryText);

                                                switch (methodExpression.Arguments.Count)
                                                {
                                                    case 1:
                                                        {
                                                            // include timeseries(last(11))
                                                            var (type, count) = TimeseriesIncludesHelper.ParseCount(methodExpression, q.QueryText);
                                                            timeSeriesIncludes.AddTimeSeries(Client.Constants.TimeSeries.All, type, count);
                                                            break;
                                                        }
                                                    case 2:
                                                        {
                                                            // include timeseries(last(600, 'seconds'))
                                                            var (type, time) = TimeseriesIncludesHelper.ParseTime(methodExpression, q.QueryText);
                                                            timeSeriesIncludes.AddTimeSeries(Client.Constants.TimeSeries.All, type, time);

                                                            break;
                                                        }
                                                    default:
                                                        throw new InvalidQueryException($"Got invalid arguments count '{methodExpression.Arguments.Count}' in '{methodExpression.Name}' method.", q.QueryText);
                                                }
                                            }
                                            break;
                                        case 2: // include timeseries('Name', last(7, 'months'));
                                            {
                                                if (!(me.Arguments[1] is MethodExpression methodExpression))
                                                    throw new InvalidQueryException($"Expected to get include {nameof(MethodType.TimeSeries)} clause expression, but got: {me.Arguments[1]}.", q.QueryText);

                                                string name = TimeseriesIncludesHelper.ExtractValueFromExpression(me.Arguments[0]);

                                                switch (methodExpression.Arguments.Count)
                                                {
                                                    case 1:
                                                        {
                                                            // last count query
                                                            var (type, count) = TimeseriesIncludesHelper.ParseCount(methodExpression, q.QueryText);
                                                            timeSeriesIncludes.AddTimeSeries(name, type, count);
                                                            break;
                                                        }
                                                    case 2:
                                                        {
                                                            // last time query
                                                            var (type, time) = TimeseriesIncludesHelper.ParseTime(methodExpression, q.QueryText);
                                                            timeSeriesIncludes.AddTimeSeries(name, type, time);
                                                            break;
                                                        }
                                                    default:
                                                        throw new InvalidQueryException($"Got invalid arguments count '{methodExpression.Arguments.Count}' in '{methodExpression.Name}' method.", q.QueryText);
                                                }
                                            }
                                            break;
                                        default:
                                            throw new NotSupportedException($"Invalid number of arguments '{me.Arguments.Count}' in include {nameof(MethodType.TimeSeries)} clause expression.");
                                    }
                                    break;
                                default:
                                    throw new NotSupportedException($"Subscription include expected to get {MethodType.Counters} or {nameof(MethodType.TimeSeries)} but got {includeType}");
                            }
                            break;
                        default:
                            if (includes == null)
                                includes = new List<string>();

                            includes.Add(ExtractPathFromExpression(include, q));
                            break;
                    }
                }

                static string ExtractPathFromExpression(QueryExpression expression, Query q)
                {
                    switch (expression)
                    {
                        case FieldExpression fe:
                            (string fieldPath, string _) = QueryMetadata.ParseExpressionPath(expression, fe.FieldValue, q.From.Alias);
                            return fieldPath;

                        case ValueExpression ve:
                            (string memberPath, string _) = QueryMetadata.ParseExpressionPath(expression, ve.Token.Value, q.From.Alias);
                            return memberPath;

                        default:
                            throw new InvalidOperationException("Subscription only support include of fields, but got: " + expression);
                    }
                }
            }

            var collectionName = q.From.From.FieldValue;
            if (q.Where == null && q.Select == null && q.SelectFunctionBody.FunctionText == null)
            {
                return new ParsedSubscription
                {
                    Collection = collectionName,
                    Revisions = revisions,
                    Includes = includes?.ToArray(),
                    CounterIncludes = counterIncludes?.ToArray(),
                    TimeSeriesIncludes = timeSeriesIncludes
                };
            }

            var writer = new StringWriter();

            if (q.From.Alias != null)
            {
                writer.Write("var ");
                writer.Write(q.From.Alias);
                writer.WriteLine(" = this;");
            }
            else if (q.Select != null || q.SelectFunctionBody.FunctionText != null || q.Load != null)
            {
                throw new InvalidOperationException("Cannot specify a select or load clauses without an alias on the query");
            }
            if (q.Load != null)
            {
                Debug.Assert(q.From.Alias != null);

                var fromAlias = q.From.Alias.Value;
                foreach (var tuple in q.Load)
                {
                    writer.Write("var ");
                    writer.Write(tuple.Alias);
                    writer.Write(" = loadPath(this,'");
                    var fieldExpression = ((FieldExpression)tuple.Expression);
                    if (fieldExpression.Compound[0] != fromAlias)
                        throw new InvalidOperationException("Load clause can only load paths starting from the from alias: " + fromAlias);
                    writer.Write(fieldExpression.FieldValueWithoutAlias);
                    writer.WriteLine("');");
                }
            }
            if (q.Where != null)
            {
                writer.Write("if (");
                new JavascriptCodeQueryVisitor(writer.GetStringBuilder(), q).VisitExpression(q.Where);
                writer.WriteLine(" )");
                writer.WriteLine("{");
            }

            if (q.SelectFunctionBody.FunctionText != null)
            {
                writer.Write(" return ");
                writer.Write(q.SelectFunctionBody.FunctionText);
                writer.WriteLine(";");
            }
            else if (q.Select != null)
            {
                if (q.Select.Count != 1 || q.Select[0].Expression is MethodExpression == false)
                    throw new NotSupportedException("Subscription select clause must specify an object literal");
                writer.WriteLine();
                writer.Write(" return ");
                new JavascriptCodeQueryVisitor(writer.GetStringBuilder(), q).VisitExpression(q.Select[0].Expression);
                writer.WriteLine(";");
            }
            else
            {
                writer.WriteLine(" return true;");
            }
            writer.WriteLine();

            if (q.Where != null)
                writer.WriteLine("}");

            var script = writer.GetStringBuilder().ToString();

            // verify that the JS code parses
            try
            {
                new JavaScriptParser(script).ParseScript();
            }
            catch (Exception e)
            {
                throw new InvalidDataException("Unable to parse: " + script, e);
            }
            return new ParsedSubscription
            {
                Collection = collectionName,
                Revisions = revisions,
                Script = script,
                Functions = q.DeclaredFunctions?.Values?.Select(x => x.FunctionText).ToArray() ?? Array.Empty<string>(),
                Includes = includes?.ToArray(),
                CounterIncludes = counterIncludes?.ToArray()
            };
        }

        private void AddBatchPerformanceStatsToBatchesHistory(SubscriptionBatchStatsAggregator batchStats)
        {
            _lastBatchesStats.Enqueue(batchStats); // add to batches history

            while (_lastBatchesStats.Count > 25)
                _lastBatchesStats.TryDequeue(out batchStats);
        }
    }

    public class SubscriptionConnectionsDetails
    {
        public List<SubscriptionConnectionDetails> Results;
        public string SubscriptionMode;

        public DynamicJsonValue ToJson()
        {
            return new DynamicJsonValue
            {
                [nameof(Results)] = new DynamicJsonArray(Results.Select(d => d.ToJson())),
                [nameof(SubscriptionMode)] = SubscriptionMode
            };
        }
    }

    public class SubscriptionConnectionDetails
    {
        public string ClientUri { get; set; }
        public string WorkerId { get; set; }
        public SubscriptionOpeningStrategy? Strategy { get; set; }

        public DynamicJsonValue ToJson()
        {
            return new DynamicJsonValue
            {
                [nameof(ClientUri)] = ClientUri,
                [nameof(WorkerId)] = WorkerId,
                [nameof(Strategy)] = Strategy
            };
        }
    }
}<|MERGE_RESOLUTION|>--- conflicted
+++ resolved
@@ -206,24 +206,22 @@
             }
 
             // first, validate details and make sure subscription exists
-<<<<<<< HEAD
-            SubscriptionState = await TcpConnection.DocumentDatabase.SubscriptionStorage.AssertSubscriptionConnectionDetails(SubscriptionId, _options.SubscriptionName, CancellationTokenSource.Token);
-
-=======
             SubscriptionState = await TcpConnection.DocumentDatabase.SubscriptionStorage.AssertSubscriptionConnectionDetails(SubscriptionId, _options.SubscriptionName, registerConnectionDurationInTicks: null, CancellationTokenSource.Token);
->>>>>>> 1bfc140a
+
             Subscription = ParseSubscriptionQuery(SubscriptionState.Query);
 
             AssertSupportedFeatures();
         }
 
-        private async Task NotifyClientAboutSuccess()
-        {
+        private async Task NotifyClientAboutSuccess(long registerConnectionDurationInTicks)
+        {
+            TcpConnection.DocumentDatabase.ForTestingPurposes?.Subscription_ActionToCallAfterRegisterSubscriptionConnection?.Invoke(registerConnectionDurationInTicks);
+
             _activeConnectionScope = _connectionScope.For(SubscriptionOperationScope.ConnectionActive);
 
             // refresh subscription data (change vector may have been updated, because in the meanwhile, another subscription could have just completed a batch)
             SubscriptionState =
-                await TcpConnection.DocumentDatabase.SubscriptionStorage.AssertSubscriptionConnectionDetails(SubscriptionId, _options.SubscriptionName,
+                await TcpConnection.DocumentDatabase.SubscriptionStorage.AssertSubscriptionConnectionDetails(SubscriptionId, _options.SubscriptionName, registerConnectionDurationInTicks,
                     CancellationTokenSource.Token);
 
             Subscription = ParseSubscriptionQuery(SubscriptionState.Query);
@@ -239,7 +237,7 @@
             });
         }
 
-        private async Task<IDisposable> Subscribe()
+        private async Task<(IDisposable Release, long RegisterConnectionDurationInTicks)> SubscribeAsync()
         {
             var timeout = InitialConnectionTimeout;
 
@@ -258,7 +256,7 @@
 
                     try
                     {
-                        return _subscriptionConnectionsState.RegisterSubscriptionConnection(this);
+                        return (_subscriptionConnectionsState.RegisterSubscriptionConnection(this), registerConnectionDuration.ElapsedTicks);
                     }
                     catch (TimeoutException)
                     {
@@ -283,7 +281,6 @@
             }
         }
 
-<<<<<<< HEAD
         private void AssertSupportedFeatures()
         {
             if (_supportedFeatures.Subscription.Includes == false)
@@ -292,21 +289,6 @@
                     throw new SubscriptionInvalidStateException(
                         $"A connection to Subscription Task with ID '{SubscriptionId}' cannot be opened because it requires the protocol to support Includes.");
             }
-=======
-            registerConnectionDuration.Stop();
-            _pendingConnectionScope.Dispose();
-
-            try
-            {
-                TcpConnection.DocumentDatabase.ForTestingPurposes?.Subscription_ActionToCallAfterRegisterSubscriptionConnection?.Invoke(registerConnectionDuration.ElapsedTicks);
-
-                _activeConnectionScope = _connectionScope.For(SubscriptionOperationScope.ConnectionActive);
-
-                // refresh subscription data (change vector may have been updated, because in the meanwhile, another subscription could have just completed a batch)
-                SubscriptionState = await TcpConnection.DocumentDatabase.SubscriptionStorage.AssertSubscriptionConnectionDetails(SubscriptionId, _options.SubscriptionName, registerConnectionDuration.ElapsedTicks, CancellationTokenSource.Token);
-
-                Subscription = ParseSubscriptionQuery(SubscriptionState.Query);
->>>>>>> 1bfc140a
 
             if (_supportedFeatures.Subscription.CounterIncludes == false)
             {
@@ -373,14 +355,17 @@
 
                     try
                     {
+                        long registerConnectionDurationInTicks;
                         using (_pendingConnectionScope)
                         {
                             await InitAsync();
                             _subscriptionConnectionsState = TcpConnection.DocumentDatabase.SubscriptionStorage.OpenSubscription(this);
-                            disposeOnDisconnect = await Subscribe();
+                            var result = await SubscribeAsync();
+                            disposeOnDisconnect = result.Release;
+                            registerConnectionDurationInTicks = result.RegisterConnectionDurationInTicks;
                         }
 
-                        await NotifyClientAboutSuccess();
+                        await NotifyClientAboutSuccess(registerConnectionDurationInTicks);
                         await ProcessSubscriptionAsync();
                     }
                     finally
@@ -550,7 +535,6 @@
 
                         await connection.WriteJsonAsync(new DynamicJsonValue
                         {
-<<<<<<< HEAD
                             [nameof(SubscriptionConnectionServerMessage.Type)] = nameof(SubscriptionConnectionServerMessage.MessageType.ConnectionStatus),
                             [nameof(SubscriptionConnectionServerMessage.Status)] = nameof(SubscriptionConnectionServerMessage.ConnectionStatus.Redirect),
                             [nameof(SubscriptionConnectionServerMessage.Message)] = ex.Message,
@@ -560,6 +544,7 @@
                                 [nameof(SubscriptionConnectionServerMessage.SubscriptionRedirectData.RedirectedTag)] = subscriptionDoesNotBelongException.AppropriateNode,
                                 [nameof(SubscriptionConnectionServerMessage.SubscriptionRedirectData.CurrentTag)] =
                                     connection.TcpConnection.DocumentDatabase.ServerStore.NodeTag,
+                                [nameof(SubscriptionConnectionServerMessage.SubscriptionRedirectData.RegisterConnectionDurationInTicks)] = subscriptionDoesNotBelongException.RegisterConnectionDurationInTicks,
                                 [nameof(SubscriptionConnectionServerMessage.SubscriptionRedirectData.Reasons)] =
                                     new DynamicJsonArray(subscriptionDoesNotBelongException.Reasons.Select(item => new DynamicJsonValue
                                     {
@@ -573,16 +558,6 @@
                         if (connection._logger.IsInfoEnabled)
                         {
                             connection._logger.Info("Subscription change vector update concurrency error", ex);
-=======
-                            [nameof(SubscriptionConnectionServerMessage.SubscriptionRedirectData.RedirectedTag)] = subscriptionDoesNotBelongException.AppropriateNode,
-                            [nameof(SubscriptionConnectionServerMessage.SubscriptionRedirectData.CurrentTag)] = connection.TcpConnection.DocumentDatabase.ServerStore.NodeTag,
-                            [nameof(SubscriptionConnectionServerMessage.SubscriptionRedirectData.RegisterConnectionDurationInTicks)] = subscriptionDoesNotBelongException.RegisterConnectionDurationInTicks,
-                            [nameof(SubscriptionConnectionServerMessage.SubscriptionRedirectData.Reasons)] =
-                                new DynamicJsonArray(subscriptionDoesNotBelongException.Reasons.Select(item => new DynamicJsonValue
-                                {
-                                    [item.Key] = item.Value
-                                }))
->>>>>>> 1bfc140a
                         }
 
                         await connection.WriteJsonAsync(new DynamicJsonValue
@@ -716,7 +691,7 @@
 
                                     AddToStatusDescription(
                                         $"Acknowledging docs processing progress without sending any documents to client. CV: {_subscriptionConnectionsState.LastChangeVectorSent ?? "None"}");
-                                    
+
                                     if (ClusterCommandsVersionManager.CurrentClusterMinimalVersion < 53_000)
                                     {
                                         await TcpConnection.DocumentDatabase.SubscriptionStorage.LegacyAcknowledgeBatchProcessed(
@@ -828,33 +803,33 @@
             switch (clientReply.Type)
             {
                 case SubscriptionConnectionClientMessage.MessageType.Acknowledge:
-                {
-                    if (ClusterCommandsVersionManager.CurrentClusterMinimalVersion >= 53_000)
                     {
-                        await _processor.AcknowledgeBatch(CurrentBatchId);
+                        if (ClusterCommandsVersionManager.CurrentClusterMinimalVersion >= 53_000)
+                        {
+                            await _processor.AcknowledgeBatch(CurrentBatchId);
+                        }
+                        else
+                        {
+                            await TcpConnection.DocumentDatabase.SubscriptionStorage.LegacyAcknowledgeBatchProcessed(
+                                SubscriptionId,
+                                Options.SubscriptionName,
+                                LastSentChangeVectorInThisConnection,
+                                SubscriptionConnectionsState.LastChangeVectorSent);
+
+                            //since we send the next batch by LastChangeVectorSent, in legacy will represent the last acked cv instead
+                            _subscriptionConnectionsState.LastChangeVectorSent =
+                                ChangeVectorUtils.MergeVectors(_subscriptionConnectionsState.LastChangeVectorSent, LastSentChangeVectorInThisConnection);
+                        }
+
+                        Stats.LastAckReceivedAt = TcpConnection.DocumentDatabase.Time.GetUtcNow();
+                        Stats.AckRate?.Mark();
+                        await WriteJsonAsync(new DynamicJsonValue
+                        {
+                            [nameof(SubscriptionConnectionServerMessage.Type)] = nameof(SubscriptionConnectionServerMessage.MessageType.Confirm)
+                        });
+
+                        break;
                     }
-                    else
-                    {
-                        await TcpConnection.DocumentDatabase.SubscriptionStorage.LegacyAcknowledgeBatchProcessed(
-                            SubscriptionId,
-                            Options.SubscriptionName,
-                            LastSentChangeVectorInThisConnection,
-                            SubscriptionConnectionsState.LastChangeVectorSent);
-
-                        //since we send the next batch by LastChangeVectorSent, in legacy will represent the last acked cv instead
-                        _subscriptionConnectionsState.LastChangeVectorSent =
-                            ChangeVectorUtils.MergeVectors(_subscriptionConnectionsState.LastChangeVectorSent, LastSentChangeVectorInThisConnection);
-                    }
-
-                    Stats.LastAckReceivedAt = TcpConnection.DocumentDatabase.Time.GetUtcNow();
-                    Stats.AckRate?.Mark();
-                    await WriteJsonAsync(new DynamicJsonValue
-                    {
-                        [nameof(SubscriptionConnectionServerMessage.Type)] = nameof(SubscriptionConnectionServerMessage.MessageType.Confirm)
-                    });
-
-                    break;
-                }
                 //precaution, should not reach this case...
                 case SubscriptionConnectionClientMessage.MessageType.DisposedNotification:
                     CancellationTokenSource.Cancel();
@@ -1071,7 +1046,7 @@
                                 if (ClusterCommandsVersionManager.CurrentClusterMinimalVersion >= 53_000)
                                 {
                                     CurrentBatchId = await _processor.RecordBatch(lastChangeVectorSentInThisBatch);
-                                    
+
                                     _subscriptionConnectionsState.LastChangeVectorSent =
                                         ChangeVectorUtils.MergeVectors(_subscriptionConnectionsState.LastChangeVectorSent, lastChangeVectorSentInThisBatch);
                                     _subscriptionConnectionsState.PreviouslyRecordedChangeVector =
@@ -1135,10 +1110,10 @@
             {
                 var hasMoreDocsTask = _subscriptionConnectionsState.WaitForMoreDocs();
 
+                TcpConnection.DocumentDatabase.ForTestingPurposes?.Subscription_ActionToCallDuringWaitForChangedDocuments?.Invoke();
+
                 var resultingTask = await Task
                     .WhenAny(hasMoreDocsTask, pendingReply, TimeoutManager.WaitFor(TimeSpan.FromMilliseconds(WaitForChangedDocumentsTimeoutInMs))).ConfigureAwait(false);
-
-                TcpConnection.DocumentDatabase.ForTestingPurposes?.Subscription_ActionToCallDuringWaitForChangedDocuments?.Invoke();
 
                 if (CancellationTokenSource.IsCancellationRequested)
                     return false;
