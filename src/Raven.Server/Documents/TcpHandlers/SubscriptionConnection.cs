﻿using System;
using System.Collections.Concurrent;
using System.Collections.Generic;
using System.Diagnostics;
using System.IO;
using System.Linq;
using System.Text;
using System.Threading;
using System.Threading.Tasks;
using Esprima;
using Raven.Client.Documents.Changes;
using Raven.Client.Documents.Queries;
using Raven.Client.Documents.Subscriptions;
using Raven.Client.Exceptions;
using Raven.Client.Exceptions.Database;
using Raven.Client.Exceptions.Documents.Subscriptions;
using Raven.Client.Http;
using Raven.Client.ServerWide.Commands;
using Raven.Client.ServerWide.Tcp;
using Raven.Client.Util;
using Raven.Server.Documents.Includes;
using Raven.Server.Documents.Queries;
using Raven.Server.Documents.Queries.AST;
using Raven.Server.Documents.Queries.TimeSeries;
using Raven.Server.Documents.Replication;
using Raven.Server.Documents.Subscriptions;
using Raven.Server.Json;
using Raven.Server.Rachis;
using Raven.Server.ServerWide;
using Raven.Server.ServerWide.Context;
using Raven.Server.Utils;
using Sparrow;
using Sparrow.Json;
using Sparrow.Json.Parsing;
using Sparrow.Logging;
using Sparrow.Server;
using Sparrow.Threading;
using Sparrow.Utils;
using Constants = Voron.Global.Constants;
using Exception = System.Exception;
using QueryParser = Raven.Server.Documents.Queries.Parser.QueryParser;

namespace Raven.Server.Documents.TcpHandlers
{
    public class SubscriptionConnection : IDisposable
    {
        private const int WaitForChangedDocumentsTimeoutInMs = 3000;
        private static readonly StringSegment DataSegment = new StringSegment("Data");
        private static readonly StringSegment IncludesSegment = new StringSegment(nameof(QueryResult.Includes));
        private static readonly StringSegment CounterIncludesSegment = new StringSegment(nameof(QueryResult.CounterIncludes));
        private static readonly StringSegment TimeSeriesIncludesSegment = new StringSegment(nameof(QueryResult.TimeSeriesIncludes));
        private static readonly StringSegment IncludedCounterNamesSegment = new StringSegment(nameof(QueryResult.IncludedCounterNames));
        private static readonly StringSegment ExceptionSegment = new StringSegment("Exception");
        private static readonly StringSegment TypeSegment = new StringSegment("Type");
        private static readonly TimeSpan InitialConnectionTimeout = TimeSpan.FromMilliseconds(16);

        public readonly TcpConnectionOptions TcpConnection;
        public readonly string ClientUri;
        private readonly MemoryStream _buffer = new MemoryStream();
        private readonly Logger _logger;
        public readonly SubscriptionConnectionStats Stats;
        public readonly CancellationTokenSource CancellationTokenSource;
        private readonly AsyncManualResetEvent _waitForMoreDocuments;

        private SubscriptionWorkerOptions _options;

        public SubscriptionWorkerOptions Options => _options;

        public DisposeOnce<SingleAttempt> DisposeOnDisconnect;

        public SubscriptionException ConnectionException;

        private static readonly byte[] Heartbeat = Encoding.UTF8.GetBytes("\r\n");

        private SubscriptionConnectionState _connectionState;
        private bool _isDisposed;
        public SubscriptionState SubscriptionState;

        public ParsedSubscription Subscription;

        public long SubscriptionId { get; set; }
        public SubscriptionOpeningStrategy Strategy => _options.Strategy;

        public readonly ConcurrentQueue<string> RecentSubscriptionStatuses = new ConcurrentQueue<string>();

        public void AddToStatusDescription(string message)
        {
            while (RecentSubscriptionStatuses.Count > 50)
            {
                RecentSubscriptionStatuses.TryDequeue(out _);
            }
            RecentSubscriptionStatuses.Enqueue(message);
        }

        public SubscriptionConnection(TcpConnectionOptions connectionOptions, IDisposable tcpConnectionDisposable, JsonOperationContext.MemoryBuffer bufferToCopy)
        {
            TcpConnection = connectionOptions;
            _tcpConnectionDisposable = tcpConnectionDisposable;
            ClientUri = connectionOptions.TcpClient.Client.RemoteEndPoint.ToString();
            _logger = LoggingSource.Instance.GetLogger<SubscriptionConnection>(connectionOptions.DocumentDatabase.Name);
            CancellationTokenSource = CancellationTokenSource.CreateLinkedTokenSource(TcpConnection.DocumentDatabase.DatabaseShutdown);
            _supportedFeatures = TcpConnectionHeaderMessage.GetSupportedFeaturesFor(TcpConnectionHeaderMessage.OperationTypes.Subscription, connectionOptions.ProtocolVersion);
            _waitForMoreDocuments = new AsyncManualResetEvent(CancellationTokenSource.Token);
            Stats = new SubscriptionConnectionStats();

            _copiedBuffer = bufferToCopy.Clone(connectionOptions.ContextPool);
        }

        private async Task ParseSubscriptionOptionsAsync()
        {
            using (TcpConnection.DocumentDatabase.ServerStore.ContextPool.AllocateOperationContext(out TransactionOperationContext context))
            using (BlittableJsonReaderObject subscriptionCommandOptions = await context.ParseToMemoryAsync(
                TcpConnection.Stream,
                "subscription options",
                BlittableJsonDocumentBuilder.UsageMode.None,
                _copiedBuffer.Buffer, CancellationTokenSource.Token))
            {
                _options = JsonDeserializationServer.SubscriptionConnectionOptions(subscriptionCommandOptions);

                if (string.IsNullOrEmpty(_options.SubscriptionName))
                    return;

                context.OpenReadTransaction();

                var subscriptionItemKey = SubscriptionState.GenerateSubscriptionItemKeyName(TcpConnection.DocumentDatabase.Name, _options.SubscriptionName);
                var translation = TcpConnection.DocumentDatabase.ServerStore.Cluster.Read(context, subscriptionItemKey);
                if (translation == null)
                    throw new SubscriptionDoesNotExistException("Cannot find any subscription with the name " + _options.SubscriptionName);

                if (translation.TryGet(nameof(Client.Documents.Subscriptions.SubscriptionState.SubscriptionId), out long id) == false)
                    throw new SubscriptionClosedException("Could not figure out the subscription id for subscription named " + _options.SubscriptionName);

                SubscriptionId = id;
            }
        }

        public async Task InitAsync()
        {
            await ParseSubscriptionOptionsAsync();

            var message = $"Subscription connection for subscription ID: {SubscriptionId} received from {TcpConnection.TcpClient.Client.RemoteEndPoint}";
            AddToStatusDescription(message);
            if (_logger.IsInfoEnabled)
            {
                _logger.Info(message);
            }

            // first, validate details and make sure subscription exists
<<<<<<< HEAD
            SubscriptionState = await TcpConnection.DocumentDatabase.SubscriptionStorage.AssertSubscriptionConnectionDetails(SubscriptionId, _options.SubscriptionName);
            Subscription = ParseSubscriptionQuery(SubscriptionState.Query);
=======
            SubscriptionState = await TcpConnection.DocumentDatabase.SubscriptionStorage.AssertSubscriptionConnectionDetails(SubscriptionId, _options.SubscriptionName, CancellationTokenSource.Token);
>>>>>>> 5a56348d

            if (_supportedFeatures.Subscription.Includes == false)
            {
                if (Subscription.Includes != null && Subscription.Includes.Length > 0)
                    throw new SubscriptionInvalidStateException($"Subscription with ID '{SubscriptionId}' cannot be opened because it requires the protocol to support Includes.");
            }

            if (_supportedFeatures.Subscription.CounterIncludes == false)
            {
                if (Subscription.CounterIncludes != null && Subscription.CounterIncludes.Length > 0)
                    throw new SubscriptionInvalidStateException($"Subscription with ID '{SubscriptionId}' cannot be opened because it requires the protocol to support Counter Includes.");
            }

            if (_supportedFeatures.Subscription.TimeSeriesIncludes == false)
            {
                if (Subscription.TimeSeriesIncludes != null && Subscription.TimeSeriesIncludes.TimeSeries.Count > 0)
                    throw new SubscriptionInvalidStateException($"Subscription with ID '{SubscriptionId}' cannot be opened because it requires the protocol to support TimeSeries Includes.");
            }

            _connectionState = TcpConnection.DocumentDatabase.SubscriptionStorage.OpenSubscription(this);
            var timeout = InitialConnectionTimeout;

            bool shouldRetry;

            var random = new Random();

            do
            {
                CancellationTokenSource.Token.ThrowIfCancellationRequested();

                try
                {
                    DisposeOnDisconnect = await _connectionState.RegisterSubscriptionConnection(this, timeout);
                    shouldRetry = false;
                }
                catch (TimeoutException)
                {
                    if (timeout == InitialConnectionTimeout && _logger.IsInfoEnabled)
                    {
                        _logger.Info(
                            $"Subscription Id {SubscriptionId} from IP {TcpConnection.TcpClient.Client.RemoteEndPoint} starts to wait until previous connection from {_connectionState.Connection?.TcpConnection.TcpClient.Client.RemoteEndPoint} is released");
                    }

                    timeout = TimeSpan.FromMilliseconds(Math.Max(250, (long)_options.TimeToWaitBeforeConnectionRetry.TotalMilliseconds / 2) + random.Next(15, 50));
                    await SendHeartBeat($"Client from IP {TcpConnection.TcpClient.Client.RemoteEndPoint} waiting for subscription that is serving IP {_connectionState.Connection?.TcpConnection.TcpClient.Client.RemoteEndPoint} to be released");
                    shouldRetry = true;
                }
            } while (shouldRetry);

            try
            {
                // refresh subscription data (change vector may have been updated, because in the meanwhile, another subscription could have just completed a batch)
                SubscriptionState = await TcpConnection.DocumentDatabase.SubscriptionStorage.AssertSubscriptionConnectionDetails(SubscriptionId, _options.SubscriptionName, CancellationTokenSource.Token);

                Subscription = ParseSubscriptionQuery(SubscriptionState.Query);

                await SendNoopAck();
                await WriteJsonAsync(new DynamicJsonValue
                {
                    [nameof(SubscriptionConnectionServerMessage.Type)] = nameof(SubscriptionConnectionServerMessage.MessageType.ConnectionStatus),
                    [nameof(SubscriptionConnectionServerMessage.Status)] = nameof(SubscriptionConnectionServerMessage.ConnectionStatus.Accepted)
                });

                Stats.ConnectedAt = DateTime.UtcNow;
                await TcpConnection.DocumentDatabase.SubscriptionStorage.UpdateClientConnectionTime(SubscriptionState.SubscriptionId,
                    SubscriptionState.SubscriptionName, SubscriptionState.MentorNode);
            }
            catch
            {
                DisposeOnDisconnect.Dispose();
                throw;
            }
        }

        private async Task WriteJsonAsync(DynamicJsonValue value)
        {
            int writtenBytes;
            using (TcpConnection.ContextPool.AllocateOperationContext(out JsonOperationContext context))
            await using (var writer = new AsyncBlittableJsonTextWriter(context, TcpConnection.Stream))
            {
                context.Write(writer, value);
                writtenBytes = writer.Position;
            }

            await TcpConnection.Stream.FlushAsync();
            TcpConnection.RegisterBytesSent(writtenBytes);
        }

        private async Task FlushBufferToNetwork()
        {
            _buffer.TryGetBuffer(out ArraySegment<byte> bytes);
            await TcpConnection.Stream.WriteAsync(bytes.Array, bytes.Offset, bytes.Count);
            await TcpConnection.Stream.FlushAsync();
            TcpConnection.RegisterBytesSent(bytes.Count);
            _buffer.SetLength(0);
        }

        public static void SendSubscriptionDocuments(ServerStore server, TcpConnectionOptions tcpConnectionOptions, JsonOperationContext.MemoryBuffer buffer)
        {
            var remoteEndPoint = tcpConnectionOptions.TcpClient.Client.RemoteEndPoint;

            var tcpConnectionDisposable = tcpConnectionOptions.ConnectionProcessingInProgress("Subscription");
            try
            {
                var connection = new SubscriptionConnection(tcpConnectionOptions, tcpConnectionDisposable, buffer);
                try
                {
                    Task.Run(async () =>
                    {
                        using (tcpConnectionOptions)
                        using (tcpConnectionDisposable)
                        using (connection)
                        {
                            try
                            {
                                bool gotSemaphore;
                                if ((gotSemaphore = tcpConnectionOptions.DocumentDatabase.SubscriptionStorage.TryEnterSemaphore()) == false)
                                {
                                    throw new SubscriptionClosedException(
                                        $"Cannot open new subscription connection, max amount of concurrent connections reached ({tcpConnectionOptions.DocumentDatabase.Configuration.Subscriptions.MaxNumberOfConcurrentConnections})");
                                }

                                try
                                {
                                    await connection.InitAsync();
                                    await connection.ProcessSubscriptionAsync();
                                }
                                finally
                                {
                                    if (gotSemaphore)
                                    {
                                        tcpConnectionOptions.DocumentDatabase.SubscriptionStorage.ReleaseSubscriptionsSemaphore();
                                    }
                                }
                            }
                            catch (Exception e)
                            {
                                var errorMessage = $"Failed to process subscription {connection.SubscriptionId} / from client {remoteEndPoint}";
                                connection.AddToStatusDescription($"Failed to process subscription {connection.SubscriptionId} / from client {remoteEndPoint}; Sending response to client");
                                if (connection._logger.IsInfoEnabled)
                                {
                                    connection._logger.Info(errorMessage, e);
                                }

                                try
                                {
                                    await ReportExceptionToClient(server, connection, connection.ConnectionException ?? e);
                                }
                                catch (Exception)
                                {
                                    // ignored
                                }
                            }
                            finally
                            {
                                connection.AddToStatusDescription("Finished processing subscription");
                                if (connection._logger.IsInfoEnabled)
                                {
                                    connection._logger.Info(
                                        $"Finished processing subscription {connection.SubscriptionId} / from client {remoteEndPoint}");
                                }
                            }
                        }
                    });
                }
                catch (Exception)
                {
                    connection?.Dispose();
                    throw;
                }
            }
            catch (Exception)
            {
                tcpConnectionDisposable?.Dispose();

                throw;
            }
        }

        private static async Task ReportExceptionToClient(ServerStore server, SubscriptionConnection connection, Exception ex, int recursionDepth = 0)
        {
            if (recursionDepth == 2)
                return;
            try
            {
                if (ex is SubscriptionDoesNotExistException || ex is DatabaseDoesNotExistException)
                {
                    await connection.WriteJsonAsync(new DynamicJsonValue
                    {
                        [nameof(SubscriptionConnectionServerMessage.Type)] = nameof(SubscriptionConnectionServerMessage.MessageType.ConnectionStatus),
                        [nameof(SubscriptionConnectionServerMessage.Status)] = nameof(SubscriptionConnectionServerMessage.ConnectionStatus.NotFound),
                        [nameof(SubscriptionConnectionServerMessage.Message)] = ex.Message,
                        [nameof(SubscriptionConnectionServerMessage.Exception)] = ex.ToString()
                    });
                }
                else if (ex is SubscriptionClosedException sce)
                {
                    await connection.WriteJsonAsync(new DynamicJsonValue
                    {
                        [nameof(SubscriptionConnectionServerMessage.Type)] = nameof(SubscriptionConnectionServerMessage.MessageType.ConnectionStatus),
                        [nameof(SubscriptionConnectionServerMessage.Status)] = nameof(SubscriptionConnectionServerMessage.ConnectionStatus.Closed),
                        [nameof(SubscriptionConnectionServerMessage.Message)] = ex.Message,
                        [nameof(SubscriptionConnectionServerMessage.Exception)] = ex.ToString(),
                        [nameof(SubscriptionConnectionServerMessage.Data)] = new DynamicJsonValue
                        {
                            [nameof(SubscriptionClosedException.CanReconnect)] = sce.CanReconnect
                        }
                    });
                }
                else if (ex is SubscriptionInvalidStateException)
                {
                    await connection.WriteJsonAsync(new DynamicJsonValue
                    {
                        [nameof(SubscriptionConnectionServerMessage.Type)] = nameof(SubscriptionConnectionServerMessage.MessageType.ConnectionStatus),
                        [nameof(SubscriptionConnectionServerMessage.Status)] = nameof(SubscriptionConnectionServerMessage.ConnectionStatus.Invalid),
                        [nameof(SubscriptionConnectionServerMessage.Message)] = ex.Message,
                        [nameof(SubscriptionConnectionServerMessage.Exception)] = ex.ToString()
                    });
                }
                else if (ex is SubscriptionInUseException)
                {
                    await connection.WriteJsonAsync(new DynamicJsonValue
                    {
                        [nameof(SubscriptionConnectionServerMessage.Type)] = nameof(SubscriptionConnectionServerMessage.MessageType.ConnectionStatus),
                        [nameof(SubscriptionConnectionServerMessage.Status)] = nameof(SubscriptionConnectionServerMessage.ConnectionStatus.InUse),
                        [nameof(SubscriptionConnectionServerMessage.Message)] = ex.Message,
                        [nameof(SubscriptionConnectionServerMessage.Exception)] = ex.ToString()
                    });
                }
                else if (ex is SubscriptionDoesNotBelongToNodeException subscriptionDoesNotBelongException)
                {
                    if (string.IsNullOrEmpty(subscriptionDoesNotBelongException.AppropriateNode) == false)
                    {
                        try
                        {
                            using (server.ContextPool.AllocateOperationContext(out TransactionOperationContext ctx))
                            using (ctx.OpenReadTransaction())
                            {
                                // check that the subscription exists on AppropriateNode
                                var clusterTopology = server.GetClusterTopology(ctx);
                                using (var requester = ClusterRequestExecutor.CreateForSingleNode(
                                    clusterTopology.GetUrlFromTag(subscriptionDoesNotBelongException.AppropriateNode), server.Server.Certificate.Certificate))
                                {
                                    await requester.ExecuteAsync(new WaitForRaftIndexCommand(subscriptionDoesNotBelongException.Index), ctx);
                                }
                            }
                        }
                        catch
                        {
                            // we let the client try to connect to AppropriateNode
                        }
                    }

                    connection.AddToStatusDescription("Redirecting subscription client to different server");
                    if (connection._logger.IsInfoEnabled)
                    {
                        connection._logger.Info("Subscription does not belong to current node", ex);
                    }
                    await connection.WriteJsonAsync(new DynamicJsonValue
                    {
                        [nameof(SubscriptionConnectionServerMessage.Type)] = nameof(SubscriptionConnectionServerMessage.MessageType.ConnectionStatus),
                        [nameof(SubscriptionConnectionServerMessage.Status)] = nameof(SubscriptionConnectionServerMessage.ConnectionStatus.Redirect),
                        [nameof(SubscriptionConnectionServerMessage.Message)] = ex.Message,
                        [nameof(SubscriptionConnectionServerMessage.Exception)] = ex.ToString(),
                        [nameof(SubscriptionConnectionServerMessage.Data)] = new DynamicJsonValue
                        {
                            [nameof(SubscriptionConnectionServerMessage.SubscriptionRedirectData.RedirectedTag)] = subscriptionDoesNotBelongException.AppropriateNode,
                            [nameof(SubscriptionConnectionServerMessage.SubscriptionRedirectData.CurrentTag)] = connection.TcpConnection.DocumentDatabase.ServerStore.NodeTag,
                            [nameof(SubscriptionConnectionServerMessage.SubscriptionRedirectData.Reasons)] =
                                new DynamicJsonArray(subscriptionDoesNotBelongException.Reasons.Select(item => new DynamicJsonValue
                                {
                                    [item.Key] = item.Value
                                }))
                        }
                    });
                }
                else if (ex is SubscriptionChangeVectorUpdateConcurrencyException subscriptionConcurrency)
                {
                    connection.AddToStatusDescription("Subscription change vector update concurrency error");
                    if (connection._logger.IsInfoEnabled)
                    {
                        connection._logger.Info("Subscription change vector update concurrency error", ex);
                    }
                    await connection.WriteJsonAsync(new DynamicJsonValue
                    {
                        [nameof(SubscriptionConnectionServerMessage.Type)] = nameof(SubscriptionConnectionServerMessage.MessageType.ConnectionStatus),
                        [nameof(SubscriptionConnectionServerMessage.Status)] = nameof(SubscriptionConnectionServerMessage.ConnectionStatus.ConcurrencyReconnect),
                        [nameof(SubscriptionConnectionServerMessage.Message)] = ex.Message,
                        [nameof(SubscriptionConnectionServerMessage.Exception)] = ex.ToString()
                    });
                }
                else if (ex is RachisApplyException commandExecution && commandExecution.InnerException is SubscriptionException)
                {
                    await ReportExceptionToClient(server, connection, commandExecution.InnerException, recursionDepth - 1);
                }
                else
                {
                    connection.AddToStatusDescription("Subscription error");

                    if (connection._logger.IsInfoEnabled)
                    {
                        connection._logger.Info("Subscription error", ex);
                    }
                    await connection.WriteJsonAsync(new DynamicJsonValue
                    {
                        [nameof(SubscriptionConnectionServerMessage.Type)] = nameof(SubscriptionConnectionServerMessage.MessageType.Error),
                        [nameof(SubscriptionConnectionServerMessage.Status)] = nameof(SubscriptionConnectionServerMessage.ConnectionStatus.None),
                        [nameof(SubscriptionConnectionServerMessage.Message)] = ex.Message,
                        [nameof(SubscriptionConnectionServerMessage.Exception)] = ex.ToString()
                    });
                }
            }
            catch
            {
                // ignored
            }
        }

        private IDisposable RegisterForNotificationOnNewDocuments()
        {
            void RegisterNotification(DocumentChange notification)
            {
                if (Client.Constants.Documents.Collections.AllDocumentsCollection.Equals(Subscription.Collection, StringComparison.OrdinalIgnoreCase) ||
                    notification.CollectionName.Equals(Subscription.Collection, StringComparison.OrdinalIgnoreCase))
                {
                    try
                    {
                        _waitForMoreDocuments.Set();
                    }
                    catch
                    {
                        if (CancellationTokenSource.IsCancellationRequested)
                            return;
                        try
                        {
                            CancellationTokenSource.Cancel();
                        }
                        catch
                        {
                            // ignored
                        }
                    }
                }
            }

            TcpConnection.DocumentDatabase.Changes.OnDocumentChange += RegisterNotification;
            return new DisposableAction(
                    () =>
                    {
                        TcpConnection.DocumentDatabase.Changes.OnDocumentChange -= RegisterNotification;
                    });
        }

        private async Task<SubscriptionConnectionClientMessage> GetReplyFromClientAsync()
        {
            try
            {
                using (TcpConnection.ContextPool.AllocateOperationContext(out JsonOperationContext context))
                using (var blittable = await context.ParseToMemoryAsync(
                    TcpConnection.Stream,
                    "Reply from subscription client",
                    BlittableJsonDocumentBuilder.UsageMode.None,
                    _copiedBuffer.Buffer))
                {
                    TcpConnection._lastEtagReceived = -1;
                    TcpConnection.RegisterBytesReceived(blittable.Size);
                    return JsonDeserializationServer.SubscriptionConnectionClientMessage(blittable);
                }
            }
            catch (IOException)
            {
                if (_isDisposed == false)
                    throw;

                return new SubscriptionConnectionClientMessage
                {
                    ChangeVector = null,
                    Type = SubscriptionConnectionClientMessage.MessageType.DisposedNotification
                };
            }
            catch (ObjectDisposedException)
            {
                return new SubscriptionConnectionClientMessage
                {
                    ChangeVector = null,
                    Type = SubscriptionConnectionClientMessage.MessageType.DisposedNotification
                };
            }
        }

        private string _lastChangeVector;
        private long _startEtag;
        private SubscriptionPatchDocument _filterAndProjectionScript;
        private SubscriptionDocumentsFetcher _documentsFetcher;
        private readonly IDisposable _tcpConnectionDisposable;
        private readonly (IDisposable ReleaseBuffer, JsonOperationContext.MemoryBuffer Buffer) _copiedBuffer;
        private readonly TcpConnectionHeaderMessage.SupportedFeatures _supportedFeatures;

        private async Task ProcessSubscriptionAsync()
        {
            AddToStatusDescription("Starting to precess subscription");
            if (_logger.IsInfoEnabled)
            {
                _logger.Info(
                    $"Starting processing documents for subscription {SubscriptionId} received from {TcpConnection.TcpClient.Client.RemoteEndPoint}");
            }

            using (DisposeOnDisconnect)
            using (RegisterForNotificationOnNewDocuments())
            {
                var replyFromClientTask = GetReplyFromClientAsync();

                string subscriptionChangeVectorBeforeCurrentBatch = SubscriptionState.ChangeVectorForNextBatchStartingPoint;

                _startEtag = GetStartEtagForSubscription(SubscriptionState);
                _filterAndProjectionScript = SetupFilterAndProjectionScript();
                var useRevisions = Subscription.Revisions;
                _documentsFetcher = new SubscriptionDocumentsFetcher(TcpConnection.DocumentDatabase, _options.MaxDocsPerBatch, SubscriptionId, TcpConnection.TcpClient.Client.RemoteEndPoint, Subscription.Collection, useRevisions, SubscriptionState, _filterAndProjectionScript);

                while (CancellationTokenSource.IsCancellationRequested == false)
                {
                    _buffer.SetLength(0);

                    using (TcpConnection.DocumentDatabase.DatabaseInUse(false))
                    {
                        using (TcpConnection.DocumentDatabase.DocumentsStorage.ContextPool.AllocateOperationContext(out DocumentsOperationContext docsContext))
                        {
                            var sendingCurrentBatchStopwatch = Stopwatch.StartNew();

                            var anyDocumentsSentInCurrentIteration = await TrySendingBatchToClient(docsContext, sendingCurrentBatchStopwatch);

                            if (anyDocumentsSentInCurrentIteration == false)
                            {
                                if (_logger.IsInfoEnabled)
                                {
                                    _logger.Info(
                                        $"Did not find any documents to send for subscription {Options.SubscriptionName}");
                                }
                                AddToStatusDescription($"Acknowldeging docs processing progress without sending any documents to client. CV: {_lastChangeVector}");
                                await TcpConnection.DocumentDatabase.SubscriptionStorage.AcknowledgeBatchProcessed(SubscriptionId,
                                    Options.SubscriptionName,
                                    // if this is a new subscription that we sent anything in this iteration,
                                    // _lastChangeVector is null, so let's not change it
                                    _lastChangeVector ??
                                        nameof(Client.Constants.Documents.SubscriptionChangeVectorSpecialStates.DoNotChange),
                                    subscriptionChangeVectorBeforeCurrentBatch);

                                subscriptionChangeVectorBeforeCurrentBatch = _lastChangeVector ?? SubscriptionState.ChangeVectorForNextBatchStartingPoint;

                                if (sendingCurrentBatchStopwatch.ElapsedMilliseconds > 1000)
                                    await SendHeartBeat("Didn't find any documents to send and more then 1000ms passed");

                                using (docsContext.OpenReadTransaction())
                                {
                                    var globalEtag = useRevisions ?
                                        TcpConnection.DocumentDatabase.DocumentsStorage.RevisionsStorage.GetLastRevisionEtag(docsContext, Subscription.Collection) :
                                        TcpConnection.DocumentDatabase.DocumentsStorage.GetLastDocumentEtag(docsContext.Transaction.InnerTransaction, Subscription.Collection);

                                    if (globalEtag > _startEtag)
                                        continue;
                                }

                                AssertCloseWhenNoDocsLeft();

                                if (await WaitForChangedDocuments(replyFromClientTask))
                                    continue;
                            }
                        }
                    }

                    (replyFromClientTask, subscriptionChangeVectorBeforeCurrentBatch) =
                        await WaitForClientAck(replyFromClientTask, subscriptionChangeVectorBeforeCurrentBatch);
                }

                CancellationTokenSource.Token.ThrowIfCancellationRequested();
            }
        }

        private void AssertCloseWhenNoDocsLeft()
        {
            if (_options.CloseWhenNoDocsLeft)
            {
                if (_logger.IsInfoEnabled)
                {
                    _logger.Info(
                        $"Closing subscription {Options.SubscriptionName} because did not find any documents to send and it's in '{nameof(SubscriptionWorkerOptions.CloseWhenNoDocsLeft)}' mode");
                }

                throw new SubscriptionClosedException($"Closing subscription {Options.SubscriptionName} because there were no documents left and client connected in '{nameof(SubscriptionWorkerOptions.CloseWhenNoDocsLeft)}' mode");
            }
        }

        private async Task<(Task<SubscriptionConnectionClientMessage> ReplyFromClientTask, string SubscriptionChangeVectorBeforeCurrentBatch)>
            WaitForClientAck(Task<SubscriptionConnectionClientMessage> replyFromClientTask,
            string subscriptionChangeVectorBeforeCurrentBatch)
        {
            SubscriptionConnectionClientMessage clientReply;
            while (true)
            {
                var result = await Task.WhenAny(replyFromClientTask,
                    TimeoutManager.WaitFor(TimeSpan.FromMilliseconds(5000), CancellationTokenSource.Token)).ConfigureAwait(false);
                CancellationTokenSource.Token.ThrowIfCancellationRequested();
                if (result == replyFromClientTask)
                {
                    clientReply = await replyFromClientTask;
                    if (clientReply.Type == SubscriptionConnectionClientMessage.MessageType.DisposedNotification)
                    {
                        CancellationTokenSource.Cancel();
                        break;
                    }
                    replyFromClientTask = GetReplyFromClientAsync();
                    break;
                }
                await SendHeartBeat("Waiting for client ACK");
                await SendNoopAck();
            }

            CancellationTokenSource.Token.ThrowIfCancellationRequested();

            switch (clientReply.Type)
            {
                case SubscriptionConnectionClientMessage.MessageType.Acknowledge:
                    await TcpConnection.DocumentDatabase.SubscriptionStorage.AcknowledgeBatchProcessed(
                        SubscriptionId,
                        Options.SubscriptionName,
                        _lastChangeVector,
                        subscriptionChangeVectorBeforeCurrentBatch);
                    subscriptionChangeVectorBeforeCurrentBatch = _lastChangeVector;
                    Stats.LastAckReceivedAt = DateTime.UtcNow;
                    Stats.AckRate?.Mark();
                    await WriteJsonAsync(new DynamicJsonValue
                    {
                        [nameof(SubscriptionConnectionServerMessage.Type)] = nameof(SubscriptionConnectionServerMessage.MessageType.Confirm)
                    });

                    break;

                //precaution, should not reach this case...
                case SubscriptionConnectionClientMessage.MessageType.DisposedNotification:
                    CancellationTokenSource.Cancel();
                    break;

                default:
                    throw new ArgumentException("Unknown message type from client " +
                                                clientReply.Type);
            }

            return (replyFromClientTask, subscriptionChangeVectorBeforeCurrentBatch);
        }

        /// <summary>
        /// Iterates on a batch in document collection, process it and send documents if found any match
        /// </summary>
        /// <param name="docsContext"></param>
        /// <param name="sendingCurrentBatchStopwatch"></param>
        /// <returns>Whether succeeded finding any documents to send</returns>
        private async Task<bool> TrySendingBatchToClient(DocumentsOperationContext docsContext, Stopwatch sendingCurrentBatchStopwatch)
        {
            AddToStatusDescription("Starting trying to sent docs to client");

            bool anyDocumentsSentInCurrentIteration = false;
            int docsToFlush = 0;
            await using (var writer = new AsyncBlittableJsonTextWriter(docsContext, _buffer))
            {
                using (docsContext.OpenReadTransaction())
                {
                    IncludeDocumentsCommand includeDocumentsCommand = null;
                    IncludeCountersCommand includeCountersCommand = null;
                    IncludeTimeSeriesCommand includeTimeSeriesCommand = null;
                    if (_supportedFeatures.Subscription.Includes)
                        includeDocumentsCommand = new IncludeDocumentsCommand(TcpConnection.DocumentDatabase.DocumentsStorage, docsContext, Subscription.Includes, isProjection: _filterAndProjectionScript != null);
                    if (_supportedFeatures.Subscription.CounterIncludes && Subscription.CounterIncludes != null)
                        includeCountersCommand = new IncludeCountersCommand(TcpConnection.DocumentDatabase, docsContext, Subscription.CounterIncludes);
                    if (_supportedFeatures.Subscription.TimeSeriesIncludes && Subscription.TimeSeriesIncludes != null)
                        includeTimeSeriesCommand = new IncludeTimeSeriesCommand(docsContext, Subscription.TimeSeriesIncludes.TimeSeries);

                    foreach (var result in _documentsFetcher.GetDataToSend(docsContext, includeDocumentsCommand, _startEtag))
                    {
                        CancellationTokenSource.Token.ThrowIfCancellationRequested();

                        _startEtag = result.Doc.Etag;
                        _lastChangeVector = string.IsNullOrEmpty(SubscriptionState.ChangeVectorForNextBatchStartingPoint)
                            ? result.Doc.ChangeVector
                            : ChangeVectorUtils.MergeVectors(result.Doc.ChangeVector, SubscriptionState.ChangeVectorForNextBatchStartingPoint);

                        if (result.Doc.Data == null)
                        {
                            if (sendingCurrentBatchStopwatch.ElapsedMilliseconds > 1000)
                            {
                                await SendHeartBeat("Skipping docs for more than 1000ms without sending any data");
                                sendingCurrentBatchStopwatch.Restart();
                            }

                            continue;
                        }

                        anyDocumentsSentInCurrentIteration = true;
                        writer.WriteStartObject();

                        writer.WritePropertyName(docsContext.GetLazyStringForFieldWithCaching(TypeSegment));
                        writer.WriteValue(BlittableJsonToken.String, docsContext.GetLazyStringForFieldWithCaching(DataSegment));
                        writer.WriteComma();
                        writer.WritePropertyName(docsContext.GetLazyStringForFieldWithCaching(DataSegment));
                        result.Doc.EnsureMetadata();

                        if (result.Exception != null)
                        {
                            if (result.Doc.Data.Modifications != null)
                            {
                                result.Doc.Data = docsContext.ReadObject(result.Doc.Data, "subsDocAfterModifications");
                            }

                            var metadata = result.Doc.Data[Client.Constants.Documents.Metadata.Key];
                            writer.WriteValue(BlittableJsonToken.StartObject,
                                docsContext.ReadObject(new DynamicJsonValue
                                {
                                    [Client.Constants.Documents.Metadata.Key] = metadata
                                }, result.Doc.Id)
                            );
                            writer.WriteComma();
                            writer.WritePropertyName(docsContext.GetLazyStringForFieldWithCaching(ExceptionSegment));
                            writer.WriteValue(BlittableJsonToken.String, docsContext.GetLazyStringForFieldWithCaching(result.Exception.ToString()));
                        }
                        else
                        {
                            includeDocumentsCommand?.Gather(result.Doc);
                            includeCountersCommand?.Fill(result.Doc);
                            includeTimeSeriesCommand?.Fill(result.Doc);

                            writer.WriteDocument(docsContext, result.Doc, metadataOnly: false);
                        }

                        writer.WriteEndObject();
                        docsToFlush++;

                        TcpConnection._lastEtagSent = -1;
                        // perform flush for current batch after 1000ms of running or 1 MB
                        if (_buffer.Length > Constants.Size.Megabyte ||
                            sendingCurrentBatchStopwatch.ElapsedMilliseconds > 1000)
                        {
                            await FlushDocsToClient(writer, docsToFlush);
                            docsToFlush = 0;
                            sendingCurrentBatchStopwatch.Restart();
                        }
                    }

                    if (anyDocumentsSentInCurrentIteration)
                    {
<<<<<<< HEAD
                        if (includeDocumentsCommand != null)
=======
                        if (includeCmd != null && includeCmd.HasIncludesIds())
>>>>>>> 5a56348d
                        {
                            var includes = new List<Document>();
                            includeCmd.Fill(includes);
                            writer.WriteStartObject();

                            writer.WritePropertyName(docsContext.GetLazyStringForFieldWithCaching(TypeSegment));
                            writer.WriteValue(BlittableJsonToken.String, docsContext.GetLazyStringForFieldWithCaching(IncludesSegment));
                            writer.WriteComma();

                            writer.WritePropertyName(docsContext.GetLazyStringForFieldWithCaching(IncludesSegment));
<<<<<<< HEAD
                            var includes = new List<Document>();
                            includeDocumentsCommand.Fill(includes);
                            await writer.WriteIncludesAsync(docsContext, includes);

                            writer.WriteEndObject();
                        }

                        if (includeCountersCommand != null)
                        {
                            writer.WriteStartObject();

                            writer.WritePropertyName(docsContext.GetLazyStringForFieldWithCaching(TypeSegment));
                            writer.WriteValue(BlittableJsonToken.String, docsContext.GetLazyStringForFieldWithCaching(CounterIncludesSegment));
                            writer.WriteComma();

                            writer.WritePropertyName(docsContext.GetLazyStringForFieldWithCaching(CounterIncludesSegment));
                            writer.WriteCounters(includeCountersCommand.Results);
                            writer.WriteComma();

                            writer.WritePropertyName(docsContext.GetLazyStringForFieldWithCaching(IncludedCounterNamesSegment));
                            writer.WriteIncludedCounterNames(includeCountersCommand.CountersToGetByDocId);

                            writer.WriteEndObject();
                        }

                        if (includeTimeSeriesCommand != null)
                        {
                            writer.WriteStartObject();

                            writer.WritePropertyName(docsContext.GetLazyStringForFieldWithCaching(TypeSegment));
                            writer.WriteValue(BlittableJsonToken.String, docsContext.GetLazyStringForFieldWithCaching(TimeSeriesIncludesSegment));
                            writer.WriteComma();

                            writer.WritePropertyName(docsContext.GetLazyStringForFieldWithCaching(TimeSeriesIncludesSegment));
                            writer.WriteTimeSeries(includeTimeSeriesCommand.Results);

=======
                            writer.WriteIncludes(docsContext, includes);
>>>>>>> 5a56348d
                            writer.WriteEndObject();
                        }

                        writer.WriteStartObject();
                        writer.WritePropertyName(nameof(SubscriptionConnectionServerMessage.Type));
                        writer.WriteString(nameof(SubscriptionConnectionServerMessage.MessageType.EndOfBatch));
                        writer.WriteEndObject();

                        AddToStatusDescription("Flushing sent docs to client");
                        await FlushDocsToClient(writer, docsToFlush, true);
                        if (_logger.IsInfoEnabled)
                        {
                            _logger.Info(
                                $"Finished sending a batch with {docsToFlush} documents for subscription {Options.SubscriptionName}");
                        }
                    }
                }
            }
            return anyDocumentsSentInCurrentIteration;
        }

        private long GetStartEtagForSubscription(SubscriptionState subscription)
        {
            using (TcpConnection.DocumentDatabase.DocumentsStorage.ContextPool.AllocateOperationContext(out DocumentsOperationContext docsContext))
            using (docsContext.OpenReadTransaction())
            {
                long startEtag = 0;

                if (string.IsNullOrEmpty(subscription.ChangeVectorForNextBatchStartingPoint))
                    return startEtag;

                var changeVector = subscription.ChangeVectorForNextBatchStartingPoint.ToChangeVector();

                var cv = changeVector.FirstOrDefault(x => x.DbId == TcpConnection.DocumentDatabase.DbBase64Id);

                if (cv.DbId == "" && cv.Etag == 0 && cv.NodeTag == 0)
                    return startEtag;

                return cv.Etag;
            }
        }

        private async Task SendHeartBeat(string reason)
        {
            try
            {
                await TcpConnection.Stream.WriteAsync(Heartbeat, 0, Heartbeat.Length, CancellationTokenSource.Token);

                if (_logger.IsInfoEnabled)
                {
                    _logger.Info($"Subscription {Options.SubscriptionName} is sending a Heartbeat message to the client. Reason: {reason}");
                }
            }
            catch (Exception ex)
            {
                throw new SubscriptionClosedException($"Cannot contact client anymore, closing subscription ({Options?.SubscriptionName})", ex);
            }

            TcpConnection.RegisterBytesSent(Heartbeat.Length);
        }

        private async Task FlushDocsToClient(AsyncBlittableJsonTextWriter writer, int flushedDocs, bool endOfBatch = false)
        {
            CancellationTokenSource.Token.ThrowIfCancellationRequested();

            if (_logger.IsInfoEnabled)
            {
                _logger.Info(
                    $"Flushing {flushedDocs} documents for subscription {SubscriptionId} sending to {TcpConnection.TcpClient.Client.RemoteEndPoint} {(endOfBatch ? ", ending batch" : string.Empty)}");
            }

            await writer.FlushAsync();
            var bufferSize = _buffer.Length;
            await FlushBufferToNetwork();
            Stats.LastMessageSentAt = DateTime.UtcNow;
            Stats.DocsRate?.Mark(flushedDocs);
            Stats.BytesRate?.Mark(bufferSize);
            TcpConnection.RegisterBytesSent(bufferSize);
        }

        private async Task<bool> WaitForChangedDocuments(Task pendingReply)
        {
            AddToStatusDescription("Start waiting for changed documents");
            do
            {
                var hasMoreDocsTask = _waitForMoreDocuments.WaitAsync();
                var resultingTask = await Task.WhenAny(hasMoreDocsTask, pendingReply, TimeoutManager.WaitFor(TimeSpan.FromMilliseconds(WaitForChangedDocumentsTimeoutInMs))).ConfigureAwait(false);

                if (CancellationTokenSource.IsCancellationRequested)
                    return false;
                if (resultingTask == pendingReply)
                    return false;

                if (hasMoreDocsTask == resultingTask)
                {
                    _waitForMoreDocuments.Reset();
                    return true;
                }

                await SendHeartBeat("Waiting for changed documents");
                await SendNoopAck();
            } while (CancellationTokenSource.IsCancellationRequested == false);
            return false;
        }

        private async Task SendNoopAck()
        {
            await TcpConnection.DocumentDatabase.SubscriptionStorage.AcknowledgeBatchProcessed(
                SubscriptionId,
                Options.SubscriptionName,
                nameof(Client.Constants.Documents.SubscriptionChangeVectorSpecialStates.DoNotChange),
                nameof(Client.Constants.Documents.SubscriptionChangeVectorSpecialStates.DoNotChange));
        }

        private SubscriptionPatchDocument SetupFilterAndProjectionScript()
        {
            SubscriptionPatchDocument patch = null;

            if (string.IsNullOrWhiteSpace(Subscription.Script) == false)
            {
                patch = new SubscriptionPatchDocument(Subscription.Script, Subscription.Functions);
            }
            return patch;
        }

        public void Dispose()
        {
            if (_isDisposed)
                return;
            _isDisposed = true;

            using (_copiedBuffer.ReleaseBuffer)
            {
                try
                {
                    _tcpConnectionDisposable?.Dispose();
                }
                catch (Exception)
                {
                    // ignored
                }

                try
                {
                    TcpConnection.Dispose();
                }
                catch (Exception)
                {
                    // ignored
                }

                try
                {
                    CancellationTokenSource.Cancel();
                }
                catch (Exception)
                {
                    // ignored
                }

                try
                {
                    _waitForMoreDocuments.Dispose();
                }
                catch (Exception)
                {
                    // ignored
                }

                try
                {
                    CancellationTokenSource.Dispose();
                }
                catch (Exception)
                {
                    // ignored
                }

                Stats.Dispose();

                RecentSubscriptionStatuses?.Clear();
            }
        }

        public struct ParsedSubscription
        {
            public string Collection;
            public string Script;
            public string[] Functions;
            public bool Revisions;
            public string[] Includes;
            public string[] CounterIncludes;
            internal TimeSeriesIncludesField TimeSeriesIncludes;
        }

        public static ParsedSubscription ParseSubscriptionQuery(string query)
        {
            var queryParser = new QueryParser();
            queryParser.Init(query);
            var q = queryParser.Parse();

            if (q.IsDistinct)
                throw new NotSupportedException("Subscription does not support distinct queries");
            if (q.From.Index)
                throw new NotSupportedException("Subscription must specify a collection to use");
            if (q.GroupBy != null)
                throw new NotSupportedException("Subscription cannot specify a group by clause");
            if (q.OrderBy != null)
                throw new NotSupportedException("Subscription cannot specify an order by clause");
            if (q.UpdateBody != null)
                throw new NotSupportedException("Subscription cannot specify an update clause");

            bool revisions = false;
            if (q.From.Filter is Queries.AST.BinaryExpression filter)
            {
                switch (filter.Operator)
                {
                    case OperatorType.Equal:
                    case OperatorType.NotEqual:
                        if (!(filter.Left is FieldExpression fe) || fe.Compound.Count != 1)
                            throw new NotSupportedException("Subscription collection filter can only specify 'Revisions = true'");
                        if (string.Equals(fe.Compound[0].Value, "Revisions", StringComparison.OrdinalIgnoreCase) == false)
                            throw new NotSupportedException("Subscription collection filter can only specify 'Revisions = true'");
                        if (filter.Right is ValueExpression ve)
                        {
                            revisions = filter.Operator == OperatorType.Equal && ve.Value == ValueTokenType.True;
                            if (ve.Value != ValueTokenType.True && ve.Value != ValueTokenType.False)
                                throw new NotSupportedException("Subscription collection filter can only specify 'Revisions = true'");
                        }
                        else
                        {
                            throw new NotSupportedException("Subscription collection filter can only specify 'Revisions = true'");
                        }
                        break;

                    default:
                        throw new NotSupportedException("Subscription must not specify a collection filter (move it to the where clause)");
                }
            }
            else if (q.From.Filter != null)
            {
                throw new NotSupportedException("Subscription must not specify a collection filter (move it to the where clause)");
            }

            List<string> includes = null;
            List<string> counterIncludes = null;
            TimeSeriesIncludesField timeSeriesIncludes = null;
            if (q.Include != null)
            {
                foreach (var include in q.Include)
                {
                    switch (include)
                    {
                        case MethodExpression me:
                            var includeType = QueryMethod.GetMethodType(me.Name.Value);
                            switch (includeType)
                            {
                                case MethodType.Counters:
                                    QueryValidator.ValidateIncludeCounter(me.Arguments, q.QueryText, null);

                                    if (counterIncludes == null)
                                        counterIncludes = new List<string>();

                                    if (me.Arguments.Count > 0)
                                    {
                                        var argument = me.Arguments[0];

                                        counterIncludes.Add(ExtractPathFromExpression(argument, q));
                                    }
                                    break;
                                case MethodType.TimeSeries:
                                    QueryValidator.ValidateIncludeTimeseries(me.Arguments, q.QueryText, null);

                                    if (timeSeriesIncludes == null)
                                        timeSeriesIncludes = new TimeSeriesIncludesField();

                                    switch (me.Arguments.Count)
                                    {
                                        case 1:
                                            {
                                                if (!(me.Arguments[0] is MethodExpression methodExpression))
                                                    throw new InvalidQueryException($"Expected to get include '{nameof(MethodType.TimeSeries)}' clause expression, but got: '{me.Arguments[0]}'.", q.QueryText);

                                                switch (methodExpression.Arguments.Count)
                                                {
                                                    case 1:
                                                        {
                                                            // include timeseries(last(11))
                                                            var (type, count) = TimeseriesIncludesHelper.ParseCount(methodExpression, q.QueryText);
                                                            timeSeriesIncludes.AddTimeSeries(Client.Constants.TimeSeries.All, type, count);
                                                            break;
                                                        }
                                                    case 2:
                                                        {
                                                            // include timeseries(last(600, 'seconds'))
                                                            var (type, time) = TimeseriesIncludesHelper.ParseTime(methodExpression, q.QueryText);
                                                            timeSeriesIncludes.AddTimeSeries(Client.Constants.TimeSeries.All, type, time);

                                                            break;
                                                        }
                                                    default:
                                                        throw new InvalidQueryException($"Got invalid arguments count '{methodExpression.Arguments.Count}' in '{methodExpression.Name}' method.", q.QueryText);
                                                }
                                            }
                                            break;
                                        case 2: // include timeseries('Name', last(7, 'months'));
                                            {
                                                if (!(me.Arguments[1] is MethodExpression methodExpression))
                                                    throw new InvalidQueryException($"Expected to get include {nameof(MethodType.TimeSeries)} clause expression, but got: {me.Arguments[1]}.", q.QueryText);

                                                string name = TimeseriesIncludesHelper.ExtractValueFromExpression(me.Arguments[0]);

                                                switch (methodExpression.Arguments.Count)
                                                {
                                                    case 1:
                                                        {
                                                            // last count query
                                                            var (type, count) = TimeseriesIncludesHelper.ParseCount(methodExpression, q.QueryText);
                                                            timeSeriesIncludes.AddTimeSeries(name, type, count);
                                                            break;
                                                        }
                                                    case 2:
                                                        {
                                                            // last time query
                                                            var (type, time) = TimeseriesIncludesHelper.ParseTime(methodExpression, q.QueryText);
                                                            timeSeriesIncludes.AddTimeSeries(name, type, time);
                                                            break;
                                                        }
                                                    default:
                                                        throw new InvalidQueryException($"Got invalid arguments count '{methodExpression.Arguments.Count}' in '{methodExpression.Name}' method.", q.QueryText);
                                                }
                                            }
                                            break;
                                        default:
                                            throw new NotSupportedException($"Invalid number of arguments '{me.Arguments.Count}' in include {nameof(MethodType.TimeSeries)} clause expression.");
                                    }
                                    break;
                                default:
                                    throw new NotSupportedException($"Subscription include expected to get {MethodType.Counters} or {nameof(MethodType.TimeSeries)} but got {includeType}");
                            }
                            break;
                        default:
                            if (includes == null)
                                includes = new List<string>();

                            includes.Add(ExtractPathFromExpression(include, q));
                            break;
                    }
                }

                static string ExtractPathFromExpression(QueryExpression expression, Query q)
                {
                    switch (expression)
                    {
                        case FieldExpression fe:
                            (string fieldPath, string _) = QueryMetadata.ParseExpressionPath(expression, fe.FieldValue, q.From.Alias);
                            return fieldPath;

                        case ValueExpression ve:
                            (string memberPath, string _) = QueryMetadata.ParseExpressionPath(expression, ve.Token.Value, q.From.Alias);
                            return memberPath;

                        default:
                            throw new InvalidOperationException("Subscription only support include of fields, but got: " + expression);
                    }
                }
            }

            var collectionName = q.From.From.FieldValue;
            if (q.Where == null && q.Select == null && q.SelectFunctionBody.FunctionText == null)
            {
                return new ParsedSubscription
                {
                    Collection = collectionName,
                    Revisions = revisions,
                    Includes = includes?.ToArray(),
                    CounterIncludes = counterIncludes?.ToArray(),
                    TimeSeriesIncludes = timeSeriesIncludes
                };
            }

            var writer = new StringWriter();

            if (q.From.Alias != null)
            {
                writer.Write("var ");
                writer.Write(q.From.Alias);
                writer.WriteLine(" = this;");
            }
            else if (q.Select != null || q.SelectFunctionBody.FunctionText != null || q.Load != null)
            {
                throw new InvalidOperationException("Cannot specify a select or load clauses without an alias on the query");
            }
            if (q.Load != null)
            {
                Debug.Assert(q.From.Alias != null);

                var fromAlias = q.From.Alias.Value;
                foreach (var tuple in q.Load)
                {
                    writer.Write("var ");
                    writer.Write(tuple.Alias);
                    writer.Write(" = loadPath(this,'");
                    var fieldExpression = ((FieldExpression)tuple.Expression);
                    if (fieldExpression.Compound[0] != fromAlias)
                        throw new InvalidOperationException("Load clause can only load paths starting from the from alias: " + fromAlias);
                    writer.Write(fieldExpression.FieldValueWithoutAlias);
                    writer.WriteLine("');");
                }
            }
            if (q.Where != null)
            {
                writer.Write("if (");
                new JavascriptCodeQueryVisitor(writer.GetStringBuilder(), q).VisitExpression(q.Where);
                writer.WriteLine(" )");
                writer.WriteLine("{");
            }

            if (q.SelectFunctionBody.FunctionText != null)
            {
                writer.Write(" return ");
                writer.Write(q.SelectFunctionBody.FunctionText);
                writer.WriteLine(";");
            }
            else if (q.Select != null)
            {
                if (q.Select.Count != 1 || q.Select[0].Expression is MethodExpression == false)
                    throw new NotSupportedException("Subscription select clause must specify an object literal");
                writer.WriteLine();
                writer.Write(" return ");
                new JavascriptCodeQueryVisitor(writer.GetStringBuilder(), q).VisitExpression(q.Select[0].Expression);
                writer.WriteLine(";");
            }
            else
            {
                writer.WriteLine(" return true;");
            }
            writer.WriteLine();

            if (q.Where != null)
                writer.WriteLine("}");

            var script = writer.GetStringBuilder().ToString();

            // verify that the JS code parses
            try
            {
                new JavaScriptParser(script).ParseScript();
            }
            catch (Exception e)
            {
                throw new InvalidDataException("Unable to parse: " + script, e);
            }
            return new ParsedSubscription
            {
                Collection = collectionName,
                Revisions = revisions,
                Script = script,
                Functions = q.DeclaredFunctions?.Values?.Select(x => x.FunctionText).ToArray() ?? Array.Empty<string>(),
                Includes = includes?.ToArray(),
                CounterIncludes = counterIncludes?.ToArray()
            };
        }
    }

    public class SubscriptionConnectionDetails
    {
        public string ClientUri { get; set; }
        public SubscriptionOpeningStrategy? Strategy { get; set; }

        public DynamicJsonValue ToJson()
        {
            return new DynamicJsonValue
            {
                [nameof(ClientUri)] = ClientUri,
                [nameof(Strategy)] = Strategy
            };
        }
    }
}<|MERGE_RESOLUTION|>--- conflicted
+++ resolved
@@ -113,7 +113,8 @@
                 TcpConnection.Stream,
                 "subscription options",
                 BlittableJsonDocumentBuilder.UsageMode.None,
-                _copiedBuffer.Buffer, CancellationTokenSource.Token))
+                _copiedBuffer.Buffer,
+                token: CancellationTokenSource.Token))
             {
                 _options = JsonDeserializationServer.SubscriptionConnectionOptions(subscriptionCommandOptions);
 
@@ -146,12 +147,8 @@
             }
 
             // first, validate details and make sure subscription exists
-<<<<<<< HEAD
-            SubscriptionState = await TcpConnection.DocumentDatabase.SubscriptionStorage.AssertSubscriptionConnectionDetails(SubscriptionId, _options.SubscriptionName);
+            SubscriptionState = await TcpConnection.DocumentDatabase.SubscriptionStorage.AssertSubscriptionConnectionDetails(SubscriptionId, _options.SubscriptionName, CancellationTokenSource.Token);
             Subscription = ParseSubscriptionQuery(SubscriptionState.Query);
-=======
-            SubscriptionState = await TcpConnection.DocumentDatabase.SubscriptionStorage.AssertSubscriptionConnectionDetails(SubscriptionId, _options.SubscriptionName, CancellationTokenSource.Token);
->>>>>>> 5a56348d
 
             if (_supportedFeatures.Subscription.Includes == false)
             {
@@ -800,14 +797,10 @@
 
                     if (anyDocumentsSentInCurrentIteration)
                     {
-<<<<<<< HEAD
-                        if (includeDocumentsCommand != null)
-=======
-                        if (includeCmd != null && includeCmd.HasIncludesIds())
->>>>>>> 5a56348d
+                        if (includeDocumentsCommand != null && includeDocumentsCommand.HasIncludesIds())
                         {
                             var includes = new List<Document>();
-                            includeCmd.Fill(includes);
+                            includeDocumentsCommand.Fill(includes);
                             writer.WriteStartObject();
 
                             writer.WritePropertyName(docsContext.GetLazyStringForFieldWithCaching(TypeSegment));
@@ -815,9 +808,7 @@
                             writer.WriteComma();
 
                             writer.WritePropertyName(docsContext.GetLazyStringForFieldWithCaching(IncludesSegment));
-<<<<<<< HEAD
-                            var includes = new List<Document>();
-                            includeDocumentsCommand.Fill(includes);
+
                             await writer.WriteIncludesAsync(docsContext, includes);
 
                             writer.WriteEndObject();
@@ -852,9 +843,6 @@
                             writer.WritePropertyName(docsContext.GetLazyStringForFieldWithCaching(TimeSeriesIncludesSegment));
                             writer.WriteTimeSeries(includeTimeSeriesCommand.Results);
 
-=======
-                            writer.WriteIncludes(docsContext, includes);
->>>>>>> 5a56348d
                             writer.WriteEndObject();
                         }
 
