--- conflicted
+++ resolved
@@ -1555,19 +1555,10 @@
             CollectionName collectionName = null, NonPersistentDocumentFlags nonPersistentFlags = NonPersistentDocumentFlags.None,
             DocumentFlags newFlags = DocumentFlags.None)
         {
-<<<<<<< HEAD
             if (newFlags.HasFlag(DocumentFlags.FromResharding) == false)
                 ValidateId(context, lowerId, type: DocumentChangeTypes.Delete, newFlags);
-=======
+
             var fromReplication = nonPersistentFlags.Contain(NonPersistentDocumentFlags.FromReplication);
-
-            if (ConflictsStorage.ConflictsCount != 0)
-            {
-                var result = ConflictsStorage.DeleteConflicts(context, lowerId, expectedChangeVector, changeVector);
-                if (result != null)
-                    return result;
-            }
->>>>>>> 343e7456
 
             var local = GetDocumentOrTombstone(context, lowerId, throwOnConflict: false);
             var modifiedTicks = GetOrCreateLastModifiedTicks(lastModifiedTicks);
@@ -1607,13 +1598,8 @@
                     flags = localFlags | newFlags;
                     var revisionsStorage = DocumentDatabase.DocumentsStorage.RevisionsStorage;
 
-<<<<<<< HEAD
-                    if (nonPersistentFlags.Contain(NonPersistentDocumentFlags.FromReplication) &&
+                    if (fromReplication &&
                         localFlags.Contain(DocumentFlags.HasRevisions) != newFlags.Contain(DocumentFlags.HasRevisions))
-=======
-                    if (fromReplication &&
-                        localFlags.Contain(DocumentFlags.HasRevisions) != documentFlags.Contain(DocumentFlags.HasRevisions))
->>>>>>> 343e7456
                     {
                         var count = revisionsStorage.GetRevisionsCount(context, id);
                         if (count == 0)
@@ -1694,50 +1680,29 @@
 
                 EnsureLastEtagIsPersisted(context, etag);
 
-<<<<<<< HEAD
-                var revisionsStorage = DocumentDatabase.DocumentsStorage.RevisionsStorage;
-                var tombstoneChangeVector = context.GetChangeVector(changeVector ?? local.Tombstone?.ChangeVector);
-
-                if (collectionName.IsHiLo == false &&
-                    ((flags & DocumentFlags.Artificial) != DocumentFlags.Artificial) &&
-                    (nonPersistentFlags.Contain(NonPersistentDocumentFlags.FromReplication) == false))
-=======
+
                 if (fromReplication == false)
->>>>>>> 343e7456
-                {
+                {
+                    var tombstoneChangeVector = context.GetChangeVector(changeVector ?? local.Tombstone?.ChangeVector);
                     var revisionsStorage = DocumentDatabase.DocumentsStorage.RevisionsStorage;
 
                     if (collectionName.IsHiLo == false && flags.Contain(DocumentFlags.Artificial) == false)
                     {
-<<<<<<< HEAD
-                        var localChangeVector = context.GetChangeVector(local.Document.ChangeVector);
-                        if (DocumentDatabase.DocumentsStorage.RevisionsStorage.ShouldVersionOldDocument(context, flags, local.Document.Data, localChangeVector, collectionName))
-                        {
-                            DocumentDatabase.DocumentsStorage.RevisionsStorage.Put(context, id, local.Document.Data, flags | DocumentFlags.HasRevisions | DocumentFlags.FromOldDocumentRevision, NonPersistentDocumentFlags.None,
-                                localChangeVector, local.Document.LastModified.Ticks, configuration, collectionName);
-                        }
-                        newFlags |= DocumentFlags.HasRevisions;
-                        revisionsStorage.Delete(context, id, lowerId, collectionName, tombstoneChangeVector,
-                            modifiedTicks, nonPersistentFlags, newFlags);
-=======
                         var shouldVersion = DocumentDatabase.DocumentsStorage.RevisionsStorage.ShouldVersionDocument(
                             collectionName, nonPersistentFlags, local.Document.Data, null, context, id, lastModifiedTicks, ref flags, out var configuration);
 
                         if (shouldVersion || flags.Contain(DocumentFlags.HasRevisions))
                         {
-
-                            if (DocumentDatabase.DocumentsStorage.RevisionsStorage.ShouldVersionOldDocument(context, flags, local.Document.Data,
-                                    local.Document.ChangeVector, collectionName))
+                            var localChangeVector = context.GetChangeVector(local.Document.ChangeVector);
+                            if (DocumentDatabase.DocumentsStorage.RevisionsStorage.ShouldVersionOldDocument(context, flags, local.Document.Data, localChangeVector, collectionName))
                             {
-                                DocumentDatabase.DocumentsStorage.RevisionsStorage.Put(context, id, local.Document.Data,
-                                    flags | DocumentFlags.FromOldDocumentRevision, NonPersistentDocumentFlags.None,
-                                    local.Document.ChangeVector, local.Document.LastModified.Ticks, configuration, collectionName);
+                                DocumentDatabase.DocumentsStorage.RevisionsStorage.Put(context, id, local.Document.Data, flags | DocumentFlags.HasRevisions | DocumentFlags.FromOldDocumentRevision, NonPersistentDocumentFlags.None,
+                                    localChangeVector, local.Document.LastModified.Ticks, configuration, collectionName);
                             }
-
-                            revisionsStorage.Delete(context, id, lowerId, collectionName, changeVector ?? local.Tombstone.ChangeVector,
-                                modifiedTicks, nonPersistentFlags, documentFlags == DocumentFlags.Reverted ? documentFlags : flags);
+                            newFlags |= DocumentFlags.HasRevisions;
+                            revisionsStorage.Delete(context, id, lowerId, collectionName, tombstoneChangeVector,
+                                modifiedTicks, nonPersistentFlags, newFlags);
                         }
->>>>>>> 343e7456
                     }
 
                     if (flags.Contain(DocumentFlags.HasRevisions))
@@ -1748,42 +1713,24 @@
                             revisionsStorage.DeleteRevisionsFor(context, id, fromDelete: true);
                         }
 
-<<<<<<< HEAD
-                if (flags.Contain(DocumentFlags.HasRevisions) &&
-                    revisionsStorage.Configuration != null &&
-                    nonPersistentFlags.Contain(NonPersistentDocumentFlags.FromReplication))
-                    revisionsStorage.Delete(context, id, lowerId, collectionName, tombstoneChangeVector,
-                        modifiedTicks, nonPersistentFlags, newFlags);
-=======
                         if (revisionsStorage.Configuration != null)
                         {
-                            revisionsStorage.Delete(context, id, lowerId, collectionName, changeVector ?? local.Tombstone.ChangeVector,
-                                modifiedTicks, nonPersistentFlags, documentFlags);
+                            revisionsStorage.Delete(context, id, lowerId, collectionName, tombstoneChangeVector,
+                                modifiedTicks, nonPersistentFlags, newFlags);
                         }
                     }
->>>>>>> 343e7456
 
                     if (flags.Contain(DocumentFlags.HasAttachments))
-                        AttachmentsStorage.DeleteAttachmentsOfDocument(context, lowerId, changeVector, modifiedTicks);
-
-<<<<<<< HEAD
-                if (flags.Contain(DocumentFlags.HasAttachments))
-                    AttachmentsStorage.DeleteAttachmentsOfDocument(context, lowerId, changeVector, modifiedTicks, newFlags);
-=======
+                        AttachmentsStorage.DeleteAttachmentsOfDocument(context, lowerId, changeVector, modifiedTicks, newFlags);
+
                     if (flags.Contain(DocumentFlags.HasCounters))
                         CountersStorage.DeleteCountersForDocument(context, id, collectionName);
->>>>>>> 343e7456
 
                     if (flags.Contain(DocumentFlags.HasTimeSeries))
-                        TimeSeriesStorage.DeleteAllTimeSeriesForDocument(context, id, collectionName);
-                }
-
-<<<<<<< HEAD
-                if (flags.Contain(DocumentFlags.HasTimeSeries))
-                    TimeSeriesStorage.DeleteAllTimeSeriesForDocument(context, id, collectionName, flags);
-=======
+                        TimeSeriesStorage.DeleteAllTimeSeriesForDocument(context, id, collectionName, flags);
+                }
+
                 table.Delete(doc.StorageId);
->>>>>>> 343e7456
 
                 context.Transaction.AddAfterCommitNotification(new DocumentChange
                 {
