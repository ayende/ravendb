--- conflicted
+++ resolved
@@ -1669,18 +1669,6 @@
             }
         }
 
-<<<<<<< HEAD
-        public string WhoseTaskIsIt(
-            DatabaseTopology databaseTopology,
-            IDatabaseTask configuration,
-            IDatabaseTaskStatus taskStatus,
-            bool keepTaskOnOriginalMemberNode = false)
-        {
-            return ServerStore.WhoseTaskIsIt(databaseTopology, configuration, taskStatus, keepTaskOnOriginalMemberNode);
-        }
-
-=======
->>>>>>> 9ee983f4
         public IEnumerable<DatabasePerformanceMetrics> GetAllPerformanceMetrics()
         {
             yield return TxMerger.GeneralWaitPerformanceMetrics;
