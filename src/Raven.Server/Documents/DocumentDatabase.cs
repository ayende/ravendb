--- conflicted
+++ resolved
@@ -69,11 +69,7 @@
         private readonly Action<string> _addToInitLog;
         private readonly Logger _logger;
         private readonly DisposeOnce<SingleAttempt> _disposeOnce;
-<<<<<<< HEAD
         internal TestingStuff ForTestingPurposes;
-=======
-        internal TestingStuff _forTestingPurposes;
->>>>>>> 6c5f7163
 
         private readonly CancellationTokenSource _databaseShutdown = new CancellationTokenSource();
 
@@ -1774,7 +1770,7 @@
             internal Action ActionToCallDuringDocumentDatabaseInternalDispose;
 
             internal Action CollectionRunnerBeforeOpenReadTransaction;
-            
+
             internal bool SkipDrainAllRequests = false;
 
             internal Action<string, string> DisposeLog;
