--- conflicted
+++ resolved
@@ -60,14 +60,10 @@
             SubscriptionStorage = new SubscriptionStorage(this, metricsScheduler);
             Metrics = new MetricsCountersManager(metricsScheduler);
             Patch = new PatchDocument(this);
-<<<<<<< HEAD
-            TxMerger = new TransactionOperationsMerger(this,DatabaseShutdown);
+            TxMerger = new TransactionOperationsMerger(this, DatabaseShutdown);
             HugeDocuments = new HugeDocuments(configuration.Databases.MaxCollectionSizeHugeDocuments, 
                 configuration.Databases.MaxWarnSizeHugeDocuments);
 
-=======
-            TxMerger = new TransactionOperationsMerger(this, DatabaseShutdown);
->>>>>>> 1c0280b4
         }
 
         public SubscriptionStorage SubscriptionStorage { get; set; }
