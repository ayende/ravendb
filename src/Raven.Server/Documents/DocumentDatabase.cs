--- conflicted
+++ resolved
@@ -588,57 +588,24 @@
                 return (0, 0);
             }
 
-<<<<<<< HEAD
             var batch = batchCollector.GetData();
             var mergedCommands = new ClusterTransactionMergedCommand(this, batch);
             try
             {
-                //If we get a database shutdown while we process a cluster tx command this
-                //will cause us to stop running and disposing the context while its memory is still been used by the merger execution
-                await TxMerger.Enqueue(mergedCommands);
-                batchCollector.AllCommandsBeenProcessed = true;
-            }
-            catch (Exception e)
-            {
-                if (_logger.IsInfoEnabled)
-                    _logger.Info($"Failed to execute cluster transaction batch (count: {batchCollector.Count}), will retry them one-by-one.", e);
-
-                if (await ExecuteClusterTransactionOneByOne(batch))
-                    batchCollector.AllCommandsBeenProcessed = true;
-            }
-
-            var commandsCount = 0;
-            foreach (var command in batch)
-            {
-                commandsCount += command.Commands.Length;
-
-                OnClusterTransactionCompletion(command, mergedCommands);
-=======
-            var mergedCommands = new BatchHandler.ClusterTransactionMergedCommand(this, batch);
-
-            ForTestingPurposes?.BeforeExecutingClusterTransactions?.Invoke();
-
-            try
-            {
                 try
                 {
                     //If we get a database shutdown while we process a cluster tx command this
                     //will cause us to stop running and disposing the context while its memory is still been used by the merger execution
                     await TxMerger.Enqueue(mergedCommands);
+                    batchCollector.AllCommandsBeenProcessed = true;
                 }
                 catch (Exception e) when (_databaseShutdown.IsCancellationRequested == false)
                 {
                     if (_logger.IsInfoEnabled)
-                    {
-                        _logger.Info($"Failed to execute cluster transaction batch (count: {batch.Count}), will retry them one-by-one.", e);
-                    }
-                    await ExecuteClusterTransactionOneByOne(batch);
-                    return batch;
-                }
-
-                foreach (var command in batch)
-                {
-                    OnClusterTransactionCompletion(command, mergedCommands);
+                        _logger.Info($"Failed to execute cluster transaction batch (count: {batchCollector.Count}), will retry them one-by-one.", e);
+
+                    if (await ExecuteClusterTransactionOneByOne(batch))
+                        batchCollector.AllCommandsBeenProcessed = true;
                 }
             }
             catch
@@ -654,9 +621,16 @@
                     if (command.Processed)
                         continue;
 
-                    ClusterTransactionWaiter.SetException(command.Options.TaskId, command.Index, exception);
-                }
->>>>>>> 962278b7
+                    OnClusterTransactionCompletion(command, mergedCommands, exception);
+                }
+            }
+
+            var commandsCount = 0;
+            foreach (var command in batch)
+            {
+                commandsCount += command.Commands.Length;
+
+                OnClusterTransactionCompletion(command, mergedCommands);
             }
 
             return (batch.Count, commandsCount);
