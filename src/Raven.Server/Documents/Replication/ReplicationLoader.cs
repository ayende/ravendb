--- conflicted
+++ resolved
@@ -377,8 +377,8 @@
                     BlittableJsonDocumentBuilder.UsageMode.None, buffer))
                 {
                     initialRequest = JsonDeserializationServer.ReplicationInitialRequest(readerObject);
-                    }
-                }
+                }
+            }
 
             string[] allowedPaths = default;
             string pullDefinitionName = null;
@@ -392,15 +392,15 @@
                     if (header.AuthorizeInfo.AuthorizationFor == null)
                         throw new InvalidOperationException("Pull replication requires that the AuthorizationFor field will be set, but it wasn't provided");
 
-            PullReplicationDefinition pullReplicationDefinition;
-            using (_server.Server.ServerStore.ContextPool.AllocateOperationContext(out TransactionOperationContext ctx))
-            using (ctx.OpenReadTransaction())
-            {
+                    PullReplicationDefinition pullReplicationDefinition;
+                    using (_server.Server.ServerStore.ContextPool.AllocateOperationContext(out TransactionOperationContext ctx))
+                    using (ctx.OpenReadTransaction())
+                    {
                         pullReplicationDefinition = _server.Cluster.ReadPullReplicationDefinition(Database.Name, header.AuthorizeInfo.AuthorizationFor, ctx);
 
                         if (pullReplicationDefinition.Disabled)
                             throw new InvalidOperationException("The replication hub " + pullReplicationDefinition.Name + " is disabled and cannot be used currently");
-            }
+                    }
 
                     pullDefinitionName = header.AuthorizeInfo.AuthorizationFor;
 
@@ -487,33 +487,22 @@
         }
 
         public void RunPullReplicationAsSink(
-<<<<<<< HEAD
-            TcpConnectionOptions tcpConnectionOptions, 
-            JsonOperationContext.MemoryBuffer buffer, 
-            PullReplicationAsSink destination, 
-            OutgoingReplicationHandler source)
-        {
-            string[] allowedPaths = DetailedReplicationHubAccess.Preferred(destination.AllowedHubToSinkPaths, destination.AllowedSinkToHubPaths);
-            var pullParams = new IncomingPullReplicationParams
-            {
-                Name = destination.HubName,
-                AllowedPaths = allowedPaths,
-                Mode = PullReplicationMode.HubToSink
-            };
-            var newIncoming = CreateIncomingReplicationHandler(tcpConnectionOptions, buffer, pullParams);
-            newIncoming.Failed += RetryPullReplication;
-            _outgoing.TryRemove(source); // we are pulling and therefore incoming, upon failure 'RetryPullReplication' will put us back as an outgoing
-=======
             TcpConnectionOptions tcpConnectionOptions,
-            JsonOperationContext.ManagedPinnedBuffer buffer,
+            JsonOperationContext.MemoryBuffer buffer,
             PullReplicationAsSink destination,
             OutgoingReplicationHandler source)
         {
             using (source)
             {
-                var newIncoming = CreateIncomingReplicationHandler(tcpConnectionOptions, buffer, destination.HubDefinitionName);
+                string[] allowedPaths = DetailedReplicationHubAccess.Preferred(destination.AllowedHubToSinkPaths, destination.AllowedSinkToHubPaths);
+                var pullParams = new IncomingPullReplicationParams
+                {
+                    Name = destination.HubName,
+                    AllowedPaths = allowedPaths,
+                    Mode = PullReplicationMode.HubToSink
+                };
+                var newIncoming = CreateIncomingReplicationHandler(tcpConnectionOptions, buffer, pullParams);
                 newIncoming.Failed += RetryPullReplication;
->>>>>>> 418710c9
 
                 _outgoing.TryRemove(source); // we are pulling and therefore incoming, upon failure 'RetryPullReplication' will put us back as an outgoing
 
@@ -1044,7 +1033,7 @@
                             ex.DelayReplicationFor = newDestinationEx.DelayReplicationFor;
                         }
                     }
-                    
+
                     continue;
                 }
 
@@ -1129,8 +1118,8 @@
 
                     i += 1;
                     externalReplications.Insert(i, other);
-            }
-        }
+                }
+            }
         }
 
         private List<ExternalReplicationBase> GetMyNewDestinations(DatabaseRecord newRecord, List<ExternalReplicationBase> added)
@@ -1433,29 +1422,29 @@
                 {
                     case ExternalReplicationBase exNode:
                         {
-                    var database = exNode.ConnectionString.Database;
-                    if (node is PullReplicationAsSink sink)
-                    {
-                        return GetPullReplicationTcpInfo(sink, certificate, database);
-                    }
-
-                    // normal external replication
-                    return GetExternalReplicationTcpInfo(exNode as ExternalReplication, certificate, database);
-                }
+                            var database = exNode.ConnectionString.Database;
+                            if (node is PullReplicationAsSink sink)
+                            {
+                                return GetPullReplicationTcpInfo(sink, certificate, database);
+                            }
+
+                            // normal external replication
+                            return GetExternalReplicationTcpInfo(exNode as ExternalReplication, certificate, database);
+                        }
                     case InternalReplication internalNode:
-                {
-                    using (var cts = CancellationTokenSource.CreateLinkedTokenSource(_shutdownToken))
-                    {
-                        cts.CancelAfter(_server.Engine.TcpConnectionTimeout);
+                        {
+                            using (var cts = CancellationTokenSource.CreateLinkedTokenSource(_shutdownToken))
+                            {
+                                cts.CancelAfter(_server.Engine.TcpConnectionTimeout);
                                 return ReplicationUtils.GetTcpInfo(internalNode.Url, internalNode.Database, Database.DbId.ToString(), Database.ReadLastEtag(),
                                     "Replication",
                             certificate, cts.Token);
-                    }
-                }
+                            }
+                        }
                     default:
-                throw new InvalidOperationException(
-                    $"Unexpected replication node type, Expected to be '{typeof(ExternalReplication)}' or '{typeof(InternalReplication)}', but got '{node.GetType()}'");
-            }
+                        throw new InvalidOperationException(
+                            $"Unexpected replication node type, Expected to be '{typeof(ExternalReplication)}' or '{typeof(InternalReplication)}', but got '{node.GetType()}'");
+                }
             }
             catch (Exception e)
             {
@@ -1485,7 +1474,7 @@
                         AlertType.Replication,
                         NotificationSeverity.Error);
 
-                        _server.NotificationCenter.Add(alert);
+                    _server.NotificationCenter.Add(alert);
                 }
 
                 var replicationPulse = new LiveReplicationPulsesCollector.ReplicationPulse
