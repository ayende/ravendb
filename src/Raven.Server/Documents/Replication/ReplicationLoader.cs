﻿using System;
using System.Collections.Concurrent;
using System.Collections.Generic;
using System.Diagnostics;
using System.Linq;
using System.Security.Cryptography.X509Certificates;
using System.Threading;
using System.Threading.Tasks;
using Raven.Client;
using Raven.Client.Documents.Commands;
using Raven.Client.Documents.Conventions;
using Raven.Client.Documents.Operations.ETL;
using Raven.Client.Documents.Operations.OngoingTasks;
using Raven.Client.Documents.Operations.Replication;
using Raven.Client.Documents.Replication;
using Raven.Client.Documents.Replication.Messages;
using Raven.Client.Exceptions.Database;
using Raven.Client.Exceptions.Security;
using Raven.Client.Http;
using Raven.Client.Json.Serialization;
using Raven.Client.ServerWide;
using Raven.Client.ServerWide.Commands;
using Raven.Client.ServerWide.Tcp;
using Raven.Client.Util;
using Raven.Server.Documents.TcpHandlers;
using Raven.Server.Extensions;
using Raven.Server.Json;
using Raven.Server.NotificationCenter.Notifications;
using Raven.Server.ServerWide;
using Raven.Server.ServerWide.Context;
using Raven.Server.Utils;
using Sparrow.Collections;
using Sparrow.Json;
using Sparrow.Json.Parsing;
using Sparrow.Logging;
using Sparrow.Server.Utils;
using Sparrow.Threading;
using Sparrow.Utils;

namespace Raven.Server.Documents.Replication
{
    public class ReplicationLoader : IDisposable, ITombstoneAware
    {
        private readonly ReaderWriterLockSlim _locker = new ReaderWriterLockSlim();

        public event Action<IncomingReplicationHandler> IncomingReplicationAdded;

        public event Action<IncomingReplicationHandler> IncomingReplicationRemoved;

        public event Action<OutgoingReplicationHandler> OutgoingReplicationAdded;

        public event Action<OutgoingReplicationHandler> OutgoingReplicationRemoved;

        internal ManualResetEventSlim DebugWaitAndRunReplicationOnce;

        public DocumentDatabase Database;
        private SingleUseFlag _isInitialized = new SingleUseFlag();

        private readonly Timer _reconnectAttemptTimer;
        internal readonly int MinimalHeartbeatInterval;

        public ResolveConflictOnReplicationConfigurationChange ConflictResolver;

        private readonly ConcurrentSet<OutgoingReplicationHandler> _outgoing =
            new ConcurrentSet<OutgoingReplicationHandler>();

        private readonly ConcurrentDictionary<ReplicationNode, ConnectionShutdownInfo> _outgoingFailureInfo =
            new ConcurrentDictionary<ReplicationNode, ConnectionShutdownInfo>();

        private readonly ConcurrentDictionary<string, IncomingReplicationHandler> _incoming =
            new ConcurrentDictionary<string, IncomingReplicationHandler>();

        private readonly ConcurrentDictionary<IncomingConnectionInfo, DateTime> _incomingLastActivityTime =
            new ConcurrentDictionary<IncomingConnectionInfo, DateTime>();

        private readonly ConcurrentDictionary<IncomingConnectionInfo, ConcurrentQueue<IncomingConnectionRejectionInfo>>
            _incomingRejectionStats =
                new ConcurrentDictionary<IncomingConnectionInfo, ConcurrentQueue<IncomingConnectionRejectionInfo>>();

        private readonly ConcurrentSet<ConnectionShutdownInfo> _reconnectQueue =
            new ConcurrentSet<ConnectionShutdownInfo>();

        private readonly ConcurrentBag<ReplicationNode> _internalDestinations = new ConcurrentBag<ReplicationNode>();
        private readonly HashSet<ExternalReplicationBase> _externalDestinations = new HashSet<ExternalReplicationBase>();

        private class LastEtagPerDestination
        {
            public long LastEtag;
        }

        private int _replicationStatsId;

        private readonly ConcurrentDictionary<ReplicationNode, LastEtagPerDestination> _lastSendEtagPerDestination =
            new ConcurrentDictionary<ReplicationNode, LastEtagPerDestination>();

        public long GetMinimalEtagForReplication()
        {
            var replicationNodes = Destinations?.ToList();
            if (replicationNodes == null || replicationNodes.Count == 0)
                return long.MaxValue;

            long minEtag = long.MaxValue;
            foreach (var lastEtagPerDestination in _lastSendEtagPerDestination)
            {
                replicationNodes.Remove(lastEtagPerDestination.Key);
                minEtag = Math.Min(lastEtagPerDestination.Value.LastEtag, minEtag);
            }
            if (replicationNodes.Count > 0)
            {
                // if we don't have information from all our destinations, we don't know what tombstones
                // we can remove. Note that this explicitly _includes_ disabled destinations, which prevents
                // us from doing any tombstone cleanup.
                return 0;
            }

            using (_server.ContextPool.AllocateOperationContext(out TransactionOperationContext ctx))
            using (ctx.OpenReadTransaction())
            {
                var externals = _server.Cluster.ReadRawDatabaseRecord(ctx, Database.Name).ExternalReplications;
                if (externals != null)
                {
                    foreach (var external in externals)
                    {
                        var state = GetExternalReplicationState(_server, Database.Name, external.TaskId, ctx);
                        var myEtag = ChangeVectorUtils.GetEtagById(state.DestinationChangeVector, Database.DbBase64Id);
                        minEtag = Math.Min(myEtag, minEtag);
                    }
                }
            }

            return minEtag;
        }

        private readonly Logger _log;

        // PERF: _incoming locks if you do _incoming.Values. Using .Select
        // directly and fetching the Value avoids this problem.
        public IEnumerable<IncomingConnectionInfo> IncomingConnections => _incoming.Select(x => x.Value.ConnectionInfo);

        public IEnumerable<ReplicationNode> OutgoingConnections => _outgoing.Select(x => x.Node);
        public IEnumerable<OutgoingReplicationHandler> OutgoingHandlers => _outgoing;

        // PERF: _incoming locks if you do _incoming.Values. Using .Select
        // directly and fetching the Value avoids this problem.
        public IEnumerable<IncomingReplicationHandler> IncomingHandlers => _incoming.Select(x => x.Value);

        private readonly ConcurrentQueue<TaskCompletionSource<object>> _waitForReplicationTasks =
            new ConcurrentQueue<TaskCompletionSource<object>>();

        internal readonly ServerStore _server;

        public List<ReplicationNode> Destinations => _destinations;
        private List<ReplicationNode> _destinations = new List<ReplicationNode>();
        private ClusterTopology _clusterTopology = new ClusterTopology();
        private int _numberOfSiblings;
        public ConflictSolver ConflictSolverConfig;

        public ReplicationLoader(DocumentDatabase database, ServerStore server)
        {
            _server = server;
            Database = database;
            var config = Database.Configuration.Replication;
            var reconnectTime = config.RetryReplicateAfter.AsTimeSpan;
            _log = LoggingSource.Instance.GetLogger<ReplicationLoader>(Database.Name);
            _reconnectAttemptTimer = new Timer(state => ForceTryReconnectAll(),
                null, reconnectTime, reconnectTime);
            MinimalHeartbeatInterval = (int)config.ReplicationMinimalHeartbeat.AsTimeSpan.TotalMilliseconds;
            database.TombstoneCleaner.Subscribe(this);
        }

        public IReadOnlyDictionary<ReplicationNode, ConnectionShutdownInfo> OutgoingFailureInfo
            => _outgoingFailureInfo;

        public IReadOnlyDictionary<IncomingConnectionInfo, DateTime> IncomingLastActivityTime
            => _incomingLastActivityTime;

        public IReadOnlyDictionary<IncomingConnectionInfo, ConcurrentQueue<IncomingConnectionRejectionInfo>>
            IncomingRejectionStats => _incomingRejectionStats;

        public IEnumerable<ReplicationNode> ReconnectQueue => _reconnectQueue.Select(x => x.Node);

        public long? GetLastReplicatedEtagForDestination(ReplicationNode dest)
        {
            foreach (var replicationHandler in _outgoing)
            {
                if (replicationHandler.Node.IsEqualTo(dest))
                    return replicationHandler._lastSentDocumentEtag;
            }
            return null;
        }

        public void AcceptIncomingConnection(TcpConnectionOptions tcpConnectionOptions,
            TcpConnectionHeaderMessage.OperationTypes headerOperation,
            JsonOperationContext.MemoryBuffer buffer)
        {
            var supportedVersions =
                TcpConnectionHeaderMessage.GetSupportedFeaturesFor(TcpConnectionHeaderMessage.OperationTypes.Replication, tcpConnectionOptions.ProtocolVersion);

            if (supportedVersions.Replication.PullReplication)
            {
                // wait for replication type
                using (tcpConnectionOptions.ContextPool.AllocateOperationContext(out JsonOperationContext context))
                using (var readerObject = context.ParseToMemory(
                    tcpConnectionOptions.Stream,
                    "initial-replication-message",
                    BlittableJsonDocumentBuilder.UsageMode.None,
                    buffer))
                {
                    var initialRequest = JsonDeserializationServer.ReplicationInitialRequest(readerObject);
                    if (initialRequest.PullReplicationDefinitionName != null)
                    {
                        CreatePullReplicationAsHub(tcpConnectionOptions, initialRequest, supportedVersions);
                        return;
                    }
                }
            }

            CreateIncomingInstance(tcpConnectionOptions, buffer);
        }

        private void CreatePullReplicationAsHub(TcpConnectionOptions tcpConnectionOptions, ReplicationInitialRequest initialRequest, TcpConnectionHeaderMessage.SupportedFeatures supportedVersions)
        {
            PullReplicationDefinition pullReplicationDefinition;
            using (_server.Server.ServerStore.ContextPool.AllocateOperationContext(out TransactionOperationContext ctx))
            using (ctx.OpenReadTransaction())
            {
                pullReplicationDefinition = _server.Cluster.ReadPullReplicationDefinition(Database.Name, initialRequest.PullReplicationDefinitionName, ctx);
            }

            var taskId = pullReplicationDefinition.TaskId; // every connection to this pull replication on the hub will have the same task id.
            var externalReplication = pullReplicationDefinition.ToExternalReplication(initialRequest, taskId);

            var outgoingReplication = new OutgoingReplicationHandler(null, this, Database, externalReplication, external: true, initialRequest.Info)
            {
                PullReplicationDefinitionName = initialRequest.PullReplicationDefinitionName
            };

            outgoingReplication.Failed += OnOutgoingSendingFailed;
            outgoingReplication.SuccessfulTwoWaysCommunication += OnOutgoingSendingSucceeded;
            outgoingReplication.SuccessfulReplication += ResetReplicationFailuresInfo;
            _outgoing.TryAdd(outgoingReplication); // can't fail, this is a brand new instance

            outgoingReplication.StartPullReplicationAsHub(tcpConnectionOptions.Stream, supportedVersions);
            OutgoingReplicationAdded?.Invoke(outgoingReplication);
        }

        public void RunPullReplicationAsSink(TcpConnectionOptions tcpConnectionOptions, JsonOperationContext.MemoryBuffer buffer, PullReplicationAsSink destination)
        {
            var newIncoming = CreateIncomingReplicationHandler(tcpConnectionOptions, buffer, destination.HubDefinitionName);
            newIncoming.Failed += RetryPullReplication;

            PoolOfThreads.PooledThread.ResetCurrentThreadName();
            Thread.CurrentThread.Name = $"Pull Replication as Sink from {destination.Database} at {destination.Url}";

            _incoming[newIncoming.ConnectionInfo.SourceDatabaseId] = newIncoming;
            IncomingReplicationAdded?.Invoke(newIncoming);
            newIncoming.DoIncomingReplication();

            void RetryPullReplication(IncomingReplicationHandler instance, Exception e)
            {
                using (instance)
                {
                    if (_incoming.TryRemove(instance.ConnectionInfo.SourceDatabaseId, out _))
                        IncomingReplicationRemoved?.Invoke(instance);

                    instance.Failed -= RetryPullReplication;
                    instance.DocumentsReceived -= OnIncomingReceiveSucceeded;
                    if (_log.IsInfoEnabled)
                        _log.Info($"Pull replication Sink handler has thrown an unhandled exception. ({instance.FromToString})", e);
                }

                // if the stream closed, it is our duty to reconnect
                AddAndStartOutgoingReplication(destination, true);
            }
        }

        public IncomingReplicationHandler CreateIncomingInstance(TcpConnectionOptions tcpConnectionOptions, JsonOperationContext.MemoryBuffer buffer)
        {
            var newIncoming = CreateIncomingReplicationHandler(tcpConnectionOptions, buffer);
            newIncoming.Failed += OnIncomingReceiveFailed;

            // need to safeguard against two concurrent connection attempts
            var current = _incoming.AddOrUpdate(newIncoming.ConnectionInfo.SourceDatabaseId, newIncoming,
                (_, val) => val.IsDisposed ? newIncoming : val);

            if (current == newIncoming)
            {
                newIncoming.Start();
                IncomingReplicationAdded?.Invoke(newIncoming);
                ForceTryReconnectAll();
            }
            else
            {
                if (_log.IsInfoEnabled)
                {
                    _log.Info("you can't add two identical connections.", new InvalidOperationException("you can't add two identical connections."));
                }
                newIncoming.Dispose();
            }

            return newIncoming;
        }

        private IncomingReplicationHandler CreateIncomingReplicationHandler(
            TcpConnectionOptions tcpConnectionOptions,
            JsonOperationContext.MemoryBuffer buffer,
            string pullReplicationName = null)
        {
            var getLatestEtagMessage = IncomingInitialHandshake(tcpConnectionOptions, buffer);

            var newIncoming = new IncomingReplicationHandler(
                tcpConnectionOptions,
                getLatestEtagMessage,
                this,
                buffer,
                pullReplicationName);

            newIncoming.DocumentsReceived += OnIncomingReceiveSucceeded;
            return newIncoming;
        }

        private ReplicationLatestEtagRequest IncomingInitialHandshake(TcpConnectionOptions tcpConnectionOptions, JsonOperationContext.MemoryBuffer buffer)
        {
            ReplicationLatestEtagRequest getLatestEtagMessage;

            using (tcpConnectionOptions.ContextPool.AllocateOperationContext(out JsonOperationContext context))
            using (var readerObject = context.ParseToMemory(
                tcpConnectionOptions.Stream,
                "IncomingReplication/get-last-etag-message read",
                BlittableJsonDocumentBuilder.UsageMode.None,
                buffer))
            {
                var exceptionSchema = JsonDeserializationClient.ExceptionSchema(readerObject);
                if (exceptionSchema.Type.Equals("Error"))
                    throw new Exception(exceptionSchema.Message);

                getLatestEtagMessage = JsonDeserializationServer.ReplicationLatestEtagRequest(readerObject);
                if (_log.IsInfoEnabled)
                {
                    _log.Info(
                        $"GetLastEtag: {getLatestEtagMessage.SourceTag}({getLatestEtagMessage.SourceMachineName}) / {getLatestEtagMessage.SourceDatabaseName} ({getLatestEtagMessage.SourceDatabaseId}) - {getLatestEtagMessage.SourceUrl}");
                }
            }

            var connectionInfo = IncomingConnectionInfo.FromGetLatestEtag(getLatestEtagMessage);
            try
            {
                AssertValidConnection(connectionInfo);
            }
            catch (Exception e)
            {
                if (_log.IsInfoEnabled)
                    _log.Info($"Connection from [{connectionInfo}] is rejected.", e);

                var incomingConnectionRejectionInfos = _incomingRejectionStats.GetOrAdd(connectionInfo,
                    _ => new ConcurrentQueue<IncomingConnectionRejectionInfo>());
                incomingConnectionRejectionInfos.Enqueue(new IncomingConnectionRejectionInfo { Reason = e.ToString() });

                throw;
            }

            try
            {
                using (Database.DocumentsStorage.ContextPool.AllocateOperationContext(out DocumentsOperationContext documentsOperationContext))
                using (Database.ConfigurationStorage.ContextPool.AllocateOperationContext(out TransactionOperationContext configurationContext))
                using (var writer = new BlittableJsonTextWriter(documentsOperationContext, tcpConnectionOptions.Stream))
                using (documentsOperationContext.OpenReadTransaction())
                using (configurationContext.OpenReadTransaction())
                {
                    var changeVector = DocumentsStorage.GetDatabaseChangeVector(documentsOperationContext);

                    var lastEtagFromSrc = DocumentsStorage.GetLastReplicatedEtagFrom(
                        documentsOperationContext, getLatestEtagMessage.SourceDatabaseId);
                    if (_log.IsInfoEnabled)
                        _log.Info($"GetLastEtag response, last etag: {lastEtagFromSrc}");
                    var response = new DynamicJsonValue
                    {
                        [nameof(ReplicationMessageReply.Type)] = nameof(ReplicationMessageReply.ReplyType.Ok),
                        [nameof(ReplicationMessageReply.MessageType)] = ReplicationMessageType.Heartbeat,
                        [nameof(ReplicationMessageReply.LastEtagAccepted)] = lastEtagFromSrc,
                        [nameof(ReplicationMessageReply.NodeTag)] = _server.NodeTag,
                        [nameof(ReplicationMessageReply.DatabaseChangeVector)] = changeVector
                    };

                    documentsOperationContext.Write(writer, response);
                    writer.Flush();
                }
            }
            catch (Exception)
            {
                try
                {
                    tcpConnectionOptions.Dispose();
                }
                catch (Exception)
                {
                    // do nothing
                }

                throw;
            }

            if (_log.IsInfoEnabled)
                _log.Info(
                    $"Initialized document replication connection from {connectionInfo.SourceDatabaseName} located at {connectionInfo.SourceUrl}");

            return getLatestEtagMessage;
        }

        private long _reconnectInProgress;

        private void ForceTryReconnectAll()
        {
            if (Interlocked.CompareExchange(ref _reconnectInProgress, 1, 0) == 1)
                return;

            try
            {
                DatabaseTopology topology;
                Dictionary<string, RavenConnectionString> ravenConnectionStrings;

                using (_server.ContextPool.AllocateOperationContext(out TransactionOperationContext ctx))
                using (ctx.OpenReadTransaction())
                {
                    var raw = _server.Cluster.ReadRawDatabaseRecord(ctx, Database.Name);
                    if (raw == null)
                    {
                        _reconnectQueue.Clear();
                        return;
                    }

                    topology = raw.Topology;
                    ravenConnectionStrings = raw.RavenConnectionStrings;
                }

                foreach (var failure in _reconnectQueue)
                {
                    try
                    {
                        if (_reconnectQueue.TryRemove(failure) == false)
                            continue;

                        if (_outgoingFailureInfo.Values.Contains(failure) == false)
                            continue; // this connection is no longer exists

                        if (failure.RetryOn > DateTime.UtcNow)
                        {
                            _reconnectQueue.Add(failure);
                            continue;
                        }

                        if (failure.External &&
                            IsMyTask(ravenConnectionStrings, topology, failure.Node as ExternalReplicationBase) == false)
                            // no longer my task
                            continue;

                        AddAndStartOutgoingReplication(failure.Node, failure.External);
                    }
                    catch (Exception e)
                    {
                        if (_log.IsOperationsEnabled)
                        {
                            _log.Operations($"Failed to start outgoing replication to {failure.Node}", e);
                        }
                    }
                }
            }
            catch (Exception e)
            {
                if (_log.IsOperationsEnabled)
                {
                    _log.Operations("Unexpected exception during ForceTryReconnectAll", e);
                }
            }
            finally
            {
                Interlocked.Exchange(ref _reconnectInProgress, 0);
            }
        }

        internal static readonly TimeSpan MaxInactiveTime = TimeSpan.FromSeconds(60);

        private void AssertValidConnection(IncomingConnectionInfo connectionInfo)
        {
            //precaution, should never happen..
            if (string.IsNullOrWhiteSpace(connectionInfo.SourceDatabaseId) ||
                Guid.TryParse(connectionInfo.SourceDatabaseId, out Guid sourceDbId) == false)
            {
                throw new InvalidOperationException(
                    $"Failed to parse source database Id. What I got is {(string.IsNullOrWhiteSpace(connectionInfo.SourceDatabaseId) ? "<empty string>" : Database.DbId.ToString())}. This is not supposed to happen and is likely a bug.");
            }

            if (sourceDbId == Database.DbId)
            {
                throw new InvalidOperationException(
                    $"Cannot have replication with source and destination being the same database. They share the same db id ({connectionInfo} - {Database.DbId})");
            }

            if (_server.IsPassive())
            {
                throw new InvalidOperationException(
                    $"Cannot accept the incoming replication connection from {connectionInfo.SourceUrl}, because this node is in passive state.");
            }

            if (_incoming.TryGetValue(connectionInfo.SourceDatabaseId, out var value))
            {
                var lastHeartbeat = new DateTime(value.LastHeartbeatTicks);
                if (lastHeartbeat + MaxInactiveTime > Database.Time.GetUtcNow())
                    throw new InvalidOperationException(
                        $"An active connection for this database already exists from {value.ConnectionInfo.SourceUrl} (last heartbeat: {lastHeartbeat}).");

                if (_log.IsInfoEnabled)
                    _log.Info($"Disconnecting existing connection from {value.FromToString} because we got a new connection from the same source db " +
                              $"(last heartbeat was at {lastHeartbeat}).");

                IncomingReplicationRemoved?.Invoke(value);

                value.Dispose();
            }
        }

        public ClusterTopology GetClusterTopology()
        {
            using (_server.ContextPool.AllocateOperationContext(out TransactionOperationContext ctx))
            using (ctx.OpenReadTransaction())
            {
                return _server.GetClusterTopology(ctx);
            }
        }

        public void Initialize(DatabaseRecord record)
        {
            if (_isInitialized) //precaution -> probably not necessary, but still...
                return;

            ConflictSolverConfig = record.ConflictSolverConfig;
            ConflictResolver = new ResolveConflictOnReplicationConfigurationChange(this, _log);
            ConflictResolver.RunConflictResolversOnce();
            _isInitialized.Raise();
        }

        public void HandleDatabaseRecordChange(DatabaseRecord newRecord)
        {
            HandleConflictResolverChange(newRecord);
            HandleTopologyChange(newRecord);
            UpdateConnectionStrings(newRecord);
        }

        private void UpdateConnectionStrings(DatabaseRecord newRecord)
        {
            if (newRecord == null)
            {
                // we drop the connections in the handle topology change method
                return;
            }
            foreach (var connection in OutgoingFailureInfo)
            {
                if (connection.Key is ExternalReplication external)
                {
                    if (ValidateConnectionString(newRecord.RavenConnectionStrings, external, out var connectionString))
                    {
                        external.ConnectionString = connectionString;
                    }
                }
            }
        }

        private void HandleConflictResolverChange(DatabaseRecord newRecord)
        {
            if (newRecord == null)
            {
                ConflictSolverConfig = null;
                return;
            }

            if (ConflictSolverConfig == null && newRecord.ConflictSolverConfig == null)
            {
                return;
            }

            var conflictSolverChanged = ConflictSolverConfig?.ConflictResolutionChanged(newRecord.ConflictSolverConfig) ?? true;
            if (conflictSolverChanged)
            {
                if (_log.IsInfoEnabled)
                {
                    _log.Info("Conflict resolution was change.");
                }
                ConflictSolverConfig = newRecord.ConflictSolverConfig;
                ConflictResolver.RunConflictResolversOnce();
            }
        }

        private void HandleTopologyChange(DatabaseRecord newRecord)
        {
            var instancesToDispose = new List<IDisposable>();
            if (newRecord == null || _server.IsPassive())
            {
                DropOutgoingConnections(Destinations, instancesToDispose);
                DropIncomingConnections(Destinations, instancesToDispose);
                _internalDestinations.Clear();
                _externalDestinations.Clear();
                _destinations.Clear();
                DisposeConnections(instancesToDispose);
                return;
            }

            _clusterTopology = GetClusterTopology();

            HandleInternalReplication(newRecord, instancesToDispose);
            HandleExternalReplication(newRecord, instancesToDispose);
            HandleHubPullReplication(newRecord, instancesToDispose);
            var destinations = new List<ReplicationNode>();
            destinations.AddRange(_internalDestinations);
            destinations.AddRange(_externalDestinations);
            _destinations = destinations;
            _numberOfSiblings = _destinations.Select(x => x.Url).Intersect(_clusterTopology.AllNodes.Select(x => x.Value)).Count();

            DisposeConnections(instancesToDispose);
        }

        private void HandleHubPullReplication(DatabaseRecord newRecord, List<IDisposable> instancesToDispose)
        {
            foreach (var instance in OutgoingHandlers)
            {
                if (instance.PullReplicationDefinitionName == null)
                    continue;

                var pullReplication = newRecord.HubPullReplications.Find(x => x.Name == instance.PullReplicationDefinitionName);

                if (pullReplication != null && pullReplication.Disabled == false)
                {
                    // update the destination
                    var current = instance.Destination as ExternalReplication;
                    if (current.DelayReplicationFor != pullReplication.DelayReplicationFor)
                    {
                        current.DelayReplicationFor = pullReplication.DelayReplicationFor;
                        instance.NextReplicateTicks = 0;
                    }
                    current.MentorNode = pullReplication.MentorNode;
                    continue;
                }

                if (_log.IsInfoEnabled)
                    _log.Info($"Stopping replication to {instance.Destination.FromString()}");

                instance.Failed -= OnOutgoingSendingFailed;
                instance.SuccessfulTwoWaysCommunication -= OnOutgoingSendingSucceeded;
                instance.SuccessfulReplication -= ResetReplicationFailuresInfo;
                instancesToDispose.Add(instance);
                _outgoing.TryRemove(instance);
                _lastSendEtagPerDestination.TryRemove(instance.Destination, out LastEtagPerDestination _);
                _outgoingFailureInfo.TryRemove(instance.Destination, out ConnectionShutdownInfo info);
                if (info != null)
                    _reconnectQueue.TryRemove(info);
            }
        }

        private void DropIncomingConnections(IEnumerable<ReplicationNode> connectionsToRemove, List<IDisposable> instancesToDispose)
        {
            var toRemove = connectionsToRemove?.ToList();
            if (toRemove == null || toRemove.Count == 0)
                return;

            // this is relevant for sink
            foreach (var incoming in _incoming)
            {
                var instance = incoming.Value;
                if (toRemove.Any(conn => conn.Url == instance.ConnectionInfo.SourceUrl))
                {
                    if (_incoming.TryRemove(instance.ConnectionInfo.SourceDatabaseId, out _))
                        IncomingReplicationRemoved?.Invoke(instance);

                    instance.ClearEvents();
                    instancesToDispose.Add(instance);
                }
            }
        }

        private void DisposeConnections(List<IDisposable> instancesToDispose)
        {
            ThreadPool.QueueUserWorkItem(toDispose =>
            {
                Parallel.ForEach((List<IDisposable>)toDispose, instance =>
                {
                    try
                    {
                        instance?.Dispose();
                    }
                    catch (Exception e)
                    {
                        if (_log.IsInfoEnabled)
                        {
                            switch (instance)
                            {
                                case OutgoingReplicationHandler outHandler:
                                    _log.Info($"Failed to dispose outgoing replication to {outHandler.DestinationFormatted}", e);
                                    break;

                                case IncomingReplicationHandler inHandler:
                                    _log.Info($"Failed to dispose incoming replication to {inHandler.SourceFormatted}", e);
                                    break;

                                default:
                                    _log.Info($"Failed to dispose an unknown type '{instance?.GetType()}", e);
                                    break;
                            }
                        }
                    }
                });
            }, instancesToDispose);
        }

        private (List<ExternalReplicationBase> AddedDestinations, List<ExternalReplicationBase> RemovedDestiantions) FindExternalReplicationChanges(
            DatabaseRecord databaseRecord, HashSet<ExternalReplicationBase> current,
            List<ExternalReplicationBase> newDestinations)
        {
            var outgoingHandlers = OutgoingHandlers.ToList();

            var addedDestinations = new List<ExternalReplicationBase>();
            var removedDestinations = current.ToList();
            foreach (var newDestination in newDestinations.ToArray())
            {
                if (IsMyTask(databaseRecord.RavenConnectionStrings, databaseRecord.Topology, newDestination) == false)
                    continue;

                if (newDestination.Disabled)
                    continue;

                removedDestinations.Remove(newDestination);

                if (current.TryGetValue(newDestination, out var actual))
                {
                    // if we update the delay we don't want to break the replication (the hash code will be the same),
                    // but we need to update the Destination instance

                    // ReSharper disable once PossibleUnintendedReferenceComparison
                    var handler = outgoingHandlers.Find(o => o.Destination == actual); // we explicitly compare references.
                    if (handler == null)
                        continue;

                    if (handler.Destination is ExternalReplicationBase erb)
                    {
                        erb.MentorNode = newDestination.MentorNode;

                        if (handler.Destination is ExternalReplication ex &&
                            actual is ExternalReplication actualEx &&
                            newDestination is ExternalReplication newDestinationEx)
                        {
                            if (ex.DelayReplicationFor != actualEx.DelayReplicationFor)
                                handler.NextReplicateTicks = 0;

                            ex.DelayReplicationFor = newDestinationEx.DelayReplicationFor;
                        }
                    }

                    continue;
                }

                addedDestinations.Add(newDestination);
            }

            return (addedDestinations, removedDestinations);
        }

        private void HandleExternalReplication(DatabaseRecord newRecord, List<IDisposable> instancesToDispose)
        {
            var externalReplications = newRecord.ExternalReplications.Concat<ExternalReplicationBase>(newRecord.SinkPullReplications).ToList();
            SetExternalReplicationProperties(newRecord, externalReplications);

            var changes = FindExternalReplicationChanges(newRecord, _externalDestinations, externalReplications);

            DropOutgoingConnections(changes.RemovedDestiantions, instancesToDispose);
            DropIncomingConnections(changes.RemovedDestiantions, instancesToDispose);

            var newDestinations = GetMyNewDestinations(newRecord, changes.AddedDestinations);

            if (newDestinations.Count > 0)
            {
                Task.Run(() =>
                {
                    // here we might have blocking calls to fetch the tcp info.
                    try
                    {
                        StartOutgoingConnections(newDestinations, external: true);
                    }
                    catch (Exception e)
                    {
                        if (_log.IsOperationsEnabled)
                            _log.Operations($"Failed to start the outgoing connections to {newDestinations.Count} new destinations", e);
                    }
                });
            }

            _externalDestinations.RemoveWhere(changes.RemovedDestiantions.Contains);
            foreach (var newDestination in newDestinations)
            {
                _externalDestinations.Add(newDestination);
            }
        }

        private void SetExternalReplicationProperties(DatabaseRecord newRecord, List<ExternalReplicationBase> externalReplications)
        {
            foreach (var externalReplication in externalReplications)
            {
                if (ValidateConnectionString(newRecord.RavenConnectionStrings, externalReplication, out var connectionString) == false)
                {
                    continue;
                }

                externalReplication.Database = connectionString.Database;
                externalReplication.ConnectionString = connectionString;
            }
        }

        private List<ExternalReplicationBase> GetMyNewDestinations(DatabaseRecord newRecord, List<ExternalReplicationBase> added)
        {
            return added.Where(configuration => IsMyTask(newRecord.RavenConnectionStrings, newRecord.Topology, configuration)).ToList();
        }

        private bool IsMyTask(Dictionary<string, RavenConnectionString> connectionStrings, DatabaseTopology topology, ExternalReplicationBase task)
        {
            if (ValidateConnectionString(connectionStrings, task, out _) == false)
                return false;

            var taskStatus = GetExternalReplicationState(_server, Database.Name, task.TaskId);
            var whoseTaskIsIt = Database.WhoseTaskIsIt(topology, task, taskStatus);
            return whoseTaskIsIt == _server.NodeTag;
        }

        public static ExternalReplicationState GetExternalReplicationState(ServerStore server, string database, long taskId)
        {
            using (server.ContextPool.AllocateOperationContext(out TransactionOperationContext context))
            using (context.OpenReadTransaction())
            {
                return GetExternalReplicationState(server, database, taskId, context);
            }
        }

        private static ExternalReplicationState GetExternalReplicationState(ServerStore server, string database, long taskId, TransactionOperationContext context)
        {
            var stateBlittable = server.Cluster.Read(context, ExternalReplicationState.GenerateItemName(database, taskId));

            return stateBlittable != null ? JsonDeserializationCluster.ExternalReplicationState(stateBlittable) : new ExternalReplicationState();
        }

        public void EnsureNotDeleted(string node)
        {
            using (_server.ContextPool.AllocateOperationContext(out TransactionOperationContext ctx))
            using (ctx.OpenReadTransaction())
            {
                using (var rawRecord = _server.Cluster.ReadRawDatabaseRecord(ctx, Database.Name))
                {
                    if (rawRecord != null && rawRecord.DeletionInProgress.ContainsKey(node))
                    {
                        throw new OperationCanceledException($"The database '{Database.Name}' on node '{node}' is being deleted, so it will not handle replications.");
                    }
                }
            }
        }

        public void CompleteDeletionIfNeeded(CancellationTokenSource cts)
        {
            using (_server.ContextPool.AllocateOperationContext(out TransactionOperationContext ctx))
            using (ctx.OpenReadTransaction())
            using (var rawRecord = _server.Cluster.ReadRawDatabaseRecord(ctx, Database.Name))
            {
                if (rawRecord == null)
                    return;

                var deletionInProgress = rawRecord.DeletionInProgress;
                if (deletionInProgress.ContainsKey(_server.NodeTag) == false)
                    return;

                try
                {
                    cts.Cancel();
                }
                catch
                {
                    // nothing that we can do about it.
                    // probably the database is being deleted.
                }
                finally
                {
                    var record = rawRecord.MaterializedRecord;
                    ThreadPool.QueueUserWorkItem(_ => _server.DatabasesLandlord.DeleteDatabase(Database.Name, deletionInProgress[_server.NodeTag], record), null);
                }
            }
        }

        private bool ValidateConnectionString(Dictionary<string, RavenConnectionString> ravenConnectionStrings, ExternalReplicationBase externalReplication, out RavenConnectionString connectionString)
        {
            connectionString = null;
            if (string.IsNullOrEmpty(externalReplication.ConnectionStringName))
            {
                var msg = $"The external replication {externalReplication.Name} to the database '{externalReplication.Database}' " +
                          "has an empty connection string name.";

                if (_log.IsInfoEnabled)
                {
                    _log.Info(msg);
                }

                _server.NotificationCenter.Add(AlertRaised.Create(
                    Database.Name,
                    "Connection string name is empty",
                    msg,
                    AlertType.Replication,
                    NotificationSeverity.Error));
                return false;
            }

            if (ravenConnectionStrings.TryGetValue(externalReplication.ConnectionStringName, out connectionString) == false)
            {
                var msg = $"Could not find connection string with name {externalReplication.ConnectionStringName} " +
                          $"for the external replication task '{externalReplication.Name}' to '{externalReplication.Database}'.";

                if (_log.IsInfoEnabled)
                {
                    _log.Info(msg);
                }

                _server.NotificationCenter.Add(AlertRaised.Create(
                    Database.Name,
                    "Connection string not found",
                    msg,
                    AlertType.Replication,
                    NotificationSeverity.Error));

                return false;
            }
            return true;
        }

        private void HandleInternalReplication(DatabaseRecord newRecord, List<IDisposable> instancesToDispose)
        {
            var newInternalDestinations =
                newRecord.Topology?.GetDestinations(_server.NodeTag, Database.Name, newRecord.DeletionInProgress, _clusterTopology, _server.Engine.CurrentState);
            var internalConnections = DatabaseTopology.FindChanges(_internalDestinations, newInternalDestinations);

            if (internalConnections.RemovedDestiantions.Count > 0)
            {
                var removed = internalConnections.RemovedDestiantions.Select(r => new InternalReplication
                {
                    NodeTag = _clusterTopology.TryGetNodeTagByUrl(r).NodeTag,
                    Url = r,
                    Database = Database.Name
                });

                DropOutgoingConnections(removed, instancesToDispose);
            }
            if (internalConnections.AddedDestinations.Count > 0)
            {
                var added = internalConnections.AddedDestinations.Select(r => new InternalReplication
                {
                    NodeTag = _clusterTopology.TryGetNodeTagByUrl(r).NodeTag,
                    Url = r,
                    Database = Database.Name
                });
                StartOutgoingConnections(added.ToList());
            }
            _internalDestinations.Clear();
            foreach (var item in newInternalDestinations)
            {
                _internalDestinations.Add(item);
            }
        }

        private void StartOutgoingConnections(IReadOnlyCollection<ReplicationNode> connectionsToAdd, bool external = false)
        {
            if (_log.IsInfoEnabled)
                _log.Info($"Initializing {connectionsToAdd.Count:#,#} outgoing replications from {Database} on {_server.NodeTag}.");

            foreach (var destination in connectionsToAdd)
            {
                if (destination.Disabled)
                    continue;

                if (_log.IsInfoEnabled)
                    _log.Info("Initialized outgoing replication for " + destination.FromString());
                AddAndStartOutgoingReplication(destination, external);
            }

            if (_log.IsInfoEnabled)
                _log.Info("Finished initialization of outgoing replications..");
        }

        private void DropOutgoingConnections(IEnumerable<ReplicationNode> connectionsToRemove, List<IDisposable> instancesToDispose)
        {
            var toRemove = connectionsToRemove.ToList();
            foreach (var replication in _reconnectQueue.ToList())
            {
                if (toRemove.Contains(replication.Node))
                {
                    _reconnectQueue.TryRemove(replication);
                }
            }

            var outgoingChanged = _outgoing.Where(o => toRemove.Contains(o.Destination)).ToList();
            if (outgoingChanged.Count == 0)
                return; // no connections to remove

            if (_log.IsInfoEnabled)
                _log.Info($"Dropping {outgoingChanged.Count:#,#} outgoing replications connections from {Database} on {_server.NodeTag}.");

            foreach (var instance in outgoingChanged)
            {
                if (_log.IsInfoEnabled)
                    _log.Info($"Stopping replication to {instance.Destination.FromString()}");

                instance.Failed -= OnOutgoingSendingFailed;
                instance.SuccessfulTwoWaysCommunication -= OnOutgoingSendingSucceeded;
                instance.SuccessfulReplication -= ResetReplicationFailuresInfo;
                instancesToDispose.Add(instance);
                _outgoing.TryRemove(instance);
                _lastSendEtagPerDestination.TryRemove(instance.Destination, out LastEtagPerDestination _);
                _outgoingFailureInfo.TryRemove(instance.Destination, out ConnectionShutdownInfo info);
                if (info != null)
                    _reconnectQueue.TryRemove(info);
            }
        }

        internal void AddAndStartOutgoingReplication(ReplicationNode node, bool external)
        {
            var info = GetConnectionInfo(node, external);

            if (info == null)
            {
                // this means that we were unable to retrieve the tcp connection info and will try it again later
                return;
            }

            if (_locker.TryEnterReadLock(0) == false)
            {
                // the db being disposed
                return;
            }

            try
            {
                if (Database == null)
                    return;

                var outgoingReplication = new OutgoingReplicationHandler(null, this, Database, node, external, info);
                outgoingReplication.Failed += OnOutgoingSendingFailed;
                outgoingReplication.SuccessfulTwoWaysCommunication += OnOutgoingSendingSucceeded;
                outgoingReplication.SuccessfulReplication += ResetReplicationFailuresInfo;
                _outgoing.TryAdd(outgoingReplication); // can't fail, this is a brand new instance

                outgoingReplication.Start();

                OutgoingReplicationAdded?.Invoke(outgoingReplication);
            }
            finally
            {
                _locker.ExitReadLock();
            }
        }

        private TcpConnectionInfo GetConnectionInfo(ReplicationNode node, bool external)
        {
            var shutdownInfo = _outgoingFailureInfo.GetOrAdd(node, new ConnectionShutdownInfo
            {
                Node = node,
                External = external,
                MaxConnectionTimeout = Database.Configuration.Replication.RetryMaxTimeout.AsTimeSpan.TotalMilliseconds
            });

            X509Certificate2 certificate = null;
            try
            {
                certificate = GetCertificateForReplication(node, out _);

                if (node is ExternalReplicationBase exNode)
                {
                    var database = exNode.ConnectionString.Database;
                    if (node is PullReplicationAsSink sink)
                    {
                        return GetPullReplicationTcpInfo(sink, certificate, database);
                    }

                    // normal external replication
                    return GetExternalReplicationTcpInfo(exNode as ExternalReplication, certificate, database);
                }

                if (node is InternalReplication internalNode)
                {
                    using (var cts = CancellationTokenSource.CreateLinkedTokenSource(Database.DatabaseShutdown))
                    {
                        cts.CancelAfter(_server.Engine.TcpConnectionTimeout);
                        return ReplicationUtils.GetTcpInfo(internalNode.Url, internalNode.Database, Database.DbId.ToString(), Database.ReadLastEtag(), "Replication",
                            certificate, cts.Token);
                    }
                }

                throw new InvalidOperationException(
                    $"Unexpected replication node type, Expected to be '{typeof(ExternalReplication)}' or '{typeof(InternalReplication)}', but got '{node.GetType()}'");
            }
            catch (Exception e)
            {
                // will try to fetch it again later
                if (_log.IsInfoEnabled)
                {
                    if (e is DatabaseIdleException)
                    {
                        // this is expected, so we don't mark it as error
                        _log.Info($"The database is idle on the destination '{node.FromString()}', the connection will be retried later.");
                    }
                    else
                    {
                        _log.Info($"Failed to fetch tcp connection information for the destination '{node.FromString()}' , the connection will be retried later.", e);
                    }
                }

                if (e is AuthorizationException)
                {
                    var alert = AlertRaised.Create(
                        node.Database,
                        $"Forbidden access to {node.FromString()}'",
                        $"Replication failed. Certificate : {certificate?.FriendlyName} does not have permission to access or is unknown.",
                        AlertType.Replication,
                        NotificationSeverity.Error);

                    _server.NotificationCenter.Add(alert);
                }

                var replicationPulse = new LiveReplicationPulsesCollector.ReplicationPulse
                {
                    OccurredAt = SystemTime.UtcNow,
                    Direction = ReplicationPulseDirection.OutgoingGetTcpInfo,
                    To = node,
                    IsExternal = external,
                    ExceptionMessage = e.Message,
                };
                OutgoingReplicationConnectionFailed?.Invoke(replicationPulse);

                if (node is PullReplicationAsSink)
                {
                    var stats = new IncomingReplicationStatsAggregator(GetNextReplicationStatsId(), null);
                    using (var scope = stats.CreateScope())
                    {
                        scope.AddError(e);
                    }

                    var failureReporter = new IncomingReplicationFailureToConnectReporter(node, stats);
                    IncomingReplicationConnectionErrored?.Invoke(node, failureReporter);
                    IncomingConnectionsLastFailureToConnect.AddOrUpdate(node, failureReporter, (_, __) => failureReporter);
                }
                else
                {
                    var stats = new OutgoingReplicationStatsAggregator(GetNextReplicationStatsId(), null);
                    using (var scope = stats.CreateScope())
                    {
                        scope.AddError(e);
                    }

                    var failureReporter = new OutgoingReplicationFailureToConnectReporter(node, stats);
                    OutgoingReplicationConnectionErrored?.Invoke(node, failureReporter);
                    OutgoingConnectionsLastFailureToConnect.AddOrUpdate(node, failureReporter, (_, __) => failureReporter);
                }

                shutdownInfo.OnError(e);
                _reconnectQueue.TryAdd(shutdownInfo);
            }
            return null;
        }

        public ConcurrentDictionary<ReplicationNode, OutgoingReplicationFailureToConnectReporter> OutgoingConnectionsLastFailureToConnect =
            new ConcurrentDictionary<ReplicationNode, OutgoingReplicationFailureToConnectReporter>();

        public ConcurrentDictionary<ReplicationNode, IncomingReplicationFailureToConnectReporter> IncomingConnectionsLastFailureToConnect =
            new ConcurrentDictionary<ReplicationNode, IncomingReplicationFailureToConnectReporter>();

        private TcpConnectionInfo GetPullReplicationTcpInfo(PullReplicationAsSink pullReplicationAsSink, X509Certificate2 certificate, string database)
        {
            var remoteTask = pullReplicationAsSink.HubDefinitionName;
            using (_server.ContextPool.AllocateOperationContext(out TransactionOperationContext ctx))
            {
                string[] remoteDatabaseUrls;
                // fetch hub cluster node urls
                using (var requestExecutor = RequestExecutor.CreateForFixedTopology(pullReplicationAsSink.ConnectionString.TopologyDiscoveryUrls, pullReplicationAsSink.ConnectionString.Database,
                    certificate, DocumentConventions.DefaultForServer))
                {
                    var cmd = new GetRemoteTaskTopologyCommand(database, Database.DatabaseGroupId, remoteTask);

                    try
                    {
                        requestExecutor.ExecuteWithCancellationToken(cmd, ctx, Database.DatabaseShutdown);
                    }
                    catch (Exception e)
                    {
                        if (_log.IsInfoEnabled)
                            _log.Info($"Failed to execute {nameof(GetRemoteTaskTopologyCommand)} for {pullReplicationAsSink.Name}", e);

                        // failed to connect, will retry later
                        throw;
                    }
                    finally
                    {
                        // we want to set node Url even if we fail to connect to destination, so they can be used in replication stats
                        pullReplicationAsSink.Url = requestExecutor.Url;
                        pullReplicationAsSink.Database = database;
                    }

                    remoteDatabaseUrls = cmd.Result;
                }

                // fetch tcp info for the hub nodes
                using (var requestExecutor = RequestExecutor.CreateForFixedTopology(remoteDatabaseUrls,
                    pullReplicationAsSink.ConnectionString.Database, certificate, DocumentConventions.DefaultForServer))
                {
                    var cmd = new GetTcpInfoForRemoteTaskCommand(ExternalReplicationTag, database, remoteTask);

                    try
                    {
                        requestExecutor.ExecuteWithCancellationToken(cmd, ctx, Database.DatabaseShutdown);
                    }
                    finally
                    {
                        pullReplicationAsSink.Url = requestExecutor.Url;
                        pullReplicationAsSink.Database = database;
                    }

                    return cmd.Result;
                }
            }
        }

        private static readonly string ExternalReplicationTag = "external-replication";

        private TcpConnectionInfo GetExternalReplicationTcpInfo(ExternalReplication exNode, X509Certificate2 certificate, string database)
        {
<<<<<<< HEAD
            using (var requestExecutor = RequestExecutor.Create(exNode.ConnectionString.TopologyDiscoveryUrls, exNode.ConnectionString.Database, certificate, DocumentConventions.DefaultForServer))
=======
            using (var requestExecutor = RequestExecutor.Create(exNode.ConnectionString.TopologyDiscoveryUrls, exNode.ConnectionString.Database, certificate,
                DocumentConventions.DefaultForServer))
>>>>>>> 8797fa1c
            using (Database.DocumentsStorage.ContextPool.AllocateOperationContext(out JsonOperationContext ctx))
            {
                var cmd = new GetTcpInfoCommand(ExternalReplicationTag, database, Database.DbId.ToString(), Database.ReadLastEtag());
                try
                {
                    requestExecutor.ExecuteWithCancellationToken(cmd, ctx, Database.DatabaseShutdown);
                }
                finally
                {
                    // we want to set node Url even if we fail to connect to destination, so they can be used in replication stats
                    exNode.Database = database;
                    exNode.Url = requestExecutor.Url;
                }

                return cmd.Result;
            }
        }

        public X509Certificate2 GetCertificateForReplication(ReplicationNode node, out TcpConnectionHeaderMessage.AuthorizationInfo authorizationInfo)
        {
            switch (node)
            {
                case InternalReplication _:
                case ExternalReplication _:
                    authorizationInfo = null;
                    return _server.Server.Certificate.Certificate;

                case PullReplicationAsSink sink:
                    authorizationInfo = new TcpConnectionHeaderMessage.AuthorizationInfo
                    {
                        AuthorizeAs = TcpConnectionHeaderMessage.AuthorizationInfo.AuthorizeMethod.PullReplication,
                        AuthorizationFor = sink.HubDefinitionName
                    };

                    if (sink.CertificateWithPrivateKey == null)
                        return _server.Server.Certificate.Certificate;

                    var certBytes = Convert.FromBase64String(sink.CertificateWithPrivateKey);
                    return new X509Certificate2(certBytes, sink.CertificatePassword, X509KeyStorageFlags.Exportable | X509KeyStorageFlags.MachineKeySet);

                default:
                    throw new ArgumentException($"Unknown node type {node.GetType().FullName}");
            }
        }

        public (string Url, OngoingTaskConnectionStatus Status) GetExternalReplicationDestination(long taskId)
        {
            foreach (var outgoing in OutgoingConnections)
            {
                if (outgoing is ExternalReplication ex && ex.TaskId == taskId)
                    return (ex.Url, OngoingTaskConnectionStatus.Active);
            }
            foreach (var reconnect in ReconnectQueue)
            {
                if (reconnect is ExternalReplication ex && ex.TaskId == taskId)
                    return (ex.Url, OngoingTaskConnectionStatus.Reconnect);
            }
            return (null, OngoingTaskConnectionStatus.NotActive);
        }

        private void OnIncomingReceiveFailed(IncomingReplicationHandler instance, Exception e)
        {
            using (instance)
            {
                if (_incoming.TryRemove(instance.ConnectionInfo.SourceDatabaseId, out _))
                    IncomingReplicationRemoved?.Invoke(instance);

                instance.Failed -= OnIncomingReceiveFailed;
                instance.DocumentsReceived -= OnIncomingReceiveSucceeded;

                if (_log.IsInfoEnabled)
                    _log.Info($"Incoming replication handler has thrown an unhandled exception. ({instance.FromToString})", e);
            }
        }

        private void OnOutgoingSendingFailed(OutgoingReplicationHandler instance, Exception e)
        {
            using (instance)
            {
                instance.Failed -= OnOutgoingSendingFailed;
                instance.SuccessfulTwoWaysCommunication -= OnOutgoingSendingSucceeded;
                instance.SuccessfulReplication -= ResetReplicationFailuresInfo;

                _outgoing.TryRemove(instance);
                OutgoingReplicationRemoved?.Invoke(instance);

                if (instance.IsPullReplicationAsHub)
                    _externalDestinations.Remove(instance.Destination as ExternalReplication);

                if (_outgoingFailureInfo.TryGetValue(instance.Node, out ConnectionShutdownInfo failureInfo) == false)
                    return;

                UpdateLastEtag(instance);

                failureInfo.OnError(e);
                failureInfo.DestinationDbId = instance.DestinationDbId;
                failureInfo.LastHeartbeatTicks = instance.LastHeartbeatTicks;

                if (_log.IsInfoEnabled)
                    _log.Info($"Document replication connection ({instance.Node}) failed {failureInfo.RetriesCount} times, the connection will be retried on {failureInfo.RetryOn}.", e);

                _reconnectQueue.Add(failureInfo);
            }
        }

        private void UpdateLastEtag(OutgoingReplicationHandler instance)
        {
            var etagPerDestination = _lastSendEtagPerDestination.GetOrAdd(
                instance.Node,
                _ => new LastEtagPerDestination());

            if (etagPerDestination.LastEtag == instance._lastSentDocumentEtag)
                return;

            Interlocked.Exchange(ref etagPerDestination.LastEtag, instance._lastSentDocumentEtag);
        }

        private void OnOutgoingSendingSucceeded(OutgoingReplicationHandler instance)
        {
            UpdateLastEtag(instance);

            while (_waitForReplicationTasks.TryDequeue(out TaskCompletionSource<object> result))
            {
                TaskExecutor.Complete(result);
            }
        }

        private void ResetReplicationFailuresInfo(OutgoingReplicationHandler instance)
        {
            if (_outgoingFailureInfo.TryGetValue(instance.Node, out ConnectionShutdownInfo failureInfo))
                failureInfo.Reset();
        }

        private void OnIncomingReceiveSucceeded(IncomingReplicationHandler instance)
        {
            _incomingLastActivityTime.AddOrUpdate(instance.ConnectionInfo, DateTime.UtcNow, (_, __) => DateTime.UtcNow);

            // PERF: _incoming locks if you do _incoming.Values. Using .Select
            // directly and fetching the Value avoids this problem.
            foreach (var kv in _incoming)
            {
                var handler = kv.Value;
                if (handler != instance)
                    handler.OnReplicationFromAnotherSource();
            }
        }

        public void Dispose()
        {
            _locker.EnterWriteLock();

            try
            {
                var ea = new ExceptionAggregator("Failed during dispose of document replication loader");

                ea.Execute(() =>
                {
                    using (var waitHandle = new ManualResetEvent(false))
                    {
                        if (_reconnectAttemptTimer.Dispose(waitHandle))
                        {
                            waitHandle.WaitOne();
                        }
                    }
                });

                ea.Execute(() => ConflictResolver?.ResolveConflictsTask.Wait());

                ConflictResolver = null;

                if (_log.IsInfoEnabled)
                    _log.Info("Closing and disposing document replication connections.");

                foreach (var incoming in _incoming)
                    ea.Execute(incoming.Value.Dispose);

                foreach (var outgoing in _outgoing)
                    ea.Execute(outgoing.Dispose);

                Database.TombstoneCleaner?.Unsubscribe(this);

                Database = null;
                ea.ThrowIfNeeded();
            }
            finally
            {
                _locker.ExitWriteLock();
            }
        }

        public string TombstoneCleanerIdentifier => "Replication";

        public event Action<LiveReplicationPulsesCollector.ReplicationPulse> OutgoingReplicationConnectionFailed;

        public event Action<ReplicationNode, OutgoingReplicationFailureToConnectReporter> OutgoingReplicationConnectionErrored;

        public event Action<ReplicationNode, IncomingReplicationFailureToConnectReporter> IncomingReplicationConnectionErrored;

        public Dictionary<string, long> GetLastProcessedTombstonesPerCollection(ITombstoneAware.TombstoneType tombstoneType)
        {
            var minEtag = GetMinimalEtagForReplication();
            var result = new Dictionary<string, long>(StringComparer.OrdinalIgnoreCase)
            {
                { Constants.Documents.Collections.AllDocumentsCollection, minEtag },
                { Constants.TimeSeries.All, minEtag }
            };

            if (Destinations == null)
                return result;
            ReplicationNode disabledReplicationNode = null;
            bool hasDisabled = false;
            foreach (var replicationDocumentDestination in Destinations)
            {
                if (replicationDocumentDestination.Disabled)
                {
                    disabledReplicationNode = replicationDocumentDestination;
                    hasDisabled = true;
                    break;
                }
            }

            if (hasDisabled == false)
                return result;

            const int maxTombstones = 16 * 1024;

            bool tooManyTombstones;
            using (Database.DocumentsStorage.ContextPool.AllocateOperationContext(out DocumentsOperationContext context))
            using (context.OpenReadTransaction())
            {
                tooManyTombstones = Database.DocumentsStorage.HasMoreOfTombstonesAfter(context, minEtag, maxTombstones);
            }

            if (tooManyTombstones)
            {
                Database.NotificationCenter.Add(
                    PerformanceHint.Create(
                        database: Database.Name,
                        title: "Large number of tombstones because of disabled replication destination",
                        msg:
                        $"The disabled replication destination {disabledReplicationNode.FromString()} prevents from cleaning large number of tombstones.",

                        type: PerformanceHintType.Replication,
                        notificationSeverity: NotificationSeverity.Warning,
                        source: disabledReplicationNode.FromString()
                    ));
            }

            return result;
        }

        public class IncomingConnectionRejectionInfo
        {
            public string Reason { get; set; }
            public DateTime When { get; } = DateTime.UtcNow;
        }

        public class ConnectionShutdownInfo
        {
            private readonly TimeSpan _initialTimeout = TimeSpan.FromMilliseconds(1000);
            private readonly int _retriesCount = 0;

            public ConnectionShutdownInfo()
            {
                NextTimeout = _initialTimeout;
                RetriesCount = _retriesCount;
            }

            public string DestinationDbId;

            public bool External;

            public long LastHeartbeatTicks;

            public double MaxConnectionTimeout;

            public readonly Queue<Exception> Errors = new Queue<Exception>();

            public TimeSpan NextTimeout { get; set; }

            public DateTime RetryOn { get; set; }

            public ReplicationNode Node { get; set; }

            public int RetriesCount { get; set; }

            public void Reset()
            {
                NextTimeout = _initialTimeout;
                RetriesCount = _retriesCount;
                Errors.Clear();
            }

            public void OnError(Exception e)
            {
                Errors.Enqueue(e);
                while (Errors.Count > 25)
                    Errors.TryDequeue(out _);

                RetriesCount++;
                NextTimeout *= 2;
                NextTimeout = TimeSpan.FromMilliseconds(Math.Min(NextTimeout.TotalMilliseconds, MaxConnectionTimeout));
                RetryOn = DateTime.UtcNow + NextTimeout;
            }
        }

        public int GetSizeOfMajority()
        {
            return (_numberOfSiblings + 1) / 2 + 1;
        }

        public async Task<int> WaitForReplicationAsync(int numberOfReplicasToWaitFor, TimeSpan waitForReplicasTimeout, string lastChangeVector)
        {
            var sp = Stopwatch.StartNew();
            while (true)
            {
                var internalDestinations = _internalDestinations.Select(x => x.Url).ToHashSet();
                var waitForNextReplicationAsync = WaitForNextReplicationAsync();
                var past = ReplicatedPastInternalDestinations(internalDestinations, lastChangeVector);
                if (past >= numberOfReplicasToWaitFor)
                    return past;

                var remaining = waitForReplicasTimeout - sp.Elapsed;
                if (remaining < TimeSpan.Zero)
                    return ReplicatedPastInternalDestinations(internalDestinations, lastChangeVector);

                var timeout = TimeoutManager.WaitFor(remaining);
                try
                {
                    if (await Task.WhenAny(waitForNextReplicationAsync, timeout) == timeout)
                        return ReplicatedPastInternalDestinations(internalDestinations, lastChangeVector);
                }
                catch (OperationCanceledException e)
                {
                    if (_log.IsInfoEnabled)
                        _log.Info($"Get exception while trying to get write assurance on a database with {numberOfReplicasToWaitFor} servers. " +
                                  $"Written so far to {past} servers only. " +
                                  $"LastChangeVector is: {lastChangeVector}.", e);
                    return ReplicatedPastInternalDestinations(internalDestinations, lastChangeVector);
                }
            }
        }

        private Task WaitForNextReplicationAsync()
        {
            if (_waitForReplicationTasks.TryPeek(out TaskCompletionSource<object> result))
                return result.Task;

            result = new TaskCompletionSource<object>(TaskCreationOptions.RunContinuationsAsynchronously);
            _waitForReplicationTasks.Enqueue(result);
            return result.Task;
        }

        private int ReplicatedPast(string changeVector)
        {
            var count = 0;
            foreach (var destination in _outgoing)
            {
                var conflictStatus = ChangeVectorUtils.GetConflictStatus(changeVector, destination.LastAcceptedChangeVector);
                if (conflictStatus == ConflictStatus.AlreadyMerged)
                    count++;
            }
            return count;
        }

        private int ReplicatedPastInternalDestinations(HashSet<string> internalUrls, string changeVector)
        {
            var count = 0;
            foreach (var destination in _outgoing)
            {
                if (internalUrls.Contains(destination.Destination.Url) == false)
                    continue;

                var conflictStatus = Database.DocumentsStorage.GetConflictStatus(changeVector, destination.LastAcceptedChangeVector);
                if (conflictStatus == ConflictStatus.AlreadyMerged)
                    count++;
            }

            return count;
        }

        public int GetNextReplicationStatsId()
        {
            return Interlocked.Increment(ref _replicationStatsId);
        }
    }

    public class OutgoingReplicationFailureToConnectReporter : IReportOutgoingReplicationPerformance
    {
        private ReplicationNode _node;
        private OutgoingReplicationStatsAggregator _stats;

        public OutgoingReplicationFailureToConnectReporter(ReplicationNode node, OutgoingReplicationStatsAggregator stats)
        {
            _node = node;
            _stats = stats;
        }

        public string DestinationFormatted => $"{_node.Url}/databases/{_node.Database}";

        public OutgoingReplicationPerformanceStats[] GetReplicationPerformance()
        {
            return new[] { _stats.ToReplicationPerformanceStats() };
        }
    }

    public class IncomingReplicationFailureToConnectReporter : IReportIncomingReplicationPerformance
    {
        private ReplicationNode _node;
        private IncomingReplicationStatsAggregator _stats;

        public IncomingReplicationFailureToConnectReporter(ReplicationNode node, IncomingReplicationStatsAggregator stats)
        {
            _node = node;
            _stats = stats;
        }

        public string DestinationFormatted => $"{_node.Url}/databases/{_node.Database}";

        public IncomingReplicationPerformanceStats[] GetReplicationPerformance()
        {
            return new[] { _stats.ToReplicationPerformanceStats() };
        }
    }
}<|MERGE_RESOLUTION|>--- conflicted
+++ resolved
@@ -752,7 +752,7 @@
                             ex.DelayReplicationFor = newDestinationEx.DelayReplicationFor;
                         }
                     }
-
+                    
                     continue;
                 }
 
@@ -1121,7 +1121,7 @@
                         AlertType.Replication,
                         NotificationSeverity.Error);
 
-                    _server.NotificationCenter.Add(alert);
+                        _server.NotificationCenter.Add(alert);
                 }
 
                 var replicationPulse = new LiveReplicationPulsesCollector.ReplicationPulse
@@ -1230,12 +1230,7 @@
 
         private TcpConnectionInfo GetExternalReplicationTcpInfo(ExternalReplication exNode, X509Certificate2 certificate, string database)
         {
-<<<<<<< HEAD
             using (var requestExecutor = RequestExecutor.Create(exNode.ConnectionString.TopologyDiscoveryUrls, exNode.ConnectionString.Database, certificate, DocumentConventions.DefaultForServer))
-=======
-            using (var requestExecutor = RequestExecutor.Create(exNode.ConnectionString.TopologyDiscoveryUrls, exNode.ConnectionString.Database, certificate,
-                DocumentConventions.DefaultForServer))
->>>>>>> 8797fa1c
             using (Database.DocumentsStorage.ContextPool.AllocateOperationContext(out JsonOperationContext ctx))
             {
                 var cmd = new GetTcpInfoCommand(ExternalReplicationTag, database, Database.DbId.ToString(), Database.ReadLastEtag());
