--- conflicted
+++ resolved
@@ -17,13 +17,7 @@
 using Sparrow;
 using Sparrow.Json.Parsing;
 using Sparrow.Logging;
-<<<<<<< HEAD
-using Raven.Server.ServerWide.Context;
-using Raven.Server.Utils;
-using Sparrow.Json;
 using Sparrow.Server.Utils;
-=======
->>>>>>> b3cfdc9e
 using Voron;
 
 namespace Raven.Server.Documents.Replication
@@ -64,9 +58,9 @@
             private readonly OutgoingReplicationStatsScope _timeSeriesRead;
 
             public MergedReplicationBatchEnumerator(
-                OutgoingReplicationStatsScope documentRead,
-                OutgoingReplicationStatsScope attachmentRead,
-                OutgoingReplicationStatsScope tombstoneRead,
+                OutgoingReplicationStatsScope documentRead, 
+                OutgoingReplicationStatsScope attachmentRead, 
+                OutgoingReplicationStatsScope tombstoneRead, 
                 OutgoingReplicationStatsScope counterRead,
                 OutgoingReplicationStatsScope timeSeriesRead
                 )
@@ -215,7 +209,7 @@
                 try
                 {
                     // we scan through the documents to send to the other side, we need to be careful about
-                    // filtering a lot of documents, because we need to let the other side know about this, and
+                    // filtering a lot of documents, because we need to let the other side know about this, and 
                     // at the same time, we need to send a heartbeat to keep the tcp connection alive
                     _lastEtag = _parent._lastSentDocumentEtag;
                     _parent.CancellationToken.ThrowIfCancellationRequested();
@@ -229,7 +223,7 @@
                     long prevLastEtag = _lastEtag;
 
                     using (_stats.Storage.Start())
-                    {
+                    {                        
                         foreach (var item in GetReplicationItems(_parent._database, documentsContext, _lastEtag, _stats, _parent.SupportedFeatures.Replication.CaseInsensitiveCounters))
                         {
                             _parent.CancellationToken.ThrowIfCancellationRequested();
@@ -256,11 +250,11 @@
                                 }
 
                                 if (_parent.SupportedFeatures.Replication.CountersBatch == false)
-                                {
+                                {                                    
                                     AssertNotCounterForLegacyReplication(item);
                                 }
 
-                                if (_parent.SupportedFeatures.Replication.ClusterTransaction == false)
+                                if (_parent.SupportedFeatures.Replication.ClusterTransaction == false )
                                 {
                                     AssertNotClusterTransactionDocumentForLegacyReplication(item);
                                 }
@@ -295,7 +289,7 @@
                                 item is DocumentReplicationItem docItem &&
                                 docItem.Flags.Contain(DocumentFlags.HasAttachments))
                             {
-                                var type = (docItem.Flags & DocumentFlags.Revision) == DocumentFlags.Revision ? AttachmentType.Revision : AttachmentType.Document;
+                                var type = (docItem.Flags & DocumentFlags.Revision) == DocumentFlags.Revision ? AttachmentType.Revision: AttachmentType.Document;
                                 foreach (var attachment in _parent._database.DocumentsStorage.AttachmentsStorage.GetAttachmentsForDocument(documentsContext, type, docItem.Id, docItem.ChangeVector))
                                 {
                                     // we need to filter attachments that are been sent in the same batch as the document
@@ -324,7 +318,7 @@
                             numberOfItemsSent++;
                         }
                     }
-
+                    
                     if (_log.IsInfoEnabled)
                     {
                         if (skippedReplicationItemsInfo.SkippedItems > 0)
@@ -336,7 +330,7 @@
                         var msg = $"Found {_orderedReplicaItems.Count:#,#;;0} documents " +
                                   $"and {_replicaAttachmentStreams.Count} attachment's streams " +
                                   $"to replicate to {_parent.Node.FromString()}, ";
-
+                                 
                         var encryptionSize = documentsContext.Transaction.InnerTransaction.LowLevelTransaction.AdditionalMemoryUsageSize.GetValue(SizeUnit.Bytes);
                         if (encryptionSize > 0)
                         {
@@ -351,7 +345,7 @@
                     {
                         var hasModification = _lastEtag != _parent._lastSentDocumentEtag;
 
-                        // ensure that the other server is aware that we skipped
+                        // ensure that the other server is aware that we skipped 
                         // on (potentially a lot of) documents to send, and we update
                         // the last etag they have from us on the other side
                         _parent._lastSentDocumentEtag = _lastEtag;
@@ -388,7 +382,7 @@
                     }
 
                     MissingAttachmentsInLastBatch = false;
-
+                    
                     return true;
                 }
                 finally
@@ -448,7 +442,7 @@
             if (item.Type == ReplicationBatchItem.ReplicationItemType.Document &&
                 item is DocumentReplicationItem doc &&
                 doc.Flags.HasFlag(DocumentFlags.FromClusterTransaction))
-            {
+            {                
                 // the other side doesn't support cluster transactions, stopping replication
                 var message = $"{_parent.Node.FromString()} found a document {doc.Id} with flag `FromClusterTransaction` to replicate to {_parent.Destination.FromString()}, " +
                               "while we are in legacy mode (downgraded our replication version to match the destination). " +
@@ -669,10 +663,6 @@
             _parent._lastDocumentSentTime = DateTime.UtcNow;
         }
 
-<<<<<<< HEAD
-
-=======
->>>>>>> b3cfdc9e
         [MethodImpl(MethodImplOptions.AggressiveInlining)]
         private void EnsureValidStats(OutgoingReplicationStatsScope stats)
         {
