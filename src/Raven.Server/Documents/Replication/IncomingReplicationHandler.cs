﻿using System;
using System.Collections.Concurrent;
using System.Collections.Generic;
using System.Diagnostics;
using System.IO;
using System.Linq;
using System.Net;
using System.Net.Sockets;
using System.Threading;
using System.Threading.Tasks;
using Raven.Client.Documents.Attachments;
using Raven.Client.Documents.Operations.Attachments;
using Raven.Client.Documents.Operations.Replication;
using Raven.Client.Documents.Replication;
using Raven.Client.Documents.Replication.Messages;
<<<<<<< HEAD
using Raven.Client.Extensions;
=======
using Raven.Client.Exceptions.Documents;
>>>>>>> c649f77c
using Raven.Client.ServerWide.Tcp;
using Raven.Client.Util;
using Raven.Server.Documents.Replication.ReplicationItems;
using Raven.Server.Documents.TcpHandlers;
using Raven.Server.Documents.TimeSeries;
using Raven.Server.Exceptions;
using Raven.Server.NotificationCenter.Notifications;
using Raven.Server.ServerWide.Context;
using Raven.Server.Utils;
using Sparrow;
using Sparrow.Json;
using Sparrow.Json.Parsing;
using Sparrow.Json.Sync;
using Sparrow.Logging;
using Sparrow.Platform;
using Sparrow.Server;
using Sparrow.Server.Json.Sync;
using Sparrow.Threading;
using Sparrow.Utils;
using Voron;
using Reader = Raven.Server.Documents.Replication.ReplicationItems.Reader;
using Size = Sparrow.Size;

namespace Raven.Server.Documents.Replication
{
    public class IncomingReplicationHandler : IDisposable
    {
        private readonly DocumentDatabase _database;
        private readonly TcpClient _tcpClient;
        private readonly Stream _stream;
        private readonly ReplicationLoader _parent;
        private PoolOfThreads.LongRunningWork _incomingWork;
        private readonly CancellationTokenSource _cts;
        private readonly Logger _log;

        public event Action<IncomingReplicationHandler, Exception> Failed;

        public event Action<IncomingReplicationHandler> DocumentsReceived;

        public event Action<LiveReplicationPulsesCollector.ReplicationPulse> HandleReplicationPulse;

        public void ClearEvents()
        {
            Failed = null;
            DocumentsReceived = null;
            HandleReplicationPulse = null;
        }

        public long LastDocumentEtag => _lastDocumentEtag;
        public long LastHeartbeatTicks;

        private readonly ConcurrentQueue<IncomingReplicationStatsAggregator> _lastReplicationStats = new ConcurrentQueue<IncomingReplicationStatsAggregator>();

        private IncomingReplicationStatsAggregator _lastStats;

        public readonly string PullReplicationName;
        public readonly PullReplicationMode Mode;

        public bool PullReplication => PullReplicationName != null;
        private readonly DisposeOnce<SingleAttempt> _disposeOnce;

        public IncomingReplicationHandler(
            TcpConnectionOptions options,
            ReplicationLatestEtagRequest replicatedLastEtag,
            ReplicationLoader parent,
            JsonOperationContext.MemoryBuffer bufferToCopy,
            ReplicationLoader.IncomingPullReplicationParams pullReplicationParams = null)
        {
            if (pullReplicationParams?.AllowedPaths != null && pullReplicationParams.AllowedPaths.Length > 0)
                _allowedPathsValidator = new AllowedPathsValidator(pullReplicationParams.AllowedPaths);

            _disposeOnce = new DisposeOnce<SingleAttempt>(DisposeInternal);

            _connectionOptions = options;
            ConnectionInfo = IncomingConnectionInfo.FromGetLatestEtag(replicatedLastEtag);

            _database = options.DocumentDatabase;

            _replicationFromAnotherSource = new AsyncManualResetEvent(_database.DatabaseShutdown);

            _tcpClient = options.TcpClient;
            _stream = options.Stream;
            SupportedFeatures = TcpConnectionHeaderMessage.GetSupportedFeaturesFor(options.Operation, options.ProtocolVersion);
            ConnectionInfo.RemoteIp = ((IPEndPoint)_tcpClient.Client.RemoteEndPoint).Address.ToString();
            _parent = parent;
            PullReplicationName = pullReplicationParams?.Name;
            Mode = pullReplicationParams?.Mode ?? PullReplicationMode.None;

            CertificateThumbprint = options.Certificate?.Thumbprint;

            _log = LoggingSource.Instance.GetLogger<IncomingReplicationHandler>(_database.Name);
            _cts = CancellationTokenSource.CreateLinkedTokenSource(_database.DatabaseShutdown);

            _conflictManager = new ConflictManager(_database, _parent.ConflictResolver);

            _attachmentStreamsTempFile = _database.DocumentsStorage.AttachmentsStorage.GetTempFile("replication");
            _copiedBuffer = bufferToCopy.Clone(_connectionOptions.ContextPool);

            LastHeartbeatTicks = _database.Time.GetUtcNow().Ticks;
        }

        public IncomingReplicationPerformanceStats[] GetReplicationPerformance()
        {
            var lastStats = _lastStats;

            return _lastReplicationStats
                .Select(x => x == lastStats ? x.ToReplicationPerformanceLiveStatsWithDetails() : x.ToReplicationPerformanceStats())
                .ToArray();
        }

        public IncomingReplicationStatsAggregator GetLatestReplicationPerformance()
        {
            return _lastStats;
        }

        private string IncomingReplicationThreadName => $"Incoming replication {FromToString}";

        public void Start()
        {
            if (_incomingWork != null)
                return;

            lock (this)
            {
                if (_incomingWork != null)
                    return; // already set by someone else, they can start it

                _incomingWork = PoolOfThreads.GlobalRavenThreadPool.LongRunning(x => { DoIncomingReplication(); }, null, IncomingReplicationThreadName);
            }

            if (_log.IsInfoEnabled)
                _log.Info($"Incoming replication thread started ({FromToString})");
        }

        public void DoIncomingReplication()
        {
            try
            {
                ReceiveReplicationBatches();
            }
            catch (Exception e)
            {
                if (_log.IsInfoEnabled)
                    _log.Info($"Error in accepting replication request ({FromToString})", e);
            }
        }

        [ThreadStatic]
        public static bool IsIncomingReplication;

        static IncomingReplicationHandler()
        {
            ThreadLocalCleanup.ReleaseThreadLocalState += () => IsIncomingReplication = false;
        }

        private readonly AsyncManualResetEvent _replicationFromAnotherSource;

        public void OnReplicationFromAnotherSource()
        {
            _replicationFromAnotherSource.Set();
        }

        private void ReceiveReplicationBatches()
        {
            NativeMemory.EnsureRegistered();
            try
            {
                using (_connectionOptionsDisposable = _connectionOptions.ConnectionProcessingInProgress("Replication"))
                using (_stream)
                using (var interruptibleRead = new InterruptibleRead(_database.DocumentsStorage.ContextPool, _stream))
                {
                    while (_cts.IsCancellationRequested == false)
                    {
                        try
                        {
                            AddReplicationPulse(ReplicationPulseDirection.IncomingInitiate);

                            using (var msg = interruptibleRead.ParseToMemory(
                                _replicationFromAnotherSource,
                                "IncomingReplication/read-message",
                                Timeout.Infinite,
                                _copiedBuffer.Buffer,
                                _database.DatabaseShutdown))
                            {
                                if (msg.Document != null)
                                {
                                    _parent.EnsureNotDeleted(_parent._server.NodeTag);

                                    using (var writer = new BlittableJsonTextWriter(msg.Context, _stream))
                                    {
                                        HandleSingleReplicationBatch(msg.Context,
                                            msg.Document,
                                            writer);
                                    }
                                }
                                else // notify peer about new change vector
                                {
                                    using (_database.DocumentsStorage.ContextPool.AllocateOperationContext(
                                            out DocumentsOperationContext documentsContext))
                                    using (var writer = new BlittableJsonTextWriter(documentsContext, _stream))
                                    {
                                        SendHeartbeatStatusToSource(
                                            documentsContext,
                                            writer,
                                            _lastDocumentEtag,
                                            "Notify");
                                    }
                                }
                                // we reset it after every time we send to the remote server
                                // because that is when we know that it is up to date with our
                                // status, so no need to send again
                                _replicationFromAnotherSource.Reset();
                            }
                        }
                        catch (Exception e)
                        {
                            AddReplicationPulse(ReplicationPulseDirection.IncomingInitiateError, e.Message);

                            if (_log.IsInfoEnabled)
                            {
                                if (e is AggregateException ae &&
                                    ae.InnerExceptions.Count == 1 &&
                                    ae.InnerException is SocketException ase)
                                {
                                    HandleSocketException(ase);
                                }
                                else if (e.InnerException is SocketException se)
                                {
                                    HandleSocketException(se);
                                }
                                else
                                {
                                    //if we are disposing, do not notify about failure (not relevant)
                                    if (_cts.IsCancellationRequested == false)
                                        if (_log.IsInfoEnabled)
                                            _log.Info("Received unexpected exception while receiving replication batch.", e);
                                }
                            }

                            throw;
                        }

                        void HandleSocketException(SocketException e)
                        {
                            if (_log.IsInfoEnabled)
                                _log.Info("Failed to read data from incoming connection. The incoming connection will be closed and re-created.", e);
                        }
                    }
                }
            }
            catch (Exception e)
            {
                //if we are disposing, do not notify about failure (not relevant)
                if (_cts.IsCancellationRequested == false)
                {
                    if (_log.IsInfoEnabled)
                        _log.Info($"Connection error {FromToString}: an exception was thrown during receiving incoming document replication batch.", e);

                    OnFailed(e, this);
                }
            }
        }

        private Task _prevChangeVectorUpdate;

        private void HandleSingleReplicationBatch(
            DocumentsOperationContext documentsContext,
            BlittableJsonReaderObject message,
            BlittableJsonTextWriter writer)
        {
            message.BlittableValidation();
            //note: at this point, the valid messages are heartbeat and replication batch.
            _cts.Token.ThrowIfCancellationRequested();
            string messageType = null;
            try
            {
                if (!message.TryGet(nameof(ReplicationMessageHeader.Type), out messageType))
                    throw new InvalidDataException("Expected the message to have a 'Type' field. The property was not found");

                if (!message.TryGet(nameof(ReplicationMessageHeader.LastDocumentEtag), out _lastDocumentEtag))
                    throw new InvalidOperationException("Expected LastDocumentEtag property in the replication message, " +
                                                        "but didn't find it..");

                switch (messageType)
                {
                    case ReplicationMessageType.Documents:
                        AddReplicationPulse(ReplicationPulseDirection.IncomingBegin);

                        var stats = _lastStats = new IncomingReplicationStatsAggregator(_parent.GetNextReplicationStatsId(), _lastStats);
                        AddReplicationPerformance(stats);

                        try
                        {
                            using (var scope = stats.CreateScope())
                            {
                                try
                                {
                                    scope.RecordLastEtag(_lastDocumentEtag);

                                    HandleReceivedDocumentsAndAttachmentsBatch(documentsContext, message, _lastDocumentEtag, scope);
                                    break;
                                }
                                catch (Exception e)
                                {
                                    AddReplicationPulse(ReplicationPulseDirection.IncomingError, e.Message);
                                    scope.AddError(e);
                                    throw;
                                }
                            }
                        }
                        finally
                        {
                            AddReplicationPulse(ReplicationPulseDirection.IncomingEnd);
                            stats.Complete();
                        }
                    case ReplicationMessageType.Heartbeat:
                        AddReplicationPulse(ReplicationPulseDirection.IncomingHeartbeat);
                        if (message.TryGet(nameof(ReplicationMessageHeader.DatabaseChangeVector), out string changeVector))
                        {
                            // saving the change vector and the last received document etag
                            long lastEtag;
                            string lastChangeVector;
                            using (documentsContext.OpenReadTransaction())
                            {
                                lastEtag = DocumentsStorage.GetLastReplicatedEtagFrom(documentsContext, ConnectionInfo.SourceDatabaseId);
                                lastChangeVector = DocumentsStorage.GetDatabaseChangeVector(documentsContext);
                            }

                            var status = ChangeVectorUtils.GetConflictStatus(changeVector, lastChangeVector);
                            if (status == ConflictStatus.Update || _lastDocumentEtag > lastEtag)
                            {
                                if (_log.IsInfoEnabled)
                                {
                                    _log.Info(
                                        $"Try to update the current database change vector ({lastChangeVector}) with {changeVector} in status {status}" +
                                        $"with etag: {_lastDocumentEtag} (new) > {lastEtag} (old)");
                                }

                                var cmd = new MergedUpdateDatabaseChangeVectorCommand(changeVector, _lastDocumentEtag, ConnectionInfo.SourceDatabaseId,
                                    _replicationFromAnotherSource, Mode == PullReplicationMode.SinkToHub);

                                if (_prevChangeVectorUpdate != null && _prevChangeVectorUpdate.IsCompleted == false)
                                {
                                    if (_log.IsInfoEnabled)
                                    {
                                        _log.Info(
                                            $"The previous task of updating the database change vector was not completed and has the status of {_prevChangeVectorUpdate.Status}, " +
                                            "nevertheless we create an additional task.");
                                    }
                                }
                                else
                                {
                                    _prevChangeVectorUpdate = _database.TxMerger.Enqueue(cmd);
                                }
                            }
                        }

                        break;

                    default:
                        throw new ArgumentOutOfRangeException("Unknown message type: " + messageType);
                }

                SendHeartbeatStatusToSource(documentsContext, writer, _lastDocumentEtag, messageType);
            }
            catch (ObjectDisposedException)
            {
                //we are shutting down replication, this is ok
            }
            catch (EndOfStreamException e)
            {
                if (_log.IsInfoEnabled)
                    _log.Info("Received unexpected end of stream while receiving replication batches. " +
                              "This might indicate an issue with network.", e);
                throw;
            }
            catch (Exception e)
            {
                //if we are disposing, ignore errors
                if (_cts.IsCancellationRequested)
                    return;

                DynamicJsonValue returnValue;

                if (e.ExtractSingleInnerException() is MissingAttachmentException mae)
                {
                    returnValue = new DynamicJsonValue
                    {
                        [nameof(ReplicationMessageReply.Type)] = ReplicationMessageReply.ReplyType.MissingAttachments.ToString(),
                        [nameof(ReplicationMessageReply.MessageType)] = messageType,
                        [nameof(ReplicationMessageReply.LastEtagAccepted)] = -1,
                        [nameof(ReplicationMessageReply.Exception)] = mae.ToString()
                    };

                    documentsContext.Write(writer, returnValue);
                    writer.Flush();

                    return;
                }

                if (_log.IsInfoEnabled)
                    _log.Info($"Failed replicating documents {FromToString}.", e);

                //return negative ack
                returnValue = new DynamicJsonValue
                {
                    [nameof(ReplicationMessageReply.Type)] = ReplicationMessageReply.ReplyType.Error.ToString(),
                    [nameof(ReplicationMessageReply.MessageType)] = messageType,
                    [nameof(ReplicationMessageReply.LastEtagAccepted)] = -1,
                    [nameof(ReplicationMessageReply.Exception)] = e.ToString()
                };

                documentsContext.Write(writer, returnValue);
                writer.Flush();

                throw;
            }
        }

        private void HandleReceivedDocumentsAndAttachmentsBatch(DocumentsOperationContext documentsContext, BlittableJsonReaderObject message, long lastDocumentEtag, IncomingReplicationStatsScope stats)
        {
            if (!message.TryGet(nameof(ReplicationMessageHeader.ItemsCount), out int itemsCount))
                throw new InvalidDataException($"Expected the '{nameof(ReplicationMessageHeader.ItemsCount)}' field, " +
                                               $"but had no numeric field of this value, this is likely a bug");

            if (!message.TryGet(nameof(ReplicationMessageHeader.AttachmentStreamsCount), out int attachmentStreamCount))
                throw new InvalidDataException($"Expected the '{nameof(ReplicationMessageHeader.AttachmentStreamsCount)}' field, " +
                                               $"but had no numeric field of this value, this is likely a bug");

            ReceiveSingleDocumentsBatch(documentsContext, itemsCount, attachmentStreamCount, lastDocumentEtag, stats);

            OnDocumentsReceived(this);
        }

        public class DataForReplicationCommand : IDisposable
        {
            internal DocumentDatabase DocumentDatabase { get; set; }

            internal ConflictManager ConflictManager { get; set; }

            internal string SourceDatabaseId { get; set; }

            internal ReplicationBatchItem[] ReplicatedItems { get; set; }

            internal Dictionary<Slice, AttachmentReplicationItem> ReplicatedAttachmentStreams { get; set; }

            public TcpConnectionHeaderMessage.SupportedFeatures SupportedFeatures { get; set; }

            public Logger Logger { get; set; }

            public void Dispose()
            {
                if (ReplicatedAttachmentStreams != null)
                {
                    foreach (var item in ReplicatedAttachmentStreams.Values)
                    {
                        item?.Dispose();
                    }

                    ReplicatedAttachmentStreams?.Clear();
                }

                if (ReplicatedItems != null)
                {
                    foreach (var item in ReplicatedItems)
                    {
                        item?.Dispose();
                    }
                }

                ReplicatedItems = null;
            }
        }

        private void ReceiveSingleDocumentsBatch(DocumentsOperationContext documentsContext, int replicatedItemsCount, int attachmentStreamCount, long lastEtag, IncomingReplicationStatsScope stats)
        {
            if (_log.IsInfoEnabled)
            {
                _log.Info($"Receiving replication batch with {replicatedItemsCount} documents starting with {lastEtag} from {ConnectionInfo}");
            }

            var sw = Stopwatch.StartNew();
            Task task = null;

            using (_attachmentStreamsTempFile.Scope())
            using (var incomingReplicationAllocator = new IncomingReplicationAllocator(documentsContext, _database))
            using (var dataForReplicationCommand = new DataForReplicationCommand
            {
                DocumentDatabase = _database,
                ConflictManager = _conflictManager,
                SourceDatabaseId = ConnectionInfo.SourceDatabaseId,
                SupportedFeatures = SupportedFeatures,
                Logger = _log
            })
            {
                try
                {
                    using (var networkStats = stats.For(ReplicationOperation.Incoming.Network))
                    {
                        // this will read the documents to memory from the network
                        // without holding the write tx open
                        var reader = new Reader(_stream, _copiedBuffer, incomingReplicationAllocator);

                        ReadItemsFromSource(replicatedItemsCount, documentsContext, dataForReplicationCommand, reader, networkStats);
                        ReadAttachmentStreamsFromSource(attachmentStreamCount, documentsContext, dataForReplicationCommand, reader, networkStats);
                    }

                    if (_allowedPathsValidator != null)
                    {
                        // if the other side sends us any information that we shouldn't get from them,
                        // we abort the connection and send an error back
                        ValidateIncomingReplicationItemsPaths(dataForReplicationCommand);
                    }

                    if (_log.IsInfoEnabled)
                    {
                        _log.Info(
                            $"Replication connection {FromToString}: " +
                            $"received {replicatedItemsCount:#,#;;0} items, " +
                            $"{attachmentStreamCount:#,#;;0} attachment streams, " +
                            $"total size: {new Size(incomingReplicationAllocator.TotalDocumentsSizeInBytes, SizeUnit.Bytes)}, " +
                            $"took: {sw.ElapsedMilliseconds:#,#;;0}ms");
                    }

                    _connectionOptions._lastEtagReceived = _lastDocumentEtag;
                    _connectionOptions.RegisterBytesReceived(incomingReplicationAllocator.TotalDocumentsSizeInBytes);

                    using (stats.For(ReplicationOperation.Incoming.Storage))
                    {
                        var replicationCommand = new MergedDocumentReplicationCommand(dataForReplicationCommand, lastEtag, Mode);
                        task = _database.TxMerger.Enqueue(replicationCommand);
                        //We need a new context here
                        using (_database.DocumentsStorage.ContextPool.AllocateOperationContext(out DocumentsOperationContext msgContext))
                        using (var writer = new BlittableJsonTextWriter(msgContext, _connectionOptions.Stream))
                        using (var msg = msgContext.ReadObject(new DynamicJsonValue
                        {
                            [nameof(ReplicationMessageReply.MessageType)] = "Processing"
                        }, "heartbeat message"))
                        {
                            while (task.Wait(Math.Min(3000, (int)(_database.Configuration.Replication.ActiveConnectionTimeout.AsTimeSpan.TotalMilliseconds * 2 / 3))) ==
                                   false)
                            {
                                // send heartbeats while batch is processed in TxMerger. We wait until merger finishes with this command without timeouts
                                msgContext.Write(writer, msg);
                                writer.Flush();
                            }

                            task = null;
                        }
                    }

                    sw.Stop();

                    if (_log.IsInfoEnabled)
                        _log.Info($"Replication connection {FromToString}: " +
                                  $"received and written {replicatedItemsCount:#,#;;0} items to database in {sw.ElapsedMilliseconds:#,#;;0}ms, " +
                                  $"with last etag = {lastEtag}.");
                }
                catch (Exception e)
                {
                    if (_log.IsInfoEnabled)
                    {
                        //This is the case where we had a missing attachment, it is rare but expected.
                        if (e.ExtractSingleInnerException() is MissingAttachmentException mae)
                        {
                            _log.Info("Replication batch contained missing attachments will request the batch to be re-sent with those attachments.", mae);
                        }
                        else
                        {
                            _log.Info("Failed to receive documents replication batch. This is not supposed to happen, and is likely a bug.", e);
                        }
                    }
                    throw;
                }
                finally
                {
                    // before we dispose the buffer we must ensure it is not being processed in TxMerger, so we wait for it
                    try
                    {
                        task?.Wait();
                    }
                    catch (Exception)
                    {
                        // ignore this failure, if this failed, we are already
                        // in a bad state and likely in the process of shutting
                        // down
                    }
                }
            }
        }

        private void ValidateIncomingReplicationItemsPaths(DataForReplicationCommand dataForReplicationCommand)
        {
            HashSet<Slice> expectedAttachmentStreams = null;
            foreach (var item in dataForReplicationCommand.ReplicatedItems)
            {
                if (_allowedPathsValidator.ShouldAllow(item) == false)
                {
                    throw new InvalidOperationException("Attempted to replicate " + _allowedPathsValidator.GetItemInformation(item) +
                                                        ", which is not allowed, according to the allowed paths policy. Replication aborted");
                }

                switch (item)
                {
                    case AttachmentReplicationItem a:
                        expectedAttachmentStreams ??= new HashSet<Slice>(SliceComparer.Instance);
                        expectedAttachmentStreams.Add(a.Key);
                        break;
                }
            }

            if (dataForReplicationCommand.ReplicatedAttachmentStreams != null)
            {
                foreach (var kvp in dataForReplicationCommand.ReplicatedAttachmentStreams)
                {
                    if (expectedAttachmentStreams == null || expectedAttachmentStreams.Contains(kvp.Key))
                    {
                        throw new InvalidOperationException("Attempted to attachment with hash: " + kvp.Key +
                                                            ", but without a matching attachment key.");
                    }
                }
            }
        }

        private void SendHeartbeatStatusToSource(DocumentsOperationContext documentsContext, BlittableJsonTextWriter writer, long lastDocumentEtag, string handledMessageType)
        {
            AddReplicationPulse(ReplicationPulseDirection.IncomingHeartbeatAcknowledge);

            string databaseChangeVector;
            long currentLastEtagMatchingChangeVector;

            using (documentsContext.OpenReadTransaction())
            {
                // we need to get both of them in a transaction, the other side will check if its known change vector
                // is the same or higher then ours, and if so, we'll update the change vector on the sibling to reflect
                // our own latest etag. This allows us to have effective synchronization points, since each change will
                // be able to tell (roughly) where it is at on the entire cluster.
                databaseChangeVector = DocumentsStorage.GetDatabaseChangeVector(documentsContext);
                currentLastEtagMatchingChangeVector = DocumentsStorage.ReadLastEtag(documentsContext.Transaction.InnerTransaction);
            }
            if (_log.IsInfoEnabled)
            {
                _log.Info($"Sending heartbeat ok => {FromToString} with last document etag = {lastDocumentEtag}, " +
                          $"last document change vector: {databaseChangeVector}");
            }
            var heartbeat = new DynamicJsonValue
            {
                [nameof(ReplicationMessageReply.Type)] = "Ok",
                [nameof(ReplicationMessageReply.MessageType)] = handledMessageType,
                [nameof(ReplicationMessageReply.LastEtagAccepted)] = lastDocumentEtag,
                [nameof(ReplicationMessageReply.CurrentEtag)] = currentLastEtagMatchingChangeVector,
                [nameof(ReplicationMessageReply.Exception)] = null,
                [nameof(ReplicationMessageReply.DatabaseChangeVector)] = databaseChangeVector,
                [nameof(ReplicationMessageReply.DatabaseId)] = _database.DbId.ToString(),
                [nameof(ReplicationMessageReply.NodeTag)] = _parent._server.NodeTag
            };

            documentsContext.Write(writer, heartbeat);

            writer.Flush();
            LastHeartbeatTicks = _database.Time.GetUtcNow().Ticks;
        }

        public string SourceFormatted => $"{ConnectionInfo.SourceUrl}/databases/{ConnectionInfo.SourceDatabaseName} ({ConnectionInfo.SourceDatabaseId})";

        public string FromToString => $"In database {_database.ServerStore.NodeTag}-{_database.Name} @ {_database.ServerStore.GetNodeTcpServerUrl()} " +
                                      $"from {ConnectionInfo.SourceTag}-{ConnectionInfo.SourceDatabaseName} @ {ConnectionInfo.SourceUrl}" +
                                      $"{(PullReplicationName == null ? null : $"(pull definition: {PullReplicationName})")}";

        public IncomingConnectionInfo ConnectionInfo { get; }

        private readonly StreamsTempFile _attachmentStreamsTempFile;
        private long _lastDocumentEtag;
        private readonly TcpConnectionOptions _connectionOptions;
        private readonly ConflictManager _conflictManager;
        private IDisposable _connectionOptionsDisposable;
        private (IDisposable ReleaseBuffer, JsonOperationContext.MemoryBuffer Buffer) _copiedBuffer;
        private AllowedPathsValidator _allowedPathsValidator;
        public string CertificateThumbprint;
        public TcpConnectionHeaderMessage.SupportedFeatures SupportedFeatures { get; set; }

        private void ReadItemsFromSource(int replicatedDocs, DocumentsOperationContext context, DataForReplicationCommand data, Reader reader,
            IncomingReplicationStatsScope stats)
        {
            if (data.ReplicatedItems == null)
                data.ReplicatedItems = new ReplicationBatchItem[replicatedDocs];

            for (var i = 0; i < replicatedDocs; i++)
            {
                stats.RecordInputAttempt();

                var item = ReplicationBatchItem.ReadTypeAndInstantiate(reader);
                item.ReadChangeVectorAndMarker();
                item.Read(context, stats);
                data.ReplicatedItems[i] = item;
            }
        }

        public unsafe class IncomingReplicationAllocator : IDisposable
        {
            private readonly DocumentsOperationContext _context;
            private readonly long _maxSizeForContextUseInBytes;
            private readonly long _minSizeToAllocateNonContextUseInBytes;
            public long TotalDocumentsSizeInBytes { get; private set; }

            private List<Allocation> _nativeAllocationList;
            private Allocation _currentAllocation;

            public IncomingReplicationAllocator(DocumentsOperationContext context, DocumentDatabase database)
            {
                _context = context;

                var maxSizeForContextUse = database.Configuration.Replication.MaxSizeToSend * 2 ??
                              new Size(128, SizeUnit.Megabytes);

                _maxSizeForContextUseInBytes = maxSizeForContextUse.GetValue(SizeUnit.Bytes);
                var minSizeToNonContextAllocationInMb = PlatformDetails.Is32Bits ? 4 : 16;
                _minSizeToAllocateNonContextUseInBytes = new Size(minSizeToNonContextAllocationInMb, SizeUnit.Megabytes).GetValue(SizeUnit.Bytes);
            }

            public byte* AllocateMemory(int size)
            {
                TotalDocumentsSizeInBytes += size;
                if (TotalDocumentsSizeInBytes <= _maxSizeForContextUseInBytes)
                {
                    _context.Allocator.Allocate(size, out var output);
                    return output.Ptr;
                }

                if (_currentAllocation == null || _currentAllocation.Free < size)
                {
                    // first allocation or we don't have enough space on the currently allocated chunk

                    // there can be a document that is larger than the minimum
                    var sizeToAllocate = Math.Max(size, _minSizeToAllocateNonContextUseInBytes);

                    var allocation = new Allocation(sizeToAllocate);
                    if (_nativeAllocationList == null)
                        _nativeAllocationList = new List<Allocation>();

                    _nativeAllocationList.Add(allocation);
                    _currentAllocation = allocation;
                }

                return _currentAllocation.GetMemory(size);
            }

            public void Dispose()
            {
                if (_nativeAllocationList == null)
                    return;

                foreach (var allocation in _nativeAllocationList)
                {
                    allocation.Dispose();
                }
            }

            private class Allocation : IDisposable
            {
                private readonly byte* _ptr;
                private readonly long _allocationSize;
                private readonly NativeMemory.ThreadStats _threadStats;
                private long _used;
                public long Free => _allocationSize - _used;

                public Allocation(long allocationSize)
                {
                    _ptr = NativeMemory.AllocateMemory(allocationSize, out var threadStats);
                    _allocationSize = allocationSize;
                    _threadStats = threadStats;
                }

                public byte* GetMemory(long size)
                {
                    ThrowOnPointerOutOfRange(size);

                    var mem = _ptr + _used;
                    _used += size;
                    return mem;
                }

                [Conditional("DEBUG")]
                private void ThrowOnPointerOutOfRange(long size)
                {
                    if (_used + size > _allocationSize)
                        throw new InvalidOperationException(
                            $"Not enough space to allocate the requested size: {new Size(size, SizeUnit.Bytes)}, " +
                            $"used: {new Size(_used, SizeUnit.Bytes)}, " +
                            $"total allocation size: {new Size(_allocationSize, SizeUnit.Bytes)}");
                }

                public void Dispose()
                {
                    NativeMemory.Free(_ptr, _allocationSize, _threadStats);
                }
            }
        }

        private void ReadAttachmentStreamsFromSource(int attachmentStreamCount,
            DocumentsOperationContext context, DataForReplicationCommand dataForReplicationCommand, Reader reader, IncomingReplicationStatsScope stats)
        {
            if (attachmentStreamCount == 0)
                return;

            var replicatedAttachmentStreams = new Dictionary<Slice, AttachmentReplicationItem>(SliceComparer.Instance);

            for (var i = 0; i < attachmentStreamCount; i++)
            {
                var attachment = (AttachmentReplicationItem)ReplicationBatchItem.ReadTypeAndInstantiate(reader);
                Debug.Assert(attachment.Type == ReplicationBatchItem.ReplicationItemType.AttachmentStream);

                using (stats.For(ReplicationOperation.Incoming.AttachmentRead))
                {
                    attachment.ReadStream(context, _attachmentStreamsTempFile);
                    replicatedAttachmentStreams[attachment.Base64Hash] = attachment;
                }
            }

            dataForReplicationCommand.ReplicatedAttachmentStreams = replicatedAttachmentStreams;
        }

        private void AddReplicationPulse(ReplicationPulseDirection direction, string exceptionMessage = null)
        {
            HandleReplicationPulse?.Invoke(new LiveReplicationPulsesCollector.ReplicationPulse
            {
                OccurredAt = SystemTime.UtcNow,
                Direction = direction,
                From = ConnectionInfo,
                ExceptionMessage = exceptionMessage
            });
        }

        private void AddReplicationPerformance(IncomingReplicationStatsAggregator stats)
        {
            _lastReplicationStats.Enqueue(stats);

            while (_lastReplicationStats.Count > 25)
                _lastReplicationStats.TryDequeue(out stats);
        }

        public bool IsDisposed => _disposeOnce.Disposed;

        public void Dispose()
        {
            _disposeOnce.Dispose();
        }

        private void DisposeInternal()
        {
            var releaser = _copiedBuffer.ReleaseBuffer;
            try
            {
                if (_log.IsInfoEnabled)
                    _log.Info($"Disposing IncomingReplicationHandler ({FromToString})");
                _cts.Cancel();
                try
                {
                    _connectionOptionsDisposable?.Dispose();
                }
                catch (Exception)
                {
                }
                try
                {
                    _stream.Dispose();
                }
                catch (Exception)
                {
                }
                try
                {
                    _tcpClient.Dispose();
                }
                catch (Exception)
                {
                }

                try
                {
                    _connectionOptions.Dispose();
                }
                catch
                {
                    // do nothing
                }

                _replicationFromAnotherSource.Set();

                if (_incomingWork != PoolOfThreads.LongRunningWork.Current)
                {
                    try
                    {
                        _incomingWork?.Join(int.MaxValue);
                    }
                    catch (ThreadStateException)
                    {
                        // expected if the thread hasn't been started yet
                    }
                }
                _incomingWork = null;

                try
                {
                    _allowedPathsValidator?.Dispose();
                }
                catch
                {
                    // nothing to do
                }
                _cts.Dispose();

                _attachmentStreamsTempFile.Dispose();
                _replicationFromAnotherSource.Dispose();
            }
            finally
            {
                try
                {
                    releaser?.Dispose();
                }
                catch (Exception)
                {
                    // can't do anything about it...
                }
            }
        }

        protected void OnFailed(Exception exception, IncomingReplicationHandler instance) => Failed?.Invoke(instance, exception);

        protected void OnDocumentsReceived(IncomingReplicationHandler instance) => DocumentsReceived?.Invoke(instance);

        internal class MergedUpdateDatabaseChangeVectorCommand : TransactionOperationsMerger.MergedTransactionCommand
        {
            private readonly string _changeVector;
            private readonly long _lastDocumentEtag;
            private readonly string _sourceDatabaseId;
            private readonly AsyncManualResetEvent _trigger;
            private readonly bool _isHub;

            public MergedUpdateDatabaseChangeVectorCommand(string changeVector, long lastDocumentEtag, string sourceDatabaseId, AsyncManualResetEvent trigger, bool isHub)
            {
                _changeVector = changeVector;
                _lastDocumentEtag = lastDocumentEtag;
                _sourceDatabaseId = sourceDatabaseId;
                _trigger = trigger;
                _isHub = isHub;
            }

            protected override long ExecuteCmd(DocumentsOperationContext context)
            {
                var operationsCount = 0;
                var lastReplicatedEtag = DocumentsStorage.GetLastReplicatedEtagFrom(context, _sourceDatabaseId);
                if (_lastDocumentEtag > lastReplicatedEtag)
                {
                    DocumentsStorage.SetLastReplicatedEtagFrom(context, _sourceDatabaseId, _lastDocumentEtag);
                    operationsCount++;
                }

                if (_isHub)
                    return operationsCount;

                var current = context.LastDatabaseChangeVector ?? DocumentsStorage.GetDatabaseChangeVector(context);
                var conflictStatus = ChangeVectorUtils.GetConflictStatus(_changeVector, current);
                if (conflictStatus != ConflictStatus.Update)
                    return operationsCount;

                operationsCount++;
                
                context.LastDatabaseChangeVector = ChangeVectorUtils.MergeVectors(current, _changeVector);
                context.Transaction.InnerTransaction.LowLevelTransaction.OnDispose += _ =>
                {
                    try
                    {
                        _trigger.Set();
                    }
                    catch
                    {
                        //
                    }
                };

                return operationsCount;
            }

            public override TransactionOperationsMerger.IReplayableCommandDto<TransactionOperationsMerger.MergedTransactionCommand> ToDto(JsonOperationContext context)
            {
                return new MergedUpdateDatabaseChangeVectorCommandDto
                {
                    ChangeVector = _changeVector,
                    LastDocumentEtag = _lastDocumentEtag,
                    SourceDatabaseId = _sourceDatabaseId,
                    IsHub = _isHub
                };
            }
        }

        internal class MergedDocumentReplicationCommand : TransactionOperationsMerger.MergedTransactionCommand
        {
            private readonly long _lastEtag;
            private readonly PullReplicationMode _mode;
            private readonly DataForReplicationCommand _replicationInfo;
            private readonly bool _isHub;
            private readonly bool _isSink;

            public MergedDocumentReplicationCommand(DataForReplicationCommand replicationInfo, long lastEtag, PullReplicationMode mode)
            {
                _replicationInfo = replicationInfo;
                _lastEtag = lastEtag;
                _mode = mode;

                _isHub = mode == PullReplicationMode.SinkToHub;
                _isSink = mode == PullReplicationMode.HubToSink;
            }

            protected override long ExecuteCmd(DocumentsOperationContext context)
            {
                var toDispose = new List<IDisposable>();

                try
                {
                    IsIncomingReplication = true;

                    var operationsCount = 0;

                    var database = _replicationInfo.DocumentDatabase;
                    var lastTransactionMarker = 0;
                    HashSet<LazyStringValue> docCountersToRecreate = null;
                    var handledAttachmentStreams = new HashSet<Slice>(SliceComparer.Instance);
                    context.LastDatabaseChangeVector ??= DocumentsStorage.GetDatabaseChangeVector(context);
                    foreach (var item in _replicationInfo.ReplicatedItems)
                    {
                        if (lastTransactionMarker != item.TransactionMarker)
                        {
                            context.TransactionMarkerOffset++;
                            lastTransactionMarker = item.TransactionMarker;
                        }

                        operationsCount++;

                        if (_isSink) 
                            ReplaceKnownSinkEntries(context, ref item.ChangeVector);

                        var changeVectorToMerge = item.ChangeVector;

                        if (_isHub) 
                            changeVectorToMerge = ReplaceUnknownEntriesWithSinkTag(context, ref item.ChangeVector);

                        var rcvdChangeVector = item.ChangeVector;

                        context.LastDatabaseChangeVector = ChangeVectorUtils.MergeVectors(changeVectorToMerge, context.LastDatabaseChangeVector);

                        TimeSeriesStorage tss;
                        LazyStringValue docId;
                        LazyStringValue name;

                        switch (item)
                        {
                            case AttachmentReplicationItem attachment:

                                var localAttachment = database.DocumentsStorage.AttachmentsStorage.GetAttachmentByKey(context, attachment.Key);
                                if (_replicationInfo.ReplicatedAttachmentStreams.TryGetValue(attachment.Base64Hash, out var attachmentStream))
                                {
                                    if (database.DocumentsStorage.AttachmentsStorage.AttachmentExists(context, attachment.Base64Hash) == false)
                                    {
                                            Debug.Assert(localAttachment == null || AttachmentsStorage.GetAttachmentTypeByKey(attachment.Key) != AttachmentType.Revision,
                                                "the stream should have been written when the revision was added by the document");
                                            database.DocumentsStorage.AttachmentsStorage.PutAttachmentStream(context, attachment.Key, attachmentStream.Base64Hash, attachmentStream.Stream);
                                    }

                                    handledAttachmentStreams.Add(attachment.Base64Hash);
                                }

                                toDispose.Add(DocumentIdWorker.GetLowerIdSliceAndStorageKey(context, attachment.Name, out _, out Slice attachmentName));
                                toDispose.Add(DocumentIdWorker.GetLowerIdSliceAndStorageKey(context, attachment.ContentType, out _, out Slice contentType));

                                if (localAttachment == null || ChangeVectorUtils.GetConflictStatus(attachment.ChangeVector, localAttachment.ChangeVector) != ConflictStatus.AlreadyMerged)
                                {
                                    database.DocumentsStorage.AttachmentsStorage.PutDirect(context, attachment.Key, attachmentName,
                                        contentType, attachment.Base64Hash, attachment.ChangeVector);
                                    }
                                break;

                            case AttachmentTombstoneReplicationItem attachmentTombstone:

                                var tombstone = AttachmentsStorage.GetAttachmentTombstoneByKey(context, attachmentTombstone.Key);
                                if (tombstone != null && ChangeVectorUtils.GetConflictStatus(item.ChangeVector, tombstone.ChangeVector) == ConflictStatus.AlreadyMerged)
                                    continue;

                                database.DocumentsStorage.AttachmentsStorage.DeleteAttachmentDirect(context, attachmentTombstone.Key, false, "$fromReplication", null,
                                    rcvdChangeVector,
                                    attachmentTombstone.LastModifiedTicks);
                                break;

                            case RevisionTombstoneReplicationItem revisionTombstone:

                                Slice id;
                                if (_isSink)
                                {
                                    var currentId = revisionTombstone.Id.ToString();
                                    ReplaceKnownSinkEntries(context, ref currentId);
                                    toDispose.Add(Slice.From(context.Allocator, currentId, out id));
                                }
                                else
                                {
                                    toDispose.Add(Slice.From(context.Allocator, revisionTombstone.Id, out id));
                                }

                                database.DocumentsStorage.RevisionsStorage.DeleteRevision(context, id, revisionTombstone.Collection,
                                    rcvdChangeVector, revisionTombstone.LastModifiedTicks);
                                break;

                            case CounterReplicationItem counter:
                                var changed = database.DocumentsStorage.CountersStorage.PutCounters(context, counter.Id, counter.Collection, counter.ChangeVector,
                                    counter.Values);
                                if (changed && _replicationInfo.SupportedFeatures.Replication.CaseInsensitiveCounters == false)
                                {
                                    // 4.2 counters
                                    docCountersToRecreate ??= new HashSet<LazyStringValue>(LazyStringValueComparer.Instance);
                                    docCountersToRecreate.Add(counter.Id);
                                }

                                break;

                            case TimeSeriesDeletedRangeItem deletedRange:
                                tss = database.DocumentsStorage.TimeSeriesStorage;

                                TimeSeriesValuesSegment.ParseTimeSeriesKey(deletedRange.Key, context, out docId, out name);

                                var deletionRangeRequest = new TimeSeriesStorage.DeletionRangeRequest
                                {
                                    DocumentId = docId,
                                    Collection = deletedRange.Collection,
                                    Name = name,
                                    From = deletedRange.From,
                                    To = deletedRange.To
                                };
                                var removedChangeVector = tss.DeleteTimestampRange(context, deletionRangeRequest, rcvdChangeVector);
                                if (removedChangeVector != null)
                                    context.LastDatabaseChangeVector = ChangeVectorUtils.MergeVectors(removedChangeVector, rcvdChangeVector);

                                break;

                            case TimeSeriesReplicationItem segment:
                                tss = database.DocumentsStorage.TimeSeriesStorage;
                                TimeSeriesValuesSegment.ParseTimeSeriesKey(segment.Key, context, out docId, out _, out var baseline);
                                UpdateTimeSeriesNameIfNeeded(context, docId, segment, tss);

                                if (tss.TryAppendEntireSegment(context, segment, docId, segment.Name, baseline))
                                {
                                    var databaseChangeVector = context.LastDatabaseChangeVector ?? DocumentsStorage.GetDatabaseChangeVector(context);
                                    context.LastDatabaseChangeVector = ChangeVectorUtils.MergeVectors(databaseChangeVector, segment.ChangeVector);
                                    continue;
                                }

                                var values = segment.Segment.YieldAllValues(context, context.Allocator, baseline);
                                var changeVector = tss.AppendTimestamp(context, docId, segment.Collection, segment.Name, values, segment.ChangeVector, verifyName: false);
                                context.LastDatabaseChangeVector = ChangeVectorUtils.MergeVectors(changeVector, segment.ChangeVector);

                                break;

                            case DocumentReplicationItem doc:
                                Debug.Assert(doc.Flags.Contain(DocumentFlags.Artificial) == false);

                                BlittableJsonReaderObject document = doc.Data;

                                if (doc.Data != null)
                                {
                                    // if something throws at this point, this means something is really wrong and we should stop receiving documents.
                                    // the other side will receive negative ack and will retry sending again.
                                    try
                                    {
                                        AssertAttachmentsFromReplication(context, doc.Id, document);
                                    }
                                    catch (MissingAttachmentException)
                                    {
                                        if (_replicationInfo.SupportedFeatures.Replication.MissingAttachments)
                                        {
                                            throw;
                                        }

                                        database.NotificationCenter.Add(AlertRaised.Create(
                                            database.Name,
                                            "Incoming Replication",
                                            $"Detected missing attachments for document '{doc.Id}'. Existing attachments in metadata:" +
                                            $" ({string.Join(',', GetAttachmentsNameAndHash(document).Select(x => $"name: {x.Name}, hash: {x.Hash}"))}).",
                                            AlertType.ReplicationMissingAttachments,
                                            NotificationSeverity.Warning));
                                    }
                                }

                                var nonPersistentFlags = NonPersistentDocumentFlags.FromReplication;
                                if (doc.Flags.Contain(DocumentFlags.Revision))
                                {
                                    database.DocumentsStorage.RevisionsStorage.Put(
                                        context,
                                        doc.Id,
                                        document,
                                        doc.Flags,
                                        nonPersistentFlags,
                                        rcvdChangeVector,
                                        doc.LastModifiedTicks);
                                    continue;
                                }

                                if (doc.Flags.Contain(DocumentFlags.DeleteRevision))
                                {
                                    database.DocumentsStorage.RevisionsStorage.Delete(
                                        context,
                                        doc.Id,
                                        document,
                                        doc.Flags,
                                        nonPersistentFlags,
                                        rcvdChangeVector,
                                        doc.LastModifiedTicks);
                                    continue;
                                }

                                var hasRemoteClusterTx = doc.Flags.Contain(DocumentFlags.FromClusterTransaction);
                                var conflictStatus = ConflictsStorage.GetConflictStatusForDocument(context, doc.Id, doc.ChangeVector, out var hasLocalClusterTx);
                                var flags = doc.Flags;
                                var resolvedDocument = document;

                                switch (conflictStatus)
                                {
                                    case ConflictStatus.Update:

                                        if (resolvedDocument != null)
                                        {
<<<<<<< HEAD
                                            if (flags.Contain(DocumentFlags.HasCounters) &&
                                                _replicationInfo.SupportedFeatures.Replication.CaseInsensitiveCounters == false)
                                            {
                                                var oldDoc = context.DocumentDatabase.DocumentsStorage.Get(context, doc.Id);
                                                if (oldDoc == null)
                                                {
                                                    // 4.2 documents might have counter names in metadata which don't exist in storage
                                                    // we need to replace metadata counters with the counter names from storage

                                                    nonPersistentFlags |= NonPersistentDocumentFlags.ResolveCountersConflict;
                                                }
                                            }

                                            database.DocumentsStorage.Put(context, doc.Id, null, resolvedDocument, doc.LastModifiedTicks,
                                                rcvdChangeVector, flags, nonPersistentFlags);
=======
                                            AttachmentsStorage.AssertAttachments(document, item.Flags);
                                            try
                                            {
                                                database.DocumentsStorage.Put(context, item.Id, null, resolvedDocument, item.LastModifiedTicks,
                                                    rcvdChangeVector, flags, NonPersistentDocumentFlags.FromReplication);
                                            }
                                            catch (DocumentCollectionMismatchException)
                                            {
                                                goto case ConflictStatus.Conflict;
                                            }
>>>>>>> c649f77c
                                        }
                                        else
                                        {
                                            using (DocumentIdWorker.GetSliceFromId(context, doc.Id, out Slice keySlice))
                                            {
                                                database.DocumentsStorage.Delete(
                                                    context, keySlice, doc.Id, null,
                                                    doc.LastModifiedTicks,
                                                    rcvdChangeVector,
                                                    new CollectionName(doc.Collection),
                                                    nonPersistentFlags,
                                                    flags);
                                            }
                                        }

                                        break;

                                    case ConflictStatus.Conflict:
                                        if (_replicationInfo.Logger.IsInfoEnabled)
                                            _replicationInfo.Logger.Info(
                                                $"Conflict check resolved to Conflict operation, resolving conflict for doc = {doc.Id}, with change vector = {doc.ChangeVector}");

                                        if (hasLocalClusterTx == hasRemoteClusterTx)
                                        {
                                            // when hasLocalClusterTx and hasRemoteClusterTx both 'true'
                                            // it is a case of a conflict between documents which were modified in a cluster transaction
                                            // in two _different clusters_, so we will treat it as a "normal" conflict

                                            IsIncomingReplication = false;
                                            _replicationInfo.ConflictManager.HandleConflictForDocument(context, doc.Id, doc.Collection, doc.LastModifiedTicks,
                                                document, rcvdChangeVector, doc.Flags);
                                            continue;
                                        }

                                        // cluster tx has precedence over regular tx

                                        if (hasLocalClusterTx)
                                            goto case ConflictStatus.AlreadyMerged;

                                        if (hasRemoteClusterTx)
                                            goto case ConflictStatus.Update;

                                        break;

                                    case ConflictStatus.AlreadyMerged:
                                        // we have to do nothing here
                                        break;

                                    default:
                                        throw new ArgumentOutOfRangeException(nameof(conflictStatus),
                                            "Invalid ConflictStatus: " + conflictStatus);
                                }

                                break;

                            default:
                                throw new ArgumentOutOfRangeException(item.GetType().ToString());
                        }
                    }

                    if (docCountersToRecreate != null)
                    {
                        foreach (var id in docCountersToRecreate)
                        {
                            context.DocumentDatabase.DocumentsStorage.DocumentPut.Recreate<DocumentPutAction.RecreateCounters>(context, id);
                        }
                    }

                    Debug.Assert(_replicationInfo.ReplicatedAttachmentStreams == null ||
                                 _replicationInfo.ReplicatedAttachmentStreams.Count == handledAttachmentStreams.Count,
                        "We should handle all attachment streams during WriteAttachment.");
                    Debug.Assert(context.LastDatabaseChangeVector != null);

                    // instead of : SetLastReplicatedEtagFrom -> _incoming.ConnectionInfo.SourceDatabaseId, _lastEtag , we will store in context and write once right before commit (one time instead of repeating on all docs in the same Tx)
                    if (context.LastReplicationEtagFrom == null)
                        context.LastReplicationEtagFrom = new Dictionary<string, long>();
                    context.LastReplicationEtagFrom[_replicationInfo.SourceDatabaseId] = _lastEtag;
                    return operationsCount;
                }
                finally
                {
                    foreach (var item in toDispose)
                    {
                        item.Dispose();
                    }

                    IsIncomingReplication = false;
                }
            }

            private static string ReplaceUnknownEntriesWithSinkTag(DocumentsOperationContext context, ref string changeVector)
            {
                var globalDbIds = context.LastDatabaseChangeVector?.ToChangeVectorList()?.Select(x => x.DbId).ToList();
                var incoming = changeVector.ToChangeVectorList();
                var knownEntries = new List<ChangeVectorEntry>();
                var newIncoming = new List<ChangeVectorEntry>();

                foreach (var entry in incoming)
                {
                    if (globalDbIds?.Contains(entry.DbId) == true)
                    {
                        newIncoming.Add(entry);
                        knownEntries.Add(entry);
                    }
                    else
                    {
                        newIncoming.Add(new ChangeVectorEntry
                        {
                            DbId = entry.DbId,
                            Etag = entry.Etag,
                            NodeTag = ChangeVectorExtensions.SinkTag
                        });

                        context.DbIdsToIgnore ??= new HashSet<string>();
                        context.DbIdsToIgnore.Add(entry.DbId);
                    }
                }

                changeVector = newIncoming.SerializeVector();

                return knownEntries.Count > 0 ? 
                    knownEntries.SerializeVector() : 
                    null;
            }

            private static void ReplaceKnownSinkEntries(DocumentsOperationContext context, ref string changeVector)
            {
                if (changeVector.Contains("SINK", StringComparison.OrdinalIgnoreCase) == false)
                    return;

                var global = context.LastDatabaseChangeVector?.ToChangeVectorList();
                var incoming = changeVector.ToChangeVectorList();
                var newIncoming = new List<ChangeVectorEntry>();

                foreach (var entry in incoming)
                {
                    if (entry.NodeTag == ChangeVectorExtensions.SinkTag)
                    {
                        var found = global?.Find(x => x.DbId == entry.DbId) ?? default;
                        if (found.Etag > 0)
                        {
                            newIncoming.Add(new ChangeVectorEntry
                            {
                                DbId = entry.DbId,
                                Etag = entry.Etag,
                                NodeTag = found.NodeTag
                            });
                            continue;
                        }
                    }

                    newIncoming.Add(entry);
                }

                changeVector = newIncoming.SerializeVector();
            }

            private static void UpdateTimeSeriesNameIfNeeded(DocumentsOperationContext context, LazyStringValue docId, TimeSeriesReplicationItem segment, TimeSeriesStorage tss)
            {
                using (var slicer = new TimeSeriesSliceHolder(context, docId, segment.Name))
                {
                    var localName = tss.Stats.GetTimeSeriesNameOriginalCasing(context, slicer.StatsKey);
                    if (localName == null || localName.CompareTo(segment.Name) <= 0)
                        return;

                    // the incoming ts-segment name exists locally but under a different casing
                    // lexical value of local name > lexical value of remote name =>
                    // need to replace the local name by the remote name, in TimeSeriesStats and in document's metadata

                    var collectionName = new CollectionName(segment.Collection);
                    tss.Stats.UpdateTimeSeriesName(context, collectionName, slicer);
                    tss.ReplaceTimeSeriesNameInMetadata(context, docId, localName, segment.Name);
                }
            }

            public void AssertAttachmentsFromReplication(DocumentsOperationContext context, string id, BlittableJsonReaderObject document)
            {
                foreach (var attachment in AttachmentsStorage.GetAttachmentsFromDocumentMetadata(document))
                {
                    if (attachment.TryGet(nameof(AttachmentName.Hash), out LazyStringValue hash) == false)
                        continue;

                    if (_replicationInfo.DocumentDatabase.DocumentsStorage.AttachmentsStorage.AttachmentExists(context, hash))
                        continue;

                    using (Slice.From(context.Allocator, hash, out var hashSlice))
                    {
                        if (_replicationInfo.ReplicatedAttachmentStreams != null && _replicationInfo.ReplicatedAttachmentStreams.TryGetValue(hashSlice, out _))
                        {
                            // attachment exists but not in the correct order of items (RavenDB-13341)
                            continue;
                        }

                        attachment.TryGet(nameof(AttachmentName.Name), out LazyStringValue attachmentName);

                        var msg = $"Document '{id}' has attachment " +
                                  $"named: '{attachmentName?.ToString() ?? "unknown"}', hash: '{hash?.ToString() ?? "unknown"}' " +
                                  $"listed as one of its attachments but it doesn't exist in the attachment storage";

                        throw new MissingAttachmentException(msg);
                    }
                }
            }

            private IEnumerable<(string Name, string Hash)> GetAttachmentsNameAndHash(BlittableJsonReaderObject document)
            {
                foreach (var attachment in AttachmentsStorage.GetAttachmentsFromDocumentMetadata(document))
                {
                    attachment.TryGet(nameof(AttachmentName.Name), out LazyStringValue name);
                    attachment.TryGet(nameof(AttachmentName.Hash), out LazyStringValue hash);

                    yield return (Name: name, Hash: hash);
                }
            }

            public override TransactionOperationsMerger.IReplayableCommandDto<TransactionOperationsMerger.MergedTransactionCommand> ToDto(JsonOperationContext context)
            {
                var replicatedAttachmentStreams = _replicationInfo.ReplicatedAttachmentStreams?
                    .Select(kv => KeyValuePair.Create(kv.Key.ToString(), kv.Value.Stream))
                    .ToArray();

                return new MergedDocumentReplicationCommandDto
                {
                    Mode = _mode,
                    LastEtag = _lastEtag,
                    SupportedFeatures = _replicationInfo.SupportedFeatures,
                    ReplicatedItemDtos = _replicationInfo.ReplicatedItems.Select(i => i.Clone(context)).ToArray(),
                    SourceDatabaseId = _replicationInfo.SourceDatabaseId,
                    ReplicatedAttachmentStreams = replicatedAttachmentStreams
                };
            }
        }
    }

    internal class MergedUpdateDatabaseChangeVectorCommandDto : TransactionOperationsMerger.IReplayableCommandDto<IncomingReplicationHandler.MergedUpdateDatabaseChangeVectorCommand>
    {
        public string ChangeVector;
        public long LastDocumentEtag;
        public string SourceDatabaseId;
        public bool IsHub;

        public IncomingReplicationHandler.MergedUpdateDatabaseChangeVectorCommand ToCommand(DocumentsOperationContext context, DocumentDatabase database)
        {
            var command = new IncomingReplicationHandler.MergedUpdateDatabaseChangeVectorCommand(ChangeVector, LastDocumentEtag, SourceDatabaseId,
                new AsyncManualResetEvent(), IsHub);
            return command;
        }
    }

    internal class MergedDocumentReplicationCommandDto : TransactionOperationsMerger.IReplayableCommandDto<IncomingReplicationHandler.MergedDocumentReplicationCommand>
    {
        public ReplicationBatchItem[] ReplicatedItemDtos;
        public long LastEtag;
        public PullReplicationMode Mode;
        public TcpConnectionHeaderMessage.SupportedFeatures SupportedFeatures;
        public string SourceDatabaseId;
        public KeyValuePair<string, Stream>[] ReplicatedAttachmentStreams;

        public IncomingReplicationHandler.MergedDocumentReplicationCommand ToCommand(DocumentsOperationContext context, DocumentDatabase database)
        {
            var replicatedItemsCount = ReplicatedItemDtos.Length;
            var replicationItems = new ReplicationBatchItem[replicatedItemsCount];
            for (var i = 0; i < replicatedItemsCount; i++)
            {
                replicationItems[i] = ReplicatedItemDtos[i].Clone(context);
            }

            Dictionary<Slice, AttachmentReplicationItem> replicatedAttachmentStreams = null;
            if (ReplicatedAttachmentStreams != null)
            {
                replicatedAttachmentStreams = new Dictionary<Slice, AttachmentReplicationItem>(SliceComparer.Instance);
                var attachmentStreamsCount = ReplicatedAttachmentStreams.Length;
                for (var i = 0; i < attachmentStreamsCount; i++)
                {
                    var replicationAttachmentStream = ReplicatedAttachmentStreams[i];
                    var item = CreateReplicationAttachmentStream(context, replicationAttachmentStream);
                    replicatedAttachmentStreams[item.Base64Hash] = item;
                }
            }

            var dataForReplicationCommand = new IncomingReplicationHandler.DataForReplicationCommand
            {
                DocumentDatabase = database,
                ConflictManager = new ConflictManager(database, database.ReplicationLoader.ConflictResolver),
                SourceDatabaseId = SourceDatabaseId,
                ReplicatedItems = replicationItems,
                ReplicatedAttachmentStreams = replicatedAttachmentStreams,
                SupportedFeatures = SupportedFeatures,
                Logger = LoggingSource.Instance.GetLogger<IncomingReplicationHandler>(database.Name)
            };

            return new IncomingReplicationHandler.MergedDocumentReplicationCommand(dataForReplicationCommand, LastEtag, Mode);
        }

        private AttachmentReplicationItem CreateReplicationAttachmentStream(DocumentsOperationContext context, KeyValuePair<string, Stream> arg)
        {
            var attachmentStream = new AttachmentReplicationItem
            {
                Type = ReplicationBatchItem.ReplicationItemType.AttachmentStream,
                Stream = arg.Value
            };
            attachmentStream.ToDispose(Slice.From(context.Allocator, arg.Key, ByteStringType.Immutable, out attachmentStream.Base64Hash));
            return attachmentStream;
        }
    }
}<|MERGE_RESOLUTION|>--- conflicted
+++ resolved
@@ -13,11 +13,8 @@
 using Raven.Client.Documents.Operations.Replication;
 using Raven.Client.Documents.Replication;
 using Raven.Client.Documents.Replication.Messages;
-<<<<<<< HEAD
+using Raven.Client.Exceptions.Documents;
 using Raven.Client.Extensions;
-=======
-using Raven.Client.Exceptions.Documents;
->>>>>>> c649f77c
 using Raven.Client.ServerWide.Tcp;
 using Raven.Client.Util;
 using Raven.Server.Documents.Replication.ReplicationItems;
@@ -986,7 +983,7 @@
                     return operationsCount;
 
                 operationsCount++;
-                
+
                 context.LastDatabaseChangeVector = ChangeVectorUtils.MergeVectors(current, _changeVector);
                 context.Transaction.InnerTransaction.LowLevelTransaction.OnDispose += _ =>
                 {
@@ -1058,12 +1055,12 @@
 
                         operationsCount++;
 
-                        if (_isSink) 
+                        if (_isSink)
                             ReplaceKnownSinkEntries(context, ref item.ChangeVector);
 
                         var changeVectorToMerge = item.ChangeVector;
 
-                        if (_isHub) 
+                        if (_isHub)
                             changeVectorToMerge = ReplaceUnknownEntriesWithSinkTag(context, ref item.ChangeVector);
 
                         var rcvdChangeVector = item.ChangeVector;
@@ -1083,9 +1080,9 @@
                                 {
                                     if (database.DocumentsStorage.AttachmentsStorage.AttachmentExists(context, attachment.Base64Hash) == false)
                                     {
-                                            Debug.Assert(localAttachment == null || AttachmentsStorage.GetAttachmentTypeByKey(attachment.Key) != AttachmentType.Revision,
-                                                "the stream should have been written when the revision was added by the document");
-                                            database.DocumentsStorage.AttachmentsStorage.PutAttachmentStream(context, attachment.Key, attachmentStream.Base64Hash, attachmentStream.Stream);
+                                        Debug.Assert(localAttachment == null || AttachmentsStorage.GetAttachmentTypeByKey(attachment.Key) != AttachmentType.Revision,
+                                            "the stream should have been written when the revision was added by the document");
+                                        database.DocumentsStorage.AttachmentsStorage.PutAttachmentStream(context, attachment.Key, attachmentStream.Base64Hash, attachmentStream.Stream);
                                     }
 
                                     handledAttachmentStreams.Add(attachment.Base64Hash);
@@ -1098,7 +1095,7 @@
                                 {
                                     database.DocumentsStorage.AttachmentsStorage.PutDirect(context, attachment.Key, attachmentName,
                                         contentType, attachment.Base64Hash, attachment.ChangeVector);
-                                    }
+                                }
                                 break;
 
                             case AttachmentTombstoneReplicationItem attachmentTombstone:
@@ -1247,7 +1244,6 @@
 
                                         if (resolvedDocument != null)
                                         {
-<<<<<<< HEAD
                                             if (flags.Contain(DocumentFlags.HasCounters) &&
                                                 _replicationInfo.SupportedFeatures.Replication.CaseInsensitiveCounters == false)
                                             {
@@ -1261,20 +1257,15 @@
                                                 }
                                             }
 
-                                            database.DocumentsStorage.Put(context, doc.Id, null, resolvedDocument, doc.LastModifiedTicks,
-                                                rcvdChangeVector, flags, nonPersistentFlags);
-=======
-                                            AttachmentsStorage.AssertAttachments(document, item.Flags);
                                             try
                                             {
-                                                database.DocumentsStorage.Put(context, item.Id, null, resolvedDocument, item.LastModifiedTicks,
-                                                    rcvdChangeVector, flags, NonPersistentDocumentFlags.FromReplication);
+                                                database.DocumentsStorage.Put(context, doc.Id, null, resolvedDocument, doc.LastModifiedTicks,
+                                                    rcvdChangeVector, flags, nonPersistentFlags);
                                             }
                                             catch (DocumentCollectionMismatchException)
                                             {
                                                 goto case ConflictStatus.Conflict;
                                             }
->>>>>>> c649f77c
                                         }
                                         else
                                         {
@@ -1395,8 +1386,8 @@
 
                 changeVector = newIncoming.SerializeVector();
 
-                return knownEntries.Count > 0 ? 
-                    knownEntries.SerializeVector() : 
+                return knownEntries.Count > 0 ?
+                    knownEntries.SerializeVector() :
                     null;
             }
 
