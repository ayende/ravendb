--- conflicted
+++ resolved
@@ -13,11 +13,7 @@
 using System.Text;
 using Raven.Abstractions.Replication;
 using Raven.Client.Replication.Messages;
-<<<<<<< HEAD
-using Raven.Server.Utils.Metrics;
-=======
 using Raven.Server.Extensions;
->>>>>>> 10ea4521
 using Sparrow.Json.Parsing;
 using Voron;
 
@@ -35,19 +31,8 @@
         private readonly Logger _log;
         private readonly IDisposable _contextDisposable;
 
-        private long _lastReceivedEtag;
-
-        public long LastReceivedEtag => _lastReceivedEtag;
-
         public event Action<IncomingReplicationHandler, Exception> Failed;
         public event Action<IncomingReplicationHandler> DocumentsReceived;
-
-        private readonly MetricsScheduler _metricsScheduler = new MetricsScheduler();
-
-        //this probably will become one of the metrics counters, when it will become available 
-        public MeterMetric ReceivedDocumentsCount { get; private set; }
-        public MeterMetric DocumentSizeInBatch { get; private set; }
-        public MeterMetric LargestDocumentSizeInBatch { get; private set; }
 
         public IncomingReplicationHandler(JsonOperationContext.MultiDocumentParser multiDocumentParser, DocumentDatabase database, TcpClient tcpClient, NetworkStream stream, ReplicationLatestEtagRequest replicatedLastEtag)
         {
@@ -64,9 +49,6 @@
 
             _log = LoggerSetup.Instance.GetLogger<IncomingReplicationHandler>(_database.Name);
             _cts = CancellationTokenSource.CreateLinkedTokenSource(_database.DatabaseShutdown);
-            ReceivedDocumentsCount = new MeterMetric(_metricsScheduler);
-            DocumentSizeInBatch = new MeterMetric(_metricsScheduler);
-            LargestDocumentSizeInBatch = new MeterMetric(_metricsScheduler);
         }
 
         public void Start()
@@ -79,6 +61,7 @@
             _incomingThread.Start();
             if (_log.IsInfoEnabled)
                 _log.Info($"Incoming replication thread started ({FromToString})");
+
         }
 
         private void ReceiveReplicatedDocuments()
@@ -105,11 +88,6 @@
                             bool _;
                             if (message.TryGet("Heartbeat", out _))
                             {
-                                BlittableJsonReaderArray changeVector;
-                                if (!message.TryGet("ChangeVector", out changeVector))
-                                    throw new InvalidDataException("Failed to get 'ChangeVector' from heartbeat message. This is not supposed to happen and it is likely a bug.");
-
-
                                 if (_log.IsInfoEnabled)
                                     _log.Info($"Got heartbeat from ({FromToString}) with etag {lastReceivedEtag}.");
                                 if (prevRecievedEtag != lastReceivedEtag)
@@ -130,12 +108,6 @@
 
                             try
                             {
-<<<<<<< HEAD
-                                //TODO : consider replacing this with pooled stopwatch objects -> reduce allocations								
-                                //note: because of the logic in OutgoingReplicationHandler, 
-                                // it is not possible to receive empty batch at this point								
-=======
->>>>>>> 10ea4521
                                 var sw = Stopwatch.StartNew();
                                 //TODO: Here we are reading from the network while
                                 //TODO: holding the write tx open, this is bad, we need
@@ -147,27 +119,16 @@
                                     _database.DocumentsStorage.SetLastReplicateEtagFrom(_context, ConnectionInfo.SourceDatabaseId, lastReceivedEtag);
                                     prevRecievedEtag = lastReceivedEtag;
                                     _context.Transaction.Commit();
-
                                 }
                                 sw.Stop();
 
                                 if (_log.IsInfoEnabled)
                                     _log.Info($"Replication connection {FromToString}: received and written {replicatedDocs:#,#;;0} documents to database in {sw.ElapsedMilliseconds:#,#;;0} ms, with last etag = {lastReceivedEtag}.");
 
-                                _lastReceivedEtag = lastReceivedEtag;
                                 //return positive ack
-<<<<<<< HEAD
-                                _context.Write(writer, new DynamicJsonValue
-                                {
-                                    ["Type"] = ReplicationBatchReply.ReplyType.Ok.ToString(),
-                                    ["LastEtagAccepted"] = lastReceivedEtag,
-                                    ["Error"] = null
-                                });								
-=======
 
                                 SendStatusToSource(writer, lastReceivedEtag);
 
->>>>>>> 10ea4521
                                 OnDocumentsReceived(this);
                             }
                             catch (Exception e)
@@ -285,63 +246,6 @@
         private unsafe void AcceptDocumentsFromSource(int replicatedDocs)
         {
             var maxReceivedChangeVectorByDatabase = new Dictionary<Guid, long>();
-<<<<<<< HEAD
-
-            using (new IncomingReplicationScope())
-            {
-                double sum = 0;
-                foreach (BlittableJsonReaderObject doc in docs)
-                {
-                    var changeVector = doc.EnumerateChangeVector();
-                    foreach (var currentEntry in changeVector)
-                    {
-                        if (currentEntry.DbId != Guid.Empty) //should never happen, but..
-                            throw new InvalidOperationException(
-                                "change vector database Id is Guid.Empty. This is not supposed to happen and it is likely a bug.");
-
-                        //note: documents in a replication batch are ordered in incremental etag order
-                        maxReceivedChangeVectorByDatabase[currentEntry.DbId] = currentEntry.Etag;
-                    }
-
-                    //since blittable deals with offsets, if we want to deserialize embedded object properly,
-                    //we need to create a new document with proper offsets (that would actually point to embedded object data)
-                    using (
-                        var detachedDoc = context.ReadObject(doc, "IncomingDocumentReplication -> Detach object from parent array"))
-                        WriteReceivedDocument(context, detachedDoc);
-
-                    sum += doc.Size;
-                    if(doc.Size > LargestDocumentSizeInBatch.MeanRate)
-                        LargestDocumentSizeInBatch.Mark(doc.Size);
-                }
-
-            }
-
-            ReceivedDocumentsCount.Mark(docs.Length);
-
-            //if any of [dbId -> etag] is larger than server pair, update it
-            var changeVectorUpdated = dbChangeVector.UpdateLargerEtagIfRelevant(maxReceivedChangeVectorByDatabase);
-            bool changeVectorResized;
-            dbChangeVector = dbChangeVector.InsertNewEtagsIfRelevant(
-                maxReceivedChangeVectorByDatabase, out changeVectorResized);
-
-            if (changeVectorUpdated || changeVectorResized)
-                _database.DocumentsStorage.SetChangeVector(context, dbChangeVector);
-
-            return dbChangeVector.FirstOrDefault(x => x.DbId == Guid.Parse(ConnectionInfo.SourceDatabaseId)).Etag;
-        }
-
-        private void WriteReceivedDocument(DocumentsOperationContext context, BlittableJsonReaderObject doc)
-        {
-
-            var id = doc.GetIdFromMetadata();
-            if (id == null)
-                throw new InvalidDataException($"Missing {Constants.DocumentIdFieldName} field from a document; this is not something that should happen...");
-
-            // we need to split this document to an independent blittable document
-            // and this time, we'll prepare it for disk.
-            doc.PrepareForStorage();			
-            _database.DocumentsStorage.Put(context, id, null, doc);
-=======
             foreach (var changeVectorEntry in _database.DocumentsStorage.GetDatabaseChangeVector(_context))
             {
                 maxReceivedChangeVectorByDatabase[changeVectorEntry.DbId] = changeVectorEntry.Etag;
@@ -392,7 +296,6 @@
             }
 
             _database.DocumentsStorage.SetDatabaseChangeVector(_context, _database.DocumentsStorage.GetDatabaseChangeVector(_context));
->>>>>>> 10ea4521
         }
 
         public void Dispose()
