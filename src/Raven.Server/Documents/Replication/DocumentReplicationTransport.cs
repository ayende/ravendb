--- conflicted
+++ resolved
@@ -49,7 +49,7 @@
 			{
 				[Constants.MessageType] = Constants.Replication.MessageTypes.Heartbeat
 			}, null);
-			_disposed = false;
+            _disposed = false;
         }	   
 
         public async Task EnsureConnectionAsync()
@@ -78,12 +78,12 @@
         {
 	        var writer = new BlittableJsonTextWriter(_context, _websocketStream);
 	        try
-	        {
-		        _context.Write(writer, new DynamicJsonValue
-		        {
-			        [Constants.MessageType] = Constants.Replication.MessageTypes.GetLastEtag
-		        });
-	        }
+            {
+                _context.Write(writer, new DynamicJsonValue
+                {
+                    [Constants.MessageType] = Constants.Replication.MessageTypes.GetLastEtag
+                });
+            }
 	        finally
 	        {
 		        await writer.DisposeAsync();
@@ -98,48 +98,32 @@
             return etag;
         }
 
-<<<<<<< HEAD
-		//TODO : add here logic so reconnection is attempted couple of times before giving up
-		private async Task<WebSocket> GetAndConnectWebSocketAsync()
-		{
+        //TODO : add here logic so reconnection is attempted couple of times before giving up
+        private async Task<WebSocket> GetAndConnectWebSocketAsync()
+        {
 			var uri = new Uri($"{_url?.Replace("http://", "ws://")?.Replace(".fiddler", "")}/databases/{_targetDbName?.Replace("/", string.Empty)}/documentReplication?srcDbId={_srcDbId}&srcDbName={EscapingHelper.EscapeLongDataString(_srcDbName)}");
-			try
-			{
-				if (Sparrow.Platform.Platform.RunningOnPosix)
-				{
+            try
+            {
+                if (Platform.RunningOnPosix)
+                {
 					var webSocketUnix = new RavenUnixClientWebSocket();					;
 					await ExecuteWithRetry(webSocketUnix,
 						async () => await webSocketUnix.ConnectAsync(uri, _cancellationToken));
-=======
-        //TODO : add here logic so reconnection is attempted couple of times before giving up
-        private async Task<WebSocket> GetAndConnectWebSocketAsync()
-        {
-            var uri = new Uri(
-                $@"{_url?.Replace("http://", "ws://")
-                    ?.Replace(".fiddler", "")}/databases/{_targetDbName?.Replace("/", string.Empty)}/documentReplication?srcDbId={_srcDbId}&srcDbName={EscapingHelper
-                        .EscapeLongDataString(_srcDbName)}");
-            try
-            {
-                if (Platform.RunningOnPosix)
-                {
-                    var webSocketUnix = new RavenUnixClientWebSocket();
-                    await webSocketUnix.ConnectAsync(uri, _cancellationToken);
->>>>>>> 55cab320
-
-					return webSocketUnix;
-				}
+
+                    return webSocketUnix;
+                }
 
 				var webSocket = new ClientWebSocket();
 				await ExecuteWithRetry(webSocket, 
 					async () => await webSocket.ConnectAsync(uri, _cancellationToken));
 				
-				return webSocket;
-			}
-			catch (Exception e)
-			{
-				throw new InvalidOperationException("Failed to connect websocket for remote replication node.", e);
-			}
-		}
+                return webSocket;
+            }
+            catch (Exception e)
+            {
+                throw new InvalidOperationException("Failed to connect websocket for remote replication node.", e);
+            }
+        }
 
 	    private async Task ExecuteWithRetry(WebSocket webSocket,Func<Task> connectAction)
 	    {
@@ -160,29 +144,29 @@
 		    }
 	    }	    
 
-		public async Task<long> SendDocumentBatchAsync(IEnumerable<Document> docs)
+        public async Task<long> SendDocumentBatchAsync(IEnumerable<Document> docs)
         {
             long lastEtag;
             await EnsureConnectionAsync();
 
 	        try
-	        {
+            {
 		        var writer = new BlittableJsonTextWriter(_context, _websocketStream);
 		        try
 		        {
-			        writer.WriteStartObject();
-
-			        writer.WritePropertyName(_context.GetLazyStringForFieldWithCaching(Constants.MessageType));
-			        writer.WriteString(_context.GetLazyStringForFieldWithCaching(
+                writer.WriteStartObject();
+
+                writer.WritePropertyName(_context.GetLazyStringForFieldWithCaching(Constants.MessageType));
+                writer.WriteString(_context.GetLazyStringForFieldWithCaching(
 				        Constants.Replication.MessageTypes.ReplicationBatch));
 
-			        writer.WritePropertyName(
-				        _context.GetLazyStringForFieldWithCaching(
-					        Constants.Replication.PropertyNames.ReplicationBatch));
+                writer.WritePropertyName(
+                    _context.GetLazyStringForFieldWithCaching(
+                        Constants.Replication.PropertyNames.ReplicationBatch));
 			        lastEtag = writer.WriteDocuments(_context, docs, false);
 
-			        writer.WriteEndObject();
-		        }
+                writer.WriteEndObject();
+            }
 		        finally
 		        {
 			        await writer.DisposeAsync();
@@ -218,7 +202,7 @@
 		        _log.Error($"Failed to sent replication batch; reason : {e}");
 		        throw;
 	        }
-	        return lastEtag;
+            return lastEtag;
         }	    
 
         public void Dispose()
