﻿using System;
using System.Collections.Generic;
using System.Diagnostics;
using System.IO;
using System.Net;
using System.Net.Sockets;
using System.Threading;
using Raven.Server.Json;
using Raven.Abstractions.Data;
using Raven.Abstractions.Replication;
using Raven.Client.Document;
using Raven.Server.ServerWide.Context;
using Sparrow.Json;
using Sparrow.Json.Parsing;
using Sparrow.Logging;
using System.Net.Http;
using System.Runtime.CompilerServices;
using System.Text;
using Raven.Abstractions.Connection;
using Raven.Client.Connection;
using Raven.Client.Extensions;
using Raven.Client.Replication.Messages;
using Raven.Json.Linq;
using Raven.Server.Extensions;
using Sparrow;

namespace Raven.Server.Documents.Replication
{
    public class OutgoingReplicationHandler : IDisposable
    {
        private readonly DocumentDatabase _database;
        private readonly ReplicationDestination _destination;
        private readonly Logger _log;
        private readonly ManualResetEventSlim _waitForChanges = new ManualResetEventSlim(false);
        private readonly CancellationTokenSource _cts;
<<<<<<< HEAD
        
=======
        private readonly TimeSpan _minimalHeartbeatInterval = TimeSpan.FromSeconds(15);
>>>>>>> 10ea4521
        private Thread _sendingThread;

        private long _lastSentEtag;
        private readonly Dictionary<Guid, long> _destinationLastKnownChangeVector = new Dictionary<Guid, long>();
        private string _destinationLastKnownChangeVectorString;
        private TcpClient _tcpClient;
        private NetworkStream _stream;
        private BlittableJsonTextWriter _writer;
        private JsonOperationContext.MultiDocumentParser _parser;
        private DocumentsOperationContext _context;
        private byte[] _tempBuffer = new byte[32 * 1024];

        public event Action<OutgoingReplicationHandler, Exception> Failed;

        public event Action<OutgoingReplicationHandler> SuccessfulTwoWaysCommunication;

        public DateTime WhenConnected { get; } = DateTime.UtcNow;

        //this probably will become one of the metrics counters, when it will become available 

        private long _sentDocumentsCount;
        public long SentDocumentsCount => _sentDocumentsCount;

        public OutgoingReplicationHandler(
            DocumentDatabase database,
            ReplicationDestination destination)
        {
            _database = database;
            _destination = destination;
            _log = LoggerSetup.Instance.GetLogger<OutgoingReplicationHandler>(_database.Name);
            _database.Notifications.OnDocumentChange += OnDocumentChange;
            _cts = CancellationTokenSource.CreateLinkedTokenSource(_database.DatabaseShutdown);
        }

        public void Start()
        {
            _sendingThread = new Thread(ReplicateDocuments)
            {
                Name = $"Outgoing replication { FromToString }",
                IsBackground = true
            };
            _sendingThread.Start();
        }

        private TcpConnectionInfo GetTcpInfo()
        {
            var convention = new DocumentConvention();
            //since we use it only once when the connection is initialized, no reason to keep requestFactory around for long
            using (var requestFactory = new HttpJsonRequestFactory(1))
            using (var request = requestFactory.CreateHttpJsonRequest(new CreateHttpJsonRequestParams(null, string.Format("{0}/info/tcp",
                MultiDatabase.GetRootDatabaseUrl(_destination.Url)),
                HttpMethod.Get,
                new OperationCredentials(_destination.ApiKey, CredentialCache.DefaultCredentials), convention)))
            {
                var result = request.ReadResponseJson();
                var tcpConnectionInfo = convention.CreateSerializer().Deserialize<TcpConnectionInfo>(new RavenJTokenReader(result));
                if (_log.IsInfoEnabled)
                {
                    _log.Info($"Will replicate to {_destination.Database} @ {_destination.Url} via tcp://{tcpConnectionInfo.Url}:{tcpConnectionInfo.Port}");
                }
                return tcpConnectionInfo;
            }
        }

        private void ReplicateDocuments()
        {
            try
            {
                var connectionInfo = GetTcpInfo();
                using (_tcpClient = new TcpClient())
                {
                    ConnectSocket(connectionInfo, _tcpClient);
<<<<<<< HEAD
                    using (var stream = _tcpClient.GetStream())
                    using (_database.DocumentsStorage.ContextPool.AllocateOperationContext(out context))
                    using (var writer = new BlittableJsonTextWriter(context, stream))
                    using (var parser = context.ParseMultiFrom(stream))
                    {					
=======
                    _stream = _tcpClient.GetStream();
                    using (_stream)
                    using (_database.DocumentsStorage.ContextPool.AllocateOperationContext(out _context))
                    using (_writer = new BlittableJsonTextWriter(_context, _stream))
                    using (_parser = _context.ParseMultiFrom(_stream))
                    {
>>>>>>> 10ea4521
                        //send initial connection information
                        _context.Write(_writer, new DynamicJsonValue
                        {
                            ["DatabaseName"] = _destination.Database,
                            ["Operation"] = TcpConnectionHeaderMessage.OperationTypes.Replication.ToString(),
                        });

                        //start request/response for fetching last etag
                        _context.Write(_writer, new DynamicJsonValue
                        {
                            ["Type"] = "GetLastEtag",
                            ["SourceDatabaseId"] = _database.DbId.ToString(),
                            ["SourceDatabaseName"] = _database.Name,
                            ["SourceUrl"] = _database.Configuration.Core.ServerUrl,
                            ["MachineName"] = Environment.MachineName,
                        });
                        _writer.Flush();

                        using (var lastEtagMessage = _parser.ParseToMemory($"Last etag from server {FromToString}"))
                        {
                            var replicationEtagReply = JsonDeserializationServer.ReplicationEtagReply(lastEtagMessage);
                            _lastSentEtag = replicationEtagReply.LastSentEtag;
                            UpdateDestinationChangeVector(replicationEtagReply.CurrentChangeVector);
                            if (_log.IsInfoEnabled)
                            {
                                _log.Info(
                                    $"Connected to {_destination.Database} @ {_destination.Url}, last sent etag {replicationEtagReply.LastSentEtag}. Change vector: [{replicationEtagReply.CurrentChangeVector.Format()}]");
                            }
                        }

                        while (_cts.IsCancellationRequested == false)
                        {
                            if (ExecuteReplicationOnce() == false)
                            {
                                using (_context.OpenReadTransaction())
                                {
                                    if (DocumentsStorage.ReadLastEtag(_context.Transaction.InnerTransaction) < _lastSentEtag)
                                        continue;
                                }
                            }

                            //if this returns false, this means either timeout or canceled token is activated                    
                            while (_waitForChanges.Wait(_database.Configuration.Replication.HeartbeatLatency.AsTimeSpan, _cts.Token) == false)
                            {
                                SendHeartbeat();
                            }
                            _waitForChanges.Reset();
                        }
                    }
                }
            }
            catch (OperationCanceledException)
            {
                if (_log.IsInfoEnabled)
                    _log.Info($"Operation canceled on replication thread ({FromToString}). Stopped the thread.");
            }
            catch (Exception e)
            {
                if (_log.IsInfoEnabled)
                    _log.Info($"Unexpected exception occured on replication thread ({FromToString}). Replication stopped (will be retried later).", e);
                Failed?.Invoke(this, e);
            }
        }

        private void UpdateDestinationChangeVector(ChangeVectorEntry[] currentChangeVector)
        {
            _destinationLastKnownChangeVector.Clear();
            _destinationLastKnownChangeVectorString = currentChangeVector.Format();
            foreach (var changeVectorEntry in currentChangeVector)
            {
                _destinationLastKnownChangeVector[changeVectorEntry.DbId] = changeVectorEntry.Etag;
            }
        }

        private string FromToString => $"from {_database.ResourceName} to {_destination.Database} at {_destination.Url}";

        public ReplicationDestination Destination => _destination;

<<<<<<< HEAD
        public long LastSentEtag => _lastSentEtag;

        private void SendHeartbeat(BlittableJsonTextWriter writer)
        {
            try
            {
                DocumentsOperationContext context;
                using (_database.DocumentsStorage.ContextPool.AllocateOperationContext(out context))
                {
                    ChangeVectorEntry[] changeVector;
                    using (context.OpenReadTransaction())
                        changeVector = _database.DocumentsStorage.GetChangeVector(context);

                    using (var blittableJsonArray = changeVector.ToBlittableJsonArray(context))
                    using (var heartbeatMessage = context.ReadObject(new DynamicJsonValue
                    {
                        ["Heartbeat"] = true,
                        ["ChangeVector"] = blittableJsonArray
                    }, $"heartbeat msg {FromToString}"))
                    {
                        writer.WriteObjectOrdered(heartbeatMessage);
                        writer.Flush();
                    }
                }
=======
        private void SendHeartbeat()
        {
            try
            {
                _context.Write(_writer, new DynamicJsonValue
                {
                    ["Heartbeat"] = true,
                    ["LastEtag"] = _lastSentEtag
                });
                _writer.Flush();
                HandleServerResponse();
>>>>>>> 10ea4521
            }
            catch (Exception e)
            {
                if (_log.IsInfoEnabled)
                    _log.Info($"Sending heartbeat failed. ({FromToString})", e);
                throw;
            }
        }

        private static unsafe bool ShouldSkipReplication(LazyStringValue str)
        {
            if (str.Length < 6)
                return false;

            // case insensitive 'Raven/' match without doing allocations

            if ((str.Buffer[0] != (byte)'R' && str.Buffer[0] != (byte)'r') ||
                (str.Buffer[1] != (byte)'A' && str.Buffer[1] != (byte)'a') ||
                (str.Buffer[2] != (byte)'V' && str.Buffer[2] != (byte)'v') ||
                (str.Buffer[3] != (byte)'E' && str.Buffer[3] != (byte)'e') ||
                (str.Buffer[4] != (byte)'N' && str.Buffer[4] != (byte)'n') ||
                 str.Buffer[5] != (byte)'/')
                return false;

            if (str.Length < 11)
                return true;

            // Now need to find if the next bits are 'hilo/'
            if ((str.Buffer[6] == (byte)'H' || str.Buffer[0] == (byte)'h') &&
                (str.Buffer[7] == (byte)'I' || str.Buffer[1] == (byte)'i') &&
                (str.Buffer[8] == (byte)'L' || str.Buffer[2] == (byte)'l') &&
                (str.Buffer[9] == (byte)'O' || str.Buffer[3] == (byte)'o') &&
                str.Buffer[10] == (byte)'/')
                return false;

            return true;
        }

        private bool ExecuteReplicationOnce()
        {
            using (_context.OpenReadTransaction())
            {
                var replicationBatch = new List<Document>();
                var lastEtag = _lastSentEtag;

                // we scan through the documents to send to the other side, we need to be careful about
                // filtering a lot of documents, because we need to let the other side know about this, and 
                // at the same time, we need to send a heartbeat to keep the tcp connection alive
                var sp = Stopwatch.StartNew();
                var timeout = Debugger.IsAttached ? 60 * 1000 : 1000;
                while (sp.ElapsedMilliseconds < timeout)
                {
                    _cts.Token.ThrowIfCancellationRequested();
                    foreach (var document in _database.DocumentsStorage.GetDocumentsAfter(_context, lastEtag, 0, 1024))
                    {
                        if (sp.ElapsedMilliseconds > timeout)
                            break;

                        lastEtag = document.Etag;

                        if (ShouldSkipReplication(document.Key))
                        {
                            if (_log.IsInfoEnabled)
                            {
                                _log.Info($"Skipping replication of {document.Key} because it is a system document");
                            }
                            continue;
                        }

                        // destination already has it
                        if (document.ChangeVector.GreaterThen(_destinationLastKnownChangeVector) == false)
                        {
                            if (_log.IsInfoEnabled)
                            {
                                _log.Info($"Skipping replication of {document.Key} because destination has a higher change vector. Doc: {document.ChangeVector.Format()} < Dest: {_destinationLastKnownChangeVectorString} ");
                            }
                            continue;
                        }

                        replicationBatch.Add(document);
                    }

                    if (replicationBatch.Count != 0)
                        break;

                    // if we are at the end, we are done
                    if (lastEtag == DocumentsStorage.ReadLastEtag(_context.Transaction.InnerTransaction))
                        break;
                }
                if (_log.IsInfoEnabled)
                {
                    _log.Info(
                        $"Found {replicationBatch.Count:#,#;;0} documents to replicate to {_destination.Database} @ {_destination.Url} in {sp.ElapsedMilliseconds:#,#;;0} ms.");
                }
                if (replicationBatch.Count == 0)
                {
                    var hasModification = lastEtag != _lastSentEtag;
                    _lastSentEtag = lastEtag;
                    // ensure that the other server is aware that we skipped 
                    // on (potentially a lot of) documents to send, and we update
                    // the last etag they have from us on the other side
                    SendHeartbeat();
                    return hasModification;
                }

                _cts.Token.ThrowIfCancellationRequested();

                SendDocuments(replicationBatch, lastEtag);
                return true;
            }
        }

        private void SendDocuments(
            List<Document> docs,
            long lastEtag)
        {
            if (_log.IsInfoEnabled)
                _log.Info(
                    $"Starting sending replication batch ({_database.Name}) with {docs.Count:#,#;;0} docs and last etag {lastEtag}");

            var sw = Stopwatch.StartNew();
            _context.Write(_writer, new DynamicJsonValue
            {
                ["Type"] = "ReplicationBatch",
                ["LastEtag"] = lastEtag,
                ["Documents"] = docs.Count
            });
            _writer.Flush();
            foreach (var document in docs)
            {
                WriteDocumentToServer(document);
            }
            _stream.Flush();
            sw.Stop();

            _lastSentEtag = lastEtag;

            if (_log.IsInfoEnabled)
                _log.Info(
                    $"Finished sending replication batch. Sent {docs.Count:#,#;;0} documents in {sw.ElapsedMilliseconds:#,#;;0} ms. First sent etag = {docs[0].Etag}, last sent etag = {lastEtag}");

            HandleServerResponse();
        }

        private unsafe void WriteDocumentToServer(Document doc)
        {
            var changeVectorSize = doc.ChangeVector.Length * sizeof(ChangeVectorEntry);
            var requiredSize = changeVectorSize +
                               sizeof(int) + // # of change vectors
                               sizeof(int) + // size of document key
                               doc.Key.Size +
                               sizeof(int) // size of document
                ;
            if (requiredSize > _tempBuffer.Length)
                ThrowTooManyChangeVectorEntries(doc);

            fixed (byte* pTemp = _tempBuffer)
            {
                int tempBufferPos = 0;
                fixed (ChangeVectorEntry* pChangeVectorEntries = doc.ChangeVector)
                {
                    *(int*)pTemp = doc.ChangeVector.Length;
                    tempBufferPos += sizeof (int);
                    Memory.Copy(pTemp + tempBufferPos, (byte*)pChangeVectorEntries, changeVectorSize);
                    tempBufferPos += changeVectorSize;
                }
                *(int*)(pTemp + tempBufferPos) = doc.Key.Size;
                tempBufferPos += sizeof(int);
                Memory.Copy(pTemp + tempBufferPos, doc.Key.Buffer, doc.Key.Size);
                tempBufferPos += doc.Key.Size;
                *(int*)(pTemp + tempBufferPos) = doc.Data.Size;
                tempBufferPos += sizeof(int);
                var docReadPos = 0;
                while (docReadPos < doc.Data.Size)
                {
                    var sizeToCopy = Math.Min(doc.Data.Size - docReadPos, _tempBuffer.Length - tempBufferPos);
                    if (sizeToCopy == 0) // buffer is full, need to flush it
                    {
                        _stream.Write(_tempBuffer, 0, tempBufferPos);
                        tempBufferPos = 0;
                        continue;
                    }
                    Memory.Copy(pTemp + tempBufferPos, doc.Data.BasePointer + docReadPos, sizeToCopy);
                    tempBufferPos += sizeToCopy;
                    docReadPos += sizeToCopy;
                }
                if (tempBufferPos != 0)
                {
                    _stream.Write(_tempBuffer, 0, tempBufferPos);
                }
            }
        }

        private static void ThrowTooManyChangeVectorEntries(Document doc)
        {
            throw new ArgumentOutOfRangeException(nameof(doc),
                "Document " + doc.Key + " has too many change vector entries to replicate: " +
                doc.ChangeVector.Length);
        }


        private void HandleServerResponse()
        {
            using (var replicationBatchReplyMessage = _parser.ParseToMemory("replication acknowledge message"))
            {
                var replicationBatchReply = JsonDeserializationServer.ReplicationMessageReply(replicationBatchReplyMessage);

<<<<<<< HEAD
                if (replicationBatchReply.Type == ReplicationBatchReply.ReplyType.Ok)
                {
                    //interlocked not required here -> precaution
                    Interlocked.Add(ref _sentDocumentsCount, docsArray.Length);

                    OnDocumentsSent();
=======
                if (replicationBatchReply.Type == ReplicationMessageReply.ReplyType.Ok)
                {
                    UpdateDestinationChangeVector(replicationBatchReply.CurrentChangeVector);
                    OnSuccessfulTwoWaysCommunication();
>>>>>>> 10ea4521
                }

                if (_log.IsInfoEnabled)
                {
                    switch (replicationBatchReply.Type)
                    {
                        case ReplicationMessageReply.ReplyType.Ok:
                            _log.Info(
                                $"Received reply for replication batch from {_destination.Database} @ {_destination.Url}. New destination change vector is {_destinationLastKnownChangeVectorString}");
                            break;
                        case ReplicationMessageReply.ReplyType.Error:
                            _log.Info(
                                $"Received reply for replication batch from {_destination.Database} at {_destination.Url}. There has been a failure, error string received : {replicationBatchReply.Error}");
                            throw new InvalidOperationException(
                                $"Received failure reply for replication batch. Error string received = {replicationBatchReply.Error}");
                        default:
                            throw new ArgumentOutOfRangeException(nameof(replicationBatchReply),
                                "Received reply for replication batch with unrecognized type... got " +
                                replicationBatchReply.Type);
                    }
                }
            }
        }

        private void ConnectSocket(TcpConnectionInfo connection, TcpClient tcpClient)
        {
            var host = new Uri(connection.Url).Host;
            try
            {
                tcpClient.ConnectAsync(host, connection.Port).Wait();
            }
            catch (SocketException e)
            {
                if (_log.IsInfoEnabled)
                    _log.Info($"Failed to connect to remote replication destination {host}:{connection.Port}. Socket Error Code = {e.SocketErrorCode}", e);
                throw;
            }
            catch (Exception e)
            {
                if (_log.IsInfoEnabled)
                    _log.Info($"Failed to connect to remote replication destination {host}:{connection.Port}", e);
                throw;
            }
        }

        private void OnDocumentChange(DocumentChangeNotification notification) => _waitForChanges.Set();

        public void Dispose()
        {
            _database.Notifications.OnDocumentChange -= OnDocumentChange;

            _cts.Cancel();
            try
            {
                _tcpClient?.Dispose();
            }
            catch (Exception) { }

            if (_sendingThread != Thread.CurrentThread)
            {
                _sendingThread?.Join();
            }


        }

        private void OnSuccessfulTwoWaysCommunication() => SuccessfulTwoWaysCommunication?.Invoke(this);
    }
}<|MERGE_RESOLUTION|>--- conflicted
+++ resolved
@@ -33,11 +33,7 @@
         private readonly Logger _log;
         private readonly ManualResetEventSlim _waitForChanges = new ManualResetEventSlim(false);
         private readonly CancellationTokenSource _cts;
-<<<<<<< HEAD
-        
-=======
         private readonly TimeSpan _minimalHeartbeatInterval = TimeSpan.FromSeconds(15);
->>>>>>> 10ea4521
         private Thread _sendingThread;
 
         private long _lastSentEtag;
@@ -54,13 +50,6 @@
 
         public event Action<OutgoingReplicationHandler> SuccessfulTwoWaysCommunication;
 
-        public DateTime WhenConnected { get; } = DateTime.UtcNow;
-
-        //this probably will become one of the metrics counters, when it will become available 
-
-        private long _sentDocumentsCount;
-        public long SentDocumentsCount => _sentDocumentsCount;
-
         public OutgoingReplicationHandler(
             DocumentDatabase database,
             ReplicationDestination destination)
@@ -70,13 +59,14 @@
             _log = LoggerSetup.Instance.GetLogger<OutgoingReplicationHandler>(_database.Name);
             _database.Notifications.OnDocumentChange += OnDocumentChange;
             _cts = CancellationTokenSource.CreateLinkedTokenSource(_database.DatabaseShutdown);
+
         }
 
         public void Start()
         {
             _sendingThread = new Thread(ReplicateDocuments)
             {
-                Name = $"Outgoing replication { FromToString }",
+                Name = $"Outgoing replication {FromToString}",
                 IsBackground = true
             };
             _sendingThread.Start();
@@ -110,20 +100,12 @@
                 using (_tcpClient = new TcpClient())
                 {
                     ConnectSocket(connectionInfo, _tcpClient);
-<<<<<<< HEAD
-                    using (var stream = _tcpClient.GetStream())
-                    using (_database.DocumentsStorage.ContextPool.AllocateOperationContext(out context))
-                    using (var writer = new BlittableJsonTextWriter(context, stream))
-                    using (var parser = context.ParseMultiFrom(stream))
-                    {					
-=======
                     _stream = _tcpClient.GetStream();
                     using (_stream)
                     using (_database.DocumentsStorage.ContextPool.AllocateOperationContext(out _context))
                     using (_writer = new BlittableJsonTextWriter(_context, _stream))
                     using (_parser = _context.ParseMultiFrom(_stream))
                     {
->>>>>>> 10ea4521
                         //send initial connection information
                         _context.Write(_writer, new DynamicJsonValue
                         {
@@ -166,7 +148,7 @@
                             }
 
                             //if this returns false, this means either timeout or canceled token is activated                    
-                            while (_waitForChanges.Wait(_database.Configuration.Replication.HeartbeatLatency.AsTimeSpan, _cts.Token) == false)
+                            while (_waitForChanges.Wait(_minimalHeartbeatInterval, _cts.Token) == false)
                             {
                                 SendHeartbeat();
                             }
@@ -202,32 +184,6 @@
 
         public ReplicationDestination Destination => _destination;
 
-<<<<<<< HEAD
-        public long LastSentEtag => _lastSentEtag;
-
-        private void SendHeartbeat(BlittableJsonTextWriter writer)
-        {
-            try
-            {
-                DocumentsOperationContext context;
-                using (_database.DocumentsStorage.ContextPool.AllocateOperationContext(out context))
-                {
-                    ChangeVectorEntry[] changeVector;
-                    using (context.OpenReadTransaction())
-                        changeVector = _database.DocumentsStorage.GetChangeVector(context);
-
-                    using (var blittableJsonArray = changeVector.ToBlittableJsonArray(context))
-                    using (var heartbeatMessage = context.ReadObject(new DynamicJsonValue
-                    {
-                        ["Heartbeat"] = true,
-                        ["ChangeVector"] = blittableJsonArray
-                    }, $"heartbeat msg {FromToString}"))
-                    {
-                        writer.WriteObjectOrdered(heartbeatMessage);
-                        writer.Flush();
-                    }
-                }
-=======
         private void SendHeartbeat()
         {
             try
@@ -239,7 +195,6 @@
                 });
                 _writer.Flush();
                 HandleServerResponse();
->>>>>>> 10ea4521
             }
             catch (Exception e)
             {
@@ -447,19 +402,10 @@
             {
                 var replicationBatchReply = JsonDeserializationServer.ReplicationMessageReply(replicationBatchReplyMessage);
 
-<<<<<<< HEAD
-                if (replicationBatchReply.Type == ReplicationBatchReply.ReplyType.Ok)
-                {
-                    //interlocked not required here -> precaution
-                    Interlocked.Add(ref _sentDocumentsCount, docsArray.Length);
-
-                    OnDocumentsSent();
-=======
                 if (replicationBatchReply.Type == ReplicationMessageReply.ReplyType.Ok)
                 {
                     UpdateDestinationChangeVector(replicationBatchReply.CurrentChangeVector);
                     OnSuccessfulTwoWaysCommunication();
->>>>>>> 10ea4521
                 }
 
                 if (_log.IsInfoEnabled)
