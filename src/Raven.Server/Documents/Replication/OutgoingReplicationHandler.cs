﻿using System;
using System.Collections.Concurrent;
using System.Collections.Generic;
using System.Diagnostics;
using System.IO;
using System.Linq;
using System.Net.Sockets;
using System.Threading;
using Raven.Client.Documents;
using Raven.Client.Documents.Changes;
using Raven.Client.Documents.Replication;
using Raven.Client.Documents.Replication.Messages;
using Raven.Client.Exceptions.Database;
using Raven.Client.Extensions;
using Raven.Client.Server;
using Raven.Client.Server.Tcp;
using Raven.Server.Json;
using Raven.Server.ServerWide.Context;
using Sparrow.Json;
using Sparrow.Json.Parsing;
using Sparrow.Logging;
using Raven.Server.NotificationCenter.Notifications;
using Raven.Server.NotificationCenter.Notifications.Details;
using Raven.Server.Utils;
using Sparrow;
using Sparrow.Utils;

namespace Raven.Server.Documents.Replication
{
    public class OutgoingReplicationHandler : IDisposable
    {
        public const string AlertTitle = "Replication";

        public event Action<OutgoingReplicationHandler> DocumentsSend;

        internal readonly DocumentDatabase _database;
        private readonly Logger _log;
        private readonly AsyncManualResetEvent _waitForChanges = new AsyncManualResetEvent();
        private readonly CancellationTokenSource _cts;
        private Thread _sendingThread;
        internal readonly ReplicationLoader _parent;
        internal long _lastSentDocumentEtag;   
        public long LastAcceptedDocumentEtag; // TODO: delete this?

        internal DateTime _lastDocumentSentTime;

        internal string LastAcceptedChangeVector;

        internal string _destinationLastKnownChangeVectorAsString;

        private TcpClient _tcpClient;

        private readonly AsyncManualResetEvent _connectionDisposed = new AsyncManualResetEvent();
        private JsonOperationContext.ManagedPinnedBuffer _buffer;

        internal CancellationToken CancellationToken => _cts.Token;

        internal string DestinationDbId;

        public long LastHeartbeatTicks;
        private Stream _stream;
        private InterruptibleRead _interruptibleRead;

        public event Action<OutgoingReplicationHandler, Exception> Failed;

        public event Action<OutgoingReplicationHandler> SuccessfulTwoWaysCommunication;
        public readonly ReplicationNode Destination;
        private readonly bool _external;

        private readonly ConcurrentQueue<OutgoingReplicationStatsAggregator> _lastReplicationStats = new ConcurrentQueue<OutgoingReplicationStatsAggregator>();

        private OutgoingReplicationStatsAggregator _lastStats;

        public OutgoingReplicationHandler(ReplicationLoader parent, DocumentDatabase database, ReplicationNode node, bool external)
        {
            _parent = parent;
            _database = database;
            Destination = node;
            _external = external;
            _log = LoggingSource.Instance.GetLogger<OutgoingReplicationHandler>(_database.Name);

            _database.Changes.OnDocumentChange += OnDocumentChange;
            _cts = CancellationTokenSource.CreateLinkedTokenSource(_database.DatabaseShutdown);
        }

        public OutgoingReplicationPerformanceStats[] GetReplicationPerformance()
        {
            var lastStats = _lastStats;

            return _lastReplicationStats
                .Select(x => x == lastStats ? x.ToReplicationPerformanceLiveStatsWithDetails() : x.ToReplicationPerformanceStats())
                .ToArray();
        }

        public OutgoingReplicationStatsAggregator GetLatestReplicationPerformance()
        {
            return _lastStats;
        }

        public void Start()
        {
            _sendingThread = new Thread(ReplicateToDestination)
            {
                Name = OutgoingReplicationThreadName,
                IsBackground = true
            };
            _sendingThread.Start();
        }

        public string OutgoingReplicationThreadName => $"Outgoing replication {FromToString}";
        
        public string GetNode()
        {
            var node = Destination as InternalReplication;
            return node?.NodeTag;
        }

        private void ReplicateToDestination()
        {
            NativeMemory.EnsureRegistered();
            try
            {
                var connectionInfo = ReplicationUtils.GetTcpInfo(Destination.Url, GetNode(), "Replication", 
                    _parent._server.RavenServer.ServerCertificateHolder.Certificate);

                if (_log.IsInfoEnabled)
                    _log.Info($"Will replicate to {Destination.FromString()} via {connectionInfo.Url}");

                using (_parent._server.ContextPool.AllocateOperationContext(out TransactionOperationContext context))
                using (context.OpenReadTransaction())
                {
                    var record = _parent.LoadDatabaseRecord();
                    if (record == null)
                        throw new InvalidOperationException($"The database record for {_parent.Database.Name} does not exist?!");

                    if (record.Encrypted && Destination.Url.StartsWith("https:", StringComparison.OrdinalIgnoreCase) == false)
                        throw new InvalidOperationException(
                            $"{record.DatabaseName} is encrypted, and require HTTPS for replication, but had endpoint with url {Destination.Url} to database {Destination.Database}");
                }
                using (_tcpClient = new TcpClient())
                {
                    TcpUtils.ConnectSocketAsync(connectionInfo, _tcpClient, _log)
                        .Wait(CancellationToken);
                    var wrapSsl = TcpUtils.WrapStreamWithSslAsync(_tcpClient, connectionInfo, _parent._server.RavenServer.ServerCertificateHolder.Certificate);

                    wrapSsl.Wait(CancellationToken);

                    using (_stream = wrapSsl.Result)
                    using (_interruptibleRead = new InterruptibleRead(_database.DocumentsStorage.ContextPool, _stream))
                    using (_buffer = JsonOperationContext.ManagedPinnedBuffer.LongLivedInstance())
                    {
                        var documentSender = new ReplicationDocumentSender(_stream, this, _log);

                        WriteHeaderToRemotePeer();
                        //handle initial response to last etag and staff
                        try
                        {
                            var response = HandleServerResponse(getFullResponse: true);
                            if (response.ReplyType == ReplicationMessageReply.ReplyType.Error)
                            {
                                var exception = new InvalidOperationException(response.Reply.Exception);
                                if (response.Reply.Exception.Contains(nameof(DatabaseDoesNotExistException)))
                                    DatabaseDoesNotExistException.ThrowWithMessageAndException(Destination.Database, response.Reply.Message, exception);

                                throw exception;
                            }
                        }
                        catch (DatabaseDoesNotExistException e)
                        {
                            var msg =
                                $"Failed to parse initial server replication response, because there is no database named {_database.Name} on the other end. " +
                                "In order for the replication to work, a database with the same name needs to be created at the destination";
                            if (_log.IsInfoEnabled)
                            {
                                _log.Info(msg, e);
                            }

                            AddAlertOnFailureToReachOtherSide(msg, e);

                            throw;
                        }
                        catch (OperationCanceledException e)
                        {
                            if (_log.IsInfoEnabled)
                                _log.Info("Got operation canceled notification while opening outgoing replication channel. Aborting and closing the channel.", e);
                            throw;
                        }
                        catch (Exception e)
                        {
                            var msg = "Failed to parse initial server response. This is definitely not supposed to happen.";
                            if (_log.IsInfoEnabled)
                                _log.Info(msg, e);

                            AddAlertOnFailureToReachOtherSide(msg, e);

                            throw;
                        }

                        while (_cts.IsCancellationRequested == false)
                        {
                            while (true)
                            {
                                if (_parent.DebugWaitAndRunReplicationOnce != null)
                                {
                                    _parent.DebugWaitAndRunReplicationOnce.WaitAsync().Wait(_cts.Token);
                                    _parent.DebugWaitAndRunReplicationOnce.Reset();
                                }

                                var sp = Stopwatch.StartNew();
                                var stats = _lastStats = new OutgoingReplicationStatsAggregator(_parent.GetNextReplicationStatsId(), _lastStats);
                                AddReplicationPerformance(stats);

                                try
                                {
                                    using (var scope = stats.CreateScope())
                                    {
                                        try
                                        {
                                            var didWork = documentSender.ExecuteReplicationOnce(scope);
                                            if (didWork == false)
                                                break;

                                            DocumentsSend?.Invoke(this);

                                            if (sp.ElapsedMilliseconds > 60 * 1000)
                                            {
                                                _waitForChanges.Set();
                                                break;
                                            }
                                        }
                                        catch (OperationCanceledException)
                                        {
                                            //cancellation is not an actual error,
                                            //it is a "notification" that we need to cancel current operation
                                            throw;
                                        }
                                        catch (Exception e)
                                        {
                                            scope.AddError(e);
                                            throw;
                                        }
                                    }
                                }
                                finally
                                {
                                    stats.Complete();
                                }
                            }

                            //if this returns false, this means either timeout or canceled token is activated                    
                            while (WaitForChanges(_parent.MinimalHeartbeatInterval, _cts.Token) == false)
                            {
                                SendHeartbeat();
                            }
                            _waitForChanges.Reset();
                        }
                    }
                }
            }
            catch (OperationCanceledException e)
            {
                if (_log.IsInfoEnabled)
                    _log.Info($"Operation canceled on replication thread ({FromToString}). This is not necessary due to an issue. Stopped the thread.");
                Failed?.Invoke(this, e);
            }
            catch (IOException e)
            {
                if (_log.IsInfoEnabled)
                {
                    if (e.InnerException is SocketException)
                        _log.Info(
                            $"SocketException was thrown from the connection to remote node ({FromToString}). This might mean that the remote node is done or there is a network issue.",
                            e);
                    else
                        _log.Info($"IOException was thrown from the connection to remote node ({FromToString}).", e);
                }
                Failed?.Invoke(this, e);
            }
            catch (Exception e)
            {
                if (_log.IsInfoEnabled)
                    _log.Info(
                        $"Unexpected exception occurred on replication thread ({FromToString}). Replication stopped (will be retried later).",
                        e);
                Failed?.Invoke(this, e);
            }
        }

        private void AddReplicationPerformance(OutgoingReplicationStatsAggregator stats)
        {
            _lastReplicationStats.Enqueue(stats);

            while (_lastReplicationStats.Count > 25)
                _lastReplicationStats.TryDequeue(out stats);
        }

        private void AddAlertOnFailureToReachOtherSide(string msg, Exception e)
        {
            TransactionOperationContext configurationContext;
            using (_database.ConfigurationStorage.ContextPool.AllocateOperationContext(out configurationContext))
            using (var txw = configurationContext.OpenWriteTransaction())
            {
                _database.NotificationCenter.AddAfterTransactionCommit(
                    AlertRaised.Create(AlertTitle, msg, AlertType.Replication, NotificationSeverity.Warning, key: FromToString, details: new ExceptionDetails(e)),
                    txw);

                txw.Commit();
            }
        }

        private void WriteHeaderToRemotePeer()
        {
            DocumentsOperationContext documentsContext;
            using (_database.DocumentsStorage.ContextPool.AllocateOperationContext(out documentsContext))
            using (var writer = new BlittableJsonTextWriter(documentsContext, _stream))
            {
                documentsContext.Write(writer, new DynamicJsonValue
                {
                    [nameof(TcpConnectionHeaderMessage.DatabaseName)] = Destination.Database,// _parent.Database.Name,
                    [nameof(TcpConnectionHeaderMessage.Operation)] = TcpConnectionHeaderMessage.OperationTypes.Replication.ToString(),
                    [nameof(TcpConnectionHeaderMessage.SourceNodeTag)] = _parent._server.NodeTag,
                });
                writer.Flush();
                ReadHeaderResponseAndThrowIfUnAuthorized();
                //start request/response for fetching last etag
                var request = new DynamicJsonValue
                {
                    ["Type"] = "GetLastEtag",
                    [nameof(ReplicationLatestEtagRequest.SourceDatabaseId)] = _database.DbId.ToString(),
                    [nameof(ReplicationLatestEtagRequest.SourceDatabaseName)] = _database.Name,
                    [nameof(ReplicationLatestEtagRequest.SourceUrl)] = _parent._server.NodeHttpServerUrl,
                    [nameof(ReplicationLatestEtagRequest.SourceTag)] = _parent._server.NodeTag,
                    [nameof(ReplicationLatestEtagRequest.SourceMachineName)] = Environment.MachineName,
                };

                documentsContext.Write(writer, request);
                writer.Flush();
            }
        }

        private void ReadHeaderResponseAndThrowIfUnAuthorized()
        {
            var timeout = 2 * 60 * 1000; // TODO: configurable
            using (var replicationTcpConnectReplyMessage = _interruptibleRead.ParseToMemory(
                _connectionDisposed,
                "replication acknowledge response",
                timeout,
                _buffer,
                CancellationToken))
            {
                if (replicationTcpConnectReplyMessage.Timeout)
                {
                    ThrowTimeout(timeout);
                }
                if (replicationTcpConnectReplyMessage.Interrupted)
                {
                    ThrowConnectionClosed();
                }
                var headerResponse = JsonDeserializationServer.TcpConnectionHeaderResponse(replicationTcpConnectReplyMessage.Document);
                if(headerResponse.AuthorizationSuccessful == false)
                {
                    throw new UnauthorizedAccessException($"{Destination.FromString()} replied with failure {headerResponse.Message}");
                }
            }
        }

        private bool WaitForChanges(int timeout, CancellationToken token)
        {
            while (true)
            {
                using (var result = _interruptibleRead.ParseToMemory(
                    _waitForChanges,
                    "replication notify message",
                    timeout,
                    _buffer,
                    token))
                {
                    if (result.Document != null)
                    {
                        HandleServerResponse(result.Document, allowNotify: true);
                    }
                    else
                    {
                        return result.Timeout == false;
                    }
                }
            }
        }

        internal void WriteToServer(DynamicJsonValue val)
        {
            using (_database.DocumentsStorage.ContextPool.AllocateOperationContext(out DocumentsOperationContext documentsContext))
            using (var writer = new BlittableJsonTextWriter(documentsContext, _stream))
            {
                documentsContext.Write(writer, val);
            }
        }

        private void UpdateDestinationChangeVector(ReplicationMessageReply replicationBatchReply)
        {
            if (replicationBatchReply.MessageType == null)
                throw new InvalidOperationException(
                    "MessageType on replication response is null. This is likely is a symptom of an issue, and should be investigated.");

            LastAcceptedChangeVector = null;

            UpdateDestinationChangeVectorHeartbeat(replicationBatchReply);
        }

        private class UpdateSiblingCurrentEtag : TransactionOperationsMerger.MergedTransactionCommand
        {
            private readonly DocumentDatabase _database;
            private readonly ReplicationMessageReply _replicationBatchReply;
<<<<<<< HEAD
            private  Guid _dbId;
=======
            private Guid _dbId;
>>>>>>> 66684757

            public UpdateSiblingCurrentEtag(DocumentDatabase database,ReplicationMessageReply replicationBatchReply)
            {
                _database = database;
                _replicationBatchReply = replicationBatchReply;
            }

            public bool InitAndValidate()
            {
                if (Guid.TryParse(_replicationBatchReply.DatabaseId, out _dbId) == false)
                    return false;

                return _replicationBatchReply.CurrentEtag > 0;
            }

            public override int Execute(DocumentsOperationContext context)
            {
                if (context.LastDatabaseChangeVector == null)
                    context.LastDatabaseChangeVector = _database.DocumentsStorage.GetDatabaseChangeVector(context);

                var status = ChangeVectorUtils.GetConflictStatus(_replicationBatchReply.DatabaseChangeVector,
                    context.LastDatabaseChangeVector);

                if (status != ConflictStatus.AlreadyMerged)
                    return 0;

<<<<<<< HEAD
                var str = context.LastDatabaseChangeVector.ToString();
                var res = ChangeVectorUtils.TryUpdateChangeVector(_dbId, _replicationBatchReply.CurrentEtag, ref str);
                context.LastDatabaseChangeVector = context.GetLazyString(str);
                return res ? 1 : 0;
=======

                return context.UpdateLastDatabaseChangeVector(_dbId, _replicationBatchReply.CurrentEtag) ? 1 : 0;
>>>>>>> 66684757
            }
        }
        
        private void UpdateDestinationChangeVectorHeartbeat(ReplicationMessageReply replicationBatchReply)
        {
            _lastSentDocumentEtag = Math.Max(_lastSentDocumentEtag, replicationBatchReply.LastEtagAccepted);
            LastAcceptedDocumentEtag = replicationBatchReply.LastEtagAccepted;

            LastAcceptedChangeVector = replicationBatchReply.DatabaseChangeVector;
            if (_external == false)
            {
                var update = new UpdateSiblingCurrentEtag(_database, replicationBatchReply);
                if (update.InitAndValidate())
                {
                    // we intentionally not waiting here, there is nothing that depends on the timing on this, since this 
                    // is purely advisory. We just want to have the information up to date at some point, and we won't 
                    // miss anything much if this isn't there.
                    _database.TxMerger.Enqueue(update).IgnoreUnobservedExceptions();
                }
            }

            using (_database.DocumentsStorage.ContextPool.AllocateOperationContext(out DocumentsOperationContext documentsContext))
            using (documentsContext.OpenReadTransaction())
            {
                if (DocumentsStorage.ReadLastEtag(documentsContext.Transaction.InnerTransaction) !=
                    replicationBatchReply.LastEtagAccepted)
                {
                    // We have changes that the other side doesn't have, this can be because we have writes
                    // or because we have documents that were replicated to us. Either way, we need to sync
                    // those up with the remove side, so we'll start the replication loop again.
                    // We don't care if they are locally modified or not, because we filter documents that
                    // the other side already have (based on the change vector).
                    if ((DateTime.UtcNow - _lastDocumentSentTime).TotalMilliseconds > _parent.MinimalHeartbeatInterval)
                        _waitForChanges.Set();
                }
            }
        }

        public string FromToString => $"from {_database.Name} at {_parent._server.NodeTag} to {Destination.FromString()}";

        public ReplicationNode Node => Destination;
        public string DestinationFormatted => $"{Destination.Url}/databases/{Destination.Database}";

        internal void SendHeartbeat()
        {
            using (_database.DocumentsStorage.ContextPool.AllocateOperationContext(out DocumentsOperationContext documentsContext))
            using (var writer = new BlittableJsonTextWriter(documentsContext, _stream))
            {
                try
                {
                    var heartbeat = new DynamicJsonValue
                    {
                        [nameof(ReplicationMessageHeader.Type)] = ReplicationMessageType.Heartbeat,
                        [nameof(ReplicationMessageHeader.LastDocumentEtag)] = _lastSentDocumentEtag,
                        [nameof(ReplicationMessageHeader.ItemsCount)] = 0
                    };
                    documentsContext.Write(writer, heartbeat);
                    writer.Flush();
                }
                catch (Exception e)
                {
                    if (_log.IsInfoEnabled)
                        _log.Info($"Sending heartbeat failed. ({FromToString})", e);
                    throw;
                }

                try
                {
                    HandleServerResponse();
                }
                catch (OperationCanceledException)
                {
                    if (_log.IsInfoEnabled)
                        _log.Info($"Got cancellation notification while parsing heartbeat response. Closing replication channel. ({FromToString})");
                    throw;
                }
                catch (Exception e)
                {
                    if (_log.IsInfoEnabled)
                        _log.Info($"Parsing heartbeat result failed. ({FromToString})", e);
                    throw;
                }
            }
        }

        internal (ReplicationMessageReply.ReplyType ReplyType, ReplicationMessageReply Reply) HandleServerResponse(bool getFullResponse = false)
        {
            while (true)
            {
                var timeout = 2 * 60 * 1000; // TODO: configurable
                if (Debugger.IsAttached)
                    timeout *= 10;
                using (var replicationBatchReplyMessage = _interruptibleRead.ParseToMemory(
                    _connectionDisposed,
                    "replication acknowledge message",
                    timeout,
                    _buffer,
                    CancellationToken))
                {
                    if (replicationBatchReplyMessage.Timeout)
                    {
                        ThrowTimeout(timeout);
                    }
                    if (replicationBatchReplyMessage.Interrupted)
                    {
                        ThrowConnectionClosed();
                    }

                    var replicationBatchReply = HandleServerResponse(replicationBatchReplyMessage.Document,
                        allowNotify: false);
                    if (replicationBatchReply == null)
                        continue;

                    LastHeartbeatTicks = _database.Time.GetUtcNow().Ticks;

                    var sendFullReply = replicationBatchReply.Type == ReplicationMessageReply.ReplyType.Error ||
                                        getFullResponse;

                    var type = replicationBatchReply.Type;
                    var reply = sendFullReply ? replicationBatchReply : null;
                    return (type, reply);
                }
            }
        }

        private static void ThrowTimeout(int timeout)
        {
            throw new TimeoutException("Could not get a server response in a reasonable time " +
                                       TimeSpan.FromMilliseconds(timeout));
        }

        private static void ThrowConnectionClosed()
        {
            throw new OperationCanceledException("The connection has been closed by the Dispose method");
        }

        internal ReplicationMessageReply HandleServerResponse(BlittableJsonReaderObject replicationBatchReplyMessage,
            bool allowNotify)
        {
            replicationBatchReplyMessage.BlittableValidation();
            var replicationBatchReply = JsonDeserializationServer.ReplicationMessageReply(replicationBatchReplyMessage);

            if (replicationBatchReply.MessageType == "Processing")
                return null;

            if (allowNotify == false && replicationBatchReply.MessageType == "Notify")
                return null;

            DestinationDbId = replicationBatchReply.DatabaseId;

            switch (replicationBatchReply.Type)
            {
                case ReplicationMessageReply.ReplyType.Ok:
                    UpdateDestinationChangeVector(replicationBatchReply);
                    OnSuccessfulTwoWaysCommunication();
                    break;
                default:
                    var msg =
                        $"Received error from remote replication destination. Error received: {replicationBatchReply.Exception}";
                    if (_log.IsInfoEnabled)
                    {
                        _log.Info(msg);
                    }
                    break;
            }

            if (_log.IsInfoEnabled)
            {
                switch (replicationBatchReply.Type)
                {
                    case ReplicationMessageReply.ReplyType.Ok:
                        _log.Info(
                            $"Received reply for replication batch from {Destination.FromString()}. New destination change vector is {_destinationLastKnownChangeVectorAsString}");
                        break;
                    case ReplicationMessageReply.ReplyType.Error:
                        _log.Info(
                            $"Received reply for replication batch from {Destination.FromString()}. There has been a failure, error string received : {replicationBatchReply.Exception}");
                        throw new InvalidOperationException(
                            $"Received failure reply for replication batch. Error string received = {replicationBatchReply.Exception}");
                    default:
                        throw new ArgumentOutOfRangeException(nameof(replicationBatchReply),
                            "Received reply for replication batch with unrecognized type... got " +
                            replicationBatchReply.Type);
                }
            }
            return replicationBatchReply;
        }


        private void OnDocumentChange(DocumentChange change)
        {
            if (change.TriggeredByReplicationThread)
                return;
            _waitForChanges.Set();
        }

        private int _disposed;
        public void Dispose()
        {
            //There are multiple invocations of dispose, this happens sometimes during tests, causing failures.
            if (Interlocked.CompareExchange(ref _disposed, 1, 0) == 1)
                return;
            if (_log.IsInfoEnabled)
                _log.Info($"Disposing OutgoingReplicationHandler ({FromToString})");

            _database.Changes.OnDocumentChange -= OnDocumentChange;

            _cts.Cancel();

            try
            {
                _tcpClient?.Dispose();
            }
            catch (Exception)
            {
                // nothing we can do here
            }

            _connectionDisposed.Set();

            if (_sendingThread != Thread.CurrentThread)
            {
                _sendingThread?.Join();
            }

            try
            {
                _cts.Dispose();
            }
            catch (ObjectDisposedException)
            {
                //was already disposed? we don't care, we are disposing
            }
        }

        private void OnSuccessfulTwoWaysCommunication() => SuccessfulTwoWaysCommunication?.Invoke(this);
    }

    public static class ReplicationMessageType
    {
        public const string Heartbeat = "Heartbeat";
        public const string Documents = "Documents";
    }
}<|MERGE_RESOLUTION|>--- conflicted
+++ resolved
@@ -411,11 +411,7 @@
         {
             private readonly DocumentDatabase _database;
             private readonly ReplicationMessageReply _replicationBatchReply;
-<<<<<<< HEAD
-            private  Guid _dbId;
-=======
             private Guid _dbId;
->>>>>>> 66684757
 
             public UpdateSiblingCurrentEtag(DocumentDatabase database,ReplicationMessageReply replicationBatchReply)
             {
@@ -442,15 +438,10 @@
                 if (status != ConflictStatus.AlreadyMerged)
                     return 0;
 
-<<<<<<< HEAD
                 var str = context.LastDatabaseChangeVector.ToString();
                 var res = ChangeVectorUtils.TryUpdateChangeVector(_dbId, _replicationBatchReply.CurrentEtag, ref str);
                 context.LastDatabaseChangeVector = context.GetLazyString(str);
                 return res ? 1 : 0;
-=======
-
-                return context.UpdateLastDatabaseChangeVector(_dbId, _replicationBatchReply.CurrentEtag) ? 1 : 0;
->>>>>>> 66684757
             }
         }
         
