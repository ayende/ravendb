using System;
using System.Collections.Generic;
using System.Diagnostics;
using System.Linq;
using System.Runtime.CompilerServices;
using System.Threading;
using System.Threading.Tasks;
using Raven.Client.Documents.Operations;
using Raven.Client.Documents.Operations.Revisions;
using Raven.Client.ServerWide;
using Raven.Server.NotificationCenter.Notifications;
using Raven.Server.NotificationCenter.Notifications.Details;
using Raven.Server.ServerWide;
using Raven.Server.ServerWide.Context;
using Raven.Server.Utils;
using Sparrow;
using Sparrow.Binary;
using Sparrow.Json;
using Sparrow.Json.Parsing;
using Sparrow.Logging;
using Sparrow.Server;
using Sparrow.Server.Utils;
using Voron;
using Voron.Data.Tables;
using Voron.Impl;
using static Raven.Server.Documents.DocumentsStorage;
using Constants = Raven.Client.Constants;

namespace Raven.Server.Documents.Revisions
{
    public class RevisionsStorage
    {
        private static readonly Slice IdAndEtagSlice;
        public static readonly Slice DeleteRevisionEtagSlice;
        public static readonly Slice AllRevisionsEtagsSlice;
        public static readonly Slice CollectionRevisionsEtagsSlice;
        private static readonly Slice RevisionsCountSlice;
        private static readonly Slice RevisionsTombstonesSlice;
        private static readonly Slice RevisionsPrefix;
        public static Slice ResolvedFlagByEtagSlice;

        public static readonly string RevisionsTombstones = "Revisions.Tombstones";

        public static readonly TableSchema RevisionsSchema = new TableSchema()
        {
            TableType = (byte)TableType.Revisions,
        };

        public static readonly TableSchema CompressedRevisionsSchema = new TableSchema()
        {
            TableType = (byte)TableType.Revisions,
        };

        public RevisionsConfiguration ConflictConfiguration;

        private readonly DocumentDatabase _database;
        private readonly DocumentsStorage _documentsStorage;
        public RevisionsConfiguration Configuration { get; private set; }
        public readonly RevisionsOperations Operations;
        private HashSet<string> _tableCreated = new HashSet<string>(StringComparer.OrdinalIgnoreCase);
        private readonly Logger _logger;

        private static readonly TimeSpan MaxEnforceConfigurationSingleBatchTime = TimeSpan.FromSeconds(30);

        public enum RevisionsTable
        {
            /* ChangeVector is the table's key as it's unique and will avoid conflicts (by replication) */
            ChangeVector = 0,
            LowerId = 1,
            /* We are you using the record separator in order to avoid loading another documents that has the same ID prefix,
                e.g. fitz(record-separator)01234567 and fitz0(record-separator)01234567, without the record separator we would have to load also fitz0 and filter it. */
            RecordSeparator = 2,
            Etag = 3, // etag to keep the insertion order
            Id = 4,
            Document = 5,
            Flags = 6,
            DeletedEtag = 7,
            LastModified = 8,
            TransactionMarker = 9,

            // Field for finding the resolved conflicts
            Resolved = 10,

            SwappedLastModified = 11,
        }

        public const long NotDeletedRevisionMarker = 0;

        private readonly RevisionsCollectionConfiguration _emptyConfiguration = new RevisionsCollectionConfiguration { Disabled = true };

        public RevisionsStorage(DocumentDatabase database, Transaction tx)
        {
            _database = database;
            _documentsStorage = _database.DocumentsStorage;
            _logger = LoggingSource.Instance.GetLogger<RevisionsStorage>(database.Name);
            Operations = new RevisionsOperations(_database);
            ConflictConfiguration = new RevisionsConfiguration
            {
                Default = new RevisionsCollectionConfiguration
                {
                    MinimumRevisionAgeToKeep = TimeSpan.FromDays(45),
                    Disabled = false
                }
            };
            CreateTrees(tx);
        }

        public Table EnsureRevisionTableCreated(Transaction tx, CollectionName collection)
        {
            var tableName = collection.GetTableName(CollectionTableType.Revisions);

            if (_tableCreated.Contains(collection.Name) == false)
            {
                // RavenDB-11705: It is possible that this will revert if the transaction
                // aborts, so we must record this only after the transaction has been committed
                // note that calling the Create() method multiple times is a noop
                RevisionsSchema.Create(tx, tableName, 16);
                tx.LowLevelTransaction.OnDispose += _ =>
                 {
                     if (tx.LowLevelTransaction.Committed == false)
                         return;

                     // not sure if we can _rely_ on the tx write lock here, so let's be safe and create
                     // a new instance, just in case
                     _tableCreated = new HashSet<string>(_tableCreated, StringComparer.OrdinalIgnoreCase)
                     {
                         collection.Name
                     };
                 };
            }

            var revisionsSchema = _documentsStorage.DocumentPut.DocumentsCompression.CompressRevisions ? 
                CompressedRevisionsSchema : 
                RevisionsSchema;

            return tx.OpenTable(revisionsSchema, tableName);
        }

        static RevisionsStorage()
        {
            using (StorageEnvironment.GetStaticContext(out var ctx))
            {
                Slice.From(ctx, "RevisionsChangeVector", ByteStringType.Immutable, out var changeVectorSlice);
                Slice.From(ctx, "RevisionsIdAndEtag", ByteStringType.Immutable, out IdAndEtagSlice);
                Slice.From(ctx, "DeleteRevisionEtag", ByteStringType.Immutable, out DeleteRevisionEtagSlice);
                Slice.From(ctx, "AllRevisionsEtags", ByteStringType.Immutable, out AllRevisionsEtagsSlice);
                Slice.From(ctx, "CollectionRevisionsEtags", ByteStringType.Immutable, out CollectionRevisionsEtagsSlice);
                Slice.From(ctx, "RevisionsCount", ByteStringType.Immutable, out RevisionsCountSlice);
                Slice.From(ctx, nameof(ResolvedFlagByEtagSlice), ByteStringType.Immutable, out ResolvedFlagByEtagSlice);
                Slice.From(ctx, RevisionsTombstones, ByteStringType.Immutable, out RevisionsTombstonesSlice);
                Slice.From(ctx, CollectionName.GetTablePrefix(CollectionTableType.Revisions), ByteStringType.Immutable, out RevisionsPrefix);
                
                AddRevisionIndexes(RevisionsSchema, changeVectorSlice);
                AddRevisionIndexes(CompressedRevisionsSchema, changeVectorSlice);

                RevisionsSchema.CompressValues(
                    RevisionsSchema.FixedSizeIndexes[CollectionRevisionsEtagsSlice], compress: false);
                CompressedRevisionsSchema.CompressValues(
                    RevisionsSchema.FixedSizeIndexes[CollectionRevisionsEtagsSlice], compress: true);
            }
        }

        private static void AddRevisionIndexes(TableSchema revisionsSchema, Slice changeVectorSlice)
        {
            revisionsSchema.DefineKey(new TableSchema.SchemaIndexDef
            {
                StartIndex = (int)RevisionsTable.ChangeVector, 
                Count = 1,
                Name = changeVectorSlice, 
                IsGlobal = true
            });
            revisionsSchema.DefineIndex(new TableSchema.SchemaIndexDef
            {
                StartIndex = (int)RevisionsTable.LowerId, 
                Count = 3,
                Name = IdAndEtagSlice, 
                IsGlobal = true
            });
            revisionsSchema.DefineFixedSizeIndex(new TableSchema.FixedSizeSchemaIndexDef
            {
                StartIndex = (int)RevisionsTable.Etag,
                Name = AllRevisionsEtagsSlice, 
                IsGlobal = true
            });
            revisionsSchema.DefineFixedSizeIndex(new TableSchema.FixedSizeSchemaIndexDef
            {
                StartIndex = (int)RevisionsTable.Etag, 
                Name = CollectionRevisionsEtagsSlice
            });
            revisionsSchema.DefineIndex(new TableSchema.SchemaIndexDef
            {
                StartIndex = (int)RevisionsTable.DeletedEtag,
                Count = 1,
                Name = DeleteRevisionEtagSlice, 
                IsGlobal = true
            });
            revisionsSchema.DefineIndex(new TableSchema.SchemaIndexDef
            {
                StartIndex = (int)RevisionsTable.Resolved,
                Count = 2, 
                Name = ResolvedFlagByEtagSlice, 
                IsGlobal = true
            });
        }

        public void InitializeFromDatabaseRecord(DatabaseRecord dbRecord)
        {
            try
            {
                if (dbRecord.RevisionsForConflicts != null)
                    ConflictConfiguration.Default = dbRecord.RevisionsForConflicts;

                var revisions = dbRecord.Revisions;
                if (revisions == null ||
                    (revisions.Default == null && revisions.Collections.Count == 0))
                {
                    Configuration = null;
                    return;
                }

                if (revisions.Equals(Configuration))
                    return;

                Configuration = revisions;

                if (_logger.IsInfoEnabled)
                    _logger.Info("Revisions configuration changed");
            }
            catch (Exception e)
            {
                const string message = "Failed to enable revisions for documents as the revisions configuration " +
                          "in the database record is missing or not valid.";

                _database.NotificationCenter.Add(AlertRaised.Create(
                    _database.Name,
                    $"Revisions error in {_database.Name}", message,
                    AlertType.RevisionsConfigurationNotValid,
                    NotificationSeverity.Error,
                    _database.Name,
                    details: new ExceptionDetails(e)));

                if (_logger.IsOperationsEnabled)
                    _logger.Operations(message, e);
            }
        }

        private static void CreateTrees(Transaction tx)
        {
            tx.CreateTree(RevisionsCountSlice);
            TombstonesSchema.Create(tx, RevisionsTombstonesSlice, 16);
        }

        public RevisionsCollectionConfiguration GetRevisionsConfiguration(string collection, DocumentFlags flags = DocumentFlags.None)
        {
            if (Configuration == null)
                return ConflictConfiguration.Default;

            if (Configuration.Collections != null &&
                Configuration.Collections.TryGetValue(collection, out RevisionsCollectionConfiguration configuration))
                return configuration;

            if (flags.Contain(DocumentFlags.Resolved) || flags.Contain(DocumentFlags.Conflicted))
            {
                return ConflictConfiguration.Default;
            }
            return Configuration.Default ?? _emptyConfiguration;
        }

        public bool ShouldVersionDocument(CollectionName collectionName, NonPersistentDocumentFlags nonPersistentFlags,
            BlittableJsonReaderObject existingDocument, BlittableJsonReaderObject document,
            DocumentsOperationContext context, string id,
            long? lastModifiedTicks,
            ref DocumentFlags documentFlags, out RevisionsCollectionConfiguration configuration)
        {
            configuration = GetRevisionsConfiguration(collectionName.Name);

            if (nonPersistentFlags.Contain(NonPersistentDocumentFlags.SkipRevisionCreation))
                return false;

            if (nonPersistentFlags.Contain(NonPersistentDocumentFlags.FromSmuggler))
            {
                if (nonPersistentFlags.Contain(NonPersistentDocumentFlags.ByCountersUpdate))
                    return false;

                if (nonPersistentFlags.Contain(NonPersistentDocumentFlags.ByAttachmentUpdate))
                    return false;

                if (configuration == ConflictConfiguration.Default || configuration.Disabled)
                    return false;
            }

            if (nonPersistentFlags.Contain(NonPersistentDocumentFlags.Resolved))
                return true;

            if (Configuration == null)
                return false;

            if (configuration.Disabled)
                return false;

            if (configuration.MinimumRevisionsToKeep == 0)
            {
                DeleteRevisionsFor(context, id);
                documentFlags = documentFlags.Strip(DocumentFlags.HasRevisions);
                return false;
            }

            if (configuration.MinimumRevisionAgeToKeep.HasValue && lastModifiedTicks.HasValue)
            {
                if (_database.Time.GetUtcNow().Ticks - lastModifiedTicks.Value > configuration.MinimumRevisionAgeToKeep.Value.Ticks)
                {
                    DeleteRevisionsFor(context, id);
                    documentFlags = documentFlags.Strip(DocumentFlags.HasRevisions);
                    return false;
                }
            }

            if (existingDocument == null)
            {
                if (nonPersistentFlags.Contain(NonPersistentDocumentFlags.SkipRevisionCreationForSmuggler))
                {
                    // Smuggler is configured to avoid creating new revisions during import
                    return false;
                }

                // we are not going to create a revision if it's an import from v3
                // (since this import is going to import revisions as well)
                if (nonPersistentFlags.Contain(NonPersistentDocumentFlags.LegacyHasRevisions))
                {
                    documentFlags |= DocumentFlags.HasRevisions;
                    return false;
                }

                return true;
            }

            if (documentFlags.Contain(DocumentFlags.Reverted))
                return true; // we always want to create a new version for a reverted document

            // compare the contents of the existing and the new document
            if (DocumentCompare.IsEqualTo(existingDocument, document, DocumentCompare.DocumentCompareOptions.Default) != DocumentCompareResult.NotEqual)
            {
                // no need to create a new revision, both documents have identical content
                return false;
            }

            return true;
        }

        public bool ShouldVersionOldDocument(DocumentsOperationContext context, DocumentFlags flags, BlittableJsonReaderObject oldDoc, string changeVector, CollectionName collectionName = null)
        {
            if (oldDoc == null)
                return false; // no document to version

            if (flags.Contain(DocumentFlags.HasRevisions))
                return false; // version already exists

            if (flags.Contain(DocumentFlags.Resolved))
            {
                if (Configuration == null)
                    return false;
                var configuration = GetRevisionsConfiguration(collectionName.Name);

                if (configuration.Disabled)
                    return false;

                if (configuration.MinimumRevisionsToKeep == 0)
                    return false;

                using (Slice.From(context.Allocator, changeVector, out Slice changeVectorSlice))
                {
                    var table = EnsureRevisionTableCreated(context.Transaction.InnerTransaction, collectionName);
                    // True if we already versioned it with the a conflicted flag
                    // False if we didn't resolved the conflict locally

                    return (table.ReadByKey(changeVectorSlice, out var tvr) == false);
                }
            }

            return true;
        }

        public unsafe bool Put(DocumentsOperationContext context, string id, BlittableJsonReaderObject document,
            DocumentFlags flags, NonPersistentDocumentFlags nonPersistentFlags, string changeVector, long lastModifiedTicks,
            RevisionsCollectionConfiguration configuration = null, CollectionName collectionName = null)
        {
            Debug.Assert(changeVector != null, "Change vector must be set");
            Debug.Assert(lastModifiedTicks != DateTime.MinValue.Ticks, "last modified ticks must be set");

            BlittableJsonReaderObject.AssertNoModifications(document, id, assertChildren: true);

            if (collectionName == null)
                collectionName = _database.DocumentsStorage.ExtractCollectionName(context, document);
            if (configuration == null)
                configuration = GetRevisionsConfiguration(collectionName.Name);

            if (configuration.Disabled &&
                nonPersistentFlags.Contain(NonPersistentDocumentFlags.FromReplication) == false)
                return false;

            using (DocumentIdWorker.GetLowerIdSliceAndStorageKey(context, id, out Slice lowerId, out Slice idSlice))
            using (Slice.From(context.Allocator, changeVector, out Slice changeVectorSlice))
            {
                var table = EnsureRevisionTableCreated(context.Transaction.InnerTransaction, collectionName);
                var revisionExists = table.ReadByKey(changeVectorSlice, out var tvr);

                if (revisionExists)
                {
                    MarkRevisionsAsConflictedIfNeeded(context, lowerId, idSlice, flags, tvr, table, changeVectorSlice);
                    return false;
                }

                // We want the revision's attachments to have a lower etag than the revision itself
                if (flags.Contain(DocumentFlags.HasAttachments) &&
                    flags.Contain(DocumentFlags.Revision) == false)
                {
                    _documentsStorage.AttachmentsStorage.RevisionAttachments(context, lowerId, changeVectorSlice);
                }

                document = AddCounterAndTimeSeriesSnapshotsIfNeeded(context, id, document);

                PutFromRevisionIfChangeVectorIsGreater(context, document, id, changeVector, lastModifiedTicks, flags, nonPersistentFlags);

                if (table.VerifyKeyExists(changeVectorSlice)) // we might create
                    return true;

                flags |= DocumentFlags.Revision;
                var etag = _database.DocumentsStorage.GenerateNextEtag();
                var newEtagSwapBytes = Bits.SwapBytes(etag);

                using (table.Allocate(out TableValueBuilder tvb))
                {
                    tvb.Add(changeVectorSlice.Content.Ptr, changeVectorSlice.Size);
                    tvb.Add(lowerId);
                    tvb.Add(SpecialChars.RecordSeparator);
                    tvb.Add(newEtagSwapBytes);
                    tvb.Add(idSlice);
                    tvb.Add(document.BasePointer, document.Size);
                    tvb.Add((int)flags);
                    tvb.Add(NotDeletedRevisionMarker);
                    tvb.Add(lastModifiedTicks);
                    tvb.Add(context.GetTransactionMarker());
                    if (flags.Contain(DocumentFlags.Resolved))
                    {
                        tvb.Add((int)DocumentFlags.Resolved);
                    }
                    else
                    {
                        tvb.Add(0);
                    }
                    tvb.Add(Bits.SwapBytes(lastModifiedTicks));
                    table.Insert(tvb);
                }

                DeleteOldRevisions(context, table, lowerId, collectionName, configuration, nonPersistentFlags, changeVector, lastModifiedTicks);
            }

            return true;
        }

        private BlittableJsonReaderObject AddCounterAndTimeSeriesSnapshotsIfNeeded(DocumentsOperationContext context, string id, BlittableJsonReaderObject document)
        {
            if (document.TryGet(Constants.Documents.Metadata.Key, out BlittableJsonReaderObject metadata) == false)
                return document;

            if (metadata.TryGet(Constants.Documents.Metadata.Counters, out BlittableJsonReaderArray counterNames))
            {
                var dvj = new DynamicJsonValue();
                for (var i = 0; i < counterNames.Length; i++)
                {
                    var counter = counterNames[i].ToString();
                    var val = _documentsStorage.CountersStorage.GetCounterValue(context, id, counter, capOnOverflow: true)?.Value;
                    if (val == null)
                        continue;
                    dvj[counter] = val.Value;
                }

                metadata.Modifications = new DynamicJsonValue(metadata)
                {
                    [Constants.Documents.Metadata.RevisionCounters] = dvj
                };

                metadata.Modifications.Remove(Constants.Documents.Metadata.Counters);
            }

            if (metadata.TryGet(Constants.Documents.Metadata.TimeSeries, out BlittableJsonReaderArray timeSeriesNames))
            {
                var dvj = new DynamicJsonValue();
                for (var i = 0; i < timeSeriesNames.Length; i++)
                {
                    var name = timeSeriesNames[i].ToString();
                    var (count, start, end) = _documentsStorage.TimeSeriesStorage.Stats.GetStats(context, id, name);

                    dvj[name] = new DynamicJsonValue
                    {
                        ["Count"] = count, 
                        ["Start"] = start, 
                        ["End"] = end
                    };
                }

                metadata.Modifications ??= new DynamicJsonValue(metadata);

                metadata.Modifications[Constants.Documents.Metadata.RevisionTimeSeries] = dvj;

                metadata.Modifications.Remove(Constants.Documents.Metadata.TimeSeries);
            }

            if (metadata.Modifications != null)
            {
                document.Modifications = new DynamicJsonValue(document)
                {
                    [Constants.Documents.Metadata.Key] = metadata
                };

                document = context.ReadObject(document, id, BlittableJsonDocumentBuilder.UsageMode.ToDisk);
            }

            return document;
        }

        private void PutFromRevisionIfChangeVectorIsGreater(
            DocumentsOperationContext context,
            BlittableJsonReaderObject document,
            string id,
            string changeVector,
            long lastModifiedTicks,
            DocumentFlags flags,
            NonPersistentDocumentFlags nonPersistentFlags,
            CollectionName collectionName = null)
        {
            if (nonPersistentFlags.Contain(NonPersistentDocumentFlags.FromReplication) == false)
                return;

            if ((flags.Contain(DocumentFlags.Revision) || flags.Contain(DocumentFlags.DeleteRevision)) == false)
                return; // only revision can overwrite the document

            if (flags.Contain(DocumentFlags.Conflicted))
                return; // but, conflicted revision can't

            using (DocumentIdWorker.GetLowerIdSliceAndStorageKey(context, id, out var lowerId, out _))
            {
                var conflictStatus = ConflictsStorage.GetConflictStatusForDocument(context, id, changeVector, out _);
                if (conflictStatus != ConflictStatus.Update)
                    return; // Do not modify the document.

                if (flags.Contain(DocumentFlags.Resolved))
                {
                    _database.ReplicationLoader.ConflictResolver.SaveLocalAsRevision(context, id);
                }

                nonPersistentFlags |= NonPersistentDocumentFlags.SkipRevisionCreation;
<<<<<<< HEAD
                flags = flags.Strip(DocumentFlags.Revision | DocumentFlags.HasCounters | DocumentFlags.HasTimeSeries) | DocumentFlags.HasRevisions;
=======
                flags = flags.Strip(DocumentFlags.Revision | DocumentFlags.DeleteRevision);
>>>>>>> 0335d79d

                if (document == null)
                {
                    _documentsStorage.Delete(context, lowerId, id, null, lastModifiedTicks, changeVector, collectionName,
                        nonPersistentFlags, flags);
                    return;
                }
                _documentsStorage.Put(context, id, null, document, lastModifiedTicks, changeVector,
                    flags, nonPersistentFlags);
            }
        }

        [MethodImpl(MethodImplOptions.AggressiveInlining)]
        private void DeleteOldRevisions(DocumentsOperationContext context, Table table, Slice lowerId, CollectionName collectionName,
            RevisionsCollectionConfiguration configuration, NonPersistentDocumentFlags nonPersistentFlags, string changeVector, long lastModifiedTicks)
        {
            using (GetKeyPrefix(context, lowerId, out Slice prefixSlice))
            {
                // We delete the old revisions after we put the current one,
                // because in case that MinimumRevisionsToKeep is 3 or lower we may get a revision document from replication
                // which is old. But because we put it first, we make sure to clean this document, because of the order to the revisions.
                var revisionsCount = IncrementCountOfRevisions(context, prefixSlice, 1);
                DeleteOldRevisions(context, table, prefixSlice, collectionName, configuration, revisionsCount, nonPersistentFlags, changeVector, lastModifiedTicks);
            }
        }

        private void DeleteOldRevisions(DocumentsOperationContext context, Table table, Slice prefixSlice, CollectionName collectionName,
            RevisionsCollectionConfiguration configuration, long revisionsCount, NonPersistentDocumentFlags nonPersistentFlags, string changeVector, long lastModifiedTicks)
        {
            if ((nonPersistentFlags & NonPersistentDocumentFlags.FromSmuggler) == NonPersistentDocumentFlags.FromSmuggler)
                return;

            if (configuration.MinimumRevisionsToKeep.HasValue == false &&
                configuration.MinimumRevisionAgeToKeep.HasValue == false)
                return;

            long numberOfRevisionsToDelete;
            if (configuration.MinimumRevisionsToKeep.HasValue)
            {
                numberOfRevisionsToDelete = revisionsCount - configuration.MinimumRevisionsToKeep.Value;
                if (numberOfRevisionsToDelete <= 0)
                    return;
            }
            else
            {
                // delete all revisions which age has passed
                numberOfRevisionsToDelete = long.MaxValue;
            }

            var deletedRevisionsCount = DeleteRevisions(context, table, prefixSlice, collectionName, numberOfRevisionsToDelete, configuration.MinimumRevisionAgeToKeep, changeVector, lastModifiedTicks);
            Debug.Assert(numberOfRevisionsToDelete >= deletedRevisionsCount);
            IncrementCountOfRevisions(context, prefixSlice, -deletedRevisionsCount);
        }

        public void DeleteRevisionsFor(DocumentsOperationContext context, string id)
        {
            using (DocumentIdWorker.GetSliceFromId(context, id, out Slice lowerId))
            using (GetKeyPrefix(context, lowerId, out Slice prefixSlice))
            {
                var collectionName = GetCollectionFor(context, prefixSlice);
                if (collectionName == null)
                {
                    if (_logger.IsInfoEnabled)
                        _logger.Info($"Tried to delete all revisions for '{id}' but no revisions found.");
                    return;
                }

                var table = EnsureRevisionTableCreated(context.Transaction.InnerTransaction, collectionName);
                var newEtag = _documentsStorage.GenerateNextEtag();
                var changeVector = _documentsStorage.GetNewChangeVector(context, newEtag);
                context.LastDatabaseChangeVector = changeVector;
                var lastModifiedTicks = _database.Time.GetUtcNow().Ticks;
                DeleteRevisions(context, table, prefixSlice, collectionName, long.MaxValue, null, changeVector, lastModifiedTicks);
                DeleteCountOfRevisions(context, prefixSlice);
            }
        }

        public void DeleteRevisionsBefore(DocumentsOperationContext context, string collection, DateTime time)
        {
            var collectionName = new CollectionName(collection);
            var table = EnsureRevisionTableCreated(context.Transaction.InnerTransaction, collectionName);
            table.DeleteByPrimaryKey(Slices.BeforeAllKeys, deleted =>
            {
                var lastModified = TableValueToDateTime((int)RevisionsTable.LastModified, ref deleted.Reader);
                if (lastModified >= time)
                    return false;

                // We won't create tombstones here as it might create LOTS of tombstones
                // with the same transaction marker and the same change vector.

                using (TableValueToSlice(context, (int)RevisionsTable.LowerId, ref deleted.Reader, out Slice lowerId))
                using (GetKeyPrefix(context, lowerId, out Slice prefixSlice))
                {
                    IncrementCountOfRevisions(context, prefixSlice, -1);
                }

                return true;
            });
        }

        private unsafe CollectionName GetCollectionFor(DocumentsOperationContext context, Slice prefixSlice)
        {
            var table = new Table(RevisionsSchema, context.Transaction.InnerTransaction);
            var tvr = table.SeekOneForwardFromPrefix(RevisionsSchema.Indexes[IdAndEtagSlice], prefixSlice);
            if (tvr == null)
                return null;

            var ptr = tvr.Reader.Read((int)RevisionsTable.Document, out int size);
            var data = new BlittableJsonReaderObject(ptr, size, context);

            return _documentsStorage.ExtractCollectionName(context, data);
        }

        public IEnumerable<string> GetCollections(Transaction transaction)
        {
            using (var it = transaction.LowLevelTransaction.RootObjects.Iterate(false))
            {
                it.SetRequiredPrefix(RevisionsPrefix);

                if (it.Seek(RevisionsPrefix) == false)
                    yield break;

                do
                {
                    var collection = it.CurrentKey.ToString();
                    yield return collection.Substring(RevisionsPrefix.Size);
                }
                while (it.MoveNext());
            }
        }

        private long DeleteRevisions(DocumentsOperationContext context, Table table, Slice prefixSlice, CollectionName collectionName,
            long numberOfRevisionsToDelete, TimeSpan? minimumTimeToKeep, string changeVector, long lastModifiedTicks)
        {
            long maxEtagDeleted = 0;
            Table writeTable = null;
            string currentCollection = null;
            var deletedRevisionsCount = 0;

            while (true)
            {
                var hasValue = false;

                foreach (var read in table.SeekForwardFrom(RevisionsSchema.Indexes[IdAndEtagSlice], prefixSlice, skip: 0, startsWith: true))
                {
                    if (numberOfRevisionsToDelete <= deletedRevisionsCount)
                        break;

                    var tvr = read.Result.Reader;
                    using (var revision = TableValueToRevision(context, ref tvr))
                    {
                        if (minimumTimeToKeep.HasValue &&
                            _database.Time.GetUtcNow() - revision.LastModified <= minimumTimeToKeep.Value)
                            return deletedRevisionsCount;

                        hasValue = true;

                        using (Slice.From(context.Allocator, revision.ChangeVector, out var keySlice))
                        {
                            CreateTombstone(context, keySlice, revision.Etag, collectionName, changeVector, lastModifiedTicks);

                            maxEtagDeleted = Math.Max(maxEtagDeleted, revision.Etag);
                            if ((revision.Flags & DocumentFlags.HasAttachments) == DocumentFlags.HasAttachments)
                            {
                                _documentsStorage.AttachmentsStorage.DeleteRevisionAttachments(context, revision, changeVector, lastModifiedTicks);
                            }

                            var docCollection = CollectionName.GetCollectionName(revision.Data);
                            if (writeTable == null || docCollection != currentCollection)
                            {
                                currentCollection = docCollection;
                                writeTable = EnsureRevisionTableCreated(context.Transaction.InnerTransaction, new CollectionName(docCollection));
                            }

                            writeTable.DeleteByKey(keySlice);
                        }
                    }

                    deletedRevisionsCount++;
                    break;
                }

                if (hasValue == false)
                    break;
            }

            _database.DocumentsStorage.EnsureLastEtagIsPersisted(context, maxEtagDeleted);
            return deletedRevisionsCount;
        }

        public void DeleteRevision(DocumentsOperationContext context, Slice key, string collection, string changeVector, long lastModifiedTicks)
        {
            var collectionName = new CollectionName(collection);
            var table = EnsureRevisionTableCreated(context.Transaction.InnerTransaction, collectionName);

            long revisionEtag;
            if (table.ReadByKey(key, out TableValueReader tvr))
            {
                using (TableValueToSlice(context, (int)RevisionsTable.LowerId, ref tvr, out Slice lowerId))
                using (GetKeyPrefix(context, lowerId, out Slice prefixSlice))
                {
                    IncrementCountOfRevisions(context, prefixSlice, -1);
                }

                revisionEtag = TableValueToEtag((int)RevisionsTable.Etag, ref tvr);
                table.Delete(tvr.Id);
            }
            else
            {
                var tombstoneTable = context.Transaction.InnerTransaction.OpenTable(TombstonesSchema, RevisionsTombstonesSlice);
                if (tombstoneTable.VerifyKeyExists(key))
                    return;

                // we need to generate a unique etag if we got a tombstone revisions from replication,
                // but we don't want to mess up the order of events so the delete revision etag we use is negative
                revisionEtag = _documentsStorage.GenerateNextEtagForReplicatedTombstoneMissingDocument(context);
            }
            CreateTombstone(context, key, revisionEtag, collectionName, changeVector, lastModifiedTicks);
        }

        private unsafe void CreateTombstone(DocumentsOperationContext context, Slice keySlice, long revisionEtag,
            CollectionName collectionName, string changeVector, long lastModifiedTicks)
        {
            var newEtag = _documentsStorage.GenerateNextEtag();

            var table = context.Transaction.InnerTransaction.OpenTable(TombstonesSchema, RevisionsTombstonesSlice);
            if (table.VerifyKeyExists(keySlice))
                return; // revisions (and revisions tombstones) are immutable, we can safely ignore this

            using (DocumentIdWorker.GetStringPreserveCase(context, collectionName.Name, out Slice collectionSlice))
            using (Slice.From(context.Allocator, changeVector, out var cv))
            using (table.Allocate(out TableValueBuilder tvb))
            {
                tvb.Add(keySlice.Content.Ptr, keySlice.Size);
                tvb.Add(Bits.SwapBytes(newEtag));
                tvb.Add(Bits.SwapBytes(revisionEtag));
                tvb.Add(context.GetTransactionMarker());
                tvb.Add((byte)Tombstone.TombstoneType.Revision);
                tvb.Add(collectionSlice);
                tvb.Add((int)DocumentFlags.None);
                tvb.Add(cv.Content.Ptr, cv.Size);
                tvb.Add(lastModifiedTicks);
                table.Set(tvb);
            }
        }

        private static long IncrementCountOfRevisions(DocumentsOperationContext context, Slice prefixedLowerId, long delta)
        {
            var numbers = context.Transaction.InnerTransaction.ReadTree(RevisionsCountSlice);
            return numbers.Increment(prefixedLowerId, delta);
        }

        private static void DeleteCountOfRevisions(DocumentsOperationContext context, Slice prefixedLowerId)
        {
            var numbers = context.Transaction.InnerTransaction.ReadTree(RevisionsCountSlice);
            numbers.Delete(prefixedLowerId);
        }

        public void Delete(DocumentsOperationContext context, string id, Slice lowerId, CollectionName collectionName, string changeVector,
            long lastModifiedTicks, NonPersistentDocumentFlags nonPersistentFlags, DocumentFlags flags)
        {
            using (DocumentIdWorker.GetStringPreserveCase(context, id, out Slice idPtr))
            {
                var deleteRevisionDocument = context.ReadObject(new DynamicJsonValue
                {
                    [Constants.Documents.Metadata.Key] = new DynamicJsonValue
                    {
                        [Constants.Documents.Metadata.Collection] = collectionName.Name
                    }
                }, "RevisionsBin");
                Delete(context, lowerId, idPtr, id, collectionName, deleteRevisionDocument, changeVector, lastModifiedTicks, nonPersistentFlags, flags);
            }
        }

        public void Delete(DocumentsOperationContext context, string id, BlittableJsonReaderObject deleteRevisionDocument,
            DocumentFlags flags, NonPersistentDocumentFlags nonPersistentFlags, string changeVector, long lastModifiedTicks)
        {
            BlittableJsonReaderObject.AssertNoModifications(deleteRevisionDocument, id, assertChildren: true);

            using (DocumentIdWorker.GetLowerIdSliceAndStorageKey(context, id, out Slice lowerId, out Slice idPtr))
            {
                var collectionName = _documentsStorage.ExtractCollectionName(context, deleteRevisionDocument);
                Delete(context, lowerId, idPtr, id, collectionName, deleteRevisionDocument, changeVector, lastModifiedTicks, nonPersistentFlags, flags);
            }
        }

        private unsafe void Delete(DocumentsOperationContext context, Slice lowerId, Slice idSlice, string id, CollectionName collectionName,
            BlittableJsonReaderObject deleteRevisionDocument, string changeVector,
            long lastModifiedTicks, NonPersistentDocumentFlags nonPersistentFlags, DocumentFlags flags)
        {
            if (nonPersistentFlags.Contain(NonPersistentDocumentFlags.SkipRevisionCreation))
                return;

            Debug.Assert(changeVector != null, "Change vector must be set");

            flags.Strip(DocumentFlags.HasAttachments);
            flags |= DocumentFlags.HasRevisions;

            var fromReplication = nonPersistentFlags.Contain(NonPersistentDocumentFlags.FromReplication);

            var configuration = GetRevisionsConfiguration(collectionName.Name, flags);
            if (configuration.Disabled && fromReplication == false)
                return;

            var table = EnsureRevisionTableCreated(context.Transaction.InnerTransaction, collectionName);

            using (Slice.From(context.Allocator, changeVector, out var changeVectorSlice))
            {
                var revisionExists = table.ReadByKey(changeVectorSlice, out var tvr);
                if (revisionExists)
                {
                    MarkRevisionsAsConflictedIfNeeded(context, lowerId, idSlice, flags, tvr, table, changeVectorSlice);
                    return;
                }

                if (configuration.Disabled == false && configuration.PurgeOnDelete)
                {
                    using (GetKeyPrefix(context, lowerId, out var prefixSlice))
                    {
                        DeleteRevisions(context, table, prefixSlice, collectionName, long.MaxValue, null, changeVector, lastModifiedTicks);
                        DeleteCountOfRevisions(context, prefixSlice);
                    }
                    return;
                }

                PutFromRevisionIfChangeVectorIsGreater(context, null, id, changeVector, lastModifiedTicks, flags, nonPersistentFlags, collectionName);

                var newEtag = _database.DocumentsStorage.GenerateNextEtag();
                var newEtagSwapBytes = Bits.SwapBytes(newEtag);

                using (table.Allocate(out TableValueBuilder tvb))
                {
                    tvb.Add(changeVectorSlice.Content.Ptr, changeVectorSlice.Size);
                    tvb.Add(lowerId);
                    tvb.Add(SpecialChars.RecordSeparator);
                    tvb.Add(newEtagSwapBytes);
                    tvb.Add(idSlice);
                    tvb.Add(deleteRevisionDocument.BasePointer, deleteRevisionDocument.Size);
                    tvb.Add((int)(DocumentFlags.DeleteRevision | flags));
                    tvb.Add(newEtagSwapBytes);
                    tvb.Add(lastModifiedTicks);
                    tvb.Add(context.GetTransactionMarker());
                    if (flags.Contain(DocumentFlags.Resolved))
                    {
                        tvb.Add((int)DocumentFlags.Resolved);
                    }
                    else
                    {
                        tvb.Add(0);
                    }
                    tvb.Add(Bits.SwapBytes(lastModifiedTicks));
                    table.Insert(tvb);
                }

                DeleteOldRevisions(context, table, lowerId, collectionName, configuration, nonPersistentFlags, changeVector, lastModifiedTicks);
            }
        }

        private void MarkRevisionsAsConflictedIfNeeded(DocumentsOperationContext context, Slice lowerId, Slice idSlice, DocumentFlags flags, TableValueReader tvr, Table table,
            Slice changeVectorSlice)
        {
            // Revisions are immutable, but if there was a conflict we need to update the flags accordingly with the `Conflicted` flag.
            if (flags.Contain(DocumentFlags.Conflicted))
            {
                var currentFlags = TableValueToFlags((int)RevisionsTable.Flags, ref tvr);
                if (currentFlags.Contain(DocumentFlags.Conflicted) == false)
                {
                    MarkRevisionAsConflicted(context, tvr, table, changeVectorSlice, lowerId, idSlice);
                }
            }
        }

        private unsafe void MarkRevisionAsConflicted(DocumentsOperationContext context, TableValueReader tvr, Table table, Slice changeVectorSlice, Slice lowerId, Slice idSlice)
        {
            var revisionCopy = context.GetMemory(tvr.Size);
            // we have to copy it to the side because we might do a defrag during update, and that
            // can cause corruption if we read from the old value (which we just deleted)
            Memory.Copy(revisionCopy.Address, tvr.Pointer, tvr.Size);
            var copyTvr = new TableValueReader(revisionCopy.Address, tvr.Size);

            var revision = TableValueToRevision(context, ref copyTvr);
            var flags = revision.Flags | DocumentFlags.Conflicted;
            var newEtag = _database.DocumentsStorage.GenerateNextEtag();
            var deletedEtag = TableValueToEtag((int)RevisionsTable.DeletedEtag, ref tvr);
            var resolvedFlag = TableValueToFlags((int)RevisionsTable.Resolved, ref tvr);

            using (table.Allocate(out TableValueBuilder tvb))
            {
                tvb.Add(changeVectorSlice.Content.Ptr, changeVectorSlice.Size);
                tvb.Add(lowerId);
                tvb.Add(SpecialChars.RecordSeparator);
                tvb.Add(Bits.SwapBytes(newEtag));
                tvb.Add(idSlice);
                tvb.Add(revision.Data.BasePointer, revision.Data.Size);
                tvb.Add((int)flags);
                tvb.Add(deletedEtag);
                tvb.Add(revision.LastModified.Ticks);
                tvb.Add(context.GetTransactionMarker());
                tvb.Add((int)resolvedFlag);
                tvb.Add(Bits.SwapBytes(revision.LastModified.Ticks));
                table.Set(tvb);
            }
        }

        [MethodImpl(MethodImplOptions.AggressiveInlining)]
        private unsafe ByteStringContext.InternalScope GetKeyPrefix(DocumentsOperationContext context, Slice lowerId, out Slice prefixSlice)
        {
            return GetKeyPrefix(context, lowerId.Content.Ptr, lowerId.Size, out prefixSlice);
        }

        [MethodImpl(MethodImplOptions.AggressiveInlining)]
        private static unsafe ByteStringContext.InternalScope GetKeyPrefix(DocumentsOperationContext context, byte* lowerId, int lowerIdSize, out Slice prefixSlice)
        {
            var scope = context.Allocator.Allocate(lowerIdSize + 1, out ByteString keyMem);

            Memory.Copy(keyMem.Ptr, lowerId, lowerIdSize);
            keyMem.Ptr[lowerIdSize] = SpecialChars.RecordSeparator;

            prefixSlice = new Slice(SliceOptions.Key, keyMem);
            return scope;
        }

        private static ByteStringContext.InternalScope GetLastKey(DocumentsOperationContext context, Slice lowerId, out Slice prefixSlice)
        {
            return GetKeyWithEtag(context, lowerId, long.MaxValue, out prefixSlice);
        }

        [MethodImpl(MethodImplOptions.AggressiveInlining)]
        private static unsafe ByteStringContext<ByteStringMemoryCache>.InternalScope GetKeyWithEtag(DocumentsOperationContext context, Slice lowerId, long etag, out Slice prefixSlice)
        {
            var scope = context.Allocator.Allocate(lowerId.Size + 1 + sizeof(long), out ByteString keyMem);

            Memory.Copy(keyMem.Ptr, lowerId.Content.Ptr, lowerId.Size);
            keyMem.Ptr[lowerId.Size] = SpecialChars.RecordSeparator;

            var maxValue = Bits.SwapBytes(etag);
            Memory.Copy(keyMem.Ptr + lowerId.Size + 1, (byte*)&maxValue, sizeof(long));

            prefixSlice = new Slice(SliceOptions.Key, keyMem);
            return scope;
        }

        private static long CountOfRevisions(DocumentsOperationContext context, Slice prefix)
        {
            var numbers = context.Transaction.InnerTransaction.ReadTree(RevisionsCountSlice);
            return numbers.Read(prefix)?.Reader.ReadLittleEndianInt64() ?? 0;
        }

        public Document GetRevisionBefore(DocumentsOperationContext context, string id, DateTime max)
        {
            using (DocumentIdWorker.GetSliceFromId(context, id, out Slice lowerId))
            using (GetKeyPrefix(context, lowerId, out Slice prefixSlice))
            using (GetLastKey(context, lowerId, out Slice lastKey))
            {
                // Here we assume a reasonable number of revisions and scan the entire history
                // This is because we want to handle out of order revisions from multiple nodes so the local etag
                // order is different than the last modified order
                Document result = null;
                var table = new Table(RevisionsSchema, context.Transaction.InnerTransaction);
                foreach (var tvr in table.SeekBackwardFrom(RevisionsSchema.Indexes[IdAndEtagSlice], prefixSlice, lastKey, 0))
                {
                    var lastModified = TableValueToDateTime((int)RevisionsTable.LastModified, ref tvr.Result.Reader);
                    if (lastModified > max)
                        continue;

                    if (result == null ||
                        result.LastModified < lastModified)
                    {
                        result = TableValueToRevision(context, ref tvr.Result.Reader);
                    }
                }
                return result;
            }
        }

        private unsafe Document GetRevisionBefore(DocumentsOperationContext context,
            Parameters parameters,
            string id,
            RevertResult progressResult)
        {
            var foundAfter = false;

            using (DocumentIdWorker.GetSliceFromId(context, id, out Slice lowerId))
            using (GetKeyPrefix(context, lowerId, out Slice prefixSlice))
            using (GetLastKey(context, lowerId, out Slice lastKey))
            {
                // Here we assume a reasonable number of revisions and scan the entire history
                // This is because we want to handle out of order revisions from multiple nodes so the local etag
                // order is different than the last modified order
                Document result = null;
                Document prev = null;
                string collection = null;

                var table = new Table(RevisionsSchema, context.Transaction.InnerTransaction);
                foreach (var tvr in table.SeekBackwardFrom(RevisionsSchema.Indexes[IdAndEtagSlice], prefixSlice, lastKey, 0))
                {
                    if (collection == null)
                    {
                        var ptr = tvr.Result.Reader.Read((int)RevisionsTable.Document, out var size);
                        var data = new BlittableJsonReaderObject(ptr, size, context);
                        collection = _documentsStorage.ExtractCollectionName(context, data).Name;
                    }

                    var etag = TableValueToEtag((int)RevisionsTable.Etag, ref tvr.Result.Reader);
                    if (etag > parameters.EtagBarrier)
                    {
                        progressResult.Warn(id, "This document wouldn't be reverted, because it changed after the revert progress started.");
                        return null;
                    }

                    var lastModified = TableValueToDateTime((int)RevisionsTable.LastModified, ref tvr.Result.Reader);
                    if (lastModified > parameters.Before)
                    {
                        foundAfter = true;
                        continue;
                    }

                    if (lastModified < parameters.MinimalDate)
                    {
                        // this is a very old revision, and we should stop here
                        if (result == null)
                        {
                            // we will take this old revision if no other was found
                            result = TableValueToRevision(context, ref tvr.Result.Reader);
                            prev = result;
                        }
                        break;
                    }

                    if (result == null)
                    {
                        result = TableValueToRevision(context, ref tvr.Result.Reader);
                        prev = result;
                        continue;
                    }

                    if (result.LastModified < lastModified)
                    {
                        prev = result;
                        result = TableValueToRevision(context, ref tvr.Result.Reader);
                        continue;
                    }

                    if (prev.LastModified < lastModified)
                    {
                        prev = TableValueToRevision(context, ref tvr.Result.Reader);
                    }
                }

                if (prev != result)
                {
                    // put at 8:50
                    // conflict at 9:10
                    // resolved at 9:30

                    // revert to 9:00 should work
                    // revert to 9:20 should fail

                    if (prev.Flags.Contain(DocumentFlags.Conflicted) && result.Flags.Contain(DocumentFlags.Conflicted))
                    {
                        // found two successive conflicted revisions, which means we were in a conflicted state.
                        progressResult.Warn(id, $"Skip revert, since the document was conflicted during '{parameters.Before}'.");
                        return null;
                    }
                }

                if (foundAfter == false)
                    return null; // nothing do to, no changes were found

                if (result == null) // no revision before POT was found
                {
                    var count = CountOfRevisions(context, prefixSlice);
                    var revisionsToKeep = GetRevisionsConfiguration(collection).MinimumRevisionsToKeep;
                    if (revisionsToKeep == null || count < revisionsToKeep)
                    {
                        var copy = lowerId.Clone(context.Allocator);

                        // document was created after POT so we need to delete it.
                        return new Document
                        {
                            Flags = DocumentFlags.DeleteRevision,
                            LowerId = context.AllocateStringValue(null, copy.Content.Ptr, copy.Size),
                            Id = context.GetLazyString(id)
                        };
                    }

                    var first = table.SeekOneForwardFromPrefix(RevisionsSchema.Indexes[IdAndEtagSlice], prefixSlice);
                    if (first == null)
                        return null;

                    // document reached max number of revisions. So we take the oldest.
                    progressResult.Warn(id,
                        $"Reverted to oldest revision, since no revision prior to '{parameters.Before}' was found and you reached the maximum number of revisions ({count}).");
                    return TableValueToRevision(context, ref first.Reader);
                }

                return result;
            }
        }

        public async Task<IOperationResult> EnforceConfiguration(Action<IOperationProgress> onProgress, OperationCancelToken token)
        {
            var parameters = new Parameters
            {
                Before = DateTime.MinValue,
                MinimalDate = DateTime.MinValue,
                EtagBarrier = _documentsStorage.GenerateNextEtag(),
                OnProgress = onProgress
            };

            parameters.LastScannedEtag = parameters.EtagBarrier;

            var result = new EnforceConfigurationResult();
            var ids = new List<string>();
            var sw = Stopwatch.StartNew();

            // send initial progress
            parameters.OnProgress?.Invoke(result);

            var hasMore = true;
            while (hasMore)
            {
                hasMore = false;
                ids.Clear();
                token.Delay();
                sw.Restart();

                using (_database.DocumentsStorage.ContextPool.AllocateOperationContext(out DocumentsOperationContext ctx))
                {
                    using (ctx.OpenReadTransaction())
                    {
                        var revisions = new Table(RevisionsSchema, ctx.Transaction.InnerTransaction);
                        foreach (var tvr in revisions.SeekBackwardFrom(RevisionsSchema.FixedSizeIndexes[AllRevisionsEtagsSlice],
                            parameters.LastScannedEtag))
                        {
                            token.ThrowIfCancellationRequested();

                            var state = ShouldProcessNextRevisionId(ctx, ref tvr.Reader, parameters, result, out var id);
                            if (state == NextRevisionIdResult.Break)
                                break;
                            if (state == NextRevisionIdResult.Continue)
                            {
                                if (CanContinueBatch(ids, sw.Elapsed, ctx) == false)
                                {
                                    hasMore = true;
                                    break;
                                }
                                else
                                    continue;
                            }

                            ids.Add(id);

                            if (CanContinueBatch(ids, sw.Elapsed, ctx) == false)
                            {
                                hasMore = true;
                                break;
                            }
                        }
                    }

                    token.Delay();

                    await _database.TxMerger.Enqueue(new EnforceRevisionConfigurationCommand(this, ids, result, token));
                }
            }

            return result;

            bool CanContinueBatch(List<string> idsToCheck, TimeSpan elapsed, JsonOperationContext context)
            {
                if (idsToCheck.Count > 1024)
                    return false;

                if (elapsed > MaxEnforceConfigurationSingleBatchTime)
                    return false;

                if (context.AllocatedMemory > SizeLimit)
                    return false;

                return true;
            }
        }

        private static readonly RevisionsCollectionConfiguration ZeroConfiguration = new RevisionsCollectionConfiguration
        {
            MinimumRevisionsToKeep = 0
        };

        private long EnforceConfigurationFor(DocumentsOperationContext context, string id)
        {
            using (DocumentIdWorker.GetSliceFromId(context, id, out var lowerId))
            using (GetKeyPrefix(context, lowerId, out var prefixSlice))
            {
                var collectionName = GetCollectionFor(context, prefixSlice);
                if (collectionName == null)
                {
                    if (_logger.IsInfoEnabled)
                        _logger.Info($"Tried to delete revisions for '{id}' but no revisions found.");
                    return 0;
                }

                var table = EnsureRevisionTableCreated(context.Transaction.InnerTransaction, collectionName);
                var newEtag = _documentsStorage.GenerateNextEtag();
                var changeVector = _documentsStorage.GetNewChangeVector(context, newEtag);
                context.LastDatabaseChangeVector = changeVector;
                var lastModifiedTicks = _database.Time.GetUtcNow().Ticks;

                var prevRevisionsCount = GetRevisionsCount(context, id);
                var configuration = GetRevisionsConfiguration(collectionName.Name);

                if (configuration == ConflictConfiguration.Default || configuration == _emptyConfiguration)
                {
                    configuration = ZeroConfiguration;
                }

                DeleteOldRevisions(context, table, prefixSlice, collectionName, configuration, prevRevisionsCount,
                    NonPersistentDocumentFlags.None,
                    changeVector, lastModifiedTicks);

                var currentRevisionsCount = GetRevisionsCount(context, id);

                if (currentRevisionsCount == 0)
                {
                    // need to strip the HasRevisions flag from the document
                    var document = _documentsStorage.Get(context, id);

                    if (document != null)
                        _documentsStorage.Put(context, id, null, document.Data.Clone(context),
                            nonPersistentFlags: NonPersistentDocumentFlags.ByEnforceRevisionConfiguration);
                }

                return prevRevisionsCount - currentRevisionsCount;
            }
        }

        private class EnforceRevisionConfigurationCommand : TransactionOperationsMerger.MergedTransactionCommand
        {
            private readonly RevisionsStorage _revisionsStorage;
            private readonly List<string> _ids;
            private readonly EnforceConfigurationResult _result;
            private readonly OperationCancelToken _token;

            public EnforceRevisionConfigurationCommand(
                RevisionsStorage revisionsStorage,
                List<string> ids,
                EnforceConfigurationResult result,
                OperationCancelToken token)
            {
                _revisionsStorage = revisionsStorage;
                _ids = ids;
                _result = result;
                _token = token;
            }

            protected override long ExecuteCmd(DocumentsOperationContext context)
            {
                foreach (var id in _ids)
                {
                    _token.ThrowIfCancellationRequested();
                    _result.RemovedRevisions += (int)_revisionsStorage.EnforceConfigurationFor(context, id);
                }

                return _ids.Count;
            }

            public override TransactionOperationsMerger.IReplayableCommandDto<TransactionOperationsMerger.MergedTransactionCommand> ToDto(JsonOperationContext context)
            {
                return new EnforceRevisionConfigurationCommandDto(_revisionsStorage, _ids);
            }

            private class EnforceRevisionConfigurationCommandDto : TransactionOperationsMerger.IReplayableCommandDto<EnforceRevisionConfigurationCommand>
            {
                private readonly RevisionsStorage _revisionsStorage;
                private readonly List<string> _ids;

                public EnforceRevisionConfigurationCommandDto(RevisionsStorage revisionsStorage, List<string> ids)
                {
                    _revisionsStorage = revisionsStorage;
                    _ids = ids;
                }

                public EnforceRevisionConfigurationCommand ToCommand(DocumentsOperationContext context, DocumentDatabase database)
                {
                    return new EnforceRevisionConfigurationCommand(_revisionsStorage, _ids, new EnforceConfigurationResult(), OperationCancelToken.None);
                }
            }
        }

        private const long SizeLimit = 32 * 1_024 * 1_024;

        private class Parameters
        {
            public DateTime Before;
            public DateTime MinimalDate;
            public long EtagBarrier;
            public long LastScannedEtag;
            public readonly HashSet<string> ScannedIds = new HashSet<string>();
            public Action<IOperationProgress> OnProgress;
        }

        public async Task<IOperationResult> RevertRevisions(DateTime before, TimeSpan window, Action<IOperationProgress> onProgress, OperationCancelToken token)
        {
            var list = new List<Document>();
            var result = new RevertResult();

            var parameters = new Parameters
            {
                Before = before,
                MinimalDate = before.Add(-window), // since the documents/revisions are not sorted by date, stop searching if we reached this date.
                EtagBarrier = _documentsStorage.GenerateNextEtag(), // every change after this etag, will _not_ be reverted.
                OnProgress = onProgress
            };
            parameters.LastScannedEtag = parameters.EtagBarrier;

            // send initial progress
            parameters.OnProgress?.Invoke(result);

            var hasMore = true;
            while (hasMore)
            {
                token.Delay();

                using (_database.DocumentsStorage.ContextPool.AllocateOperationContext(out DocumentsOperationContext writeCtx))
                {
                    hasMore = PrepareRevertedRevisions(writeCtx, parameters, result, list, token);
                    await WriteRevertedRevisions(list, token);
                }
            }

            return result;
        }

        private async Task WriteRevertedRevisions(List<Document> list, OperationCancelToken token)
        {
            if (list.Count == 0)
                return;

            await _database.TxMerger.Enqueue(new RevertDocumentsCommand(list, token));

            list.Clear();
        }

        private bool PrepareRevertedRevisions(DocumentsOperationContext writeCtx, Parameters parameters, RevertResult result, List<Document> list, OperationCancelToken token)
        {
            using (_database.DocumentsStorage.ContextPool.AllocateOperationContext(out DocumentsOperationContext readCtx))
            using (readCtx.OpenReadTransaction())
            {
                var revisions = new Table(RevisionsSchema, readCtx.Transaction.InnerTransaction);
                foreach (var tvr in revisions.SeekBackwardFrom(RevisionsSchema.FixedSizeIndexes[AllRevisionsEtagsSlice],
                    parameters.LastScannedEtag))
                {
                    token.ThrowIfCancellationRequested();

                    var state = ShouldProcessNextRevisionId(readCtx, ref tvr.Reader, parameters, result, out var id);
                    if (state == NextRevisionIdResult.Break)
                        break;
                    if (state == NextRevisionIdResult.Continue)
                        continue;

                    RestoreRevision(readCtx, writeCtx, parameters, id, result, list);

                    if (readCtx.AllocatedMemory + writeCtx.AllocatedMemory > SizeLimit)
                    {
                        return true;
                    }
                }

                return false;
            }
        }

        private enum NextRevisionIdResult
        {
            Break,
            Continue,
            Found
        }

        private NextRevisionIdResult ShouldProcessNextRevisionId(DocumentsOperationContext context, ref TableValueReader reader, Parameters parameters, OperationResult result, out LazyStringValue id)
        {
            result.ScannedRevisions++;

            id = TableValueToId(context, (int)RevisionsTable.Id, ref reader);
            var etag = TableValueToEtag((int)RevisionsTable.Etag, ref reader);
            parameters.LastScannedEtag = etag;

            if (parameters.ScannedIds.Add(id) == false)
                return NextRevisionIdResult.Continue;

            result.ScannedDocuments++;

            if (etag > parameters.EtagBarrier)
            {
                result.Warn(id, "This document wouldn't be processed, because it changed after the process started.");
                return NextRevisionIdResult.Continue;
            }

            if (_documentsStorage.ConflictsStorage.HasConflictsFor(context, id))
            {
                result.Warn(id, "The document is conflicted and wouldn't be processed.");
                return NextRevisionIdResult.Continue;
            }

            var date = TableValueToDateTime((int)RevisionsTable.LastModified, ref reader);
            if (date < parameters.MinimalDate)
                return NextRevisionIdResult.Break;

            if (result.ScannedDocuments % 1024 == 0)
                parameters.OnProgress?.Invoke(result);

            return NextRevisionIdResult.Found;
        }

        private void RestoreRevision(DocumentsOperationContext readCtx,
            DocumentsOperationContext writeCtx,
            Parameters parameters,
            LazyStringValue id,
            RevertResult result,
            List<Document> list)
        {
            var revision = GetRevisionBefore(readCtx, parameters, id, result);
            if (revision == null)
                return;

            result.RevertedDocuments++;

            revision.Data = revision.Flags.Contain(DocumentFlags.DeleteRevision) ? null : revision.Data?.Clone(writeCtx);
            revision.LowerId = writeCtx.GetLazyString(revision.LowerId);
            revision.Id = writeCtx.GetLazyString(revision.Id);

            list.Add(revision);
        }

        internal class RevertDocumentsCommand : TransactionOperationsMerger.MergedTransactionCommand
        {
            private readonly List<Document> _list;
            private readonly CancellationToken _token;

            public RevertDocumentsCommand(List<Document> list, OperationCancelToken token)
            {
                _list = list;
                _token = token.Token;
            }

            protected override long ExecuteCmd(DocumentsOperationContext context)
            {
                var documentsStorage = context.DocumentDatabase.DocumentsStorage;
                foreach (var document in _list)
                {
                    _token.ThrowIfCancellationRequested();

                    if (document.Data != null)
                    {
                        documentsStorage.Put(context, document.Id, null, document.Data, flags: DocumentFlags.Reverted);
                    }
                    else
                    {
                        using (DocumentIdWorker.GetSliceFromId(context, document.Id, out Slice lowerId))
                        {
                            var etag = documentsStorage.GenerateNextEtag();
                            var changeVector = documentsStorage.ConflictsStorage.GetMergedConflictChangeVectorsAndDeleteConflicts(context, lowerId, etag);
                            documentsStorage.Delete(context, lowerId, document.Id, null, changeVector: changeVector, documentFlags: DocumentFlags.Reverted);
                        }
                    }
                }

                return _list.Count;
            }

            public override TransactionOperationsMerger.IReplayableCommandDto<TransactionOperationsMerger.MergedTransactionCommand> ToDto(JsonOperationContext context)
            {
                return new RevertDocumentsCommandDto(_list);
            }
        }

        internal class RevertDocumentsCommandDto : TransactionOperationsMerger.IReplayableCommandDto<RevertDocumentsCommand>
        {
            public readonly List<Document> List;

            public RevertDocumentsCommandDto(List<Document> list)
            {
                List = list;
            }

            public RevertDocumentsCommand ToCommand(DocumentsOperationContext context, DocumentDatabase database)
            {
                return new RevertDocumentsCommand(List, OperationCancelToken.None);
            }
        }

        public long GetRevisionsCount(DocumentsOperationContext context, string id)
        {
            using (DocumentIdWorker.GetSliceFromId(context, id, out Slice lowerId))
            using (GetKeyPrefix(context, lowerId, out Slice prefixSlice))
            {
                var count = CountOfRevisions(context, prefixSlice);
                return count;
            }
        }

        public (Document[] Revisions, long Count) GetRevisions(DocumentsOperationContext context, string id, long start, long take)
        {
            using (DocumentIdWorker.GetSliceFromId(context, id, out Slice lowerId))
            using (GetKeyPrefix(context, lowerId, out Slice prefixSlice))
            using (GetLastKey(context, lowerId, out Slice lastKey))
            {
                var revisions = GetRevisions(context, prefixSlice, lastKey, start, take).ToArray();
                var count = CountOfRevisions(context, prefixSlice);
                return (revisions, count);
            }
        }

        private IEnumerable<Document> GetRevisions(DocumentsOperationContext context, Slice prefixSlice, Slice lastKey, long start, long take)
        {
            var table = new Table(RevisionsSchema, context.Transaction.InnerTransaction);
            foreach (var tvr in table.SeekBackwardFrom(RevisionsSchema.Indexes[IdAndEtagSlice], prefixSlice, lastKey, start))
            {
                if (take-- <= 0)
                    yield break;

                var document = TableValueToRevision(context, ref tvr.Result.Reader);
                yield return document;
            }
        }

        public void GetLatestRevisionsBinEntryEtag(DocumentsOperationContext context, long startEtag, out string latestChangeVector)
        {
            latestChangeVector = null;
            foreach (var entry in GetRevisionsBinEntries(context, startEtag, 1))
            {
                latestChangeVector = entry.ChangeVector;
            }
        }

        public IEnumerable<Document> GetRevisionsBinEntries(DocumentsOperationContext context, long startEtag, long take)
        {
            var table = new Table(RevisionsSchema, context.Transaction.InnerTransaction);
            using (GetEtagAsSlice(context, startEtag, out var slice))
            {
                foreach (var tvr in table.SeekBackwardFrom(RevisionsSchema.Indexes[DeleteRevisionEtagSlice], slice))
                {
                    if (take-- <= 0)
                        yield break;

                    var etag = TableValueToEtag((int)RevisionsTable.DeletedEtag, ref tvr.Result.Reader);
                    if (etag == NotDeletedRevisionMarker)
                        yield break;

                    using (TableValueToSlice(context, (int)RevisionsTable.LowerId, ref tvr.Result.Reader, out Slice lowerId))
                    {
                        if (IsRevisionsBinEntry(context, table, lowerId, etag) == false)
                            continue;
                    }

                    yield return TableValueToRevision(context, ref tvr.Result.Reader);
                }
            }
        }

        private bool IsRevisionsBinEntry(DocumentsOperationContext context, Table table, Slice lowerId, long revisionsBinEntryEtag)
        {
            using (GetKeyPrefix(context, lowerId, out Slice prefixSlice))
            using (GetLastKey(context, lowerId, out Slice lastKey))
            {
                var tvr = table.SeekOneBackwardFrom(RevisionsSchema.Indexes[IdAndEtagSlice], prefixSlice, lastKey);
                if (tvr == null)
                {
                    Debug.Assert(false, "Cannot happen.");
                    return true;
                }

                var etag = TableValueToEtag((int)RevisionsTable.Etag, ref tvr.Reader);
                var flags = TableValueToFlags((int)RevisionsTable.Flags, ref tvr.Reader);
                Debug.Assert(revisionsBinEntryEtag <= etag, "Revisions bin entry etag candidate cannot meet a bigger etag.");
                return (flags & DocumentFlags.DeleteRevision) == DocumentFlags.DeleteRevision && revisionsBinEntryEtag >= etag;
            }
        }

        public Document GetRevision(DocumentsOperationContext context, string changeVector)
        {
            var table = new Table(RevisionsSchema, context.Transaction.InnerTransaction);

            using (Slice.From(context.Allocator, changeVector, out var cv))
            {
                if (table.ReadByKey(cv, out TableValueReader tvr) == false)
                    return null;
                return TableValueToRevision(context, ref tvr);
            }
        }

        public IEnumerable<Document> GetRevisionsFrom(DocumentsOperationContext context, long etag, long take)
        {
            var table = new Table(RevisionsSchema, context.Transaction.InnerTransaction);

            foreach (var tvr in table.SeekForwardFrom(RevisionsSchema.FixedSizeIndexes[AllRevisionsEtagsSlice], etag, 0))
            {
                var document = TableValueToRevision(context, ref tvr.Reader);
                yield return document;

                if (take-- <= 0)
                    yield break;
            }
        }

        public IEnumerable<(Document previous, Document current)> GetRevisionsFrom(DocumentsOperationContext context, long etag, long start, long take)
        {
            var table = new Table(RevisionsSchema, context.Transaction.InnerTransaction);

            var iterator = table?.SeekForwardFrom(RevisionsSchema.FixedSizeIndexes[AllRevisionsEtagsSlice], etag, start);

            return GetCurrentAndPreviousRevisionsFrom(context, iterator, table, take);
        }

        public IEnumerable<Document> GetRevisionsFrom(DocumentsOperationContext context, List<string> collections, long etag, long take)
        {
            foreach (var collection in collections)
            {
                if (take <= 0)
                    yield break;

                var collectionName = _documentsStorage.GetCollection(collection, throwIfDoesNotExist: false);
                if (collectionName == null)
                    continue;

                foreach (var document in GetRevisionsFrom(context, collectionName, etag, long.MaxValue))
                {
                    if (take-- <= 0)
                        yield break;

                    yield return document.current;
                }
            }
        }

        public long GetLastRevisionEtag(DocumentsOperationContext context, string collection)
        {
            Table.TableValueHolder result = null;
            if (LastRevision(context, collection, ref result) == false)
                return 0;

            return TableValueToEtag((int)RevisionsTable.Etag, ref result.Reader);
        }

        private bool LastRevision(DocumentsOperationContext context, string collection, ref Table.TableValueHolder result)
        {
            var collectionName = _documentsStorage.GetCollection(collection, throwIfDoesNotExist: false);
            if (collectionName == null)
                return false;

            var tableName = collectionName.GetTableName(CollectionTableType.Revisions);
            var table = context.Transaction.InnerTransaction.OpenTable(RevisionsSchema, tableName);
            // ReSharper disable once UseNullPropagation
            if (table == null)
                return false;

            result = table.ReadLast(RevisionsSchema.FixedSizeIndexes[CollectionRevisionsEtagsSlice]);
            if (result == null)
                return false;

            return true;
        }

        public IEnumerable<(Document previous, Document current)> GetRevisionsFrom(DocumentsOperationContext context, CollectionName collectionName, long etag, long take)
        {
            var tableName = collectionName.GetTableName(CollectionTableType.Revisions);
            var table = context.Transaction.InnerTransaction.OpenTable(RevisionsSchema, tableName);

            var iterator = table?.SeekForwardFrom(RevisionsSchema.FixedSizeIndexes[CollectionRevisionsEtagsSlice], etag, 0);

            return GetCurrentAndPreviousRevisionsFrom(context, iterator, table, take);
        }

        private IEnumerable<(Document previous, Document current)> GetCurrentAndPreviousRevisionsFrom(DocumentsOperationContext context, IEnumerable<Table.TableValueHolder> iterator, Table table, long take)
        {
            if (table == null)
                yield break;

            if (iterator == null)
                yield break;

            var docsSchemaIndex = RevisionsSchema.Indexes[IdAndEtagSlice];

            foreach (var tvr in iterator)
            {
                if (take-- <= 0)
                    break;
                var current = TableValueToRevision(context, ref tvr.Reader);

                using (docsSchemaIndex.GetSlice(context.Allocator, ref tvr.Reader, out var idAndEtag))
                using (Slice.External(context.Allocator, idAndEtag, idAndEtag.Size - sizeof(long), out var prefix))
                {
                    bool hasPrevious = false;
                    foreach (var prevTvr in table.SeekBackwardFrom(docsSchemaIndex, prefix, idAndEtag, 1))
                    {
                        var previous = TableValueToRevision(context, ref prevTvr.Result.Reader);
                        yield return (previous, current);
                        hasPrevious = true;
                        break;
                    }
                    if (hasPrevious)
                        continue;
                }

                yield return (null, current);
            }
        }

        private static unsafe Document TableValueToRevision(JsonOperationContext context, ref TableValueReader tvr)
        {
            var result = new Document
            {
                StorageId = tvr.Id,
                LowerId = TableValueToString(context, (int)RevisionsTable.LowerId, ref tvr),
                Id = TableValueToId(context, (int)RevisionsTable.Id, ref tvr),
                Etag = TableValueToEtag((int)RevisionsTable.Etag, ref tvr),
                LastModified = TableValueToDateTime((int)RevisionsTable.LastModified, ref tvr),
                Flags = TableValueToFlags((int)RevisionsTable.Flags, ref tvr),
                TransactionMarker = *(short*)tvr.Read((int)RevisionsTable.TransactionMarker, out int size),
                ChangeVector = TableValueToChangeVector(context, (int)RevisionsTable.ChangeVector, ref tvr),
                Data = TableValueToData(context, ref tvr)
            };

            return result;
        }

        private static unsafe BlittableJsonReaderObject TableValueToData(JsonOperationContext context, ref TableValueReader tvr)
        {
            var ptr = tvr.Read((int)RevisionsTable.Document, out var size);
            return new BlittableJsonReaderObject(ptr, size, context);
        }

        public static unsafe Document ParseRawDataSectionRevisionWithValidation(JsonOperationContext context, ref TableValueReader tvr, int expectedSize, out long etag)
        {
            var ptr = tvr.Read((int)RevisionsTable.Document, out var size);
            if (size > expectedSize || size <= 0)
                throw new ArgumentException("Data size is invalid, possible corruption when parsing BlittableJsonReaderObject", nameof(size));

            var result = new Document
            {
                StorageId = tvr.Id,
                LowerId = TableValueToString(context, (int)RevisionsTable.LowerId, ref tvr),
                Id = TableValueToId(context, (int)RevisionsTable.Id, ref tvr),
                Etag = etag = TableValueToEtag((int)RevisionsTable.Etag, ref tvr),
                Data = new BlittableJsonReaderObject(ptr, size, context),
                LastModified = TableValueToDateTime((int)RevisionsTable.LastModified, ref tvr),
                Flags = TableValueToFlags((int)RevisionsTable.Flags, ref tvr),
                TransactionMarker = *(short*)tvr.Read((int)RevisionsTable.TransactionMarker, out size),
                ChangeVector = TableValueToChangeVector(context, (int)RevisionsTable.ChangeVector, ref tvr)
            };

            if (size != sizeof(short))
                throw new ArgumentException("TransactionMarker size is invalid, possible corruption when parsing BlittableJsonReaderObject", nameof(size));

            return result;
        }

        private unsafe ByteStringContext.ExternalScope GetResolvedSlice(DocumentsOperationContext context, DateTime date, out Slice slice)
        {
            var size = sizeof(int) + sizeof(long);
            var mem = context.GetMemory(size);
            var flag = (int)DocumentFlags.Resolved;
            Memory.Copy(mem.Address, (byte*)&flag, sizeof(int));
            var ticks = Bits.SwapBytes(date.Ticks);
            Memory.Copy(mem.Address + sizeof(int), (byte*)&ticks, sizeof(long));
            return Slice.External(context.Allocator, mem.Address, size, out slice);
        }

        public IEnumerable<Document> GetResolvedDocumentsSince(DocumentsOperationContext context, DateTime since, long take = 1024)
        {
            var table = new Table(RevisionsSchema, context.Transaction.InnerTransaction);
            using (GetResolvedSlice(context, since, out var slice))
            {
                foreach (var item in table.SeekForwardFrom(RevisionsSchema.Indexes[ResolvedFlagByEtagSlice], slice, 0))
                {
                    if (take == 0)
                    {
                        yield break;
                    }
                    take--;
                    yield return TableValueToRevision(context, ref item.Result.Reader);
                }
            }
        }

        public long GetNumberOfRevisionDocuments(DocumentsOperationContext context)
        {
            var table = new Table(RevisionsSchema, context.Transaction.InnerTransaction);
            return table.GetNumberOfEntriesFor(RevisionsSchema.FixedSizeIndexes[AllRevisionsEtagsSlice]);
        }
    }
}<|MERGE_RESOLUTION|>--- conflicted
+++ resolved
@@ -129,8 +129,8 @@
                  };
             }
 
-            var revisionsSchema = _documentsStorage.DocumentPut.DocumentsCompression.CompressRevisions ? 
-                CompressedRevisionsSchema : 
+            var revisionsSchema = _documentsStorage.DocumentPut.DocumentsCompression.CompressRevisions ?
+                CompressedRevisionsSchema :
                 RevisionsSchema;
 
             return tx.OpenTable(revisionsSchema, tableName);
@@ -149,7 +149,7 @@
                 Slice.From(ctx, nameof(ResolvedFlagByEtagSlice), ByteStringType.Immutable, out ResolvedFlagByEtagSlice);
                 Slice.From(ctx, RevisionsTombstones, ByteStringType.Immutable, out RevisionsTombstonesSlice);
                 Slice.From(ctx, CollectionName.GetTablePrefix(CollectionTableType.Revisions), ByteStringType.Immutable, out RevisionsPrefix);
-                
+
                 AddRevisionIndexes(RevisionsSchema, changeVectorSlice);
                 AddRevisionIndexes(CompressedRevisionsSchema, changeVectorSlice);
 
@@ -164,41 +164,41 @@
         {
             revisionsSchema.DefineKey(new TableSchema.SchemaIndexDef
             {
-                StartIndex = (int)RevisionsTable.ChangeVector, 
+                StartIndex = (int)RevisionsTable.ChangeVector,
                 Count = 1,
-                Name = changeVectorSlice, 
+                Name = changeVectorSlice,
                 IsGlobal = true
             });
             revisionsSchema.DefineIndex(new TableSchema.SchemaIndexDef
             {
-                StartIndex = (int)RevisionsTable.LowerId, 
+                StartIndex = (int)RevisionsTable.LowerId,
                 Count = 3,
-                Name = IdAndEtagSlice, 
+                Name = IdAndEtagSlice,
                 IsGlobal = true
             });
             revisionsSchema.DefineFixedSizeIndex(new TableSchema.FixedSizeSchemaIndexDef
             {
                 StartIndex = (int)RevisionsTable.Etag,
-                Name = AllRevisionsEtagsSlice, 
+                Name = AllRevisionsEtagsSlice,
                 IsGlobal = true
             });
             revisionsSchema.DefineFixedSizeIndex(new TableSchema.FixedSizeSchemaIndexDef
             {
-                StartIndex = (int)RevisionsTable.Etag, 
+                StartIndex = (int)RevisionsTable.Etag,
                 Name = CollectionRevisionsEtagsSlice
             });
             revisionsSchema.DefineIndex(new TableSchema.SchemaIndexDef
             {
                 StartIndex = (int)RevisionsTable.DeletedEtag,
                 Count = 1,
-                Name = DeleteRevisionEtagSlice, 
+                Name = DeleteRevisionEtagSlice,
                 IsGlobal = true
             });
             revisionsSchema.DefineIndex(new TableSchema.SchemaIndexDef
             {
                 StartIndex = (int)RevisionsTable.Resolved,
-                Count = 2, 
-                Name = ResolvedFlagByEtagSlice, 
+                Count = 2,
+                Name = ResolvedFlagByEtagSlice,
                 IsGlobal = true
             });
         }
@@ -493,8 +493,8 @@
 
                     dvj[name] = new DynamicJsonValue
                     {
-                        ["Count"] = count, 
-                        ["Start"] = start, 
+                        ["Count"] = count,
+                        ["Start"] = start,
                         ["End"] = end
                     };
                 }
@@ -550,11 +550,7 @@
                 }
 
                 nonPersistentFlags |= NonPersistentDocumentFlags.SkipRevisionCreation;
-<<<<<<< HEAD
-                flags = flags.Strip(DocumentFlags.Revision | DocumentFlags.HasCounters | DocumentFlags.HasTimeSeries) | DocumentFlags.HasRevisions;
-=======
-                flags = flags.Strip(DocumentFlags.Revision | DocumentFlags.DeleteRevision);
->>>>>>> 0335d79d
+                flags = flags.Strip(DocumentFlags.Revision | DocumentFlags.DeleteRevision | DocumentFlags.HasCounters | DocumentFlags.HasTimeSeries) | DocumentFlags.HasRevisions;
 
                 if (document == null)
                 {
