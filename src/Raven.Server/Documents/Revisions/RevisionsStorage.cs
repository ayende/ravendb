--- conflicted
+++ resolved
@@ -261,43 +261,12 @@
                         TableValueReader tvr;
                         try
                         {
-<<<<<<< HEAD
                             hasDoc = _documentsStorage.GetTableValueReaderForDocument(context, lowerId, out tvr);
                         }
                         catch (DocumentConflictException)
                         {
                             // Do not modify the document.
                             return;
-=======
-                            bool hasDoc;
-                            TableValueReader tvr;
-                            try
-                            {
-                                hasDoc = _documentsStorage.GetTableValueReaderForDocument(context, lowerId, out tvr);
-                            }
-                            catch (DocumentConflictException)
-                            {
-                                // Do not modify the document.
-                                return;
-                            }
-
-                            if (hasDoc == false)
-                            {
-                                PutFromRevision();
-                                return;
-                            }
-
-                            var docChangeVector = TableValueToChangeVector(ref tvr, (int)DocumentsTable.ChangeVector);
-                            var conflictStatus = ConflictsStorage.GetConflictStatus(changeVector, docChangeVector);
-                            if (conflictStatus == ConflictsStorage.ConflictStatus.Update)
-                                PutFromRevision();
-
-                            void PutFromRevision()
-                            {
-                                _documentsStorage.Put(context, id, null, document, lastModifiedTicks, changeVector,
-                                    flags & ~DocumentFlags.Revision, nonPersistentFlags | NonPersistentDocumentFlags.FromRevision);
-                            }
->>>>>>> cb11256f
                         }
 
                         if (hasDoc == false)
@@ -307,7 +276,6 @@
                         }
 
                         var docChangeVector = TableValueToString(context, (int)DocumentsTable.ChangeVector, ref tvr);
-                        //if (changeVector.GreaterThan(docChangeVector))
                         if (ChangeVectorUtils.GetConflictStatus(changeVector,docChangeVector) == ConflictStatus.Update)
                             PutFromRevision();
 
@@ -588,15 +556,8 @@
                         return;
                     }
 
-<<<<<<< HEAD
                     var docChangeVector = TableValueToString(context, (int)DocumentsTable.ChangeVector, ref tvr);
-                    //if (changeVector.GreaterThan(docChangeVector))
                     if (ChangeVectorUtils.GetConflictStatus(changeVector, docChangeVector) == ConflictStatus.Update)
-=======
-                    var docChangeVector = TableValueToChangeVector(ref tvr, (int)DocumentsTable.ChangeVector);
-                    var conflictStatus = ConflictsStorage.GetConflictStatus(changeVector, docChangeVector);
-                    if (conflictStatus == ConflictsStorage.ConflictStatus.Update)
->>>>>>> cb11256f
                     {
                         _documentsStorage.Delete(context, lowerId, id, null, lastModifiedTicks, changeVector, collectionName,
                             nonPersistentFlags | NonPersistentDocumentFlags.FromRevision);
