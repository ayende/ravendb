--- conflicted
+++ resolved
@@ -41,7 +41,7 @@
         public readonly RevisionsOperations Operations;
 
         public RevisionsConfiguration Configuration { get; private set; }
-        
+
         private readonly DocumentDatabase _database;
         private readonly DocumentsStorage _documentsStorage;
         private HashSet<string> _tableCreated = new HashSet<string>(StringComparer.OrdinalIgnoreCase);
@@ -1682,36 +1682,25 @@
 
             foreach (var tvr in table.SeekForwardFrom(RevisionsSchema.FixedSizeIndexes[AllRevisionsEtagsSlice], etag, 0))
             {
-<<<<<<< HEAD
+                if (take-- <= 0)
+                    yield break;
+
                 var document = TableValueToRevision(context, ref tvr.Reader);
                 yield return document;
-
-                if (--take <= 0)
-=======
-                if (take-- <= 0)
->>>>>>> ded8b4b8
-                    yield break;
-
-                var document = TableValueToRevision(context, ref tvr.Reader);
-                yield return document;
-            }
-        }
-
-<<<<<<< HEAD
+            }
+        }
+
         public IEnumerable<Document> GetRevisionsByBucketFrom(DocumentsOperationContext context, int bucket, long etag)
         {
             var table = new Table(RevisionsSchema, context.Transaction.InnerTransaction);
-            
+
             foreach (var result in ShardedDocumentsStorage.GetItemsByBucket(context.Allocator, table, RevisionsSchema.DynamicKeyIndexes[RevisionsBucketAndEtagSlice], bucket, etag))
             {
                 yield return TableValueToRevision(context, ref result.Result.Reader);
             }
         }
 
-        public IEnumerable<(Document previous, Document current)> GetRevisionsFrom(DocumentsOperationContext context, long etag, long start, long take)
-=======
         public IEnumerable<Document> GetRevisionsFrom(DocumentsOperationContext context, string collection, long etag, long take)
->>>>>>> ded8b4b8
         {
             var collectionName = _documentsStorage.GetCollection(collection, throwIfDoesNotExist: false);
             if (collectionName == null)
