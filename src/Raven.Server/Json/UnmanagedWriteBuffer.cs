--- conflicted
+++ resolved
@@ -74,11 +74,7 @@
             // otherwise a document with 17 MB will waste 15 MB and require very big allocations
             var nextSegmentSize = Math.Min(
                 1024 * 1024 * 1024,
-<<<<<<< HEAD
-                Math.Max(_current.Allocation.SizeInBytes * 2, (int)Voron.Util.Utils.NearestPowerOfTwo(required))
-=======
-                Math.Max(_current.ActualSize * 2, Bits.NextPowerOf2(required))
->>>>>>> 5f9c5f37
+                Math.Max(_current.Allocation.SizeInBytes * 2, (int)Bits.NextPowerOf2(required))
                 );
             var allocatedMemoryData = _context.GetMemory(nextSegmentSize);
             _current = new Segment
