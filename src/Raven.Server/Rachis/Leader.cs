--- conflicted
+++ resolved
@@ -108,12 +108,7 @@
             RefreshAmbassadors(clusterTopology, connections);
 
             _leaderLongRunningWork =
-<<<<<<< HEAD
-                PoolOfThreads.GlobalRavenThreadPool.LongRunning(Run, null, ThreadNames.ForConsensusLeader($"Consensus Leader - {_engine.Tag} in term {Term}", _engine.Tag, Term));
-=======
-                PoolOfThreads.GlobalRavenThreadPool.LongRunning(x => Run(), null,
-                    ThreadNames.ForConsensusLeader(_threadName, _engine.Tag, Term));
->>>>>>> 5cedbcc9
+                PoolOfThreads.GlobalRavenThreadPool.LongRunning(Run, null, ThreadNames.ForConsensusLeader(_threadName, _engine.Tag, Term));
         }
 
         private int _steppedDown;
