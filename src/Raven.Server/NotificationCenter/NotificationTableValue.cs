--- conflicted
+++ resolved
@@ -3,11 +3,7 @@
 
 namespace Raven.Server.NotificationCenter
 {
-<<<<<<< HEAD
-    public sealed class NotificationTableValue
-=======
-    public class NotificationTableValue : IDisposable
->>>>>>> fb8e2330
+    public sealed class NotificationTableValue : IDisposable
     {
         public BlittableJsonReaderObject Json;
 
