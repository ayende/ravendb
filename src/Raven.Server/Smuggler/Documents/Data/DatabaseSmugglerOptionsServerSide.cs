﻿using System;
using Microsoft.AspNetCore.Http;
using Raven.Client.Documents.Smuggler;
using Raven.Server.Routing;

namespace Raven.Server.Smuggler.Documents.Data
{
    public sealed class DatabaseSmugglerOptionsServerSide : DatabaseSmugglerOptions, IDatabaseSmugglerImportOptions, IDatabaseSmugglerExportOptions
    {
        public bool ReadLegacyEtag { get; set; }

        public string FileName { get; set; }

        public AuthorizationStatus AuthorizationStatus { get; set; } = AuthorizationStatus.ValidUser;

        public bool SkipRevisionCreation { get; set; }
<<<<<<< HEAD
        
=======

        public ExportCompressionAlgorithm? CompressionAlgorithm { get; set; }

>>>>>>> 2ce9e629
        public static DatabaseSmugglerOptionsServerSide Create(HttpContext httpContext)
        {
            var result = new DatabaseSmugglerOptionsServerSide();

            foreach (var item in httpContext.Request.Query)
            {
                try
                {
                    var key = item.Key;
                    if (string.Equals(key, nameof(OperateOnTypes), StringComparison.OrdinalIgnoreCase))
                        result.OperateOnTypes = (DatabaseItemType)Enum.Parse(typeof(DatabaseItemType), item.Value[0]);
                    else if (string.Equals(key, nameof(IncludeExpired), StringComparison.OrdinalIgnoreCase))
                        result.IncludeExpired = bool.Parse(item.Value[0]);
                    else if (string.Equals(key, nameof(IncludeArtificial), StringComparison.OrdinalIgnoreCase))
                        result.IncludeArtificial = bool.Parse(item.Value[0]);
                    else if (string.Equals(key, nameof(IncludeArchived), StringComparison.OrdinalIgnoreCase))
                        result.IncludeArchived = bool.Parse(item.Value[0]);
                    else if (string.Equals(key, nameof(RemoveAnalyzers), StringComparison.OrdinalIgnoreCase))
                        result.RemoveAnalyzers = bool.Parse(item.Value[0]);
                    else if (string.Equals(key, nameof(TransformScript), StringComparison.OrdinalIgnoreCase))
                        result.TransformScript = Uri.UnescapeDataString(item.Value[0]);
                    else if (string.Equals(key, nameof(MaxStepsForTransformScript), StringComparison.OrdinalIgnoreCase))
                        result.MaxStepsForTransformScript = int.Parse(item.Value[0]);
                    else if (string.Equals(key, "collection", StringComparison.OrdinalIgnoreCase))
                        result.Collections.AddRange(item.Value);
                    else if (string.Equals(key, nameof(SkipRevisionCreation), StringComparison.OrdinalIgnoreCase))
                        result.SkipRevisionCreation = bool.Parse(item.Value[0]);
                }
                catch (Exception e)
                {
                    throw new ArgumentException($"Could not handle query string parameter '{item.Key}' (value: {item.Value})", e);
                }
            }

            return result;
        }

        public DatabaseSmugglerExportOptions ToExportOptions()
        {
            return new DatabaseSmugglerExportOptions()
            {
                EncryptionKey = EncryptionKey,
                Collections = Collections,
                IncludeArtificial = IncludeArtificial,
                IncludeArchived = IncludeArchived,
                IncludeExpired = IncludeExpired,
                MaxStepsForTransformScript = MaxStepsForTransformScript,
                OperateOnDatabaseRecordTypes = OperateOnDatabaseRecordTypes,
                OperateOnTypes = OperateOnTypes,
                RemoveAnalyzers = RemoveAnalyzers,
                TransformScript = TransformScript,
                IsShard = IsShard
            };
        }
    }
}<|MERGE_RESOLUTION|>--- conflicted
+++ resolved
@@ -14,13 +14,9 @@
         public AuthorizationStatus AuthorizationStatus { get; set; } = AuthorizationStatus.ValidUser;
 
         public bool SkipRevisionCreation { get; set; }
-<<<<<<< HEAD
         
-=======
-
         public ExportCompressionAlgorithm? CompressionAlgorithm { get; set; }
 
->>>>>>> 2ce9e629
         public static DatabaseSmugglerOptionsServerSide Create(HttpContext httpContext)
         {
             var result = new DatabaseSmugglerOptionsServerSide();
