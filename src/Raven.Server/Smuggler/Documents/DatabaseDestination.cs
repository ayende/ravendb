--- conflicted
+++ resolved
@@ -159,7 +159,7 @@
 
             private void ModifyDocumentIfNecessary(Document document)
             {
-            
+             
                 BlittableJsonReaderObject metadata;
                 if (document.Data.TryGet(Constants.Metadata.Key, out metadata) == false)
                     return;
@@ -201,27 +201,20 @@
 
             private void HandleBatchOfDocumentsIfNecessary()
             {
-                if (_command.Context.AllocatedMemory < _enqueueThreshold.GetValue(SizeUnit.Bytes))
-                    return;
-
-                var prevCmd = _prevCommand;
-
+                if (_command.TotalSize < _enqueueThreshold)
+                    return;
+
+                if (_prevCommand != null)
+                {
+                    using (_prevCommand)
+                        AsyncHelpers.RunSync(() => _prevCommandTask);
+                }
+
+                _prevCommandTask = _database.TxMerger.Enqueue(_command);
                 _prevCommand = _command;
-                _prevCommandTask = _database.TxMerger.Enqueue(_command);
-
-                if (prevCmd != null)
-                {
-                    using (prevCmd)
-                    {
-                        AsyncHelpers.RunSync(() => _prevCommandTask);
-                        Debug.Assert(prevCmd.IsDisposed == false,
-                            "we rely on reusing this context on the next batch, so it has to be disposed here");
-                    }
-                }
-
-                _command = new MergedBatchPutCommand(_database, _buildVersion, _log)
-                {
-                    IsRevision = _isRevision,
+                _command = new MergedBatchPutCommand(_database, _buildVersion)
+                {
+                    IsRevision = _isRevision
                 };
             }
 
@@ -323,15 +316,6 @@
                     var key = document.Key;
                     var metadata = document.Data.GetMetadata();
 
-<<<<<<< HEAD
-                    BlittableJsonReaderObject metadata;
-                    if (document.Data.TryGet(Constants.Metadata.Key, out metadata) == false)
-                        ThrowDocumentMustHaveMetadata();
-=======
-                    long etag;
-                    metadata.TryGetEtag(out etag);
->>>>>>> e0718ae5
-
                     if (metadata.Modifications == null)
                         metadata.Modifications = new DynamicJsonValue(metadata);
 
@@ -343,10 +327,12 @@
 
                     if (IsRevision)
                     {
+                      
                         _database.BundleLoader.VersioningStorage.PutDirect(context, key, etag, document.Data);
                     }
                     else if (_buildVersion < 40000 && key.Contains("/revisions/"))
                     {
+                     
                         var endIndex = key.IndexOf("/revisions/", StringComparison.OrdinalIgnoreCase);
                         var newKey = key.Substring(0, endIndex);
 
