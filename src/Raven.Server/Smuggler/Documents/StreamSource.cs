--- conflicted
+++ resolved
@@ -435,11 +435,7 @@
             return databaseRecord;
         }
 
-<<<<<<< HEAD
-        public IEnumerable<(CompareExchangeKey Key, long Index, BlittableJsonReaderObject Value)> GetCompareExchangeValues()
-=======
-        public IEnumerable<(string key, long index, BlittableJsonReaderObject value)> GetCompareExchangeValues(INewCompareExchangeActions actions)
->>>>>>> e8ad015b
+        public IEnumerable<(CompareExchangeKey Key, long Index, BlittableJsonReaderObject Value)> GetCompareExchangeValues(INewCompareExchangeActions actions)
         {
             return InternalGetCompareExchangeValues(actions);
         }
@@ -586,11 +582,7 @@
             parser.SetBuffer(value.Buffer, value.Size);
         }
 
-<<<<<<< HEAD
-        private IEnumerable<(CompareExchangeKey Key, long Index, BlittableJsonReaderObject Value)> InternalGetCompareExchangeValues()
-=======
-        private IEnumerable<(string key, long index, BlittableJsonReaderObject value)> InternalGetCompareExchangeValues(INewCompareExchangeActions actions)
->>>>>>> e8ad015b
+        private IEnumerable<(CompareExchangeKey Key, long Index, BlittableJsonReaderObject Value)> InternalGetCompareExchangeValues(INewCompareExchangeActions actions)
         {
             var state = new JsonParserState();
             using (var parser = new UnmanagedJsonParser(_context, state, "Import/CompareExchange"))
@@ -610,7 +602,8 @@
                             continue;
                         }
 
-<<<<<<< HEAD
+                        using (value)
+                        {
                         builder.ReadNestedObject();
                         SetBuffer(parser, value);
                         parser.Read();
@@ -619,22 +612,10 @@
                         yield return (new CompareExchangeKey(key), 0, builder.CreateReader());
 
                         builder.Renew("import/cmpxchg", BlittableJsonDocumentBuilder.UsageMode.ToDisk);
-=======
-                        using (value)
-                        {
-                            builder.ReadNestedObject();
-                            SetBuffer(parser, value);
-                            parser.Read();
-                            builder.Read();
-                            builder.FinalizeDocument();
-                            yield return (key, 0, builder.CreateReader());
-
-                            builder.Renew("import/cmpxchg", BlittableJsonDocumentBuilder.UsageMode.ToDisk);
-                        }
->>>>>>> e8ad015b
-                    }
-                }
-            }
+                    }
+                }
+            }
+        }
         }
 
         private IEnumerable<(CompareExchangeKey Key, long Index)> InternalGetCompareExchangeTombstones()
