﻿using System;
using System.Collections.Generic;
using System.Diagnostics;
using System.IO;
using System.Threading;
using System.Threading.Tasks;
using Raven.Client.Documents.DataArchival;
using Raven.Client.Documents.Indexes;
using Raven.Client.Documents.Indexes.Analysis;
using Raven.Client.Documents.Operations.Attachments;
using Raven.Client.Documents.Operations.Backups;
using Raven.Client.Documents.Operations.Configuration;
using Raven.Client.Documents.Operations.Counters;
using Raven.Client.Documents.Operations.ETL;
using Raven.Client.Documents.Operations.ETL.ElasticSearch;
using Raven.Client.Documents.Operations.ETL.OLAP;
using Raven.Client.Documents.Operations.ETL.Queue;
using Raven.Client.Documents.Operations.ETL.SQL;
using Raven.Client.Documents.Operations.Replication;
using Raven.Client.Documents.Queries.Sorting;
using Raven.Client.Documents.Smuggler;
using Raven.Client.Documents.Subscriptions;
using Raven.Client.Json.Serialization;
using Raven.Client.Properties;
using Raven.Client.ServerWide;
using Raven.Client.ServerWide.Operations.Integrations;
using Raven.Client.Util;
using Raven.Server.Documents;
using Raven.Server.Documents.Handlers;
using Raven.Server.Documents.TimeSeries;
using Raven.Server.Json;
using Raven.Server.ServerWide;
using Raven.Server.ServerWide.Commands;
using Raven.Server.Smuggler.Documents.Data;
using Raven.Server.Smuggler.Documents.Processors;
using Sparrow;
using Sparrow.Json;
using Sparrow.Json.Parsing;
using Sparrow.Logging;
using Sparrow.Server;
using Sparrow.Server.Utils;
using Sparrow.Threading;
using Voron;
using Constants = Raven.Client.Constants;
using Size = Sparrow.Size;

namespace Raven.Server.Smuggler.Documents
{
    public class StreamSource : ISmugglerSource, IDisposable
    {
        private readonly PeepingTomStream _peepingTomStream;
        private readonly JsonOperationContext _context;
        private readonly Logger _log;

        private JsonOperationContext.MemoryBuffer _buffer;
        private JsonOperationContext.MemoryBuffer.ReturnBuffer _returnBuffer;
        private JsonParserState _state;
        private UnmanagedJsonParser _parser;
        private DatabaseItemType? _currentType;

        private SmugglerResult _result;

        private BuildVersionType _buildVersionType;
        private bool _readLegacyEtag;

        private Size _totalObjectsRead = new Size(0, SizeUnit.Bytes);
        private DatabaseItemType _operateOnTypes;
        private readonly DatabaseSmugglerOptionsServerSide _options;
        protected readonly ByteStringContext _allocator;

        public StreamSource(Stream stream, JsonOperationContext context, string databaseName, DatabaseSmugglerOptionsServerSide options)
        {
            _peepingTomStream = new PeepingTomStream(stream, context);
            _context = context;
            _log = LoggingSource.Instance.GetLogger<StreamSource>(databaseName);
            _options = options;
            _allocator = new ByteStringContext(SharedMultipleUseFlag.None);
        }

        public async Task<SmugglerInitializeResult> InitializeAsync(DatabaseSmugglerOptionsServerSide options, SmugglerResult result)
        {
            _result = result;
            _returnBuffer = _context.GetMemoryBuffer(out _buffer);
            _state = new JsonParserState();
            _parser = new UnmanagedJsonParser(_context, _state, "file");

            if (await UnmanagedJsonParserHelper.ReadAsync(_peepingTomStream, _parser, _state, _buffer) == false)
                UnmanagedJsonParserHelper.ThrowInvalidJson("Unexpected end of json.", _peepingTomStream, _parser);

            if (_state.CurrentTokenType != JsonParserToken.StartObject)
                UnmanagedJsonParserHelper.ThrowInvalidJson("Expected start object, but got " + _state.CurrentTokenType, _peepingTomStream, _parser);

            _operateOnTypes = options.OperateOnTypes;
            var buildVersion = await ReadBuildVersionAsync();
            _buildVersionType = BuildVersion.Type(buildVersion);
            _readLegacyEtag = options.ReadLegacyEtag;

            var disposable = new DisposableAction(() =>
            {
                _parser.Dispose();
                _returnBuffer.Dispose();
            });

            return new SmugglerInitializeResult(disposable, buildVersion);
        }

        public async Task<DatabaseItemType> GetNextTypeAsync()
        {
            if (_currentType != null)
            {
                var currentType = _currentType.Value;
                _currentType = null;

                return currentType;
            }

            var type = await ReadTypeAsync();
            var dbItemType = GetType(type);
            while (dbItemType == DatabaseItemType.Unknown)
            {
                var msg = $"You are trying to import items of type '{type}' which is unknown or not supported in {RavenVersionAttribute.Instance.Version}. Ignoring items.";
                if (_log.IsOperationsEnabled)
                    _log.Operations(msg);
                _result.AddWarning(msg);

                await SkipArrayAsync(onSkipped: null, MaySkipBlobAsync, CancellationToken.None);
                type = await ReadTypeAsync();
                dbItemType = GetType(type);
            }

            return dbItemType;
        }

        public async Task<DatabaseRecord> GetDatabaseRecordAsync()
        {
            var databaseRecord = new DatabaseRecord();
            await ReadObjectAsync(reader =>
            {
                if (reader.TryGet(nameof(databaseRecord.Revisions), out BlittableJsonReaderObject revisions) &&
                    revisions != null)
                {
                    try
                    {
                        databaseRecord.Revisions = JsonDeserializationCluster.RevisionsConfiguration(revisions);
                    }
                    catch (Exception e)
                    {
                        if (_log.IsInfoEnabled)
                            _log.Info("Wasn't able to import the revisions configuration from smuggler file. Skipping.", e);
                    }
                }

                if (reader.TryGet(nameof(databaseRecord.TimeSeries), out BlittableJsonReaderObject timeseries) &&
                    timeseries != null)
                {
                    try
                    {
                        databaseRecord.TimeSeries = JsonDeserializationCluster.TimeSeriesConfiguration(timeseries);
                    }
                    catch (Exception e)
                    {
                        if (_log.IsInfoEnabled)
                            _log.Info("Wasn't able to import the timeseries configuration from smuggler file. Skipping.", e);
                    }
                }

                if (reader.TryGet(nameof(databaseRecord.DocumentsCompression), out BlittableJsonReaderObject documentsCompression)
                    && documentsCompression != null)
                {
                    try
                    {
                        databaseRecord.DocumentsCompression = JsonDeserializationCluster.DocumentsCompressionConfiguration(documentsCompression);
                    }
                    catch (Exception e)
                    {
                        if (_log.IsInfoEnabled)
                            _log.Info("Wasn't able to import the documents compression configuration from smuggler file. Skipping.", e);
                    }
                }

                if (reader.TryGet(nameof(databaseRecord.Expiration), out BlittableJsonReaderObject expiration) &&
                    expiration != null)
                {
                    try
                    {
                        databaseRecord.Expiration = JsonDeserializationCluster.ExpirationConfiguration(expiration);
                    }
                    catch (Exception e)
                    {
                        if (_log.IsInfoEnabled)
                            _log.Info("Wasn't able to import the expiration configuration from smuggler file. Skipping.", e);
                    }
                }

                if (reader.TryGet(nameof(databaseRecord.DataArchival), out BlittableJsonReaderObject archival) &&
                    archival != null)
                {
                    try
                    {
                        databaseRecord.DataArchival = JsonDeserializationCluster.DataArchivalConfiguration(archival);
                    }
                    catch (Exception e)
                    {
                        if (_log.IsInfoEnabled)
                            _log.Info("Wasn't able to import the archival configuration from smuggler file. Skipping.", e);
                    }
                }


                if (reader.TryGet(nameof(databaseRecord.Refresh), out BlittableJsonReaderObject refresh) &&
                    refresh != null)
                {
                    try
                    {
                        databaseRecord.Refresh = JsonDeserializationCluster.RefreshConfiguration(refresh);
                    }
                    catch (Exception e)
                    {
                        if (_log.IsInfoEnabled)
                            _log.Info("Wasn't able to import the refresh configuration from smuggler file. Skipping.", e);
                    }
                }

                if (reader.TryGet(nameof(databaseRecord.ConflictSolverConfig), out BlittableJsonReaderObject conflictSolverConfig) &&
                    conflictSolverConfig != null)
                {
                    try
                    {
                        databaseRecord.ConflictSolverConfig = JsonDeserializationCluster.ConflictSolverConfig(conflictSolverConfig);
                    }
                    catch (Exception e)
                    {
                        if (_log.IsInfoEnabled)
                            _log.Info("Wasn't able to import the Conflict Solver Config configuration from smuggler file. Skipping.", e);
                    }
                }

                if (reader.TryGet(nameof(databaseRecord.PeriodicBackups), out BlittableJsonReaderArray periodicBackups) &&
                    periodicBackups != null)
                {
                    databaseRecord.PeriodicBackups = new List<PeriodicBackupConfiguration>();
                    foreach (BlittableJsonReaderObject backup in periodicBackups)
                    {
                        try
                        {
                            var periodicBackup = JsonDeserializationCluster.PeriodicBackupConfiguration(backup);
                            databaseRecord.PeriodicBackups.Add(periodicBackup);
                        }
                        catch (Exception e)
                        {
                            if (_log.IsInfoEnabled)
                                _log.Info("Wasn't able to import the periodic Backup configuration from smuggler file. Skipping.", e);
                        }
                    }
                }

                if (reader.TryGet(nameof(databaseRecord.Settings), out BlittableJsonReaderArray settings) &&
                    settings != null)
                {
                    databaseRecord.Settings = new Dictionary<string, string>();
                    foreach (BlittableJsonReaderObject config in settings)
                    {
                        try
                        {
                            var key = config.GetPropertyNames()[0];
                            config.TryGet(key, out string val);
                            databaseRecord.Settings[key] = val;
                        }
                        catch (Exception e)
                        {
                            if (_log.IsInfoEnabled)
                                _log.Info("Wasn't able to import the settings configuration from smuggler file. Skipping.", e);
                        }
                    }
                }

                if (reader.TryGet(nameof(databaseRecord.UnusedDatabaseIds), out BlittableJsonReaderArray unusedDatabaseIds) &&
                    unusedDatabaseIds != null)
                {
                    foreach (var id in unusedDatabaseIds)
                    {
                        if (id is LazyStringValue == false && id is LazyCompressedStringValue == false)
                            throw new InvalidOperationException($"{nameof(databaseRecord.UnusedDatabaseIds)} should be a collection of strings but got {id.GetType()}");
                        databaseRecord.UnusedDatabaseIds.Add(id.ToString());
                    }
                }

                if (reader.TryGet(nameof(databaseRecord.ExternalReplications), out BlittableJsonReaderArray externalReplications) &&
                    externalReplications != null)
                {
                    databaseRecord.ExternalReplications = new List<ExternalReplication>();
                    foreach (BlittableJsonReaderObject replication in externalReplications)
                    {
                        try
                        {
                            databaseRecord.ExternalReplications.Add(JsonDeserializationCluster.ExternalReplication(replication));
                        }
                        catch (Exception e)
                        {
                            if (_log.IsInfoEnabled)
                                _log.Info("Wasn't able to import the External Replication configuration from smuggler file. Skipping.", e);
                        }
                    }
                }

                if (reader.TryGet(nameof(databaseRecord.Sorters), out BlittableJsonReaderObject sorters) &&
                    sorters != null)
                {
                    databaseRecord.Sorters = new Dictionary<string, SorterDefinition>();

                    try
                    {
                        foreach (var sorterName in sorters.GetPropertyNames())
                        {
                            if (sorters.TryGet(sorterName, out BlittableJsonReaderObject sorter) == false)
                            {
                                if (_log.IsInfoEnabled)
                                    _log.Info($"Wasn't able to import the sorters {sorterName} from smuggler file. Skipping.");

                                continue;
                            }

                            databaseRecord.Sorters[sorterName] = JsonDeserializationServer.SorterDefinition(sorter);
                        }
                    }
                    catch (Exception e)
                    {
                        if (_log.IsInfoEnabled)
                            _log.Info("Wasn't able to import the sorters configuration from smuggler file. Skipping.", e);
                    }
                }

                if (reader.TryGet(nameof(databaseRecord.Analyzers), out BlittableJsonReaderObject analyzers) &&
                    analyzers != null)
                {
                    databaseRecord.Analyzers = new Dictionary<string, AnalyzerDefinition>();

                    try
                    {
                        foreach (var analyzerName in analyzers.GetPropertyNames())
                        {
                            if (analyzers.TryGet(analyzerName, out BlittableJsonReaderObject analyzer) == false)
                            {
                                if (_log.IsInfoEnabled)
                                    _log.Info($"Wasn't able to import the analyzer {analyzerName} from smuggler file. Skipping.");

                                continue;
                            }

                            databaseRecord.Analyzers[analyzerName] = JsonDeserializationServer.AnalyzerDefinition(analyzer);
                        }
                    }
                    catch (Exception e)
                    {
                        if (_log.IsInfoEnabled)
                            _log.Info("Wasn't able to import the analyzers configuration from smuggler file. Skipping.", e);
                    }
                }

                if (reader.TryGet(nameof(databaseRecord.SinkPullReplications), out BlittableJsonReaderArray sinkPullReplications) &&
                    sinkPullReplications != null)
                {
                    databaseRecord.SinkPullReplications = new List<PullReplicationAsSink>();
                    foreach (BlittableJsonReaderObject pullReplication in sinkPullReplications)
                    {
                        try
                        {
                            var sink = JsonDeserializationCluster.PullReplicationAsSink(pullReplication);
                            databaseRecord.SinkPullReplications.Add(sink);
                        }
                        catch (Exception e)
                        {
                            if (_log.IsInfoEnabled)
                                _log.Info("Wasn't able to import sink pull replication configuration from smuggler file. Skipping.", e);
                        }
                    }
                }

                if (reader.TryGet(nameof(databaseRecord.HubPullReplications), out BlittableJsonReaderArray hubPullReplications) &&
                    hubPullReplications != null)
                {
                    databaseRecord.HubPullReplications = new List<PullReplicationDefinition>();
                    foreach (BlittableJsonReaderObject pullReplication in hubPullReplications)
                    {
                        try
                        {
                            var hub = JsonDeserializationClient.PullReplicationDefinition(pullReplication);
                            databaseRecord.HubPullReplications.Add(hub);
                        }
                        catch (Exception e)
                        {
                            if (_log.IsInfoEnabled)
                                _log.Info($"Wasn't able to import the pull replication configuration from smuggler file. Skipping.", e);
                        }
                    }
                }

                if (reader.TryGet(nameof(databaseRecord.RavenEtls), out BlittableJsonReaderArray ravenEtls) &&
                    ravenEtls != null)
                {
                    databaseRecord.RavenEtls = new List<RavenEtlConfiguration>();
                    foreach (BlittableJsonReaderObject etl in ravenEtls)
                    {
                        try
                        {
                            databaseRecord.RavenEtls.Add(JsonDeserializationCluster.RavenEtlConfiguration(etl));
                        }
                        catch (Exception e)
                        {
                            if (_log.IsInfoEnabled)
                                _log.Info("Wasn't able to import the Raven Etls configuration from smuggler file. Skipping.", e);
                        }
                    }
                }

                if (reader.TryGet(nameof(databaseRecord.SqlEtls), out BlittableJsonReaderArray sqlEtls) &&
                    sqlEtls != null)
                {
                    databaseRecord.SqlEtls = new List<SqlEtlConfiguration>();
                    foreach (BlittableJsonReaderObject etl in sqlEtls)
                    {
                        try
                        {
                            databaseRecord.SqlEtls.Add(JsonDeserializationCluster.SqlEtlConfiguration(etl));
                        }
                        catch (Exception e)
                        {
                            if (_log.IsInfoEnabled)
                                _log.Info("Wasn't able to import the Raven SQL Etls configuration from smuggler file. Skipping.", e);
                        }
                    }
                }

                if (reader.TryGet(nameof(databaseRecord.RavenConnectionStrings), out BlittableJsonReaderObject ravenConnectionStrings) &&
                    ravenConnectionStrings != null)
                {
                    try
                    {
                        foreach (var connectionName in ravenConnectionStrings.GetPropertyNames())
                        {
                            if (ravenConnectionStrings.TryGet(connectionName, out BlittableJsonReaderObject connection) == false)
                            {
                                if (_log.IsInfoEnabled)
                                    _log.Info($"Wasn't able to import the RavenDB connection string {connectionName} from smuggler file. Skipping.");

                                continue;
                            }

                            var connectionString = JsonDeserializationCluster.RavenConnectionString(connection);
                            databaseRecord.RavenConnectionStrings[connectionName] = connectionString;
                        }
                    }
                    catch (Exception e)
                    {
                        databaseRecord.RavenConnectionStrings.Clear();
                        if (_log.IsInfoEnabled)
                            _log.Info("Wasn't able to import the RavenDB connection strings from smuggler file. Skipping.", e);
                    }
                }

                if (reader.TryGet(nameof(databaseRecord.SqlConnectionStrings), out BlittableJsonReaderObject sqlConnectionStrings) &&
                    sqlConnectionStrings != null)
                {
                    try
                    {
                        foreach (var connectionName in sqlConnectionStrings.GetPropertyNames())
                        {
                            if (sqlConnectionStrings.TryGet(connectionName, out BlittableJsonReaderObject connection) == false)
                            {
                                if (_log.IsInfoEnabled)
                                    _log.Info($"Wasn't able to import the SQL connection string {connectionName} from smuggler file. Skipping.");

                                continue;
                            }

                            var connectionString = JsonDeserializationCluster.SqlConnectionString(connection);
                            databaseRecord.SqlConnectionStrings[connectionString.Name] = connectionString;
                        }
                    }
                    catch (Exception e)
                    {
                        databaseRecord.SqlConnectionStrings.Clear();
                        if (_log.IsInfoEnabled)
                            _log.Info("Wasn't able to import the SQL connection strings from smuggler file. Skipping.", e);
                    }
                }

                if (reader.TryGet(nameof(databaseRecord.Client), out BlittableJsonReaderObject client) &&
                    client != null)
                {
                    try
                    {
                        databaseRecord.Client = JsonDeserializationCluster.ClientConfiguration(client);
                    }
                    catch (Exception e)
                    {
                        if (_log.IsInfoEnabled)
                            _log.Info("Wasn't able to import the client configuration from smuggler file. Skipping.", e);
                    }
                }

                if (reader.TryGet(nameof(databaseRecord.LockMode), out string lockMode))
                {
                    try
                    {
                        databaseRecord.LockMode = Enum.Parse<DatabaseLockMode>(lockMode, ignoreCase: true);
                    }
                    catch (Exception e)
                    {
                        if (_log.IsInfoEnabled)
                            _log.Info("Wasn't able to import the database lock mode from smuggler file. Skipping.", e);
                    }
                }

                if (reader.TryGet(nameof(databaseRecord.OlapEtls), out BlittableJsonReaderArray olapEtls) &&
                    olapEtls != null)
                {
                    databaseRecord.OlapEtls = new List<OlapEtlConfiguration>();
                    foreach (BlittableJsonReaderObject etl in olapEtls)
                    {
                        try
                        {
                            databaseRecord.OlapEtls.Add(JsonDeserializationCluster.OlapEtlConfiguration(etl));
                        }
                        catch (Exception e)
                        {
                            if (_log.IsInfoEnabled)
                                _log.Info("Wasn't able to import the OLAP ETLs configuration from smuggler file. Skipping.", e);
                        }
                    }
                }

                if (reader.TryGet(nameof(databaseRecord.OlapConnectionStrings), out BlittableJsonReaderObject olapConnectionStrings) &&
                    olapConnectionStrings != null)
                {
                    try
                    {
                        foreach (var connectionName in olapConnectionStrings.GetPropertyNames())
                        {
                            if (olapConnectionStrings.TryGet(connectionName, out BlittableJsonReaderObject connection) == false)
                            {
                                if (_log.IsInfoEnabled)
                                    _log.Info($"Wasn't able to import the OLAP connection string {connectionName} from smuggler file. Skipping.");

                                continue;
                            }

                            var connectionString = JsonDeserializationCluster.OlapConnectionString(connection);
                            databaseRecord.OlapConnectionStrings[connectionName] = connectionString;
                        }
                    }
                    catch (Exception e)
                    {
                        databaseRecord.OlapConnectionStrings.Clear();
                        if (_log.IsInfoEnabled)
                            _log.Info("Wasn't able to import the OLAP connection strings from smuggler file. Skipping.", e);
                    }
                }

                if (reader.TryGet(nameof(databaseRecord.ElasticSearchEtls), out BlittableJsonReaderArray elasticEtls) &&
                    elasticEtls != null)
                {
                    databaseRecord.ElasticSearchEtls = new List<ElasticSearchEtlConfiguration>();
                    foreach (BlittableJsonReaderObject etl in elasticEtls)
                    {
                        try
                        {
                            databaseRecord.ElasticSearchEtls.Add(JsonDeserializationCluster.ElasticSearchEtlConfiguration(etl));
                        }
                        catch (Exception e)
                        {
                            if (_log.IsInfoEnabled)
                                _log.Info("Wasn't able to import the Elastic Search ETLs configuration from smuggler file. Skipping.", e);
                        }
                    }
                }

                if (reader.TryGet(nameof(databaseRecord.ElasticSearchConnectionStrings), out BlittableJsonReaderObject elasticConnectionStrings) &&
                    elasticConnectionStrings != null)
                {
                    try
                    {
                        foreach (var connectionName in elasticConnectionStrings.GetPropertyNames())
                        {
                            if (elasticConnectionStrings.TryGet(connectionName, out BlittableJsonReaderObject connection) == false)
                            {
                                if (_log.IsInfoEnabled)
                                    _log.Info($"Wasn't able to import the Elastic Search connection string {connectionName} from smuggler file. Skipping.");

                                continue;
                            }

                            var connectionString = JsonDeserializationCluster.ElasticSearchConnectionString(connection);
                            databaseRecord.ElasticSearchConnectionStrings[connectionName] = connectionString;
                        }
                    }
                    catch (Exception e)
                    {
                        databaseRecord.ElasticSearchConnectionStrings.Clear();
                        if (_log.IsInfoEnabled)
                            _log.Info("Wasn't able to import the Elastic Search connection strings from smuggler file. Skipping.", e);
                    }
                }

                if (reader.TryGet(nameof(databaseRecord.QueueEtls), out BlittableJsonReaderArray queueEtls) &&
                    queueEtls != null)
                {
                    databaseRecord.QueueEtls = new List<QueueEtlConfiguration>();
                    foreach (BlittableJsonReaderObject etl in queueEtls)
                    {
                        try
                        {
                            databaseRecord.QueueEtls.Add(JsonDeserializationCluster.QueueEtlConfiguration(etl));
                        }
                        catch (Exception e)
                        {
                            if (_log.IsInfoEnabled)
                                _log.Info("Wasn't able to import the Queue ETLs configuration from smuggler file. Skipping.", e);
                        }
                    }
                }

                if (reader.TryGet(nameof(databaseRecord.QueueConnectionStrings), out BlittableJsonReaderObject queueConnectionStrings) &&
                    queueConnectionStrings != null)
                {
                    try
                    {
                        foreach (var connectionName in queueConnectionStrings.GetPropertyNames())
                        {
                            if (queueConnectionStrings.TryGet(connectionName, out BlittableJsonReaderObject connection) == false)
                            {
                                if (_log.IsInfoEnabled)
                                    _log.Info($"Wasn't able to import the Queue connection string {connectionName} from smuggler file. Skipping.");

                                continue;
                            }

                            var connectionString = JsonDeserializationCluster.QueueConnectionString(connection);
                            databaseRecord.QueueConnectionStrings[connectionName] = connectionString;
                        }
                    }
                    catch (Exception e)
                    {
                        databaseRecord.QueueConnectionStrings.Clear();
                        if (_log.IsInfoEnabled)
                            _log.Info("Wasn't able to import the Queue connection strings from smuggler file. Skipping.", e);
                    }
                }

                if (reader.TryGet(nameof(databaseRecord.Integrations), out BlittableJsonReaderObject integrations) &&
                    integrations != null)
                {

                    if (integrations.TryGet(nameof(databaseRecord.Integrations.PostgreSql), out BlittableJsonReaderObject postgreSqlConfig))
                    {
                        databaseRecord.Integrations ??= new IntegrationConfigurations();
                    }
                    try
                    {
                        databaseRecord.Integrations.PostgreSql = JsonDeserializationCluster.PostgreSqlConfiguration(postgreSqlConfig);
                    }
                    catch (Exception e)
                    {
                        if (_log.IsInfoEnabled)
                            _log.Info("Wasn't able to import the PostgreSQL configuration from smuggler file. Skipping.", e);
                    }
                }

                if (reader.TryGet(nameof(databaseRecord.IndexesHistory), out BlittableJsonReaderObject indexesHistory) && indexesHistory != null)
                {
                    try
                    {
                        databaseRecord.IndexesHistory = new();
                        var propertyDetails = new BlittableJsonReaderObject.PropertyDetails();
                        for (var i = 0; i < indexesHistory.Count; i++)
                        {
                            indexesHistory.GetPropertyByIndex(i, ref propertyDetails);

                            if (propertyDetails.Value == null)
                                continue;

                            if (propertyDetails.Value is BlittableJsonReaderArray bjra)
                            {
                                var list = new List<IndexHistoryEntry>();
                                foreach (BlittableJsonReaderObject element in bjra)
                                    list.Add(JsonDeserializationCluster.IndexHistoryEntry(element));

                                databaseRecord.IndexesHistory[propertyDetails.Name] = list;
                            }
                        }
                    }
                    catch (Exception e)
                    {
                        databaseRecord.IndexesHistory = null; // skip when we hit a error.
                        if (_log.IsInfoEnabled)
                            _log.Info("Wasn't able to import the IndexesHistory from smuggler file. Skipping.", e);
                    }
                }

<<<<<<< HEAD
                if (reader.TryGet(nameof(databaseRecord.Sharding), out BlittableJsonReaderObject sharding) &&
                    sharding != null)
                {
                    try
                    {
                        databaseRecord.Sharding = JsonDeserializationCluster.ShardingConfiguration(sharding);
                    }
                    catch (Exception e)
                    {
                        const string errorMessage = "Wasn't able to import Sharding configuration from smuggler file. Aborting.";

                        if (_log.IsInfoEnabled)
                        {
                            _log.Info(errorMessage, e);
                        }

                        throw new InvalidDataException(errorMessage, e);
=======
                if (reader.TryGet(nameof(databaseRecord.Studio), out BlittableJsonReaderObject studioConfig) &&
                    studioConfig != null)
                {
                    try
                    {
                        databaseRecord.Studio = JsonDeserializationCluster.StudioConfiguration(studioConfig);
                    }
                    catch (Exception e)
                    {
                        if (_log.IsInfoEnabled)
                            _log.Info("Wasn't able to import the studio configuration from smuggler file. Skipping.", e);
                    }
                }

                if (reader.TryGet(nameof(databaseRecord.RevisionsForConflicts), out BlittableJsonReaderObject revisionForConflicts) &&
                    revisionForConflicts != null)
                {
                    try
                    {
                        databaseRecord.RevisionsForConflicts = JsonDeserializationCluster.RevisionsCollectionConfiguration(revisionForConflicts);
                    }
                    catch (Exception e)
                    {
                        if (_log.IsInfoEnabled)
                            _log.Info("Wasn't able to import the RevisionsForConflicts configuration from smuggler file. Skipping.", e);
>>>>>>> 76335861
                    }
                }
            });

            return databaseRecord;
        }

        public IAsyncEnumerable<(CompareExchangeKey Key, long Index, BlittableJsonReaderObject Value)> GetCompareExchangeValuesAsync()
        {
            return InternalGetCompareExchangeValuesAsync();
        }

        public IAsyncEnumerable<(CompareExchangeKey Key, long Index)> GetCompareExchangeTombstonesAsync()
        {
            return InternalGetCompareExchangeTombstonesAsync();
        }

        public IAsyncEnumerable<CounterGroupDetail> GetCounterValuesAsync(List<string> collectionsToExport, ICounterActions actions)
        {
            return InternalGetCounterValuesAsync(actions);
        }

        public async IAsyncEnumerable<(string Hub, ReplicationHubAccess Access)> GetReplicationHubCertificatesAsync()
        {
            await foreach (var reader in ReadArrayAsync())
            {
                using (reader)
                {
                    if (reader.TryGet(nameof(RegisterReplicationHubAccessCommand.HubName), out string hub) == false)
                    {
                        _result.ReplicationHubCertificates.ErroredCount++;
                        _result.AddWarning("Could not read replication hub certificate entry.");

                        continue;
                    }

                    var access = JsonDeserializationClient.ReplicationHubAccess(reader);

                    yield return (hub, access);
                }
            }
        }

        public async IAsyncEnumerable<SubscriptionState> GetSubscriptionsAsync()
        {
            await foreach (var reader in ReadArrayAsync())
            {
                using (reader)
                {
                    if (reader.TryGet(nameof(SubscriptionState.SubscriptionName), out string subscriptionName) == false ||
                        reader.TryGet(nameof(SubscriptionState.Query), out string query) == false ||
                        reader.TryGet(nameof(SubscriptionState.ChangeVectorForNextBatchStartingPoint), out string changeVectorForNextBatchStartingPoint) == false ||
                        reader.TryGet(nameof(SubscriptionState.MentorNode), out string mentorNode) == false ||
                        reader.TryGet(nameof(SubscriptionState.NodeTag), out string nodeTag) == false ||
                        reader.TryGet(nameof(SubscriptionState.LastBatchAckTime), out DateTime lastBatchAckTime) == false ||
                        reader.TryGet(nameof(SubscriptionState.LastClientConnectionTime), out DateTime lastClientConnectionTime) == false ||
                        reader.TryGet(nameof(SubscriptionState.Disabled), out bool disabled) == false ||
                        reader.TryGet(nameof(SubscriptionState.SubscriptionId), out long subscriptionId) == false)
                    {
                        _result.Subscriptions.ErroredCount++;
                        _result.AddWarning("Could not read subscriptions entry.");

                        continue;
                    }

                    reader.TryGet(nameof(SubscriptionState.ArchivedDataProcessingBehavior), out ArchivedDataProcessingBehavior? archivedDataProcessingBehavior);

                    yield return new SubscriptionState
                    {
                        Query = query,
                        ChangeVectorForNextBatchStartingPoint = changeVectorForNextBatchStartingPoint,
                        SubscriptionName = subscriptionName,
                        SubscriptionId = subscriptionId,
                        MentorNode = mentorNode,
                        NodeTag = nodeTag,
                        ArchivedDataProcessingBehavior = archivedDataProcessingBehavior,
                        LastBatchAckTime = lastBatchAckTime,
                        LastClientConnectionTime = lastClientConnectionTime,
                        Disabled = disabled
                    };
                }
            }
        }

        public async IAsyncEnumerable<TimeSeriesItem> GetTimeSeriesAsync(ITimeSeriesActions action, List<string> collectionsToOperate)
        {
            var collectionsHashSet = new HashSet<string>(collectionsToOperate, StringComparer.OrdinalIgnoreCase);

            await foreach (var reader in ReadArrayAsync(action))
            {
                if (reader.TryGet(Constants.Documents.Blob.Size, out int size) == false)
                    throw new InvalidOperationException($"Trying to read time series entry without size specified: doc: {reader}");

                if (reader.TryGet(Constants.Documents.Blob.Document, out BlittableJsonReaderObject blobMetadata) == false ||
                    blobMetadata.TryGet(nameof(TimeSeriesItem.Collection), out LazyStringValue collection) == false)
                {
                    await SkipEntryAsync(reader, size, skipDueToReadError: true);
                    continue;
                }

                if (collectionsHashSet.Count > 0 && collectionsHashSet.Contains(collection) == false)
                {
                    await SkipEntryAsync(reader, size, skipDueToReadError: false);
                    continue;
                }

                if (blobMetadata.TryGet(nameof(TimeSeriesItem.DocId), out LazyStringValue docId) == false ||
                    blobMetadata.TryGet(nameof(TimeSeriesItem.Name), out string name) == false ||
                    blobMetadata.TryGet(nameof(TimeSeriesItem.ChangeVector), out string cv) == false ||
                    blobMetadata.TryGet(nameof(TimeSeriesItem.Baseline), out DateTime baseline) == false)
                {
                    await SkipEntryAsync(reader, size, skipDueToReadError: true);
                    continue;
                }

                var segment = await ReadSegmentAsync(action, size);
                action.RegisterForDisposal(reader);

                yield return new TimeSeriesItem
                {
                    DocId = docId,
                    Name = name,
                    Baseline = baseline,
                    Collection = collection,
                    ChangeVector = cv,
                    Segment = segment,
                    SegmentSize = size
                };
            }

            async Task SkipEntryAsync(BlittableJsonReaderObject reader, int size, bool skipDueToReadError)
            {
                if (skipDueToReadError)
                {
                    _result.TimeSeries.ErroredCount++;
                    _result.AddWarning($"Could not read time series entry. {reader}");
                }

                reader.Dispose();
                await SkipAsync(size);
            }
        }

        private async Task<TimeSeriesValuesSegment> ReadSegmentAsync(ITimeSeriesActions action, int segmentSize)
        {
            var mem = action.GetContextForNewDocument().GetMemory(segmentSize);
            action.RegisterForReturnToTheContext(mem);
            var offset = 0;

            var size = segmentSize;
            while (size > 0)
            {
                (bool Done, int BytesRead) read;
                unsafe
                {
                    read = _parser.Copy(mem.Address + offset, size);
                }

                if (read.Done == false)
                {
                    offset += read.BytesRead;

                    var read2 = await _peepingTomStream.ReadAsync(_buffer.Memory.Memory);
                    if (read2 == 0)
                        throw new EndOfStreamException("Stream ended without reaching end of stream content");

                    _parser.SetBuffer(_buffer, 0, read2);
                }

                size -= read.BytesRead;
            }


            unsafe
            {
                return new TimeSeriesValuesSegment(mem.Address, segmentSize);
            }
        }

        private unsafe void SetBuffer(UnmanagedJsonParser parser, LazyStringValue value)
        {
            parser.SetBuffer(value.Buffer, value.Size);
        }

        private async IAsyncEnumerable<(CompareExchangeKey Key, long Index, BlittableJsonReaderObject Value)> InternalGetCompareExchangeValuesAsync()
        {
            var state = new JsonParserState();
            using (var parser = new UnmanagedJsonParser(_context, state, "Import/CompareExchange"))
            using (var builder = new BlittableJsonDocumentBuilder(_context,
                Mode, "Import/CompareExchange", parser, state))
            {
                await foreach (var reader in ReadArrayAsync())
                {
                    using (reader)
                    {
                        if (reader.TryGet("Key", out string key) == false ||
                            reader.TryGet("Value", out LazyStringValue value) == false)
                        {
                            _result.CompareExchange.ErroredCount++;
                            _result.AddWarning("Could not read compare exchange entry.");

                            continue;
                        }

                        using (value)
                        {
                            builder.ReadNestedObject();
                            SetBuffer(parser, value);
                            parser.Read();
                            builder.Read();
                            builder.FinalizeDocument();
                            yield return (new CompareExchangeKey(key), 0, builder.CreateReader());

                            builder.Renew("import/cmpxchg", Mode);
                        }
                    }
                }
            }
        }

        private async IAsyncEnumerable<(CompareExchangeKey Key, long Index)> InternalGetCompareExchangeTombstonesAsync()
        {
            await foreach (var reader in ReadArrayAsync())
            {
                using (reader)
                {
                    if (reader.TryGet("Key", out string key) == false)
                    {
                        _result.CompareExchange.ErroredCount++;
                        _result.AddWarning("Could not read compare exchange tombstone.");

                        continue;
                    }

                    yield return (new CompareExchangeKey(key), 0);
                }
            }
        }

        private async IAsyncEnumerable<CounterGroupDetail> InternalGetCounterValuesAsync(ICounterActions actions)
        {
            await foreach (var reader in ReadArrayAsync(actions))
            {
                if (reader.TryGet(nameof(CounterItem.DocId), out LazyStringValue docId) == false ||
                    reader.TryGet(nameof(CounterItem.Batch.Values), out BlittableJsonReaderObject values) == false ||
                    reader.TryGet(nameof(CounterItem.ChangeVector), out LazyStringValue cv) == false)
                {
                    _result.Counters.ErroredCount++;
                    _result.AddWarning("Could not read counter entry.");

                    continue;
                }

                values = ConvertToBlob(values, actions);
                actions.RegisterForDisposal(reader);

                yield return new CounterGroupDetail
                {
                    DocumentId = docId,
                    ChangeVector = cv,
                    Values = values
                };
            }
        }

        private unsafe BlittableJsonReaderObject ConvertToBlob(BlittableJsonReaderObject values, ICounterActions actions)
        {
            var scopes = new List<ByteStringContext<ByteStringMemoryCache>.InternalScope>();
            try
            {
                var context = actions.GetContextForNewDocument();
                Debug.Assert(context == values._context);
                values.TryGet(CountersStorage.Values, out BlittableJsonReaderObject counterValues);

                counterValues.Modifications = new DynamicJsonValue(counterValues);
                var prop = new BlittableJsonReaderObject.PropertyDetails();

                for (int i = 0; i < counterValues.Count; i++)
                {
                    counterValues.GetPropertyByIndex(i, ref prop);

                    if (prop.Value is LazyStringValue)
                        continue; //deleted counter

                    var arr = (BlittableJsonReaderArray)prop.Value;
                    var sizeToAllocate = CountersStorage.SizeOfCounterValues * arr.Length / 2;
                    scopes.Add(_allocator.Allocate(sizeToAllocate, out var newVal));

                    for (int j = 0; j < arr.Length; j += 2)
                    {
                        var newEntry = (CountersStorage.CounterValues*)newVal.Ptr + j / 2;
                        newEntry->Value = (long)arr[j];
                        newEntry->Etag = (long)arr[j + 1];
                    }

                    counterValues.Modifications[prop.Name] = new BlittableJsonReaderObject.RawBlob(newVal.Ptr, newVal.Length);
                }

                return context.ReadObject(values, null);
            }
            finally
            {
                foreach (var scope in scopes)
                {
                    scope.Dispose();
                }
            }
        }

        public async Task<long> SkipTypeAsync(DatabaseItemType type, Action<long> onSkipped, CancellationToken token)
        {
            switch (type)
            {
                case DatabaseItemType.None:
                    return 0;

                case DatabaseItemType.Documents:
                case DatabaseItemType.RevisionDocuments:
                case DatabaseItemType.Tombstones:
                case DatabaseItemType.Conflicts:
                case DatabaseItemType.Indexes:
                case DatabaseItemType.Identities:
                case DatabaseItemType.CompareExchange:
                case DatabaseItemType.Subscriptions:
                case DatabaseItemType.CompareExchangeTombstones:
                case DatabaseItemType.LegacyDocumentDeletions:
                case DatabaseItemType.LegacyAttachmentDeletions:
                case DatabaseItemType.CounterGroups:
                case DatabaseItemType.TimeSeriesDeletedRanges:
                case DatabaseItemType.ReplicationHubCertificates:
                    return await SkipArrayAsync(onSkipped, null, token);

                case DatabaseItemType.TimeSeries:
                    return await SkipArrayAsync(onSkipped, SkipBlobAsync, token);

                case DatabaseItemType.DatabaseRecord:
                    return await SkipObjectAsync(onSkipped);

                default:
                    throw new ArgumentOutOfRangeException(nameof(type), type, null);
            }
        }

        public SmugglerSourceType GetSourceType()
        {
            return SmugglerSourceType.Import;
        }

        public async IAsyncEnumerable<TimeSeriesDeletedRangeItemForSmuggler> GetTimeSeriesDeletedRangesAsync(ITimeSeriesActions action, List<string> collectionsToExport)
        {
            var collectionsHashSet = new HashSet<string>(collectionsToExport, StringComparer.OrdinalIgnoreCase);

            await foreach (var reader in ReadArrayAsync(action))
            {
                if (reader.TryGet(nameof(TimeSeriesDeletedRangeItemForSmuggler.Collection), out LazyStringValue collection) == false ||
                    reader.TryGet(nameof(TimeSeriesDeletedRangeItemForSmuggler.DocId), out LazyStringValue docId) == false ||
                    reader.TryGet(nameof(TimeSeriesDeletedRangeItemForSmuggler.Name), out LazyStringValue name) == false ||
                    reader.TryGet(nameof(TimeSeriesDeletedRangeItemForSmuggler.ChangeVector), out LazyStringValue cv) == false ||
                    reader.TryGet(nameof(TimeSeriesDeletedRangeItemForSmuggler.From), out DateTime from) == false ||
                    reader.TryGet(nameof(TimeSeriesDeletedRangeItemForSmuggler.To), out DateTime to) == false)
                {
                    _result.TimeSeriesDeletedRanges.ErroredCount++;
                    _result.AddWarning("Could not read timeseries deleted range entry.");
                    continue;
                }

                if (collectionsHashSet.Count > 0 && collectionsHashSet.Contains(collection) == false)
                    continue;

                action.RegisterForDisposal(reader);

                yield return new TimeSeriesDeletedRangeItemForSmuggler
                {
                    DocId = docId,
                    Name = name,
                    Collection = collection,
                    ChangeVector = cv,
                    From = from,
                    To = to
                };
            }
        }

        public IAsyncEnumerable<DocumentItem> GetDocumentsAsync(List<string> collectionsToOperate, INewDocumentActions actions)
        {
            return ReadDocumentsAsync(collectionsToOperate, actions);
        }

        public IAsyncEnumerable<DocumentItem> GetRevisionDocumentsAsync(List<string> collectionsToOperate, INewDocumentActions actions)
        {
            return ReadDocumentsAsync(collectionsToOperate, actions);
        }

        public IAsyncEnumerable<DocumentItem> GetLegacyAttachmentsAsync(INewDocumentActions actions)
        {
            return ReadLegacyAttachmentsAsync(actions);
        }

        public async IAsyncEnumerable<string> GetLegacyAttachmentDeletionsAsync()
        {
            await foreach (var id in ReadLegacyDeletionsAsync())
                yield return GetLegacyAttachmentId(id);
        }

        public IAsyncEnumerable<string> GetLegacyDocumentDeletionsAsync()
        {
            return ReadLegacyDeletionsAsync();
        }

        public IAsyncEnumerable<Tombstone> GetTombstonesAsync(List<string> collectionsToOperate, INewDocumentActions actions)
        {
            return ReadTombstonesAsync(collectionsToOperate, actions);
        }

        public IAsyncEnumerable<DocumentConflict> GetConflictsAsync(List<string> collectionsToOperate, INewDocumentActions actions)
        {
            return ReadConflictsAsync(collectionsToOperate, actions);
        }

        public async IAsyncEnumerable<IndexDefinitionAndType> GetIndexesAsync()
        {
            await foreach (var reader in ReadArrayAsync())
            {
                using (reader)
                {
                    IndexType type;
                    object indexDefinition;

                    try
                    {
                        indexDefinition = IndexProcessor.ReadIndexDefinition(reader, _buildVersionType, out type);
                    }
                    catch (Exception e)
                    {
                        _result.Indexes.ErroredCount++;
                        _result.AddWarning($"Could not read index definition. Message: {e.Message}");

                        continue;
                    }

                    yield return new IndexDefinitionAndType
                    {
                        Type = type,
                        IndexDefinition = indexDefinition
                    };
                }
            }
        }

        public IAsyncEnumerable<(string Prefix, long Value, long Index)> GetIdentitiesAsync()
        {
            return InternalGetIdentitiesAsync();
        }

        private async IAsyncEnumerable<(string Prefix, long Value, long Index)> InternalGetIdentitiesAsync()
        {
            await foreach (var reader in ReadArrayAsync())
            {
                using (reader)
                {
                    if (reader.TryGet("Key", out string identityKey) == false ||
                        reader.TryGet("Value", out string identityValueString) == false ||
                        long.TryParse(identityValueString, out long identityValue) == false)
                    {
                        _result.Identities.ErroredCount++;
                        _result.AddWarning("Could not read identity.");

                        continue;
                    }

                    yield return (identityKey, identityValue, 0);
                }
            }
        }

        private async Task<string> ReadTypeAsync()
        {
            if (await UnmanagedJsonParserHelper.ReadAsync(_peepingTomStream, _parser, _state, _buffer) == false)
                UnmanagedJsonParserHelper.ThrowInvalidJson("Unexpected end of object when reading type", _peepingTomStream, _parser);

            if (_state.CurrentTokenType == JsonParserToken.EndObject)
                return null;

            if (_state.CurrentTokenType != JsonParserToken.String)
                UnmanagedJsonParserHelper.ThrowInvalidJson("Expected property type to be string, but was " + _state.CurrentTokenType, _peepingTomStream, _parser);

            unsafe
            {
                return _context.AllocateStringValue(null, _state.StringBuffer, _state.StringSize).ToString();
            }
        }

        private async Task ReadObjectAsync(BlittableJsonDocumentBuilder builder)
        {
            await UnmanagedJsonParserHelper.ReadObjectAsync(builder, _peepingTomStream, _parser, _buffer);

            _totalObjectsRead.Add(builder.SizeInBytes, SizeUnit.Bytes);
        }

        private async Task ReadObjectAsync(Action<BlittableJsonReaderObject> readAction)
        {
            if (await UnmanagedJsonParserHelper.ReadAsync(_peepingTomStream, _parser, _state, _buffer) == false)
                UnmanagedJsonParserHelper.ThrowInvalidJson("Unexpected end of json", _peepingTomStream, _parser);

            if (_state.CurrentTokenType != JsonParserToken.StartObject)
                UnmanagedJsonParserHelper.ThrowInvalidJson("Expected start object, got " + _state.CurrentTokenType, _peepingTomStream, _parser);

            using (var builder = CreateBuilder(_context))
            {
                _context.CachedProperties.NewDocument();
                await ReadObjectAsync(builder);

                using (var reader = builder.CreateReader())
                {
                    readAction(reader);
                }
            }
        }

        private async Task<long> ReadBuildVersionAsync()
        {
            var type = await ReadTypeAsync();
            if (type == null)
                return 0;

            if (type.Equals("BuildVersion", StringComparison.OrdinalIgnoreCase) == false)
            {
                _currentType = GetType(type);
                return 0;
            }

            if (await UnmanagedJsonParserHelper.ReadAsync(_peepingTomStream, _parser, _state, _buffer) == false)
                UnmanagedJsonParserHelper.ThrowInvalidJson("Unexpected end of json.", _peepingTomStream, _parser);

            if (_state.CurrentTokenType != JsonParserToken.Integer)
                UnmanagedJsonParserHelper.ThrowInvalidJson("Expected integer BuildVersion, but got " + _state.CurrentTokenType, _peepingTomStream, _parser);

            return _state.Long;
        }

        private async Task<long> SkipArrayAsync(Action<long> onSkipped, Func<BlittableJsonReaderObject, Task> additionalSkip, CancellationToken token)
        {
            var count = 0L;
            await foreach (var reader in ReadArrayAsync())
            {
                using (reader)
                {
                    token.ThrowIfCancellationRequested();

                    if (additionalSkip != null)
                        await additionalSkip(reader);

                    count++; //skipping
                    onSkipped?.Invoke(count);
                }
            }

            return count;
        }

        private Task SkipBlobAsync(BlittableJsonReaderObject reader)
        {
            if (reader.TryGet(Constants.Documents.Blob.Size, out int size) == false)
                throw new InvalidOperationException($"Trying to skip BLOB without size specified: doc: {reader}");

            return SkipAsync(size);
        }

        private async Task MaySkipBlobAsync(BlittableJsonReaderObject reader)
        {
            if (reader.TryGet(Constants.Documents.Blob.Size, out int size))
                await SkipAsync(size);
        }

        private Task SkipAttachmentStreamAsync(BlittableJsonReaderObject data)
        {
            if (data.TryGet(nameof(AttachmentName.Hash), out LazyStringValue _) == false ||
                data.TryGet(nameof(AttachmentName.Size), out long size) == false ||
                data.TryGet(nameof(DocumentItem.AttachmentStream.Tag), out LazyStringValue _) == false)
                throw new ArgumentException($"Data of attachment stream is not valid: {data}");

            return SkipAsync(size);
        }

        private async Task SkipAsync(long size)
        {
            while (size > 0)
            {
                var sizeToRead = (int)Math.Min(32 * 1024, size);
                var read = _parser.Skip(sizeToRead);
                if (read.Done == false)
                {
                    var read2 = await _peepingTomStream.ReadAsync(_buffer.Memory.Memory);
                    if (read2 == 0)
                        throw new EndOfStreamException("Stream ended without reaching end of stream content");

                    _parser.SetBuffer(_buffer, 0, read2);
                }
                size -= read.BytesRead;
            }
        }

        private async Task<long> SkipObjectAsync(Action<long> onSkipped = null)
        {
            var count = 1;
            await ReadObjectAsync(reader => { });
            onSkipped?.Invoke(count);
            return count;
        }

        private async IAsyncEnumerable<BlittableJsonReaderObject> ReadArrayAsync(INewItemActions actions = null)
        {
            if (await UnmanagedJsonParserHelper.ReadAsync(_peepingTomStream, _parser, _state, _buffer) == false)
                UnmanagedJsonParserHelper.ThrowInvalidJson("Unexpected end of json", _peepingTomStream, _parser);

            if (_state.CurrentTokenType != JsonParserToken.StartArray)
                UnmanagedJsonParserHelper.ThrowInvalidJson("Expected start array, got " + _state.CurrentTokenType, _peepingTomStream, _parser);

            var context = _context;
            BlittableJsonDocumentBuilder builder = null;

            try
            {
                while (true)
                {
                    if (await UnmanagedJsonParserHelper.ReadAsync(_peepingTomStream, _parser, _state, _buffer) == false)
                        UnmanagedJsonParserHelper.ThrowInvalidJson("Unexpected end of json while reading array", _peepingTomStream, _parser);

                    if (_state.CurrentTokenType == JsonParserToken.EndArray)
                        break;

                    if (actions != null)
                    {
                        context = actions.GetContextForNewDocument();
                        builder = actions.GetBuilderForNewDocument(_parser, _state);
                    }
                    else if (builder == null)
                        builder = CreateBuilder(context);

                    builder.Renew("import/object", Mode);

                    context.CachedProperties.NewDocument();

                    await ReadObjectAsync(builder);

                    var data = builder.CreateReader();
                    builder.Reset();

                    if (data.TryGet(Constants.Documents.Metadata.Key, out BlittableJsonReaderObject metadata) &&
                        metadata.TryGet(DocumentItem.ExportDocumentType.Key, out string type) &&
                        type == DocumentItem.ExportDocumentType.Attachment)
                    {
                        // skip document attachments, documents with attachments are handled separately
                        await SkipAttachmentStreamAsync(data);
                        continue;
                    }

                    yield return data;
                }
            }
            finally
            {
                if (actions == null)
                    builder?.Dispose();
            }
        }

        private async IAsyncEnumerable<string> ReadLegacyDeletionsAsync()
        {
            await foreach (var item in ReadArrayAsync())
            {
                if (item.TryGet("Key", out string key) == false)
                    continue;

                yield return key;
            }
        }

        private async IAsyncEnumerable<DocumentItem> ReadLegacyAttachmentsAsync(INewDocumentActions actions)
        {
            if (await UnmanagedJsonParserHelper.ReadAsync(_peepingTomStream, _parser, _state, _buffer) == false)
                UnmanagedJsonParserHelper.ThrowInvalidJson("Unexpected end of json", _peepingTomStream, _parser);

            if (_state.CurrentTokenType != JsonParserToken.StartArray)
                UnmanagedJsonParserHelper.ThrowInvalidJson("Expected start array, but got " + _state.CurrentTokenType, _peepingTomStream, _parser);

            var context = _context;
            BlittableJsonDocumentBuilder builder = null;
            BlittableMetadataModifier modifier = null;
            try
            {
                while (true)
                {
                    if (await UnmanagedJsonParserHelper.ReadAsync(_peepingTomStream, _parser, _state, _buffer) == false)
                        UnmanagedJsonParserHelper.ThrowInvalidJson("Unexpected end of json while reading legacy attachments", _peepingTomStream, _parser);

                    if (_state.CurrentTokenType == JsonParserToken.EndArray)
                        break;

                    if (actions != null)
                    {
                        context = actions.GetContextForNewDocument();
                        modifier = actions.GetMetadataModifierForNewDocument();
                        builder = actions.GetBuilderForNewDocument(_parser, _state, modifier);
                    }
                    else if (builder == null)
                    {
                        modifier = new BlittableMetadataModifier(context);
                        builder = CreateBuilder(context, modifier);
                    }

                    builder.Renew("import/object", Mode);

                    context.CachedProperties.NewDocument();

                    await ReadObjectAsync(builder);

                    var data = builder.CreateReader();
                    builder.Reset();

                    var attachment = new DocumentItem.AttachmentStream
                    {
                        Stream = actions != null ? await actions.GetTempStreamAsync() : await GetTempStreamAsync()
                    };
                    var attachmentInfo = ProcessLegacyAttachment(context, data, ref attachment);
                    if (ShouldSkip(attachmentInfo))
                        continue;

                    var dummyDoc = new DocumentItem
                    {
                        Document = new Document
                        {
                            Data = WriteDummyDocumentForAttachment(context, attachmentInfo),
                            Id = attachmentInfo.Id,
                            ChangeVector = string.Empty,
                            Flags = DocumentFlags.HasAttachments,
                            NonPersistentFlags = NonPersistentDocumentFlags.FromSmuggler,
                            LastModified = SystemTime.UtcNow
                        },
                        Attachments = new List<DocumentItem.AttachmentStream>
                        {
                            attachment
                        }
                    };

                    yield return dummyDoc;
                }
            }
            finally
            {
                if (actions == null)
                {
                    builder?.Dispose();
                    modifier?.Dispose();
                }
            }
        }

        private static bool ShouldSkip(LegacyAttachmentDetails attachmentInfo)
        {
            if (attachmentInfo.Metadata.TryGet("Raven-Delete-Marker", out bool deleted) && deleted)
                return true;

            return attachmentInfo.Key.EndsWith(".deleting") || attachmentInfo.Key.EndsWith(".downloading");
        }

        public static BlittableJsonReaderObject WriteDummyDocumentForAttachment(JsonOperationContext context, LegacyAttachmentDetails details)
        {
            var attachment = new DynamicJsonValue
            {
                ["Name"] = details.Key,
                ["Hash"] = details.Hash,
                ["ContentType"] = string.Empty,
                ["Size"] = details.Size,
            };
            var attachments = new DynamicJsonArray();
            attachments.Add(attachment);
            var metadata = new DynamicJsonValue
            {
                [Constants.Documents.Metadata.Collection] = "@files",
                [Constants.Documents.Metadata.Attachments] = attachments,
                [Constants.Documents.Metadata.LegacyAttachmentsMetadata] = details.Metadata
            };
            var djv = new DynamicJsonValue
            {
                [Constants.Documents.Metadata.Key] = metadata,
            };

            return context.ReadObject(djv, details.Id);
        }

        protected BlittableJsonDocumentBuilder.UsageMode Mode = BlittableJsonDocumentBuilder.UsageMode.ToDisk;

        private async IAsyncEnumerable<DocumentItem> ReadDocumentsAsync(List<string> collectionsToOperate, INewDocumentActions actions = null)
        {
            if (await UnmanagedJsonParserHelper.ReadAsync(_peepingTomStream, _parser, _state, _buffer) == false)
                UnmanagedJsonParserHelper.ThrowInvalidJson("Unexpected end of json", _peepingTomStream, _parser);

            if (_state.CurrentTokenType != JsonParserToken.StartArray)
                UnmanagedJsonParserHelper.ThrowInvalidJson("Expected start array, but got " + _state.CurrentTokenType, _peepingTomStream, _parser);

            var context = _context;
            var legacyImport = _buildVersionType == BuildVersionType.V3;
            BlittableMetadataModifier modifier = null;
            BlittableJsonDocumentBuilder builder = null;
            var collectionsHashSet = new HashSet<string>(collectionsToOperate, StringComparer.OrdinalIgnoreCase);

            try
            {
                List<DocumentItem.AttachmentStream> attachments = null;
                while (true)
                {
                    if (await UnmanagedJsonParserHelper.ReadAsync(_peepingTomStream, _parser, _state, _buffer) == false)
                        UnmanagedJsonParserHelper.ThrowInvalidJson("Unexpected end of json while reading docs", _peepingTomStream, _parser);

                    if (_state.CurrentTokenType == JsonParserToken.EndArray)
                        break;

                    if (actions != null)
                    {
                        context = actions.GetContextForNewDocument();
                        modifier = actions.GetMetadataModifierForNewDocument(modifier?.FirstEtagOfLegacyRevision, modifier?.LegacyRevisionsCount ?? 0, legacyImport, _readLegacyEtag, _operateOnTypes);
                        builder = actions.GetBuilderForNewDocument(_parser, _state, modifier);
                    }
                    else if (builder == null)
                    {
                        modifier = new BlittableMetadataModifier(context, legacyImport, _readLegacyEtag, _operateOnTypes);
                        builder = CreateBuilder(context, modifier);
                    }

                    builder.Renew("import/object", Mode);

                    context.CachedProperties.NewDocument();

                    await ReadObjectAsync(builder);

                    var data = builder.CreateReader();
                    builder.Reset();

                    if (data.TryGet(Constants.Documents.Metadata.Key, out BlittableJsonReaderObject metadata))
                    {
                        if (metadata.TryGet(Constants.Documents.Metadata.Collection, out string collectionName))
                        {
                            if (collectionsHashSet.Count > 0 && collectionsHashSet.Contains(collectionName) == false)
                            {
                                _result.Documents.SkippedCount++;
                                if (_result.Documents.SkippedCount % 1000 == 0)
                                    _result.AddInfo($"Skipped {_result.Documents.SkippedCount:#,#;;0} documents.");
                                continue;
                            }
                        }

                        if (metadata.TryGet(DocumentItem.ExportDocumentType.Key, out string type))
                        {
                            if (type != DocumentItem.ExportDocumentType.Attachment)
                            {
                                var msg = $"Ignoring an item of type `{type}`. " + data;
                                if (_log.IsOperationsEnabled)
                                    _log.Operations(msg);
                                _result.AddWarning(msg);
                                continue;
                            }

                            if (attachments == null)
                                attachments = new List<DocumentItem.AttachmentStream>();

                            var attachment = await ProcessAttachmentStreamAsync(context, data, actions);
                            attachments.Add(attachment);
                            continue;
                        }
                    }

                    if (legacyImport)
                    {
                        if (modifier.Id.Contains(HiLoHandler.RavenHiloIdPrefix))
                        {
                            data.Modifications = new DynamicJsonValue
                            {
                                [Constants.Documents.Metadata.Key] = new DynamicJsonValue
                                {
                                    [Constants.Documents.Metadata.Collection] = CollectionName.HiLoCollection
                                }
                            };
                        }
                    }

                    if (data.Modifications != null)
                    {
                        data = context.ReadObject(data, modifier.Id, Mode);
                    }

                    _result.LegacyLastDocumentEtag = modifier.LegacyEtag;

                    yield return new DocumentItem
                    {
                        Document = new Document
                        {
                            Data = data,
                            Id = context.GetLazyString(modifier.Id),
                            ChangeVector = modifier.ChangeVector,
                            Flags = modifier.Flags,
                            NonPersistentFlags = modifier.NonPersistentFlags,
                            LastModified = modifier.LastModified ?? SystemTime.UtcNow
                        },
                        Attachments = attachments
                    };
                    attachments = null;
                }
            }
            finally
            {
                if (actions == null)
                {
                    builder?.Dispose();
                    modifier?.Dispose();
                }
            }
        }

        public Task<Stream> GetTempStreamAsync() => StreamDestination.GetTempStreamAsync(_options);

        private async IAsyncEnumerable<Tombstone> ReadTombstonesAsync(List<string> collectionsToOperate, INewDocumentActions actions = null)
        {
            if (await UnmanagedJsonParserHelper.ReadAsync(_peepingTomStream, _parser, _state, _buffer) == false)
                UnmanagedJsonParserHelper.ThrowInvalidJson("Unexpected end of json", _peepingTomStream, _parser);

            if (_state.CurrentTokenType != JsonParserToken.StartArray)
                UnmanagedJsonParserHelper.ThrowInvalidJson("Expected start array, but got " + _state.CurrentTokenType, _peepingTomStream, _parser);

            var context = _context;
            BlittableJsonDocumentBuilder builder = null;
            var collectionsHashSet = new HashSet<string>(collectionsToOperate, StringComparer.OrdinalIgnoreCase);

            try
            {
                while (true)
                {
                    if (await UnmanagedJsonParserHelper.ReadAsync(_peepingTomStream, _parser, _state, _buffer) == false)
                        UnmanagedJsonParserHelper.ThrowInvalidJson("Unexpected end of json while reading docs", _peepingTomStream, _parser);

                    if (_state.CurrentTokenType == JsonParserToken.EndArray)
                        break;

                    if (actions != null)
                    {
                        context = actions.GetContextForNewDocument();
                        builder = actions.GetBuilderForNewDocument(_parser, _state);
                    }
                    else if (builder == null)
                        builder = CreateBuilder(context);

                    builder.Renew("import/object", Mode);

                    _context.CachedProperties.NewDocument();

                    await ReadObjectAsync(builder);

                    var data = builder.CreateReader();
                    builder.Reset();

                    var tombstone = new Tombstone();
                    if (data.TryGet(nameof(Tombstone.Collection), out tombstone.Collection))
                    {
                        if (collectionsHashSet.Count > 0 && collectionsHashSet.Contains(tombstone.Collection) == false)
                        {
                            continue;
                        }
                    }
                    else
                    {
                        SkipEntry(data);
                        continue;
                    }

                    if (data.TryGet("Key", out tombstone.LowerId) &&
                        data.TryGet(nameof(Tombstone.Type), out string type) &&
                        data.TryGet(nameof(Tombstone.LastModified), out tombstone.LastModified))
                    {
                        if (Enum.TryParse<Tombstone.TombstoneType>(type, out var tombstoneType) == false)
                        {
                            var msg = $"Ignoring a tombstone of type `{type}` which is not supported in 4.0. ";
                            if (_log.IsOperationsEnabled)
                                _log.Operations(msg);

                            _result.Tombstones.ErroredCount++;
                            _result.AddWarning(msg);
                            continue;
                        }

                        tombstone.Type = tombstoneType;

                        if (data.TryGet(nameof(Tombstone.Flags), out string flags))
                        {
                            if (Enum.TryParse<DocumentFlags>(flags, out var tombstoneFlags) == false)
                            {
                                var msg = $"Ignoring a tombstone because it couldn't parse its flags: {flags}";
                                if (_log.IsOperationsEnabled)
                                    _log.Operations(msg);

                                _result.Tombstones.ErroredCount++;
                                _result.AddWarning(msg);
                                continue;
                            }

                            tombstone.Flags = tombstoneFlags;
                        }

                        yield return tombstone;
                    }
                    else
                    {
                        SkipEntry(data);
                    }
                }
            }
            finally
            {
                if (actions == null)
                    builder?.Dispose();
            }

            void SkipEntry(BlittableJsonReaderObject data)
            {
                var msg = "Ignoring an invalid tombstone which you try to import. " + data;
                if (_log.IsOperationsEnabled)
                    _log.Operations(msg);

                _result.Tombstones.ErroredCount++;
                _result.AddWarning(msg);
            }
        }

        private async IAsyncEnumerable<DocumentConflict> ReadConflictsAsync(List<string> collectionsToOperate, INewDocumentActions actions = null)
        {
            if (await UnmanagedJsonParserHelper.ReadAsync(_peepingTomStream, _parser, _state, _buffer) == false)
                UnmanagedJsonParserHelper.ThrowInvalidJson("Unexpected end of json", _peepingTomStream, _parser);

            if (_state.CurrentTokenType != JsonParserToken.StartArray)
                UnmanagedJsonParserHelper.ThrowInvalidJson("Expected start array, but got " + _state.CurrentTokenType, _peepingTomStream, _parser);

            var context = _context;
            BlittableJsonDocumentBuilder builder = null;
            var collectionsHashSet = new HashSet<string>(collectionsToOperate, StringComparer.OrdinalIgnoreCase);

            try
            {
                while (true)
                {
                    if (await UnmanagedJsonParserHelper.ReadAsync(_peepingTomStream, _parser, _state, _buffer) == false)
                        UnmanagedJsonParserHelper.ThrowInvalidJson("Unexpected end of json while reading docs", _peepingTomStream, _parser);

                    if (_state.CurrentTokenType == JsonParserToken.EndArray)
                        break;

                    if (actions != null)
                    {
                        context = actions.GetContextForNewDocument();
                        builder = actions.GetBuilderForNewDocument(_parser, _state);
                    }
                    else if (builder == null)
                        builder = CreateBuilder(context);

                    builder.Renew("import/object", Mode);

                    _context.CachedProperties.NewDocument();

                    await ReadObjectAsync(builder);

                    var data = builder.CreateReader();
                    builder.Reset();

                    if (data.TryGet(nameof(DocumentConflict.Collection), out string collectionName))
                    {
                        if (collectionsHashSet.Count > 0 && collectionsHashSet.Contains(collectionName) == false)
                            continue;
                    }
                    else
                    {
                        SkipEntry(data);
                        continue;
                    }

                    var conflict = new DocumentConflict();
                    if (data.TryGet(nameof(DocumentConflict.Id), out conflict.Id) &&
                        data.TryGet(nameof(DocumentConflict.Collection), out conflict.Collection) &&
                        data.TryGet(nameof(DocumentConflict.Flags), out string flags) &&
                        data.TryGet(nameof(DocumentConflict.ChangeVector), out conflict.ChangeVector) &&
                        data.TryGet(nameof(DocumentConflict.Etag), out conflict.Etag) &&
                        data.TryGet(nameof(DocumentConflict.LastModified), out conflict.LastModified) &&
                        data.TryGet(nameof(DocumentConflict.Doc), out conflict.Doc))
                    {
                        conflict.Flags = Enum.Parse<DocumentFlags>(flags);
                        if (conflict.Doc != null) // This is null for conflict that was generated from tombstone
                            conflict.Doc = context.ReadObject(conflict.Doc, conflict.Id, Mode);
                        yield return conflict;
                    }
                    else
                    {
                        SkipEntry(data);
                    }
                }
            }
            finally
            {
                if (actions == null)
                    builder?.Dispose();
            }

            void SkipEntry(BlittableJsonReaderObject data)
            {
                var msg = "Ignoring an invalid conflict which you try to import. " + data;
                if (_log.IsOperationsEnabled)
                    _log.Operations(msg);

                _result.Conflicts.ErroredCount++;
                _result.AddWarning(msg);
            }
        }

        internal unsafe LegacyAttachmentDetails ProcessLegacyAttachment(
            JsonOperationContext context,
            BlittableJsonReaderObject data,
            ref DocumentItem.AttachmentStream attachment)
        {
            if (data.TryGet("Key", out string key) == false)
            {
                throw new ArgumentException("The key of legacy attachment is missing its key property.");
            }

            if (data.TryGet("Metadata", out BlittableJsonReaderObject metadata) == false)
            {
                throw new ArgumentException($"Metadata of legacy attachment with key={key} is missing");
            }

            if (data.TryGet("Data", out string base64data) == false)
            {
                throw new ArgumentException($"Data of legacy attachment with key={key} is missing");
            }

            if (_readLegacyEtag && data.TryGet("Etag", out string etag))
            {
                _result.LegacyLastAttachmentEtag = etag;
            }

            var memoryStream = new MemoryStream();

            fixed (char* pdata = base64data)
            {
                memoryStream.SetLength(Base64.FromBase64_ComputeResultLength(pdata, base64data.Length));
                fixed (byte* buffer = memoryStream.GetBuffer())
                    Base64.FromBase64_Decode(pdata, base64data.Length, buffer, (int)memoryStream.Length);
            }

            memoryStream.Position = 0;

            return GenerateLegacyAttachmentDetails(context, memoryStream, key, metadata, _allocator, ref attachment);
        }

        public static string GetLegacyAttachmentId(string key)
        {
            return $"{DummyDocumentPrefix}{key}";
        }

        public static LegacyAttachmentDetails GenerateLegacyAttachmentDetails(
            JsonOperationContext context,
            Stream decodedStream,
            string key,
            BlittableJsonReaderObject metadata,
            ByteStringContext byteStringContext,
            ref DocumentItem.AttachmentStream attachment)
        {
            var stream = attachment.Stream;
            var hash = AsyncHelpers.RunSync(() => AttachmentsStorageHelper.CopyStreamToFileAndCalculateHash(context, decodedStream, stream, CancellationToken.None));
            attachment.Stream.Flush();
            var lazyHash = context.GetLazyString(hash);
            attachment.Base64HashDispose = Slice.External(byteStringContext, lazyHash, out attachment.Base64Hash);
            var tag = $"{DummyDocumentPrefix}{key}{RecordSeparator}d{RecordSeparator}{key}{RecordSeparator}{hash}{RecordSeparator}";
            var lazyTag = context.GetLazyString(tag);
            attachment.TagDispose = Slice.External(byteStringContext, lazyTag, out attachment.Tag);
            var id = GetLegacyAttachmentId(key);
            var lazyId = context.GetLazyString(id);

            attachment.Data = context.ReadObject(metadata, id);
            return new LegacyAttachmentDetails
            {
                Id = lazyId,
                Hash = hash,
                Key = key,
                Size = attachment.Stream.Length,
                Tag = tag,
                Metadata = attachment.Data
            };
        }

        public struct LegacyAttachmentDetails
        {
            public LazyStringValue Id;
            public string Hash;
            public string Key;
            public long Size;
            public string Tag;
            public BlittableJsonReaderObject Metadata;
        }

        private const char RecordSeparator = (char)SpecialChars.RecordSeparator;
        private const string DummyDocumentPrefix = "files/";

        public virtual async Task<DocumentItem.AttachmentStream> ProcessAttachmentStreamAsync(JsonOperationContext context, BlittableJsonReaderObject data,
            INewDocumentActions actions)
        {
            if (data.TryGet(nameof(AttachmentName.Hash), out LazyStringValue hash) == false ||
                data.TryGet(nameof(AttachmentName.Size), out long size) == false ||
                data.TryGet(nameof(DocumentItem.AttachmentStream.Tag), out LazyStringValue tag) == false)
                throw new ArgumentException($"Data of attachment stream is not valid: {data}");

            var attachment = new DocumentItem.AttachmentStream
            {
                Data = data
            };

            attachment.Base64HashDispose = Slice.External(_allocator, hash, out attachment.Base64Hash);
            attachment.TagDispose = Slice.External(_allocator, tag, out attachment.Tag);

            attachment.Stream = actions != null ? await actions.GetTempStreamAsync() : await GetTempStreamAsync();

            while (size > 0)
            {
                var sizeToRead = (int)Math.Min(_buffer.Size, size);

                (bool Done, int BytesRead) read = _parser.Copy(attachment.Stream, sizeToRead);

                if (read.Done == false)
                {
                    var read2 = await _peepingTomStream.ReadAsync(_buffer.Memory.Memory);
                    if (read2 == 0)
                        throw new EndOfStreamException("Stream ended without reaching end of stream content");


                    _parser.SetBuffer(_buffer, 0, read2);
                }

                size -= read.BytesRead;
            }

            await attachment.Stream.FlushAsync();


            return attachment;
        }

        private BlittableJsonDocumentBuilder CreateBuilder(JsonOperationContext context, BlittableMetadataModifier modifier = null)
        {
            return new BlittableJsonDocumentBuilder(context,
                Mode, "import/object", _parser, _state,
                modifier: modifier);
        }

        private static DatabaseItemType GetType(string type)
        {
            if (type == null)
                return DatabaseItemType.None;

            if (type.Equals(nameof(DatabaseItemType.DatabaseRecord), StringComparison.OrdinalIgnoreCase))
                return DatabaseItemType.DatabaseRecord;

            if (type.Equals("Docs", StringComparison.OrdinalIgnoreCase) ||
                type.Equals("Results", StringComparison.OrdinalIgnoreCase)) // reading from stream/docs endpoint
                return DatabaseItemType.Documents;

            if (type.Equals(nameof(DatabaseItemType.RevisionDocuments), StringComparison.OrdinalIgnoreCase))
                return DatabaseItemType.RevisionDocuments;

            if (type.Equals(nameof(DatabaseItemType.Tombstones), StringComparison.OrdinalIgnoreCase))
                return DatabaseItemType.Tombstones;

            if (type.Equals(nameof(DatabaseItemType.Conflicts), StringComparison.OrdinalIgnoreCase))
                return DatabaseItemType.Conflicts;

            if (type.Equals(nameof(DatabaseItemType.Indexes), StringComparison.OrdinalIgnoreCase))
                return DatabaseItemType.Indexes;

            if (type.Equals(nameof(DatabaseItemType.Identities), StringComparison.OrdinalIgnoreCase))
                return DatabaseItemType.Identities;

            if (type.Equals(nameof(DatabaseItemType.Subscriptions), StringComparison.OrdinalIgnoreCase))
                return DatabaseItemType.Subscriptions;

            if (type.Equals(nameof(DatabaseItemType.CompareExchange), StringComparison.OrdinalIgnoreCase) ||
                type.Equals("CmpXchg", StringComparison.OrdinalIgnoreCase)) //support the old name
                return DatabaseItemType.CompareExchange;

            if (type.Equals(nameof(DatabaseItemType.CounterGroups), StringComparison.OrdinalIgnoreCase))
                return DatabaseItemType.CounterGroups;

            if (type.Equals(nameof(DatabaseItemType.TimeSeries), StringComparison.OrdinalIgnoreCase))
                return DatabaseItemType.TimeSeries;

            if (type.Equals(nameof(DatabaseItemType.CompareExchangeTombstones), StringComparison.OrdinalIgnoreCase))
                return DatabaseItemType.CompareExchangeTombstones;

            if (type.Equals(nameof(DatabaseItemType.ReplicationHubCertificates), StringComparison.OrdinalIgnoreCase))
                return DatabaseItemType.ReplicationHubCertificates;

            if (type.Equals("Attachments", StringComparison.OrdinalIgnoreCase))
                return DatabaseItemType.LegacyAttachments;

            if (type.Equals("DocsDeletions", StringComparison.OrdinalIgnoreCase))
                return DatabaseItemType.LegacyDocumentDeletions;

            if (type.Equals("AttachmentsDeletions", StringComparison.OrdinalIgnoreCase))
                return DatabaseItemType.LegacyAttachmentDeletions;

            if (type.Equals(nameof(DatabaseItemType.TimeSeriesDeletedRanges), StringComparison.OrdinalIgnoreCase))
                return DatabaseItemType.TimeSeriesDeletedRanges;

            return DatabaseItemType.Unknown;
        }

        public virtual Stream GetAttachmentStream(LazyStringValue hash, out string tag)
        {
            tag = null;
            return null;
        }

        public virtual void Dispose()
        {
            _peepingTomStream.Dispose();
            _allocator.Dispose();
        }
    }
}<|MERGE_RESOLUTION|>--- conflicted
+++ resolved
@@ -697,7 +697,34 @@
                     }
                 }
 
-<<<<<<< HEAD
+                if (reader.TryGet(nameof(databaseRecord.Studio), out BlittableJsonReaderObject studioConfig) &&
+                    studioConfig != null)
+                {
+                    try
+                    {
+                        databaseRecord.Studio = JsonDeserializationCluster.StudioConfiguration(studioConfig);
+                    }
+                    catch (Exception e)
+                    {
+                        if (_log.IsInfoEnabled)
+                            _log.Info("Wasn't able to import the studio configuration from smuggler file. Skipping.", e);
+                    }
+                }
+
+                if (reader.TryGet(nameof(databaseRecord.RevisionsForConflicts), out BlittableJsonReaderObject revisionForConflicts) &&
+                    revisionForConflicts != null)
+                {
+                    try
+                    {
+                        databaseRecord.RevisionsForConflicts = JsonDeserializationCluster.RevisionsCollectionConfiguration(revisionForConflicts);
+                    }
+                    catch (Exception e)
+                    {
+                        if (_log.IsInfoEnabled)
+                            _log.Info("Wasn't able to import the RevisionsForConflicts configuration from smuggler file. Skipping.", e);
+                    }
+                }
+
                 if (reader.TryGet(nameof(databaseRecord.Sharding), out BlittableJsonReaderObject sharding) &&
                     sharding != null)
                 {
@@ -715,33 +742,6 @@
                         }
 
                         throw new InvalidDataException(errorMessage, e);
-=======
-                if (reader.TryGet(nameof(databaseRecord.Studio), out BlittableJsonReaderObject studioConfig) &&
-                    studioConfig != null)
-                {
-                    try
-                    {
-                        databaseRecord.Studio = JsonDeserializationCluster.StudioConfiguration(studioConfig);
-                    }
-                    catch (Exception e)
-                    {
-                        if (_log.IsInfoEnabled)
-                            _log.Info("Wasn't able to import the studio configuration from smuggler file. Skipping.", e);
-                    }
-                }
-
-                if (reader.TryGet(nameof(databaseRecord.RevisionsForConflicts), out BlittableJsonReaderObject revisionForConflicts) &&
-                    revisionForConflicts != null)
-                {
-                    try
-                    {
-                        databaseRecord.RevisionsForConflicts = JsonDeserializationCluster.RevisionsCollectionConfiguration(revisionForConflicts);
-                    }
-                    catch (Exception e)
-                    {
-                        if (_log.IsInfoEnabled)
-                            _log.Info("Wasn't able to import the RevisionsForConflicts configuration from smuggler file. Skipping.", e);
->>>>>>> 76335861
                     }
                 }
             });
