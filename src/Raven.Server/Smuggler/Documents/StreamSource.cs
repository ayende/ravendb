--- conflicted
+++ resolved
@@ -21,7 +21,7 @@
 {
     public class StreamSource : ISmugglerSource
     {
-        private static readonly StringSegment MetadataCollectionSegment = new StringSegment(Constants.Documents.Metadata.Collection );
+        private static readonly StringSegment MetadataCollectionSegment = new StringSegment(Constants.Documents.Metadata.Collection);
         private readonly Stream _stream;
         private readonly JsonOperationContext _context;
         private JsonOperationContext.ManagedPinnedBuffer _buffer;
@@ -307,14 +307,8 @@
 
                             if (reader.Read() == false)
                             {
-<<<<<<< HEAD
                                 _state = State.IgnoreProperty;
                                 return false;
-=======
-                                var collection = _ctx.GetLazyStringForFieldWithCaching(MetadataCollectionSegment);
-                                state.StringBuffer = collection.AllocatedMemoryData.Address;
-                                state.StringSize = collection.Size;
->>>>>>> 642418ed
                             }
                             if (state.CurrentTokenType == JsonParserToken.StartArray ||
                                 state.CurrentTokenType == JsonParserToken.StartObject)
@@ -326,7 +320,7 @@
                                 state.StringBuffer[16] != (byte)'e')
                                 return true;
 
-                            var collection = _ctx.GetLazyStringForFieldWithCaching(Constants.Documents.Metadata.Collection);
+                            var collection = _ctx.GetLazyStringForFieldWithCaching(MetadataCollectionSegment);
                             state.StringBuffer = collection.AllocatedMemoryData.Address;
                             state.StringSize = collection.Size;
                             return true;
