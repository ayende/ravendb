﻿<Project Sdk="Microsoft.NET.Sdk">
  <PropertyGroup>
    <Description>Raven.Server is the database server for RavenDB</Description>
    <Authors>Hibernating Rhinos</Authors>
    <TargetFramework>net6.0</TargetFramework>
    <RuntimeFrameworkVersion>6.0.2</RuntimeFrameworkVersion>
    <AllowUnsafeBlocks>true</AllowUnsafeBlocks>
    <AssemblyName>Raven.Server</AssemblyName>
    <OutputType>Exe</OutputType>
    <PackageId>Raven.Server</PackageId>
    <UserSecretsId>aspnet5-Raven.Server-20160308043041</UserSecretsId>
    <PackageTags>database;nosql;doc db</PackageTags>
    <RuntimeIdentifiers>win7-x64;win8-x64;win81-x64;win10-x64;win7-x86;win8-x86;win81-x86;win10-x86;ubuntu.14.04-x64;ubuntu.16.04-x64;ubuntu.18.04-x64;osx-x64</RuntimeIdentifiers>
    <CodeAnalysisRuleSet>..\..\RavenDB.ruleset</CodeAnalysisRuleSet>
    <Configurations>Debug;Release;Validate</Configurations>
  </PropertyGroup>
  <ItemGroup Condition="'$(OS)' == 'Windows_NT'">
    <Compile Include="..\CommonAssemblyInfo.Windows.cs" Link="Properties\CommonAssemblyInfo.Windows.cs" />
  </ItemGroup>
  <ItemGroup Condition="'$(OS)' != 'Windows_NT'">
    <Compile Include="..\CommonAssemblyInfo.Linux.cs" Link="Properties\CommonAssemblyInfo.Linux.cs" />
  </ItemGroup>
  <ItemGroup>
    <Compile Include="..\CommonAssemblyInfo.cs" Link="Properties\CommonAssemblyInfo.cs" />
    <EmbeddedResource Include="Integrations\PostgreSQL\Npgsql\npgsql_types_3.csv" />
    <EmbeddedResource Include="Integrations\PostgreSQL\Npgsql\npgsql_types_4.csv" />
    <EmbeddedResource Include="Integrations\PostgreSQL\Npgsql\npgsql_types_4_0_0.csv" />
    <EmbeddedResource Include="Integrations\PostgreSQL\Npgsql\npgsql_types_4_0_3.csv" />
    <EmbeddedResource Include="Integrations\PostgreSQL\Npgsql\npgsql_types_4_1_2.csv" />
    <EmbeddedResource Include="Integrations\PostgreSQL\Npgsql\npgsql_types_5.csv" />
    <EmbeddedResource Include="Integrations\PostgreSQL\Npgsql\types_query.csv" />
    <EmbeddedResource Include="Integrations\PostgreSQL\Npgsql\version_query.csv" />
    <EmbeddedResource Include="Web\Assets\Unsafe.html" />
    <EmbeddedResource Include="Web\Assets\AuthError.html" />
    <EmbeddedResource Include="..\..\LICENSE.txt" Link="Commercial\RavenDB.license.txt" />
  </ItemGroup>
  <ItemGroup>
    <Compile Include="..\..\Imports\metrics.net\Src\Metrics\**\*.cs" />
    <EmbeddedResource Include="Documents\Patch\*.js;Web\Studio\EmbeddedData\*.ravendbdump;Web\Studio\EmbeddedData\*.cs;Commercial\RavenDB.public.json" />
  </ItemGroup>
  <ItemGroup>
    <Compile Remove="Web\Studio\EmbeddedData\NorthwindModel.cs" />
  </ItemGroup>
  <ItemGroup>
    <None Remove="Integrations\PostgreSQL\Npgsql\npgsql_types_3.csv" />
    <None Remove="Integrations\PostgreSQL\Npgsql\npgsql_types_4.csv" />
    <None Remove="Integrations\PostgreSQL\Npgsql\npgsql_types_4_0_0.csv" />
    <None Remove="Integrations\PostgreSQL\Npgsql\npgsql_types_4_0_3.csv" />
    <None Remove="Integrations\PostgreSQL\Npgsql\npgsql_types_4_1_2.csv" />
    <None Remove="Integrations\PostgreSQL\Npgsql\npgsql_types_5.csv" />
    <None Remove="Integrations\PostgreSQL\Npgsql\types_query.csv" />
    <None Remove="Integrations\PostgreSQL\Npgsql\version_query.csv" />
  </ItemGroup>
  <ItemGroup>
    <None Include="Web\Studio\EmbeddedData\NorthwindModel.cs" />
  </ItemGroup>
  <ItemGroup Condition="'$(IsAnyOS)' == 'true' OR '$(IsWindows64)' == 'true'">
    <None Include="..\..\libs\libsodium\libsodium.win.x64.dll" Link="libsodium.win.x64.dll">
      <CopyToOutputDirectory>PreserveNewest</CopyToOutputDirectory>
    </None>
    <None Include="..\..\libs\librvnpal\librvnpal.win.x64.dll" Link="librvnpal.win.x64.dll">
      <CopyToOutputDirectory>PreserveNewest</CopyToOutputDirectory>
    </None>
    <None Include="..\..\libs\librvnpal\librvnpal.win7.x64.dll" Link="librvnpal.win7.x64.dll">
      <CopyToOutputDirectory>PreserveNewest</CopyToOutputDirectory>
    </None>
    <None Include="..\..\libs\libzstd\libzstd.win.x64.dll" Link="libzstd.win.x64.dll">
      <CopyToOutputDirectory>PreserveNewest</CopyToOutputDirectory>
    </None>
  </ItemGroup>
  <ItemGroup Condition="'$(IsAnyOS)' == 'true' OR '$(IsWindows32)' == 'true'">
    <None Include="..\..\libs\libsodium\libsodium.win.x86.dll" Link="libsodium.win.x86.dll">
      <CopyToOutputDirectory>PreserveNewest</CopyToOutputDirectory>
    </None>
    <None Include="..\..\libs\librvnpal\librvnpal.win.x86.dll" Link="librvnpal.win.x86.dll">
      <CopyToOutputDirectory>PreserveNewest</CopyToOutputDirectory>
    </None>
    <None Include="..\..\libs\librvnpal\librvnpal.win7.x86.dll" Link="librvnpal.win7.x86.dll">
      <CopyToOutputDirectory>PreserveNewest</CopyToOutputDirectory>
    </None>
    <None Include="..\..\libs\libzstd\libzstd.win.x86.dll" Link="libzstd.win.x86.dll">
      <CopyToOutputDirectory>PreserveNewest</CopyToOutputDirectory>
    </None>
  </ItemGroup>
  <ItemGroup Condition="'$(IsAnyOS)' == 'true' OR '$(IsLinux64)' == 'true'">
    <None Include="..\..\libs\libsodium\libsodium.linux.x64.so" Link="libsodium.linux.x64.so">
      <CopyToOutputDirectory>PreserveNewest</CopyToOutputDirectory>
    </None>
    <None Include="..\..\libs\librvnpal\librvnpal.linux.x64.so" Link="librvnpal.linux.x64.so">
      <CopyToOutputDirectory>PreserveNewest</CopyToOutputDirectory>
    </None>
    <None Include="..\..\libs\libzstd\libzstd.linux.x64.so" Link="libzstd.linux.x64.so">
      <CopyToOutputDirectory>PreserveNewest</CopyToOutputDirectory>
    </None>
  </ItemGroup>
  <ItemGroup Condition="'$(IsAnyOS)' == 'true' OR '$(IsLinuxArm64)' == 'true'">
    <None Include="..\..\libs\libsodium\libsodium.arm.64.so" Link="libsodium.arm.64.so">
      <CopyToOutputDirectory>PreserveNewest</CopyToOutputDirectory>
    </None>
    <None Include="..\..\libs\librvnpal\librvnpal.arm.64.so" Link="librvnpal.arm.64.so">
      <CopyToOutputDirectory>PreserveNewest</CopyToOutputDirectory>
    </None>
    <None Include="..\..\libs\libzstd\libzstd.arm.64.so" Link="libzstd.arm.64.so">
      <CopyToOutputDirectory>PreserveNewest</CopyToOutputDirectory>
    </None>
  </ItemGroup>
  <ItemGroup Condition="'$(IsAnyOS)' == 'true' OR '$(IsLinuxArm32)' == 'true'">
    <None Include="..\..\libs\libsodium\libsodium.arm.32.so" Link="libsodium.arm.32.so">
      <CopyToOutputDirectory>PreserveNewest</CopyToOutputDirectory>
    </None>
    <None Include="..\..\libs\librvnpal\librvnpal.arm.32.so" Link="librvnpal.arm.32.so">
      <CopyToOutputDirectory>PreserveNewest</CopyToOutputDirectory>
    </None>
    <None Include="..\..\libs\libzstd\libzstd.arm.32.so" Link="libzstd.arm.32.so">
      <CopyToOutputDirectory>PreserveNewest</CopyToOutputDirectory>
    </None>
  </ItemGroup>
  <ItemGroup Condition="'$(IsAnyOS)' == 'true' OR '$(IsMacOS)' == 'true'">
    <None Include="..\..\libs\libsodium\libsodium.mac.x64.dylib" Link="libsodium.mac.x64.dylib">
      <CopyToOutputDirectory>PreserveNewest</CopyToOutputDirectory>
    </None>
    <None Include="..\..\libs\librvnpal\librvnpal.mac.x64.dylib" Link="librvnpal.mac.x64.dylib">
      <CopyToOutputDirectory>PreserveNewest</CopyToOutputDirectory>
    </None>
    <None Include="..\..\libs\libzstd\libzstd.mac.x64.dylib" Link="libzstd.mac.x64.dylib">
      <CopyToOutputDirectory>PreserveNewest</CopyToOutputDirectory>
    </None>
  </ItemGroup>
  <ItemGroup>
    <ProjectReference Include="..\Raven.Client\Raven.Client.csproj" />
    <ProjectReference Include="..\Sparrow.Server\Sparrow.Server.csproj" />
    <ProjectReference Include="..\Voron\Voron.csproj" />
  </ItemGroup>
  <ItemGroup>
    <FrameworkReference Include="Microsoft.AspNetCore.App" />
<<<<<<< HEAD
    <PackageReference Include="AWSSDK.Glacier" Version="3.7.0.110" />
    <PackageReference Include="AWSSDK.S3" Version="3.7.7.5" />
    <PackageReference Include="AWSSDK.Glacier" Version="3.7.0.124" />
    <PackageReference Include="AWSSDK.S3" Version="3.7.7.21" />
=======
    <PackageReference Include="AWSSDK.Glacier" Version="3.7.0.126" />
    <PackageReference Include="AWSSDK.S3" Version="3.7.7.23" />
>>>>>>> f95b0ef6
    <PackageReference Include="Azure.Storage.Blobs" Version="12.10.0" />
    <PackageReference Include="CsvHelper" Version="27.2.1" />
    <PackageReference Include="DasMulli.Win32.ServiceUtils.Signed" Version="1.1.0" />
    <PackageReference Include="JetBrains.Annotations" Version="2021.3.0">
      <PrivateAssets>All</PrivateAssets>
    </PackageReference>
    <PackageReference Include="Jint" Version="3.0.30-ravendb" />
    <PackageReference Include="Google.Api.Gax.Rest" Version="3.7.0" />
    <PackageReference Include="Google.Cloud.Storage.V1" Version="3.7.0" />
    <PackageReference Include="Lextm.SharpSnmpLib.Engine" Version="11.3.102" />
    <PackageReference Include="Lucene.Net" Version="3.0.52002" />
    <PackageReference Include="Lucene.Net.Contrib.Spatial.NTS" Version="3.0.52002" />
    <PackageReference Include="McMaster.Extensions.CommandLineUtils" Version="4.0.1" />
    <PackageReference Include="Microsoft.CodeAnalysis.CSharp" Version="4.1.0" />
    <PackageReference Include="Microsoft.CodeAnalysis.CSharp.Workspaces" Version="4.1.0" />
    <PackageReference Include="Microsoft.Extensions.Configuration.CommandLine" Version="6.0.0" />
    <PackageReference Include="Microsoft.Extensions.Configuration.EnvironmentVariables" Version="6.0.1" />
    <PackageReference Include="Microsoft.Extensions.Configuration.Json" Version="6.0.0" />
    <PackageReference Include="Microsoft.Extensions.Configuration.UserSecrets" Version="6.0.1" />
    <PackageReference Include="Microsoft.Win32.Registry" Version="5.0.0" />
    <PackageReference Include="MySql.Data" Version="8.0.28" />
    <PackageReference Include="NCrontab.Advanced" Version="1.3.28" />
<<<<<<< HEAD
    <PackageReference Include="Npgsql" Version="5.0.11" />
    <PackageReference Include="NuGet.Commands" Version="6.0.0" Alias="NGC" />
    <PackageReference Include="NuGet.ProjectModel" Version="6.0.0" />
    <PackageReference Include="NuGet.Resolver" Version="6.0.0" />
    <PackageReference Include="NuGet.PackageManagement" Version="6.0.0" />
    <PackageReference Include="NuGet.Protocol" Version="6.0.0" />
    <PackageReference Include="NEST" Version="7.17.0" />
=======
    <PackageReference Include="Npgsql" Version="5.0.12" />
    <PackageReference Include="NuGet.Commands" Version="6.1.0" Alias="NGC" />
    <PackageReference Include="NuGet.ProjectModel" Version="6.1.0" />
    <PackageReference Include="NuGet.Resolver" Version="6.1.0" />
    <PackageReference Include="NuGet.PackageManagement" Version="6.1.0" />
    <PackageReference Include="NuGet.Protocol" Version="6.1.0" />
    <PackageReference Include="Parquet.Net" Version="3.9.1" />
>>>>>>> f95b0ef6
    <PackageReference Include="Oracle.ManagedDataAccess.Core" Version="3.21.50" />
    <PackageReference Include="Parquet.Net" Version="3.9.1" />
    <PackageReference Include="Portable.BouncyCastle" Version="1.9.0" />
    <PackageReference Include="Raven.CodeAnalysis" Version="1.0.11">
      <PrivateAssets>All</PrivateAssets>
    </PackageReference>
    <PackageReference Include="System.Collections.Immutable" Version="6.0.0" />
    <PackageReference Include="System.Data.SqlClient" Version="4.8.3" />
    <PackageReference Include="System.Linq.Async" Version="6.0.1" />
    <PackageReference Include="System.Reflection.Metadata" Version="6.0.0" />
    <PackageReference Include="System.Security.Cryptography.Cng" Version="5.0.0" />
    <PackageReference Include="System.Security.Cryptography.ProtectedData" Version="6.0.0" />
  </ItemGroup>
  <ItemGroup>
    <None Update="Properties\Settings\settings_posix.json">
      <CopyToOutputDirectory>Never</CopyToOutputDirectory>
    </None>
    <None Update="settings.default.json">
      <CopyToOutputDirectory>Always</CopyToOutputDirectory>
    </None>
    <None Update="Properties\Settings\settings_windows.json">
      <CopyToOutputDirectory>Never</CopyToOutputDirectory>
    </None>
  </ItemGroup>
  <ItemGroup>
    <Content Include="..\..\debug.Dockerfile">
      <Link>debug.Dockerfile</Link>
    </Content>
  </ItemGroup>
  <ItemGroup>
    <Folder Include="Dashboard\Server\" />
  </ItemGroup>
  <PropertyGroup Condition="'$(Configuration)'=='Validate'">
    <Optimize>true</Optimize>
  </PropertyGroup>

  <Target Name="PlatformMessage" AfterTargets="Build">
    <Message Text="Building for platform: $(Platform)" Importance="high" />
  </Target>

  <PropertyGroup Condition="'$(Platform)' != 'x86'">
    <ServerGarbageCollection>true</ServerGarbageCollection>
    <ConcurrentGarbageCollection>true</ConcurrentGarbageCollection>
    <RetainVMGarbageCollection>true</RetainVMGarbageCollection>
  </PropertyGroup>
  <PropertyGroup Condition="'$(Platform)' == 'x86'">
    <ServerGarbageCollection>false</ServerGarbageCollection>
    <ConcurrentGarbageCollection>false</ConcurrentGarbageCollection>
    <RetainVMGarbageCollection>false</RetainVMGarbageCollection>
  </PropertyGroup>
</Project><|MERGE_RESOLUTION|>--- conflicted
+++ resolved
@@ -133,15 +133,8 @@
   </ItemGroup>
   <ItemGroup>
     <FrameworkReference Include="Microsoft.AspNetCore.App" />
-<<<<<<< HEAD
-    <PackageReference Include="AWSSDK.Glacier" Version="3.7.0.110" />
-    <PackageReference Include="AWSSDK.S3" Version="3.7.7.5" />
-    <PackageReference Include="AWSSDK.Glacier" Version="3.7.0.124" />
-    <PackageReference Include="AWSSDK.S3" Version="3.7.7.21" />
-=======
-    <PackageReference Include="AWSSDK.Glacier" Version="3.7.0.126" />
-    <PackageReference Include="AWSSDK.S3" Version="3.7.7.23" />
->>>>>>> f95b0ef6
+    <PackageReference Include="AWSSDK.Glacier" Version="3.7.0.127" />
+    <PackageReference Include="AWSSDK.S3" Version="3.7.7.24" />
     <PackageReference Include="Azure.Storage.Blobs" Version="12.10.0" />
     <PackageReference Include="CsvHelper" Version="27.2.1" />
     <PackageReference Include="DasMulli.Win32.ServiceUtils.Signed" Version="1.1.0" />
@@ -164,23 +157,13 @@
     <PackageReference Include="Microsoft.Win32.Registry" Version="5.0.0" />
     <PackageReference Include="MySql.Data" Version="8.0.28" />
     <PackageReference Include="NCrontab.Advanced" Version="1.3.28" />
-<<<<<<< HEAD
-    <PackageReference Include="Npgsql" Version="5.0.11" />
-    <PackageReference Include="NuGet.Commands" Version="6.0.0" Alias="NGC" />
-    <PackageReference Include="NuGet.ProjectModel" Version="6.0.0" />
-    <PackageReference Include="NuGet.Resolver" Version="6.0.0" />
-    <PackageReference Include="NuGet.PackageManagement" Version="6.0.0" />
-    <PackageReference Include="NuGet.Protocol" Version="6.0.0" />
     <PackageReference Include="NEST" Version="7.17.0" />
-=======
     <PackageReference Include="Npgsql" Version="5.0.12" />
     <PackageReference Include="NuGet.Commands" Version="6.1.0" Alias="NGC" />
     <PackageReference Include="NuGet.ProjectModel" Version="6.1.0" />
     <PackageReference Include="NuGet.Resolver" Version="6.1.0" />
     <PackageReference Include="NuGet.PackageManagement" Version="6.1.0" />
     <PackageReference Include="NuGet.Protocol" Version="6.1.0" />
-    <PackageReference Include="Parquet.Net" Version="3.9.1" />
->>>>>>> f95b0ef6
     <PackageReference Include="Oracle.ManagedDataAccess.Core" Version="3.21.50" />
     <PackageReference Include="Parquet.Net" Version="3.9.1" />
     <PackageReference Include="Portable.BouncyCastle" Version="1.9.0" />
