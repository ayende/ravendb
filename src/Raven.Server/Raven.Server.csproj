--- conflicted
+++ resolved
@@ -173,13 +173,10 @@
     <PackageReference Include="Google.Cloud.Storage.V1" Version="4.6.0" />
     <PackageReference Include="Lextm.SharpSnmpLib.Engine" Version="11.3.102" />
     <PackageReference Include="librdkafka.redist" Version="2.3.0" />
-<<<<<<< HEAD
     <PackageReference Include="Lucene.Net" Version="3.0.60010" />
     <PackageReference Include="Lucene.Net.Contrib.Spatial.NTS" Version="3.0.60010" />
-=======
     <PackageReference Include="Lucene.Net" Version="3.0.54011" />
     <PackageReference Include="Lucene.Net.Contrib.Spatial.NTS" Version="3.0.54011" />
->>>>>>> 72c93f41
     <PackageReference Include="McMaster.Extensions.CommandLineUtils" Version="4.1.0" />
     <PackageReference Include="Microsoft.CodeAnalysis.CSharp" Version="4.7.0" />
     <PackageReference Include="Microsoft.CodeAnalysis.CSharp.Workspaces" Version="4.7.0" />
@@ -191,12 +188,9 @@
     <PackageReference Include="MySql.Data" Version="8.1.0" />
     <PackageReference Include="MySqlConnector" Version="2.2.7" />
     <PackageReference Include="NCrontab.Advanced" Version="1.3.28" />
-<<<<<<< HEAD
     <PackageReference Include="Npgsql" Version="5.0.16" />
-=======
     <PackageReference Include="NEST" Version="7.17.5" />
     <PackageReference Include="Npgsql" Version="5.0.17" />
->>>>>>> 72c93f41
     <PackageReference Include="NuGet.Commands" Version="6.7.0" Alias="NGC" />
     <PackageReference Include="NuGet.ProjectModel" Version="6.7.0" />
     <PackageReference Include="NuGet.Resolver" Version="6.7.0" />
