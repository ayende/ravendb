﻿using System;
using System.Collections.Generic;
using System.IO;
using System.Security.Cryptography.X509Certificates;

namespace Raven.Embedded
{
    public class ServerOptions
    {
        internal static string DefaultServerDirectory = Path.Combine(AppContext.BaseDirectory, "RavenDBServer");

        internal static string AltServerDirectory = Path.Combine(AppContext.BaseDirectory, "bin", "RavenDBServer");

        public string FrameworkVersion { get; set; } = "8.0.8+";

        public string LogsPath { get; set; } = Path.Combine(AppContext.BaseDirectory, "RavenDB", "Logs");

        public string DataDirectory { get; set; } = Path.Combine(AppContext.BaseDirectory, "RavenDB");

        public string ServerDirectory { get; set; } = DefaultServerDirectory;

        public string DotNetPath { get; set; } = "dotnet";

<<<<<<< HEAD
        [Obsolete($"This property is no longer used and will be removed in the next version, please use '{nameof(LicenseConfiguration)}.{nameof(LicenseOptions.EulaAccepted)}' instead.")]
=======
        [Obsolete(
            $"This property is no longer used and will be removed in the next version, please use '{nameof(Licensing)}.{nameof(LicensingOptions.EulaAccepted)}' instead.")]
>>>>>>> 776e95cd
        public bool AcceptEula
        {
            get => Licensing.EulaAccepted;
            set => Licensing.EulaAccepted = value;
        }

        public string ServerUrl { get; set; }

        public TimeSpan GracefulShutdownTimeout { get; set; } = TimeSpan.FromSeconds(30);

        public TimeSpan MaxServerStartupTimeDuration { get; set; } = TimeSpan.FromMinutes(1);

        public List<string> CommandLineArgs { get; set; } = new List<string>();

        internal static ServerOptions Default = new ServerOptions();

        public SecurityOptions Security { get; private set; }

        public LicensingOptions Licensing { get; set; } = new();

        public ServerOptions Secured(string certificate, string certPassword = null)
        {
            if (certificate == null)
                throw new ArgumentNullException(nameof(certificate));

            if (Security != null)
                throw new InvalidOperationException("The security has already been setup for this ServerOptions object");

            var cert = new X509Certificate2(certificate, certPassword);
            Security = new SecurityOptions
            {
                CertificatePath = certificate,
                CertificatePassword = certPassword,
                ClientCertificate = cert,
                ServerCertificateThumbprint = cert.Thumbprint
            };

            return this;
        }

        public ServerOptions Secured(string certLoadExec, string certExecArgs, string serverCertThumbprint, X509Certificate2 clientCert)
        {
            if (certLoadExec == null)
                throw new ArgumentNullException(nameof(certLoadExec));
            if (certExecArgs == null)
                throw new ArgumentNullException(nameof(certExecArgs));
            if (serverCertThumbprint == null)
                throw new ArgumentNullException(nameof(serverCertThumbprint));
            if (clientCert == null)
                throw new ArgumentNullException(nameof(clientCert));

            if (Security != null)
                throw new InvalidOperationException("The security has already been setup for this ServerOptions object");

            Security = new SecurityOptions
            {
                ClientCertificate = clientCert,
                CertificateLoadExec = certLoadExec,
                CertificateLoadExecArguments = certExecArgs,
                ServerCertificateThumbprint = serverCertThumbprint
            };

            return this;
        }

        public sealed class SecurityOptions
        {
            internal SecurityOptions() { }

            public string CertificatePath { get; internal set; }
            public string CertificatePassword { get; internal set; }
            public X509Certificate2 ClientCertificate { get; internal set; }
            public string CertificateLoadExec { get; internal set; }
            public string CertificateLoadExecArguments { get; internal set; }
            public string ServerCertificateThumbprint { get; internal set; }
        }

        public class LicensingOptions
        {
            public string License { get; set; }
            public string LicensePath { get; set; }
            public bool EulaAccepted { get; set; }
            public bool DisableAutoUpdate { get; set; }
            public bool DisableAutoUpdateFromApi { get; set; }
            public bool DisableLicenseSupportCheck { get; set; } = true;
            public bool ThrowOnInvalidOrMissingLicense { get; set; }
        }
    }


}<|MERGE_RESOLUTION|>--- conflicted
+++ resolved
@@ -21,12 +21,8 @@
 
         public string DotNetPath { get; set; } = "dotnet";
 
-<<<<<<< HEAD
-        [Obsolete($"This property is no longer used and will be removed in the next version, please use '{nameof(LicenseConfiguration)}.{nameof(LicenseOptions.EulaAccepted)}' instead.")]
-=======
         [Obsolete(
             $"This property is no longer used and will be removed in the next version, please use '{nameof(Licensing)}.{nameof(LicensingOptions.EulaAccepted)}' instead.")]
->>>>>>> 776e95cd
         public bool AcceptEula
         {
             get => Licensing.EulaAccepted;
