<<<<<<< HEAD
﻿using System;
using System.Diagnostics;
using System.IO;
using System.IO.Compression;
using System.Text;
using System.Xml;
using Voron.Debugging;
using Voron.Impl;
using Voron.Tests.Bugs;
using Voron.Tests.Storage;
using Snapshots = Voron.Tests.Bugs.Snapshots;

namespace Voron.Tryout
{
	internal class Program
	{
		private static void Main()
		{
			string[] names =
			{
				"Treasa Tiano", "Arnette Arnone", "Michelina Matthias", "Reggie Royston",
				"Rebekah Remy", "Meredith Marten", "Fletcher Fulton", "Gia Gibbens",
				"Leon Lansing", "Malik Mcneal", "Dale Denbow",
				"Barrett Bulfer", "Hee Heins", "Mitzie Mccourt", "Angela Arena",
				"Jackelyn Johns", "Terri Toy", "Dinah Dinwiddie", "Sook Swasey",
				"Wai Walko", "Corrin Cales", "Luciano Lenk", "Verline Vandusen",
				"Joellen Joynes", "Babette Ballas", "Ebony Esh", "Josphine Junkin", "Herminia Horrigan",
				"Chelsie Chiles", "Marlys Matheson", "Ruthanne Reilly",
				"Teressa Tomasello", "Shani Squire", "Michaele Montagna",
				"Cuc Corter", "Derek Devries", "Carylon Cupples", "Margaretta Mannings",
				"Barbar Brunk", "Eboni Emond", "Genie Grosse",
				"Kristin Krebsbach", "Livia Lecroy", "Jeraldine Jetton", "Jeanmarie Jan",
				"Carmelo Coll", "Shizue Sugg", "Irena Imai", "Tam Troxel", "Berenice Burkart"
			};
			//using (var tx = db.NewTransaction(TransactionFlags.ReadWrite))
			//{
			//	int index = 0;
			//	foreach (var name in names)
			//	{
			//		tx.State.Root.Add(tx, "users/" + (index++), new MemoryStream(Encoding.UTF8.GetBytes(name)));
			//	}

			//	tx.Commit();
			//}

			for (int i = 0; i < 100; i++)
			{
				Console.Write("{0,3} ", i);
				try
				{
					using (var s = new Concurrency())
					{
						s.BatchConcurrencyExceptionShouldBeThrownWhenVersionMismatch();
					}
					Console.WriteLine("Success");
				}
				catch (Exception e)
				{
					Console.WriteLine("Failed");
				}
			}
		}
	}
=======
﻿using System;
using System.Diagnostics;
using System.IO;
using System.IO.Compression;
using System.Text;
using System.Xml;
using Voron.Debugging;
using Voron.Impl;
using Voron.Tests.Bugs;
using Voron.Tests.Storage;
using Snapshots = Voron.Tests.Bugs.Snapshots;

namespace Voron.Tryout
{
	internal class Program
	{
		private static void Main()
		{
			string[] names =
			{
				"Treasa Tiano", "Arnette Arnone", "Michelina Matthias", "Reggie Royston",
				"Rebekah Remy", "Meredith Marten", "Fletcher Fulton", "Gia Gibbens",
				"Leon Lansing", "Malik Mcneal", "Dale Denbow",
				"Barrett Bulfer", "Hee Heins", "Mitzie Mccourt", "Angela Arena",
				"Jackelyn Johns", "Terri Toy", "Dinah Dinwiddie", "Sook Swasey",
				"Wai Walko", "Corrin Cales", "Luciano Lenk", "Verline Vandusen",
				"Joellen Joynes", "Babette Ballas", "Ebony Esh", "Josphine Junkin", "Herminia Horrigan",
				"Chelsie Chiles", "Marlys Matheson", "Ruthanne Reilly",
				"Teressa Tomasello", "Shani Squire", "Michaele Montagna",
				"Cuc Corter", "Derek Devries", "Carylon Cupples", "Margaretta Mannings",
				"Barbar Brunk", "Eboni Emond", "Genie Grosse",
				"Kristin Krebsbach", "Livia Lecroy", "Jeraldine Jetton", "Jeanmarie Jan",
				"Carmelo Coll", "Shizue Sugg", "Irena Imai", "Tam Troxel", "Berenice Burkart"
			};
			//using (var tx = db.NewTransaction(TransactionFlags.ReadWrite))
			//{
			//	int index = 0;
			//	foreach (var name in names)
			//	{
			//		tx.State.Root.Add(tx, "users/" + (index++), new MemoryStream(Encoding.UTF8.GetBytes(name)));
			//	}

			//	tx.Commit();
			//}

			for (int i = 0; i < 100; i++)
			{
				Console.Write("{0,3} ", i);
				try
				{
					var s = new MultiTransactions();
					{
						s.ShouldWork();
					}
					Console.WriteLine("Success");
				}
				catch (Exception e)
				{
					Console.WriteLine("Failed");
				}
			}
		}
	}
>>>>>>> d8897405
}<|MERGE_RESOLUTION|>--- conflicted
+++ resolved
@@ -1,68 +1,3 @@
-<<<<<<< HEAD
-﻿using System;
-using System.Diagnostics;
-using System.IO;
-using System.IO.Compression;
-using System.Text;
-using System.Xml;
-using Voron.Debugging;
-using Voron.Impl;
-using Voron.Tests.Bugs;
-using Voron.Tests.Storage;
-using Snapshots = Voron.Tests.Bugs.Snapshots;
-
-namespace Voron.Tryout
-{
-	internal class Program
-	{
-		private static void Main()
-		{
-			string[] names =
-			{
-				"Treasa Tiano", "Arnette Arnone", "Michelina Matthias", "Reggie Royston",
-				"Rebekah Remy", "Meredith Marten", "Fletcher Fulton", "Gia Gibbens",
-				"Leon Lansing", "Malik Mcneal", "Dale Denbow",
-				"Barrett Bulfer", "Hee Heins", "Mitzie Mccourt", "Angela Arena",
-				"Jackelyn Johns", "Terri Toy", "Dinah Dinwiddie", "Sook Swasey",
-				"Wai Walko", "Corrin Cales", "Luciano Lenk", "Verline Vandusen",
-				"Joellen Joynes", "Babette Ballas", "Ebony Esh", "Josphine Junkin", "Herminia Horrigan",
-				"Chelsie Chiles", "Marlys Matheson", "Ruthanne Reilly",
-				"Teressa Tomasello", "Shani Squire", "Michaele Montagna",
-				"Cuc Corter", "Derek Devries", "Carylon Cupples", "Margaretta Mannings",
-				"Barbar Brunk", "Eboni Emond", "Genie Grosse",
-				"Kristin Krebsbach", "Livia Lecroy", "Jeraldine Jetton", "Jeanmarie Jan",
-				"Carmelo Coll", "Shizue Sugg", "Irena Imai", "Tam Troxel", "Berenice Burkart"
-			};
-			//using (var tx = db.NewTransaction(TransactionFlags.ReadWrite))
-			//{
-			//	int index = 0;
-			//	foreach (var name in names)
-			//	{
-			//		tx.State.Root.Add(tx, "users/" + (index++), new MemoryStream(Encoding.UTF8.GetBytes(name)));
-			//	}
-
-			//	tx.Commit();
-			//}
-
-			for (int i = 0; i < 100; i++)
-			{
-				Console.Write("{0,3} ", i);
-				try
-				{
-					using (var s = new Concurrency())
-					{
-						s.BatchConcurrencyExceptionShouldBeThrownWhenVersionMismatch();
-					}
-					Console.WriteLine("Success");
-				}
-				catch (Exception e)
-				{
-					Console.WriteLine("Failed");
-				}
-			}
-		}
-	}
-=======
 ﻿using System;
 using System.Diagnostics;
 using System.IO;
@@ -126,5 +61,4 @@
 			}
 		}
 	}
->>>>>>> d8897405
 }