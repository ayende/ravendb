--- conflicted
+++ resolved
@@ -1,178 +1,147 @@
-﻿using System;
-using System.IO;
-using Xunit;
-
-namespace Voron.Tests.Trees
-{
-	public class Updates : StorageTest
-	{
-		[Fact]
-		public void CanUpdateVeryLargeValueAndThenDeleteIt()
-		{
-			var random = new Random();
-			var buffer = new byte[8192];
-			random.NextBytes(buffer);
-
-            using (var tx = Env.NewTransaction(TransactionFlags.ReadWrite))
-			{
-				tx.State.Root.Add(tx, "a", new MemoryStream(buffer));
-
-				tx.Commit();
-			}
-
-			using (var tx = Env.NewTransaction(TransactionFlags.Read))
-			{
-				Assert.Equal(4, tx.State.Root.State.PageCount);
-				Assert.Equal(3, tx.State.Root.State.OverflowPages);
-			}
-
-			buffer = new byte[8192 * 2];
-			random.NextBytes(buffer);
-
-
-            using (var tx = Env.NewTransaction(TransactionFlags.ReadWrite))
-			{
-				tx.State.Root.Add(tx, "a", new MemoryStream(buffer));
-
-				tx.Commit();
-			}
-
-
-			using (var tx = Env.NewTransaction(TransactionFlags.Read))
-			{
-				Assert.Equal(6, tx.State.Root.State.PageCount);
-				Assert.Equal(5, tx.State.Root.State.OverflowPages);				
-			}
-		}
-
-
-		[Fact]
-<<<<<<< HEAD
-		public void UpdateThatIsBiggerThanPageSize()
-		{
-            using (var tx = Env.NewTransaction(TransactionFlags.ReadWrite))
-			{
-				tx.State.Root.Add(tx, "1", new MemoryStream(new byte[1100]));
-				tx.State.Root.Add(tx, "2", new MemoryStream(new byte[1100]));
-				tx.State.Root.Add(tx, "3", new MemoryStream(new byte[1100]));
-
-				tx.Commit();
-			}
-
-			// update that is too big
-            using (var tx = Env.NewTransaction(TransactionFlags.ReadWrite))
-			{
-				tx.State.Root.Add(tx, "1", new MemoryStream(new byte[tx.DataPager.MaxNodeSize - 25]));
-                RenderAndShow(tx);
-
-				tx.Commit();
-			}
-
-			using (var tx = Env.NewTransaction(TransactionFlags.Read))
-			{
-				Assert.Equal(3, tx.State.Root.State.PageCount);
-				Assert.Equal(0, tx.State.Root.State.OverflowPages);
-			}
-		}
-
-		[Fact]
-=======
->>>>>>> 2628c345
-		public void CanAddAndUpdate()
-		{
-            using (var tx = Env.NewTransaction(TransactionFlags.ReadWrite))
-			{
-				tx.State.Root.Add(tx, "test", StreamFor("1"));
-				tx.State.Root.Add(tx, "test", StreamFor("2"));
-
-				var readKey = ReadKey(tx, "test");
-				Assert.Equal("test", readKey.Item1);
-				Assert.Equal("2", readKey.Item2);
-			}
-		}
-
-		[Fact]
-		public void CanAddAndUpdate2()
-		{
-            using (var tx = Env.NewTransaction(TransactionFlags.ReadWrite))
-			{
-				tx.State.Root.Add(tx, "test/1", StreamFor("1"));
-				tx.State.Root.Add(tx, "test/2", StreamFor("2"));
-				tx.State.Root.Add(tx, "test/1", StreamFor("3"));
-
-				var readKey = ReadKey(tx, "test/1");
-				Assert.Equal("test/1", readKey.Item1);
-				Assert.Equal("3", readKey.Item2);
-
-				readKey = ReadKey(tx, "test/2");
-				Assert.Equal("test/2", readKey.Item1);
-				Assert.Equal("2", readKey.Item2);
-
-			}
-		}
-
-		[Fact]
-		public void CanAddAndUpdate1()
-		{
-            using (var tx = Env.NewTransaction(TransactionFlags.ReadWrite))
-			{
-				tx.State.Root.Add(tx, "test/1", StreamFor("1"));
-				tx.State.Root.Add(tx, "test/2", StreamFor("2"));
-				tx.State.Root.Add(tx, "test/2", StreamFor("3"));
-
-				var readKey = ReadKey(tx, "test/1");
-				Assert.Equal("test/1", readKey.Item1);
-				Assert.Equal("1", readKey.Item2);
-
-				readKey = ReadKey(tx, "test/2");
-				Assert.Equal("test/2", readKey.Item1);
-				Assert.Equal("3", readKey.Item2);
-
-			}
-		}
-
-
-		[Fact]
-		public void CanDelete()
-		{
-            using (var tx = Env.NewTransaction(TransactionFlags.ReadWrite))
-			{
-				tx.State.Root.Add(tx, "test", StreamFor("1"));
-				Assert.NotNull(ReadKey(tx, "test"));
-
-				tx.State.Root.Delete(tx, "test");
-				Assert.Null(ReadKey(tx, "test"));
-			}
-		}
-
-		[Fact]
-		public void CanDelete2()
-		{
-            using (var tx = Env.NewTransaction(TransactionFlags.ReadWrite))
-			{
-				tx.State.Root.Add(tx, "test/1", StreamFor("1"));
-				tx.State.Root.Add(tx, "test/2", StreamFor("1"));
-				Assert.NotNull(ReadKey(tx, "test/2"));
-
-				tx.State.Root.Delete(tx, "test/2");
-				Assert.Null(ReadKey(tx, "test/2"));
-				Assert.NotNull(ReadKey(tx, "test/1"));
-			}
-		}
-
-		[Fact]
-		public void CanDelete1()
-		{
-            using (var tx = Env.NewTransaction(TransactionFlags.ReadWrite))
-			{
-				tx.State.Root.Add(tx, "test/1", StreamFor("1"));
-				tx.State.Root.Add(tx, "test/2", StreamFor("1"));
-				Assert.NotNull(ReadKey(tx, "test/1"));
-
-				tx.State.Root.Delete(tx, "test/1");
-				Assert.Null(ReadKey(tx, "test/1"));
-				Assert.NotNull(ReadKey(tx, "test/2"));
-			}
-		}
-	}
-}+﻿using System;
+using System.IO;
+using Xunit;
+
+namespace Voron.Tests.Trees
+{
+	public class Updates : StorageTest
+	{
+		[Fact]
+		public void CanUpdateVeryLargeValueAndThenDeleteIt()
+		{
+			var random = new Random();
+			var buffer = new byte[8192];
+			random.NextBytes(buffer);
+
+            using (var tx = Env.NewTransaction(TransactionFlags.ReadWrite))
+			{
+				tx.State.Root.Add(tx, "a", new MemoryStream(buffer));
+
+				tx.Commit();
+			}
+
+			using (var tx = Env.NewTransaction(TransactionFlags.Read))
+			{
+				Assert.Equal(4, tx.State.Root.State.PageCount);
+				Assert.Equal(3, tx.State.Root.State.OverflowPages);
+			}
+
+			buffer = new byte[8192 * 2];
+			random.NextBytes(buffer);
+
+
+            using (var tx = Env.NewTransaction(TransactionFlags.ReadWrite))
+			{
+				tx.State.Root.Add(tx, "a", new MemoryStream(buffer));
+
+				tx.Commit();
+			}
+
+
+			using (var tx = Env.NewTransaction(TransactionFlags.Read))
+			{
+				Assert.Equal(6, tx.State.Root.State.PageCount);
+				Assert.Equal(5, tx.State.Root.State.OverflowPages);				
+			}
+		}
+
+
+		[Fact]
+		public void CanAddAndUpdate()
+		{
+            using (var tx = Env.NewTransaction(TransactionFlags.ReadWrite))
+			{
+				tx.State.Root.Add(tx, "test", StreamFor("1"));
+				tx.State.Root.Add(tx, "test", StreamFor("2"));
+
+				var readKey = ReadKey(tx, "test");
+				Assert.Equal("test", readKey.Item1);
+				Assert.Equal("2", readKey.Item2);
+			}
+		}
+
+		[Fact]
+		public void CanAddAndUpdate2()
+		{
+            using (var tx = Env.NewTransaction(TransactionFlags.ReadWrite))
+			{
+				tx.State.Root.Add(tx, "test/1", StreamFor("1"));
+				tx.State.Root.Add(tx, "test/2", StreamFor("2"));
+				tx.State.Root.Add(tx, "test/1", StreamFor("3"));
+
+				var readKey = ReadKey(tx, "test/1");
+				Assert.Equal("test/1", readKey.Item1);
+				Assert.Equal("3", readKey.Item2);
+
+				readKey = ReadKey(tx, "test/2");
+				Assert.Equal("test/2", readKey.Item1);
+				Assert.Equal("2", readKey.Item2);
+
+			}
+		}
+
+		[Fact]
+		public void CanAddAndUpdate1()
+		{
+            using (var tx = Env.NewTransaction(TransactionFlags.ReadWrite))
+			{
+				tx.State.Root.Add(tx, "test/1", StreamFor("1"));
+				tx.State.Root.Add(tx, "test/2", StreamFor("2"));
+				tx.State.Root.Add(tx, "test/2", StreamFor("3"));
+
+				var readKey = ReadKey(tx, "test/1");
+				Assert.Equal("test/1", readKey.Item1);
+				Assert.Equal("1", readKey.Item2);
+
+				readKey = ReadKey(tx, "test/2");
+				Assert.Equal("test/2", readKey.Item1);
+				Assert.Equal("3", readKey.Item2);
+
+			}
+		}
+
+
+		[Fact]
+		public void CanDelete()
+		{
+            using (var tx = Env.NewTransaction(TransactionFlags.ReadWrite))
+			{
+				tx.State.Root.Add(tx, "test", StreamFor("1"));
+				Assert.NotNull(ReadKey(tx, "test"));
+
+				tx.State.Root.Delete(tx, "test");
+				Assert.Null(ReadKey(tx, "test"));
+			}
+		}
+
+		[Fact]
+		public void CanDelete2()
+		{
+            using (var tx = Env.NewTransaction(TransactionFlags.ReadWrite))
+			{
+				tx.State.Root.Add(tx, "test/1", StreamFor("1"));
+				tx.State.Root.Add(tx, "test/2", StreamFor("1"));
+				Assert.NotNull(ReadKey(tx, "test/2"));
+
+				tx.State.Root.Delete(tx, "test/2");
+				Assert.Null(ReadKey(tx, "test/2"));
+				Assert.NotNull(ReadKey(tx, "test/1"));
+			}
+		}
+
+		[Fact]
+		public void CanDelete1()
+		{
+            using (var tx = Env.NewTransaction(TransactionFlags.ReadWrite))
+			{
+				tx.State.Root.Add(tx, "test/1", StreamFor("1"));
+				tx.State.Root.Add(tx, "test/2", StreamFor("1"));
+				Assert.NotNull(ReadKey(tx, "test/1"));
+
+				tx.State.Root.Delete(tx, "test/1");
+				Assert.Null(ReadKey(tx, "test/1"));
+				Assert.NotNull(ReadKey(tx, "test/2"));
+			}
+		}
+	}
+}