function SetTeamCityEnvironmentVariable ( $name, $value ) {
    Write-Host "##teamcity[setParameter name='$name' value='$value']"
}

function SetVersionEnvironmentVariableInTeamCity($version) {
    SetTeamCityEnvironmentVariable 'env.informationalVersion' $version
}

function SetBuiltAtEnvironmentVariableInTeamCity($builtAt) {
    SetTeamCityEnvironmentVariable 'env.BUILT_AT' $($builtAt.ToString('o'))
}

$DEV_BUILD_NUMBER = 50
function GetBuildNumber () {
    if ($env:BUILD_NUMBER) {
        $result = $env:BUILD_NUMBER
    }
    else {
        $result = $DEV_BUILD_NUMBER
    }

    $result
}

function GetBuildType () {
    if ($env:BUILD_TYPE) {
        $result = $env:BUILD_TYPE
    }
    else {
        $result = "custom";
    }

    $result
}

$RELEASE_INFO_FILE = 'artifacts/release-info.json'
function SetVersionInfo($projectDir) {
    $buildNumber = GetBuildNumber
    $buildType = GetBuildType
    $builtAt = [DateTime]::UtcNow
    $builtAtString = $builtAt.ToString("yyyyMMdd-HHmm")

    if ($buildType.ToLower() -eq 'nightly') {
        $versionSuffix = "$buildType-$builtAtString"
        $buildNumber = $DEV_BUILD_NUMBER
    }
    else {
        $versionSuffix = "$buildType-$buildNumber"
    }

    $versionPrefix = GetCurrentVersionPrefix $projectDir

    $version = $versionPrefix
    if ($buildType.ToLower() -ne 'stable') {
        $version = "$versionPrefix-$versionSuffix"
    }

    SetVersionEnvironmentVariableInTeamCity $version
    SetBuiltAtEnvironmentVariableInTeamCity $builtAt
    
    $versionInfo = @{ 
        Version       = $version;
        VersionPrefix = $versionPrefix;
        VersionSuffix = $versionSuffix;
        BuildNumber   = $buildNumber;
        BuiltAt       = $builtAt;
        BuiltAtString = $builtAtString;
        BuildType     = $buildType;
    }

    New-Item -Path $RELEASE_INFO_FILE -Force -Type File
    $versionInfoJson = ConvertTo-Json -InputObject $versionInfo
    Set-Content -Path $RELEASE_INFO_FILE -Value $versionInfoJson

    return $versionInfo
}

function GetVersionInfo() {
    return Get-Content -Path $RELEASE_INFO_FILE | ConvertFrom-Json
}

function BumpVersion ($projectDir, $versionPrefix, $buildType, $dryRun = $False) {
    if ($buildType.ToLower() -ne "stable") {
        return
    }

    write-host "Calculate new version"
    $newVersion = SemverMinor $versionPrefix
    write-host "New version is: $newVersion"

    $repo = @{
        "Owner"  = "ravendb"
        "Name"   = "ravendb"
        "Branch" = "v5.0"
    }

    $remoteFilePath = 'src/CommonAssemblyInfo.cs'
    $fileUri = GetGitHubFileUri $repo $remoteFilePath
    $githubFileData = GetFileDataFromGitHub $fileUri $repo.Branch
    $contents = GetAssemblyInfoWithBumpedVersion $projectDir $newVersion $githubFileData.content
    BumpVersionInRemoteRepo $fileUri $contents $repo $githubFileData $newVersion $dryRun

    $remoteFilePath = 'src/Raven.Client/Properties/VersionInfo.cs'
    $fileUri = GetGitHubFileUri $repo $remoteFilePath
    $githubFileData = GetFileDataFromGitHub $fileUri $repo.Branch
    $contents = GetVersionInfoWithBumpedVersion $projectDir $newVersion $githubFileData.content
    BumpVersionInRemoteRepo $fileUri $contents $repo $githubFileData $newVersion $dryRun
}

function BumpVersionInRemoteRepo($fileUri, $contents, $repo, $githubFileData, $newVersion, $dryRun) {
    $commitMessage = "Bump version in $remoteFilePath to $newVersion"
    if ($dryRun) {
        write-host "DRY RUN: Bumped version in the repository $($repo.Owner)/$($repo.Name) $($repo.Branch) to $newVersion."
        write-host "DRY RUN: Updated contents for $($fileUri): "
        write-host $contents
        write-host "DRY RUN: Commit msg: $commitMessage"

        return
    }

    UpdateFileInGitHub $fileUri $contents $commitMessage $repo.Branch $githubFileData
    write-host "Bumped version in the repository $($repo.Owner)/$($repo.Name) $($repo.Branch) to $newVersion."
}

function GetGithubFileUri($repoInfo, $filePath) {

    $repoOwner = $repoInfo.Owner
    $repoName = $repoInfo.Name

    write-host "Build file URI for: $repoOwner/$($repoName):$($filePath)"

    if (!$repoOwner) {
        throw "Repository owner is required."
    }

    if (!$repoName) {
        throw "Repository name is required."
    }

    if (!$filePath) {
        throw "File path to update is required."
    }

    return "https://api.github.com/repos/$repoOwner/$repoName/contents/$filepath"
}

function UpdateFileInGitHub($fileUri, $newFileContent, $commitMessage, $branch, $githubFileInfo) {

    if (!$githubFileInfo) {
        throw "Github file info is required."
    }

    if (!$commitMessage) {
        throw "Commit message is required."
    }

    if (!$env:GITHUB_USER -or !$env:GITHUB_ACCESS_TOKEN) {
        throw "Environment variables holding GitHub credentials GITHUB_USER or GITHUB_ACCESS_TOKEN are not set."
    }

    if (!$branch) {
        $branch = exec { & "git" rev-parse --abbrev-ref HEAD }
    }
    
    $bodyJson = ConvertTo-Json @{
        path    = $githubFileInfo.path
        sha     = $githubFileInfo.sha
        branch  = $branch
        message = $commitMessage
        content = [System.Convert]::ToBase64String([System.Text.Encoding]::UTF8.GetBytes($newFileContent))
    }

    $creds = "{0}:{1}" -f $env:GITHUB_USER, $env:GITHUB_ACCESS_TOKEN
    $encodedCreds = [System.Convert]::ToBase64String([System.Text.Encoding]::ASCII.GetBytes($creds))
    $headers = @{
        Authorization = "Basic $encodedCreds"
    }
    
    write-host "Update $fileUri file in GIT repo." 

    (Invoke-WebRequest -TimeoutSec 120 -Uri $fileUri -Method PUT -Headers $headers -ContentType "application/json" -Body $bodyJson).content | ConvertFrom-Json
    
    write-host "Updated content under $fileUri"
}

function GetAssemblyInfoContent($fileUri, $branch) {
    write-host "Getting $fileUri`?ref=$branch";
    $fileContent = (Invoke-RestMethod -TimeoutSec 120 "$fileUri`?ref=$branch").content
    [System.Text.Encoding]::UTF8.GetString([System.Convert]::FromBase64String($fileContent))
}

function GetFileDataFromGitHub($fileUri, $branch) {
    if (!$branch) {
        throw "Branch is mandatory."
    }

    $data = Invoke-RestMethod -TimeoutSec 120 "$fileUri`?ref=$branch"
    $data
}

function GetAssemblyInfoWithBumpedVersion ($projectDir, $newVersion, $srcFileContent) {
    Write-Host "Set version in CommonAssemblyInfo.cs ..."

    $result = [System.Text.Encoding]::UTF8.GetString([System.Convert]::FromBase64String($srcFileContent))

    $assemblyVersionPattern = [regex]'\[assembly: AssemblyVersion\(".*"\)\]'
    $result = $assemblyVersionPattern.Replace($result, "[assembly: AssemblyVersion(""$newVersion"")]")

    $assemblyFileVersionPattern = [regex]'\[assembly: AssemblyFileVersion\(".*"\)\]'
    $result = $assemblyFileVersionPattern.Replace($result, "[assembly: AssemblyFileVersion(""$newVersion.42"")]")

    $assemblyInfoVersionPattern = [regex]'\[assembly: AssemblyInformationalVersion\(".*"\)\]';
    $result = $assemblyInfoVersionPattern.Replace($result, "[assembly: AssemblyInformationalVersion(""$newVersion"")]")

    if (!$result) {
        throw "Could not get assembly info file contents with bumped version."
    }

    return $result
}

function GetVersionInfoWithBumpedVersion ($projectDir, $newVersion, $srcFileContent) {
    Write-Host "Set version in VersionInfo.cs ..."

    $result = [System.Text.Encoding]::UTF8.GetString([System.Convert]::FromBase64String($srcFileContent))

<<<<<<< HEAD
    $pattern = [regex]'\[assembly: RavenVersion\(Build = "50", CommitHash = "([^"]*)", Version = "5.0", FullVersion = "[^"]*"\)\]'
=======
    $pattern = [regex]'\[assembly: RavenVersion\(Build = "42", CommitHash = "([^"]*)", Version = "4.2", FullVersion = "[^"]*", ReleaseDateString = "[^"]*"\)\]'
>>>>>>> 007d7617
    $m = $pattern.Match($result)
    $commit = $m.Groups[1]
    $releaseDate = $(Get-Date).ToUniversalTime().ToString("yyyy-MM-dd")
    $result = $pattern.Replace(
        $result,
<<<<<<< HEAD
        "[assembly: RavenVersion(Build = ""50"", CommitHash = ""$commit"", Version = ""5.0"", FullVersion = ""$newVersion-custom-50"")]")
=======
        "[assembly: RavenVersion(Build = ""42"", CommitHash = ""$commit"", Version = ""4.2"", FullVersion = ""$newVersion-custom-42"", ReleaseDateString = ""$releaseDate"")]")
>>>>>>> 007d7617

    if (!$result) {
        throw "Could not get VersionInfo.cs file contents with bumped version."
    }

    return $result
}

function SemverMinor ($versionPrefix) {
    $versionStrings = $versionPrefix.split('.')
    $versionNumbers = foreach ($number in $versionStrings) {
        [int]::parse($number)
    }

    $versionNumbers[2] += 1
    $newVersion = $versionNumbers -join '.'
    
    $newVersion
}

function GetCurrentVersionPrefix($projectDir) {
    $commonAssemblyInfoFile = [io.path]::combine($projectDir, 'src', 'CommonAssemblyInfo.cs')
    $match = select-string -Path $commonAssemblyInfoFile -Pattern 'AssemblyVersion\("(.*)"\)'
    $match.Matches.Groups[1].Value
}

function Validate-AssemblyVersion($assemblyPath, $versionInfo) {
    # $versionInfo = @{ 
    #     Version = $version;
    #     VersionPrefix = $versionPrefix;
    #     VersionSuffix = $versionSuffix;
    #     BuildNumber = $buildNumber;
    #     BuiltAt = $builtAt;
    #     BuiltAtString = $builtAtString;
    #     BuildType = $buildType;
    # }
    Assert-AssemblyVersion `
        -ExpectedVersion $versionInfo.VersionPrefix `
        -AssemblyPath $assemblyPath
    
    Assert-AssemblyFileVersion `
        -ExpectedFileVersion "$($versionInfo.VersionPrefix).$($versionInfo.BuildNumber)" `
        -AssemblyPath $assemblyPath

    Assert-AssemblyProductVersion `
        -ExpectedProductVersion $versionInfo.Version `
        -AssemblyPath $assemblyPath

    write-host "Version valid for $assemblyPath"

}<|MERGE_RESOLUTION|>--- conflicted
+++ resolved
@@ -224,21 +224,13 @@
 
     $result = [System.Text.Encoding]::UTF8.GetString([System.Convert]::FromBase64String($srcFileContent))
 
-<<<<<<< HEAD
-    $pattern = [regex]'\[assembly: RavenVersion\(Build = "50", CommitHash = "([^"]*)", Version = "5.0", FullVersion = "[^"]*"\)\]'
-=======
-    $pattern = [regex]'\[assembly: RavenVersion\(Build = "42", CommitHash = "([^"]*)", Version = "4.2", FullVersion = "[^"]*", ReleaseDateString = "[^"]*"\)\]'
->>>>>>> 007d7617
+    $pattern = [regex]'\[assembly: RavenVersion\(Build = "50", CommitHash = "([^"]*)", Version = "5.0", FullVersion = "[^"]*", ReleaseDateString = "[^"]*"\)\]'
     $m = $pattern.Match($result)
     $commit = $m.Groups[1]
     $releaseDate = $(Get-Date).ToUniversalTime().ToString("yyyy-MM-dd")
     $result = $pattern.Replace(
         $result,
-<<<<<<< HEAD
-        "[assembly: RavenVersion(Build = ""50"", CommitHash = ""$commit"", Version = ""5.0"", FullVersion = ""$newVersion-custom-50"")]")
-=======
-        "[assembly: RavenVersion(Build = ""42"", CommitHash = ""$commit"", Version = ""4.2"", FullVersion = ""$newVersion-custom-42"", ReleaseDateString = ""$releaseDate"")]")
->>>>>>> 007d7617
+        "[assembly: RavenVersion(Build = ""50"", CommitHash = ""$commit"", Version = ""5.0"", FullVersion = ""$newVersion-custom-50"", ReleaseDateString = ""$releaseDate"")]")
 
     if (!$result) {
         throw "Could not get VersionInfo.cs file contents with bumped version."
