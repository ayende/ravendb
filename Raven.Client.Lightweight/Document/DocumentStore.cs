--- conflicted
+++ resolved
@@ -66,6 +66,7 @@
 
 		private HttpJsonRequestFactory jsonRequestFactory;
 
+
 		/// <summary>
 		/// Whatever this instance has json request factory available
 		/// </summary>
@@ -419,16 +420,7 @@
 			return this;
 		}
 
-<<<<<<< HEAD
-		private HttpJsonRequestFactory InitializeJsonRequestFactory()
-		{
-			return new HttpJsonRequestFactory (MaxNumberOfCachedRequests, HttpMessageHandler, Conventions.AcceptGzipContent, Conventions.DisableRequestCompression);
-		}
-
-		public override void InitializeProfiling()
-=======
 	    public override void InitializeProfiling()
->>>>>>> 0172de14
 		{
 			if (jsonRequestFactory == null)
 				throw new InvalidOperationException("Cannot call InitializeProfiling() before Initialize() was called.");
@@ -641,6 +633,7 @@
 			};
 		}
 
+
 		public IDocumentStoreReplicationInformer GetReplicationInformerForDatabase(string dbName = null)
 		{
 			var key = Url;
@@ -757,6 +750,7 @@
 					Credentials,
 					jsonRequestFactory,
 					Conventions,
+					GetReplicationInformerForDatabase(database),
 					() => databaseChanges.Remove(database),
 					(key, etag, conflictIds, metadata) => ((AsyncServerClient)AsyncDatabaseCommands).TryResolveConflictByUsingRegisteredListenersAsync(key, etag, conflictIds, metadata));
 			}
