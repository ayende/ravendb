﻿#if !SILVERLIGHT
using System;
using System.Collections;
using System.Collections.Generic;
using System.Globalization;
using System.Linq;
using System.Linq.Expressions;
using System.Text;
using Raven.Abstractions.Data;
using Raven.Abstractions.Indexing;
using Raven.Client.Connection;
using Raven.Client.Listeners;
using Raven.Client.Connection.Async;

namespace Raven.Client.Document
{
	/// <summary>
	/// A query against a Raven index
	/// </summary>
	public class DocumentQuery<T> : AbstractDocumentQuery<T, DocumentQuery<T>>, IDocumentQuery<T>
	{
		/// <summary>
		/// Initializes a new instance of the <see cref="DocumentQuery{T}"/> class.
		/// </summary>
		public DocumentQuery(InMemoryDocumentSessionOperations session
#if !SILVERLIGHT
			, IDatabaseCommands databaseCommands
#endif 
			, IAsyncDatabaseCommands asyncDatabaseCommands, string indexName, string[] fieldsToFetch, string[] projectionFields, IDocumentQueryListener[] queryListeners)
			: base(session
#if !SILVERLIGHT
			, databaseCommands
#endif
			, asyncDatabaseCommands, indexName, fieldsToFetch, projectionFields, queryListeners)
		{
		}

		/// <summary>
		/// Initializes a new instance of the <see cref="DocumentQuery{T}"/> class.
		/// </summary>
		public DocumentQuery(DocumentQuery<T> other)
			: base(other)
		{
			
		}

		/// <summary>
		/// Selects the projection fields directly from the index
		/// </summary>
		/// <typeparam name="TProjection">The type of the projection.</typeparam>
		public IDocumentQuery<TProjection> SelectFields<TProjection>()
		{
			var props = typeof (TProjection).GetProperties().Select(x => x.Name).ToArray();
			return SelectFields<TProjection>(props, props);
		}

		/// <summary>
		/// Selects the specified fields directly from the index
		/// </summary>
		/// <typeparam name="TProjection">The type of the projection.</typeparam>
		public IDocumentQuery<TProjection> SelectFields<TProjection>(params string[] fields)
		{
			return SelectFields<TProjection>(fields, fields);
		}

		/// <summary>
		/// Selects the specified fields directly from the index
		/// </summary>
		/// <typeparam name="TProjection">The type of the projection.</typeparam>
		public virtual IDocumentQuery<TProjection> SelectFields<TProjection>(string[] fields, string[] projections)
		{
			var documentQuery = new DocumentQuery<TProjection>(theSession,
#if !SILVERLIGHT
			                                                   theDatabaseCommands,
#endif
			                                                   theAsyncDatabaseCommands,
			                                                   indexName, 
															   fields,
															   projections,
			                                                   queryListeners)
			{
				pageSize = pageSize,
				queryText = new StringBuilder(queryText.ToString()),
				start = start,
				timeout = timeout,
				cutoff = cutoff,
				cutoffEtag = cutoffEtag,
				queryStats = queryStats,
				theWaitForNonStaleResults = theWaitForNonStaleResults,
				sortByHints = sortByHints,
				orderByFields = orderByFields,
				groupByFields = groupByFields,
				aggregationOp = aggregationOp,
				negate = negate,
				transformResultsFunc = transformResultsFunc,
				includes = new HashSet<string>(includes),
				isSpatialQuery = isSpatialQuery,
				spatialFieldName = spatialFieldName,
				queryShape = queryShape,
				spatialRelation = spatialRelation,
				distanceErrorPct = distanceErrorPct,
				rootTypes = {typeof(T)},
<<<<<<< HEAD
                highlightedFields = new List<HighlightedField>(highlightedFields),
                highlighterPreTags = highlighterPreTags,
                highlighterPostTags = highlighterPostTags
=======
				defaultField = defaultField,
>>>>>>> 4b9e96b5
			};
			documentQuery.AfterQueryExecuted(afterQueryExecutedCallback);
			return documentQuery;
		}

		/// <summary>
		/// EXPERT ONLY: Instructs the query to wait for non stale results for the specified wait timeout.
		/// This shouldn't be used outside of unit tests unless you are well aware of the implications
		/// </summary>
		/// <param name="waitTimeout">The wait timeout.</param>
		IDocumentQuery<T> IDocumentQueryBase<T, IDocumentQuery<T>>.WaitForNonStaleResults(TimeSpan waitTimeout)
		{
			WaitForNonStaleResults(waitTimeout);
			return this;
		}

		/// <summary>
		/// Adds an ordering for a specific field to the query
		/// </summary>
		/// <param name="fieldName">Name of the field.</param>
		/// <param name="descending">if set to <c>true</c> [descending].</param>
		IDocumentQuery<T> IDocumentQueryBase<T, IDocumentQuery<T>>.AddOrder(string fieldName, bool descending)
		{
			AddOrder(fieldName, descending);
			return this;
		}

		/// <summary>
		///   Adds an ordering for a specific field to the query
		/// </summary>
		/// <param name = "propertySelector">Property selector for the field.</param>
		/// <param name = "descending">if set to <c>true</c> [descending].</param>
		public IDocumentQuery<T> AddOrder<TValue>(Expression<Func<T, TValue>> propertySelector, bool descending)
		{
			AddOrder(GetMemberQueryPath(propertySelector.Body), descending);
			return this;
		}

		/// <summary>
		/// Order the search results randomly
		/// </summary>
		IDocumentQuery<T> IDocumentQueryBase<T, IDocumentQuery<T>>.RandomOrdering()
		{
			RandomOrdering();
			return this;
		}

		/// <summary>
		/// Order the search results randomly using the specified seed
		/// this is useful if you want to have repeatable random queries
		/// </summary>
		IDocumentQuery<T> IDocumentQueryBase<T, IDocumentQuery<T>>.RandomOrdering(string seed)
		{
			RandomOrdering(seed);
			return this;
		}

		/// <summary>
		/// Adds an ordering for a specific field to the query and specifies the type of field for sorting purposes
		/// </summary>
		/// <param name="fieldName">Name of the field.</param>
		/// <param name="descending">if set to <c>true</c> [descending].</param>
		/// <param name="fieldType">the type of the field to be sorted.</param>
		IDocumentQuery<T> IDocumentQueryBase<T, IDocumentQuery<T>>.AddOrder(string fieldName, bool descending, Type fieldType)
		{
			AddOrder(fieldName, descending, fieldType);
			return this;
		}

		/// <summary>
		/// Simplified method for opening a new clause within the query
		/// </summary>
		/// <returns></returns>
		IDocumentQuery<T> IDocumentQueryBase<T, IDocumentQuery<T>>.OpenSubclause()
		{
			OpenSubclause();
			return this;
		}

		/// <summary>
		/// Simplified method for closing a clause within the query
		/// </summary>
		/// <returns></returns>
		IDocumentQuery<T> IDocumentQueryBase<T, IDocumentQuery<T>>.CloseSubclause()
		{
			CloseSubclause();
			return this;
		}

		/// <summary>
		/// Perform a search for documents which fields that match the searchTerms.
		/// If there is more than a single term, each of them will be checked independently.
		/// </summary>
		IDocumentQuery<T> IDocumentQueryBase<T, IDocumentQuery<T>>.Search(string fieldName, string searchTerms)
		{
			Search(fieldName, searchTerms);
			return this;
		}

		/// <summary>
		/// Perform a search for documents which fields that match the searchTerms.
		/// If there is more than a single term, each of them will be checked independently.
		/// </summary>
		public IDocumentQuery<T> Search<TValue>(Expression<Func<T, TValue>> propertySelector, string searchTerms)
		{
			Search(GetMemberQueryPath(propertySelector.Body), searchTerms);
			return this;
		}

		///<summary>
		/// Instruct the index to group by the specified fields using the specified aggregation operation
		///</summary>
		/// <remarks>
		/// This is only valid on dynamic indexes queries
		/// </remarks>
		IDocumentQuery<T> IDocumentQueryBase<T, IDocumentQuery<T>>.GroupBy(AggregationOperation aggregationOperation, params string[] fieldsToGroupBy)
		{
			GroupBy(aggregationOperation, fieldsToGroupBy);
			return this;
		}

		///<summary>
		///  Instruct the index to group by the specified fields using the specified aggregation operation
		///</summary>
		///<remarks>
		///  This is only valid on dynamic indexes queries
		///</remarks>
		public IDocumentQuery<T> GroupBy<TValue>(AggregationOperation aggregationOperation, params Expression<Func<T, TValue>>[] groupPropertySelectors)
		{
			GroupBy(aggregationOperation, groupPropertySelectors.Select(GetMemberQueryPath).ToArray());
			return this;
		}

		/// <summary>
		/// Partition the query so we can intersect different parts of the query
		/// across different index entries.
		/// </summary>
		IDocumentQuery<T> IDocumentQueryBase<T, IDocumentQuery<T>>.Intersect()
		{
			Intersect();
			return this;
		}

		/// <summary>
		/// Provide statistics about the query, such as total count of matching records
		/// </summary>
		IDocumentQuery<T> IDocumentQueryBase<T, IDocumentQuery<T>>.Statistics(out RavenQueryStatistics stats)
		{
			Statistics(out stats);
			return this;
		}

		IDocumentQuery<T> IDocumentQueryBase<T, IDocumentQuery<T>>.UsingDefaultField(string field)
		{
			UsingDefaultField(field);
			return this;
		}

		IDocumentQuery<T> IDocumentQueryBase<T, IDocumentQuery<T>>.UsingDefaultOperator(QueryOperator queryOperator)
		{
			UsingDefaultOperator(queryOperator);
			return this;
		}

		/// <summary>
		/// Includes the specified path in the query, loading the document specified in that path
		/// </summary>
		/// <param name="path">The path.</param>
		IDocumentQuery<T> IDocumentQueryBase<T, IDocumentQuery<T>>.Include(string path)
		{
			Include(path);
			return this;
		}

		/// <summary>
		/// Includes the specified path in the query, loading the document specified in that path
		/// </summary>
		/// <param name="path">The path.</param>
		IDocumentQuery<T> IDocumentQueryBase<T, IDocumentQuery<T>>.Include(Expression<Func<T, object>> path)
		{
			Include(path);
			return this;
		}

		/// <summary>
		/// Negate the next operation
		/// </summary>
		IDocumentQuery<T> IDocumentQueryBase<T, IDocumentQuery<T>>.Not
		{
			get
			{
				NegateNext();
				return this;
			}
		}

		/// <summary>
		/// Takes the specified count.
		/// </summary>
		/// <param name="count">The count.</param>
		/// <returns></returns>
		IDocumentQuery<T> IDocumentQueryBase<T, IDocumentQuery<T>>.Take(int count)
		{
			Take(count);
			return this;
		}

		/// <summary>
		/// Skips the specified count.
		/// </summary>
		/// <param name="count">The count.</param>
		/// <returns></returns>
		IDocumentQuery<T> IDocumentQueryBase<T, IDocumentQuery<T>>.Skip(int count)
		{
			Skip(count);
			return this;
		}

		/// <summary>
		/// Filter the results from the index using the specified where clause.
		/// </summary>
		/// <param name="whereClause">The where clause.</param>
		IDocumentQuery<T> IDocumentQueryBase<T, IDocumentQuery<T>>.Where(string whereClause)
		{
			Where(whereClause);
			return this;
		}

		/// <summary>
		/// 	Matches exact value
		/// </summary>
		/// <remarks>
		/// 	Defaults to NotAnalyzed
		/// </remarks>
		IDocumentQuery<T> IDocumentQueryBase<T, IDocumentQuery<T>>.WhereEquals(string fieldName, object value)
		{
			WhereEquals(fieldName, value);
			return this;
		}

		/// <summary>
		/// 	Matches exact value
		/// </summary>
		/// <remarks>
		///   Defaults to NotAnalyzed
		/// </remarks>
		public IDocumentQuery<T> WhereEquals<TValue>(Expression<Func<T, TValue>> propertySelector, TValue value)
		{
			WhereEquals(GetMemberQueryPath(propertySelector.Body), value);
			return this;
		}

		/// <summary>
		/// 	Matches exact value
		/// </summary>
		/// <remarks>
		/// 	Defaults to allow wildcards only if analyzed
		/// </remarks>
		IDocumentQuery<T> IDocumentQueryBase<T, IDocumentQuery<T>>.WhereEquals(string fieldName, object value, bool isAnalyzed)
		{
			WhereEquals(fieldName, value, isAnalyzed);
			return this;
		}

		/// <summary>
		/// 	Matches exact value
		/// </summary>
		/// <remarks>
		///   Defaults to allow wildcards only if analyzed
		/// </remarks>
		public IDocumentQuery<T> WhereEquals<TValue>(Expression<Func<T, TValue>> propertySelector, TValue value, bool isAnalyzed)
		{
			WhereEquals(GetMemberQueryPath(propertySelector.Body), value, isAnalyzed);
			return this;
		}

		/// <summary>
		/// 	Matches exact value
		/// </summary>
		IDocumentQuery<T> IDocumentQueryBase<T, IDocumentQuery<T>>.WhereEquals(WhereParams whereEqualsParams)
		{
			WhereEquals(whereEqualsParams);
			return this;
		}

		/// <summary>
		/// Check that the field has one of the specified value
		/// </summary>
		IDocumentQuery<T> IDocumentQueryBase<T, IDocumentQuery<T>>.WhereIn(string fieldName, IEnumerable<object> values)
		{
			WhereIn(fieldName, values);
			return this;
		}

		/// <summary>
		/// Check that the field has one of the specified value
		/// </summary>
		public IDocumentQuery<T> WhereIn<TValue>(Expression<Func<T, TValue>> propertySelector, IEnumerable<TValue> values)
		{
			WhereIn(GetMemberQueryPath(propertySelector.Body), values.Cast<object>());
			return this;
		}

		/// <summary>
		/// Matches fields which starts with the specified value.
		/// </summary>
		/// <param name="fieldName">Name of the field.</param>
		/// <param name="value">The value.</param>
		IDocumentQuery<T> IDocumentQueryBase<T, IDocumentQuery<T>>.WhereStartsWith(string fieldName, object value)
		{
			WhereStartsWith(fieldName, value);
			return this;
		}

		/// <summary>
		///   Matches fields which starts with the specified value.
		/// </summary>
		/// <param name = "propertySelector">Property selector for the field.</param>
		/// <param name = "value">The value.</param>
		public IDocumentQuery<T> WhereStartsWith<TValue>(Expression<Func<T, TValue>> propertySelector, TValue value)
		{
			WhereStartsWith(GetMemberQueryPath(propertySelector.Body), value);
			return this;
		}

		/// <summary>
		/// Matches fields which ends with the specified value.
		/// </summary>
		/// <param name="fieldName">Name of the field.</param>
		/// <param name="value">The value.</param>
		IDocumentQuery<T> IDocumentQueryBase<T, IDocumentQuery<T>>.WhereEndsWith(string fieldName, object value)
		{
			WhereEndsWith(fieldName, value);
			return this;
		}

		/// <summary>
		///   Matches fields which ends with the specified value.
		/// </summary>
		/// <param name = "propertySelector">Property selector for the field.</param>
		/// <param name = "value">The value.</param>
		public IDocumentQuery<T> WhereEndsWith<TValue>(Expression<Func<T, TValue>> propertySelector, TValue value)
		{
			WhereEndsWith(GetMemberQueryPath(propertySelector.Body), value);
			return this;
		}

		/// <summary>
		/// Matches fields where the value is between the specified start and end, exclusive
		/// </summary>
		/// <param name="fieldName">Name of the field.</param>
		/// <param name="start">The start.</param>
		/// <param name="end">The end.</param>
		IDocumentQuery<T> IDocumentQueryBase<T, IDocumentQuery<T>>.WhereBetween(string fieldName, object start, object end)
		{
			WhereBetween(fieldName, start, end);
			return this;
		}

		/// <summary>
		///   Matches fields where the value is between the specified start and end, exclusive
		/// </summary>
		/// <param name = "propertySelector">Property selector for the field.</param>
		/// <param name = "start">The start.</param>
		/// <param name = "end">The end.</param>
		public IDocumentQuery<T> WhereBetween<TValue>(Expression<Func<T, TValue>> propertySelector, TValue start, TValue end)
		{
			WhereBetween(GetMemberQueryPath(propertySelector.Body), start, end);
			return this;
		}

		/// <summary>
		/// Matches fields where the value is between the specified start and end, inclusive
		/// </summary>
		/// <param name="fieldName">Name of the field.</param>
		/// <param name="start">The start.</param>
		/// <param name="end">The end.</param>
		IDocumentQuery<T> IDocumentQueryBase<T, IDocumentQuery<T>>.WhereBetweenOrEqual(string fieldName, object start, object end)
		{
			WhereBetweenOrEqual(fieldName, start, end);
			return this;
		}

		/// <summary>
		///   Matches fields where the value is between the specified start and end, inclusive
		/// </summary>
		/// <param name = "propertySelector">Property selector for the field.</param>
		/// <param name = "start">The start.</param>
		/// <param name = "end">The end.</param>
		public IDocumentQuery<T> WhereBetweenOrEqual<TValue>(Expression<Func<T, TValue>> propertySelector, TValue start, TValue end)
		{
			WhereBetweenOrEqual(GetMemberQueryPath(propertySelector.Body), start, end);
			return this;
		}

		/// <summary>
		/// Matches fields where the value is greater than the specified value
		/// </summary>
		/// <param name="fieldName">Name of the field.</param>
		/// <param name="value">The value.</param>
		IDocumentQuery<T> IDocumentQueryBase<T, IDocumentQuery<T>>.WhereGreaterThan(string fieldName, object value)
		{
			WhereGreaterThan(fieldName, value);
			return this;
		}

		/// <summary>
		///   Matches fields where the value is greater than the specified value
		/// </summary>
		/// <param name = "propertySelector">Property selector for the field.</param>
		/// <param name = "value">The value.</param>
		public IDocumentQuery<T> WhereGreaterThan<TValue>(Expression<Func<T, TValue>> propertySelector, TValue value)
		{
			WhereGreaterThan(GetMemberQueryPath(propertySelector.Body), value);
			return this;
		}

		/// <summary>
		/// Matches fields where the value is greater than or equal to the specified value
		/// </summary>
		/// <param name="fieldName">Name of the field.</param>
		/// <param name="value">The value.</param>
		IDocumentQuery<T> IDocumentQueryBase<T, IDocumentQuery<T>>.WhereGreaterThanOrEqual(string fieldName, object value)
		{
			WhereGreaterThanOrEqual(fieldName, value);
			return this;
		}

		/// <summary>
		///   Matches fields where the value is greater than or equal to the specified value
		/// </summary>
		/// <param name = "propertySelector">Property selector for the field.</param>
		/// <param name = "value">The value.</param>
		public IDocumentQuery<T> WhereGreaterThanOrEqual<TValue>(Expression<Func<T, TValue>> propertySelector, TValue value)
		{
			WhereGreaterThanOrEqual(GetMemberQueryPath(propertySelector.Body), value);
			return this;
		}

		/// <summary>
		/// Matches fields where the value is less than the specified value
		/// </summary>
		/// <param name="fieldName">Name of the field.</param>
		/// <param name="value">The value.</param>
		IDocumentQuery<T> IDocumentQueryBase<T, IDocumentQuery<T>>.WhereLessThan(string fieldName, object value)
		{
			WhereLessThan(fieldName, value);
			return this;
		}

		/// <summary>
		///   Matches fields where the value is less than the specified value
		/// </summary>
		/// <param name = "propertySelector">Property selector for the field.</param>
		/// <param name = "value">The value.</param>
		public IDocumentQuery<T> WhereLessThan<TValue>(Expression<Func<T, TValue>> propertySelector, TValue value)
		{
			WhereLessThan(GetMemberQueryPath(propertySelector.Body), value);
			return this;
		}

		/// <summary>
		/// Matches fields where the value is less than or equal to the specified value
		/// </summary>
		/// <param name="fieldName">Name of the field.</param>
		/// <param name="value">The value.</param>
		IDocumentQuery<T> IDocumentQueryBase<T, IDocumentQuery<T>>.WhereLessThanOrEqual(string fieldName, object value)
		{
			WhereLessThanOrEqual(fieldName, value);
			return this;
		}

		/// <summary>
		///   Matches fields where the value is less than or equal to the specified value
		/// </summary>
		/// <param name = "propertySelector">Property selector for the field.</param>
		/// <param name = "value">The value.</param>
		public IDocumentQuery<T> WhereLessThanOrEqual<TValue>(Expression<Func<T, TValue>> propertySelector, TValue value)
		{
			WhereLessThanOrEqual(GetMemberQueryPath(propertySelector.Body), value);
			return this;
		}

		/// <summary>
		/// Add an AND to the query
		/// </summary>
		IDocumentQuery<T> IDocumentQueryBase<T, IDocumentQuery<T>>.AndAlso()
		{
			AndAlso();
			return this;
		}

		/// <summary>
		/// Add an OR to the query
		/// </summary>
		IDocumentQuery<T> IDocumentQueryBase<T, IDocumentQuery<T>>.OrElse()
		{
			OrElse();
			return this;
		}

		/// <summary>
		/// Specifies a boost weight to the last where clause.
		/// The higher the boost factor, the more relevant the term will be.
		/// </summary>
		/// <param name="boost">boosting factor where 1.0 is default, less than 1.0 is lower weight, greater than 1.0 is higher weight</param>
		/// <returns></returns>
		/// <remarks>
		/// http://lucene.apache.org/java/2_4_0/queryparsersyntax.html#Boosting%20a%20Term
		/// </remarks>
		IDocumentQuery<T> IDocumentQueryBase<T, IDocumentQuery<T>>.Boost(decimal boost)
		{
			Boost(boost);
			return this;
		}

		/// <summary>
		/// Specifies a fuzziness factor to the single word term in the last where clause
		/// </summary>
		/// <param name="fuzzy">0.0 to 1.0 where 1.0 means closer match</param>
		/// <returns></returns>
		/// <remarks>
		/// http://lucene.apache.org/java/2_4_0/queryparsersyntax.html#Fuzzy%20Searches
		/// </remarks>
		IDocumentQuery<T> IDocumentQueryBase<T, IDocumentQuery<T>>.Fuzzy(decimal fuzzy)
		{
			Fuzzy(fuzzy);
			return this;
		}

		/// <summary>
		/// Specifies a proximity distance for the phrase in the last where clause
		/// </summary>
		/// <param name="proximity">number of words within</param>
		/// <returns></returns>
		/// <remarks>
		/// http://lucene.apache.org/java/2_4_0/queryparsersyntax.html#Proximity%20Searches
		/// </remarks>
		IDocumentQuery<T> IDocumentQueryBase<T, IDocumentQuery<T>>.Proximity(int proximity)
		{
			Proximity(proximity);
			return this;
		}

		/// <summary>
		/// Filter matches to be inside the specified radius
		/// </summary>
		/// <param name="radius">The radius.</param>
		/// <param name="latitude">The latitude.</param>
		/// <param name="longitude">The longitude.</param>
		public IDocumentQuery<T> WithinRadiusOf(double radius, double latitude, double longitude)
		{
			return (IDocumentQuery<T>) GenerateQueryWithinRadiusOf(Constants.DefaultSpatialFieldName, radius, latitude, longitude);
		}

		public IDocumentQuery<T> WithinRadiusOf(string fieldName, double radius, double latitude, double longitude)
		{
			return (IDocumentQuery<T>)GenerateQueryWithinRadiusOf(fieldName, radius, latitude, longitude);
		}

		public IDocumentQuery<T> RelatesToShape(string fieldName, string shapeWKT, SpatialRelation rel, double distanceErrorPct = 0.025)
		{
			return (IDocumentQuery<T>)GenerateSpatialQueryData(fieldName, shapeWKT, rel, distanceErrorPct);
		}

		/// <summary>
		///   Filter matches to be inside the specified radius
		/// </summary>
		/// <param name = "radius">The radius.</param>
		/// <param name = "latitude">The latitude.</param>
		/// <param name = "longitude">The longitude.</param>
		protected override object GenerateQueryWithinRadiusOf(string fieldName, double radius, double latitude, double longitude, double distanceErrorPct = 0.025)
		{
			return GenerateSpatialQueryData(fieldName, SpatialIndexQuery.GetQueryShapeFromLatLon(latitude, longitude, radius), SpatialRelation.Within, distanceErrorPct);
		}

		protected override object GenerateSpatialQueryData(string fieldName, string shapeWKT, SpatialRelation relation, double distanceErrorPct)
		{
			isSpatialQuery = true;
			spatialFieldName = fieldName;
			queryShape = shapeWKT;
			spatialRelation = relation;
			this.distanceErrorPct = distanceErrorPct;
			return this;
		}

		/// <summary>
		/// Sorts the query results by distance.
		/// </summary>
		IDocumentQuery<T> IDocumentQueryBase<T, IDocumentQuery<T>>.SortByDistance()
		{
			OrderBy(Constants.DistanceFieldName);
			return this;
		}

		/// <summary>
		/// Order the results by the specified fields
		/// The fields are the names of the fields to sort, defaulting to sorting by ascending.
		/// You can prefix a field name with '-' to indicate sorting by descending or '+' to sort by ascending
		/// </summary>
		/// <param name="fields">The fields.</param>
		IDocumentQuery<T> IDocumentQueryBase<T, IDocumentQuery<T>>.OrderBy(params string[] fields)
		{
			OrderBy(fields);
			return this;
		}

		/// <summary>
		///   Order the results by the specified fields
		///   The fields are the names of the fields to sort, defaulting to sorting by ascending.
		///   You can prefix a field name with '-' to indicate sorting by descending or '+' to sort by ascending
		/// </summary>
		/// <param name = "propertySelectors">Property selectors for the fields.</param>
		public IDocumentQuery<T> OrderBy<TValue>(params Expression<Func<T, TValue>>[] propertySelectors)
		{
			OrderBy(propertySelectors.Select(GetMemberQueryPath).ToArray());
			return this;
		}

		/// <summary>
		/// Order the results by the specified fields
		/// The fields are the names of the fields to sort, defaulting to sorting by descending.
		/// You can prefix a field name with '-' to indicate sorting by descending or '+' to sort by ascending
		/// </summary>
		/// <param name="fields">The fields.</param>
		IDocumentQuery<T> IDocumentQueryBase<T, IDocumentQuery<T>>.OrderByDescending(params string[] fields)
		{
			OrderByDescending(fields);
			return this;
		}

		/// <summary>
		///   Order the results by the specified fields
		///   The fields are the names of the fields to sort, defaulting to sorting by descending.
		///   You can prefix a field name with '-' to indicate sorting by descending or '+' to sort by ascending
		/// </summary>
		/// <param name = "propertySelectors">Property selectors for the fields.</param>
		public IDocumentQuery<T> OrderByDescending<TValue>(params Expression<Func<T, TValue>>[] propertySelectors)
		{
			OrderByDescending(propertySelectors.Select(GetMemberQueryPath).ToArray());
			return this;
		}

	    IDocumentQuery<T> IDocumentQueryBase<T, IDocumentQuery<T>>.Highlight(
	        string fieldName, 
            int fragmentLength, 
            int fragmentCount, 
            string fragmentsField)
	    {
	        Highlight(fieldName, fragmentLength, fragmentCount, fragmentsField);
	        return this;
	    }

	    IDocumentQuery<T> IDocumentQueryBase<T, IDocumentQuery<T>>.Highlight(
            string fieldName, 
            int fragmentLength, 
            int fragmentCount, 
            out FieldHighlightings highlightings)
	    {
	        this.Highlight(fieldName, fragmentLength, fragmentCount, out highlightings);
	        return this;
	    }

	    IDocumentQuery<T> IDocumentQueryBase<T, IDocumentQuery<T>>.Highlight<TValue>(
	        Expression<Func<T, TValue>> propertySelector, 
            int fragmentLength, 
            int fragmentCount,
	        Expression<Func<T, IEnumerable>> fragmentsPropertySelector)
	    {
	        var fieldName = this.GetMemberQueryPath(propertySelector);
            var fragmentsField = this.GetMemberQueryPath(fragmentsPropertySelector);
	        this.Highlight(fieldName, fragmentLength, fragmentCount, fragmentsField);
	        return this;
	    }

	    IDocumentQuery<T> IDocumentQueryBase<T, IDocumentQuery<T>>.Highlight<TValue>(
	        Expression<Func<T, TValue>> propertySelector, 
            int fragmentLength, 
            int fragmentCount,
	        out FieldHighlightings fieldHighlightings)
	    {
	        this.Highlight(this.GetMemberQueryPath(propertySelector), fragmentLength, fragmentCount, out fieldHighlightings);
	        return this;
	    }

	    IDocumentQuery<T> IDocumentQueryBase<T, IDocumentQuery<T>>.SetHighlighterTags(string preTag, string postTag)
	    {
	        this.SetHighlighterTags(new[]{preTag},new[]{postTag});
	        return this;
	    }

	    IDocumentQuery<T> IDocumentQueryBase<T, IDocumentQuery<T>>.SetHighlighterTags(string[] preTags, string[] postTags)
	    {
	        this.SetHighlighterTags(preTags, postTags);
	        return this;
	    }

	    /// <summary>
		/// Instructs the query to wait for non stale results as of now.
		/// </summary>
		/// <returns></returns>
		IDocumentQuery<T> IDocumentQueryBase<T, IDocumentQuery<T>>.WaitForNonStaleResultsAsOfNow()
		{
			WaitForNonStaleResultsAsOfNow();
			return this;
		}

		/// <summary>
		/// Instructs the query to wait for non stale results as of the last write made by any session belonging to the 
		/// current document store.
		/// This ensures that you'll always get the most relevant results for your scenarios using simple indexes (map only or dynamic queries).
		/// However, when used to query map/reduce indexes, it does NOT guarantee that the document that this etag belong to is actually considered for the results. 
		/// </summary>
		IDocumentQuery<T> IDocumentQueryBase<T, IDocumentQuery<T>>.WaitForNonStaleResultsAsOfLastWrite()
		{
			WaitForNonStaleResultsAsOfLastWrite();
			return this;
		}

		/// <summary>
		/// Instructs the query to wait for non stale results as of the last write made by any session belonging to the 
		/// current document store.
		/// This ensures that you'll always get the most relevant results for your scenarios using simple indexes (map only or dynamic queries).
		/// However, when used to query map/reduce indexes, it does NOT guarantee that the document that this etag belong to is actually considered for the results. 
		/// </summary>
		IDocumentQuery<T> IDocumentQueryBase<T, IDocumentQuery<T>>.WaitForNonStaleResultsAsOfLastWrite(TimeSpan waitTimeout)
		{
			WaitForNonStaleResultsAsOfLastWrite(waitTimeout);
			return this;
		}

		/// <summary>
		/// Instructs the query to wait for non stale results as of now for the specified timeout.
		/// </summary>
		/// <param name="waitTimeout">The wait timeout.</param>
		/// <returns></returns>
		IDocumentQuery<T> IDocumentQueryBase<T, IDocumentQuery<T>>.WaitForNonStaleResultsAsOfNow(TimeSpan waitTimeout)
		{
			WaitForNonStaleResultsAsOfNow(waitTimeout);
			return this;
		}

		/// <summary>
		/// Instructs the query to wait for non stale results as of the cutoff date.
		/// </summary>
		/// <param name="cutOff">The cut off.</param>
		/// <returns></returns>
		IDocumentQuery<T> IDocumentQueryBase<T, IDocumentQuery<T>>.WaitForNonStaleResultsAsOf(DateTime cutOff)
		{
			WaitForNonStaleResultsAsOf(cutOff);
			return this;
		}

		/// <summary>
		/// Instructs the query to wait for non stale results as of the cutoff date for the specified timeout
		/// </summary>
		/// <param name="cutOff">The cut off.</param>
		/// <param name="waitTimeout">The wait timeout.</param>
		IDocumentQuery<T> IDocumentQueryBase<T, IDocumentQuery<T>>.WaitForNonStaleResultsAsOf(DateTime cutOff, TimeSpan waitTimeout)
		{
			WaitForNonStaleResultsAsOf(cutOff, waitTimeout);
			return this;
		}

		/// <summary>
		/// Instructs the query to wait for non stale results as of the cutoff etag.
		/// </summary>
		/// <param name="cutOffEtag">The cut off etag.</param>
		/// <returns></returns>
		IDocumentQuery<T> IDocumentQueryBase<T, IDocumentQuery<T>>.WaitForNonStaleResultsAsOf(Guid cutOffEtag)
		{
			WaitForNonStaleResultsAsOf(cutOffEtag);
			return this;
		}

		/// <summary>
		/// Instructs the query to wait for non stale results as of the cutoff etag for the specified timeout.
		/// </summary>
		/// <param name="cutOffEtag">The cut off etag.</param>
		/// <param name="waitTimeout">The wait timeout.</param>
		IDocumentQuery<T> IDocumentQueryBase<T, IDocumentQuery<T>>.WaitForNonStaleResultsAsOf(Guid cutOffEtag, TimeSpan waitTimeout)
		{
			WaitForNonStaleResultsAsOf(cutOffEtag, waitTimeout);
			return this;
		}

		/// <summary>
		/// EXPERT ONLY: Instructs the query to wait for non stale results.
		/// This shouldn't be used outside of unit tests unless you are well aware of the implications
		/// </summary>
		IDocumentQuery<T> IDocumentQueryBase<T, IDocumentQuery<T>>.WaitForNonStaleResults()
		{
			WaitForNonStaleResults();
			return this;
		}

		/// <summary>
		/// Returns an enumerator that iterates through a collection.
		/// </summary>
		/// <returns>
		/// An <see cref="T:System.Collections.IEnumerator"/> object that can be used to iterate through the collection.
		/// </returns>
		/// <filterpriority>2</filterpriority>
		IEnumerator IEnumerable.GetEnumerator()
		{
			return GetEnumerator();
		}

		/// <summary>
		///   Returns a <see cref = "System.String" /> that represents this instance.
		/// </summary>
		/// <returns>
		///   A <see cref = "System.String" /> that represents this instance.
		/// </returns>
		public override string ToString()
		{
			var query = base.ToString();
			if (isSpatialQuery)
				return string.Format(CultureInfo.InvariantCulture, "{0} SpatialField: {1} QueryShape: {2} Relation: {3}", query, spatialFieldName, queryShape, spatialRelation);
			return query;
		}
	}
}
#endif<|MERGE_RESOLUTION|>--- conflicted
+++ resolved
@@ -71,13 +71,13 @@
 		{
 			var documentQuery = new DocumentQuery<TProjection>(theSession,
 #if !SILVERLIGHT
-			                                                   theDatabaseCommands,
+															   theDatabaseCommands,
 #endif
-			                                                   theAsyncDatabaseCommands,
-			                                                   indexName, 
+															   theAsyncDatabaseCommands,
+															   indexName, 
 															   fields,
 															   projections,
-			                                                   queryListeners)
+															   queryListeners)
 			{
 				pageSize = pageSize,
 				queryText = new StringBuilder(queryText.ToString()),
@@ -100,13 +100,10 @@
 				spatialRelation = spatialRelation,
 				distanceErrorPct = distanceErrorPct,
 				rootTypes = {typeof(T)},
-<<<<<<< HEAD
-                highlightedFields = new List<HighlightedField>(highlightedFields),
-                highlighterPreTags = highlighterPreTags,
-                highlighterPostTags = highlighterPostTags
-=======
 				defaultField = defaultField,
->>>>>>> 4b9e96b5
+				highlightedFields = new List<HighlightedField>(highlightedFields),
+				highlighterPreTags = highlighterPreTags,
+				highlighterPostTags = highlighterPostTags
 			};
 			documentQuery.AfterQueryExecuted(afterQueryExecutedCallback);
 			return documentQuery;
@@ -750,61 +747,61 @@
 			return this;
 		}
 
-	    IDocumentQuery<T> IDocumentQueryBase<T, IDocumentQuery<T>>.Highlight(
-	        string fieldName, 
-            int fragmentLength, 
-            int fragmentCount, 
-            string fragmentsField)
-	    {
-	        Highlight(fieldName, fragmentLength, fragmentCount, fragmentsField);
-	        return this;
-	    }
-
-	    IDocumentQuery<T> IDocumentQueryBase<T, IDocumentQuery<T>>.Highlight(
-            string fieldName, 
-            int fragmentLength, 
-            int fragmentCount, 
-            out FieldHighlightings highlightings)
-	    {
-	        this.Highlight(fieldName, fragmentLength, fragmentCount, out highlightings);
-	        return this;
-	    }
-
-	    IDocumentQuery<T> IDocumentQueryBase<T, IDocumentQuery<T>>.Highlight<TValue>(
-	        Expression<Func<T, TValue>> propertySelector, 
-            int fragmentLength, 
-            int fragmentCount,
-	        Expression<Func<T, IEnumerable>> fragmentsPropertySelector)
-	    {
-	        var fieldName = this.GetMemberQueryPath(propertySelector);
-            var fragmentsField = this.GetMemberQueryPath(fragmentsPropertySelector);
-	        this.Highlight(fieldName, fragmentLength, fragmentCount, fragmentsField);
-	        return this;
-	    }
-
-	    IDocumentQuery<T> IDocumentQueryBase<T, IDocumentQuery<T>>.Highlight<TValue>(
-	        Expression<Func<T, TValue>> propertySelector, 
-            int fragmentLength, 
-            int fragmentCount,
-	        out FieldHighlightings fieldHighlightings)
-	    {
-	        this.Highlight(this.GetMemberQueryPath(propertySelector), fragmentLength, fragmentCount, out fieldHighlightings);
-	        return this;
-	    }
-
-	    IDocumentQuery<T> IDocumentQueryBase<T, IDocumentQuery<T>>.SetHighlighterTags(string preTag, string postTag)
-	    {
-	        this.SetHighlighterTags(new[]{preTag},new[]{postTag});
-	        return this;
-	    }
-
-	    IDocumentQuery<T> IDocumentQueryBase<T, IDocumentQuery<T>>.SetHighlighterTags(string[] preTags, string[] postTags)
-	    {
-	        this.SetHighlighterTags(preTags, postTags);
-	        return this;
-	    }
-
-	    /// <summary>
+		IDocumentQuery<T> IDocumentQueryBase<T, IDocumentQuery<T>>.Highlight(
+			string fieldName, 
+			int fragmentLength, 
+			int fragmentCount, 
+			string fragmentsField)
+		{
+			Highlight(fieldName, fragmentLength, fragmentCount, fragmentsField);
+			return this;
+		}
+
+		IDocumentQuery<T> IDocumentQueryBase<T, IDocumentQuery<T>>.Highlight(
+			string fieldName, 
+			int fragmentLength, 
+			int fragmentCount, 
+			out FieldHighlightings highlightings)
+		{
+			this.Highlight(fieldName, fragmentLength, fragmentCount, out highlightings);
+			return this;
+		}
+
+		IDocumentQuery<T> IDocumentQueryBase<T, IDocumentQuery<T>>.Highlight<TValue>(
+			Expression<Func<T, TValue>> propertySelector, 
+			int fragmentLength, 
+			int fragmentCount,
+			Expression<Func<T, IEnumerable>> fragmentsPropertySelector)
+		{
+			var fieldName = this.GetMemberQueryPath(propertySelector);
+			var fragmentsField = this.GetMemberQueryPath(fragmentsPropertySelector);
+			this.Highlight(fieldName, fragmentLength, fragmentCount, fragmentsField);
+			return this;
+		}
+
+		IDocumentQuery<T> IDocumentQueryBase<T, IDocumentQuery<T>>.Highlight<TValue>(
+			Expression<Func<T, TValue>> propertySelector, 
+			int fragmentLength, 
+			int fragmentCount,
+			out FieldHighlightings fieldHighlightings)
+		{
+			this.Highlight(this.GetMemberQueryPath(propertySelector), fragmentLength, fragmentCount, out fieldHighlightings);
+			return this;
+		}
+
+		IDocumentQuery<T> IDocumentQueryBase<T, IDocumentQuery<T>>.SetHighlighterTags(string preTag, string postTag)
+		{
+			this.SetHighlighterTags(new[]{preTag},new[]{postTag});
+			return this;
+		}
+
+		IDocumentQuery<T> IDocumentQueryBase<T, IDocumentQuery<T>>.SetHighlighterTags(string[] preTags, string[] postTags)
+		{
+			this.SetHighlighterTags(preTags, postTags);
+			return this;
+		}
+
+		/// <summary>
 		/// Instructs the query to wait for non stale results as of now.
 		/// </summary>
 		/// <returns></returns>
