--- conflicted
+++ resolved
@@ -1,10 +1,5 @@
-<<<<<<< HEAD
 ﻿using System;
-=======
-﻿#if !SILVERLIGHT && !NETFX_CORE
-using System;
 using System.Transactions;
->>>>>>> 2dd178ad
 using System.Collections.Generic;
 using System.IO;
 
@@ -55,7 +50,7 @@
 	        return preparingEnlistment.RecoveryInformation();
 	    }
 
-	    public void Dispose()
+		public void Dispose()
 		{
 			
 		}
