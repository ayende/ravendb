--- conflicted
+++ resolved
@@ -225,9 +225,6 @@
 
         protected virtual void InitializeInternal()
         {
-<<<<<<< HEAD
-            asyncFilesCommandsGenerator = () => new AsyncFilesServerClient(Url, DefaultFileSystem, Conventions, new OperationCredentials(ApiKey, Credentials), jsonRequestFactory, currentSessionId, this.Listeners.ConflictListeners);
-=======
             AsyncFilesCommandsGenerator = () => 
 				new AsyncFilesServerClient(Url, 
 					DefaultFileSystem, 
@@ -236,7 +233,6 @@
 					jsonRequestFactory, 
 					currentSessionId, 
 					Listeners.ConflictListeners);
->>>>>>> ae92876f
         }
 
         /// <summary>
