--- conflicted
+++ resolved
@@ -6,7 +6,6 @@
 
 namespace Raven.Client.Spatial
 {
-<<<<<<< HEAD
 	public class SpatialCriteriaFactory
 	{
 		public SpatialCriteria RelatesToShape(object shape, SpatialRelation relation, double distErrorPercent = 0.025)
@@ -50,48 +49,4 @@
 			return RelatesToShape(SpatialIndexQuery.GetQueryShapeFromLatLon(latitude, longitude, radius), SpatialRelation.Within,distErrorPercent);
 		}
 	}
-=======
-    public class SpatialCriteriaFactory
-    {
-        public SpatialCriteria RelatesToShape(object shape, SpatialRelation relation)
-        {
-            return new SpatialCriteria
-                   {
-                       Relation = relation,
-                       Shape = shape
-                   };
-        }
-
-        public SpatialCriteria Intersects(object shape)
-        {
-            return RelatesToShape(shape, SpatialRelation.Intersects);
-        }
-
-        public SpatialCriteria Contains(object shape)
-        {
-            return RelatesToShape(shape, SpatialRelation.Contains);
-        }
-
-        public SpatialCriteria Disjoint(object shape)
-        {
-            return RelatesToShape(shape, SpatialRelation.Disjoint);
-        }
-
-        public SpatialCriteria Within(object shape)
-        {
-            return RelatesToShape(shape, SpatialRelation.Within);
-        }
-
-        [Obsolete("Order of parameters in this method is inconsistent with the rest of the API (x = longitude, y = latitude). Please use 'WithinRadius'.")]
-        public SpatialCriteria WithinRadiusOf(double radius, double x, double y)
-        {
-            return RelatesToShape(SpatialIndexQuery.GetQueryShapeFromLatLon(y, x, radius), SpatialRelation.Within);
-        }
-
-        public SpatialCriteria WithinRadius(double radius, double latitude, double longitude)
-        {
-            return RelatesToShape(SpatialIndexQuery.GetQueryShapeFromLatLon(latitude, longitude, radius), SpatialRelation.Within);
-        }
-    }
->>>>>>> b19bf61a
 }