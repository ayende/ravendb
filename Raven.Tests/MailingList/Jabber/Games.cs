--- conflicted
+++ resolved
@@ -38,12 +38,8 @@
 									  {
 										  ServerName = s.Name,
 										  y.ConnectedOn,
-<<<<<<< HEAD
-										  y.PlayerName
-=======
 										  y.PlayerName,
 										  s.Id
->>>>>>> 1913c88c
 									  };
 
 				Store(x => x.ServerName, FieldStorage.Yes);
@@ -55,10 +51,7 @@
 
 			public class IndexQuery
 			{
-<<<<<<< HEAD
-=======
 				public string Id { get; set; }
->>>>>>> 1913c88c
 				public string PlayerName { get; set; }
 				public string ConnectedOn { get; set; }
 				public string ServerName { get; set; }
@@ -81,10 +74,7 @@
 						session.Query<GameServers_ConnectedPlayers.IndexQuery, GameServers_ConnectedPlayers>()
 							.Customize(x => x.WaitForNonStaleResultsAsOfNow())
 							.Where(x => x.PlayerName.StartsWith("p"))
-<<<<<<< HEAD
-=======
 							.OrderBy(x => x.Id).ThenBy(x=>x.PlayerName)
->>>>>>> 1913c88c
 							.AsProjection<GameServers_ConnectedPlayers.IndexQuery>()
 							.ToList();
 
