--- conflicted
+++ resolved
@@ -592,11 +592,8 @@
     <Compile Include="Issues\RavenDB_993.cs" />
     <Compile Include="Issues\SlowIndex.cs" />
     <Compile Include="Json\SupportForJsonPropertyAttribute.cs" />
-<<<<<<< HEAD
     <Compile Include="LicenseProviderPluginTest.cs" />
-=======
     <Compile Include="Linq\GroupByAndDocumentId.cs" />
->>>>>>> 120dc0d4
     <Compile Include="Linq\FlagsEnum.cs" />
     <Compile Include="DatabaseMemoryTargetTests.cs" />
     <Compile Include="Document\EmbeddedDocStoreWithHttpServer.cs" />
