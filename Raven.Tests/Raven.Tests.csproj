--- conflicted
+++ resolved
@@ -78,40 +78,17 @@
       <SpecificVersion>False</SpecificVersion>
       <HintPath>..\..\..\Program Files (x86)\Microsoft Visual Studio 10.0\Common7\IDE\ReferenceAssemblies\v2.0\Microsoft.VisualStudio.DebuggerVisualizers.dll</HintPath>
     </Reference>
-<<<<<<< HEAD
-=======
-    <Reference Include="NetTopologySuite, Version=1.13.4693.18484, Culture=neutral, PublicKeyToken=f580a05016ebada1, processorArchitecture=MSIL">
-      <SpecificVersion>False</SpecificVersion>
-      <HintPath>..\SharedLibs\NetTopologySuite.dll</HintPath>
-    </Reference>
-    <Reference Include="Newtonsoft.Json, Version=6.0.0.0, Culture=neutral, PublicKeyToken=30ad4fe6b2a6aeed, processorArchitecture=MSIL">
-      <SpecificVersion>False</SpecificVersion>
-      <HintPath>..\packages\Newtonsoft.Json.6.0.6\lib\net45\Newtonsoft.Json.dll</HintPath>
-    </Reference>
-    <Reference Include="NLog, Version=3.2.0.0, Culture=neutral, PublicKeyToken=5120e14c03d0593c, processorArchitecture=MSIL">
-      <SpecificVersion>False</SpecificVersion>
-      <HintPath>..\packages\NLog.3.2.0.0\lib\net45\NLog.dll</HintPath>
-    </Reference>
-    <Reference Include="Owin, Version=1.0.0.0, Culture=neutral, PublicKeyToken=f0ebd12fd5e55cc5, processorArchitecture=MSIL">
-      <SpecificVersion>False</SpecificVersion>
-      <HintPath>..\packages\Owin.1.0\lib\net40\Owin.dll</HintPath>
-    </Reference>
->>>>>>> 0172de14
     <Reference Include="Rhino.Mocks">
       <HintPath>..\packages\RhinoMocks.3.6.1\lib\net\Rhino.Mocks.dll</HintPath>
     </Reference>
     <Reference Include="System" />
     <Reference Include="System.ComponentModel.Composition" />
     <Reference Include="System.ComponentModel.DataAnnotations" />
-<<<<<<< HEAD
     <Reference Include="System.Core" />
-=======
-    <Reference Include="System.configuration" />
     <Reference Include="System.Core">
       <RequiredTargetFramework>3.5</RequiredTargetFramework>
     </Reference>
     <Reference Include="System.IO.Compression" />
->>>>>>> 0172de14
     <Reference Include="System.Linq" />
     <Reference Include="System.Net" />
     <Reference Include="System.Net.Http" />
@@ -977,21 +954,9 @@
       <Project>{41AC479E-1EB2-4D23-AAF2-E4C8DF1BC2BA}</Project>
       <Name>Raven.Abstractions</Name>
     </ProjectReference>
-    <ProjectReference Include="..\Raven.Client.Lightweight\Raven.Client.Lightweight.csproj">
-      <Project>{4E087ECB-E7CA-4891-AC3C-3C76702715B6}</Project>
-      <Name>Raven.Client.Lightweight</Name>
-    </ProjectReference>
     <ProjectReference Include="..\Raven.Smuggler\Raven.Smuggler.csproj">
       <Project>{3E6401AC-3E33-4B61-A460-49953654A207}</Project>
       <Name>Raven.Smuggler</Name>
-    </ProjectReference>
-    <ProjectReference Include="..\Raven.Database\Raven.Database.csproj">
-      <Project>{212823CD-25E1-41AC-92D1-D6DF4D53FC85}</Project>
-      <Name>Raven.Database</Name>
-    </ProjectReference>
-    <ProjectReference Include="..\Raven.Server\Raven.Server.csproj">
-      <Project>{3B90EB20-AEA3-4972-8219-936F1A62768C}</Project>
-      <Name>Raven.Server</Name>
     </ProjectReference>
   </ItemGroup>
   <ItemGroup>
@@ -1014,15 +979,9 @@
   <ItemGroup>
     <Service Include="{82A7F48D-3B50-4B1E-B82E-3ADA8210C358}" />
   </ItemGroup>
-<<<<<<< HEAD
-=======
-  <ItemGroup>
-    <Service Include="{82A7F48D-3B50-4B1E-B82E-3ADA8210C358}" />
-  </ItemGroup>
   <ItemGroup>
     <EmbeddedResource Include="Patching\x2js.js" />
   </ItemGroup>
->>>>>>> 0172de14
   <Import Project="$(MSBuildToolsPath)\Microsoft.CSharp.targets" Condition="'$(TasksTargetsImported)' == ''" />
   <!--  <Import Project="$(MSBuildProjectDirectory)\..\Tools\StyleCop\StyleCop.Targets" Condition="'$(TasksTargetsImported)' == ''" /> -->
   <Import Project="$(SolutionDir)\.nuget\NuGet.targets" Condition="'$(TasksTargetsImported)' == ''" />
