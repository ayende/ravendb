<<<<<<< HEAD
﻿using System;
using Lucene.Net.Analysis;
using Lucene.Net.Analysis.Standard;
using Lucene.Net.Search;
using Raven.Database.Indexing;
using Xunit;
using Version = Lucene.Net.Util.Version;

namespace Raven.Tests.Indexes
{
	public class UsingQueryBuilder
	{
		[Fact]
		public void Can_parse_Analyzed_simple_single_term()
		{
			var query = QueryBuilder.BuildQuery("Name:SingleTerm", new PerFieldAnalyzerWrapper(new StandardAnalyzer(Version.LUCENE_29)));

			Assert.Equal("Name:singleterm", query.ToString());
			Assert.True(query is TermQuery);
			Assert.Equal(((TermQuery)query).GetTerm().Field(), "Name");
			Assert.Equal(((TermQuery)query).GetTerm().Text(), "singleterm");
		}

		[Fact]
		public void Can_parse_Analyzed_simple_phrase()
		{
			var query = QueryBuilder.BuildQuery("Name:\"Simple Phrase\"", new PerFieldAnalyzerWrapper(new StandardAnalyzer(Version.LUCENE_29)));

			Assert.Equal("Name:\"simple phrase\"", query.ToString());
			Assert.True(query is PhraseQuery);
			var terms = ((PhraseQuery)query).GetTerms();
			Assert.Equal(terms[0].Field(), "Name");
			Assert.Equal(terms[0].Text(), "simple");
			Assert.Equal(terms[1].Field(), "Name");
			Assert.Equal(terms[1].Text(), "phrase");
		}

		[Fact]
		public void Can_parse_Analyzed_escaped_phrase()
		{
			var query = QueryBuilder.BuildQuery("Name:\"Escaped\\+\\-\\&\\|\\!\\(\\)\\{\\}\\[\\]\\^\\\"\\~\\*\\?\\:\\\\Phrase\"", new PerFieldAnalyzerWrapper(new StandardAnalyzer(Version.LUCENE_29)));

			Assert.Equal("Name:\"escaped phrase\"", query.ToString());
			Assert.True(query is PhraseQuery);
			var terms = ((PhraseQuery)query).GetTerms();
			Assert.Equal(terms[0].Field(), "Name");
			Assert.Equal(terms[0].Text(), "escaped");
			Assert.Equal(terms[1].Field(), "Name");
			Assert.Equal(terms[1].Text(), "phrase");
		}

		[Fact]
		public void Can_parse_NotAnalyzed_simple_single_term()
		{
			var query = QueryBuilder.BuildQuery("Name:[[SingleTerm]]", new PerFieldAnalyzerWrapper(new StandardAnalyzer(Version.LUCENE_29)));

			Assert.Equal("Name:SingleTerm", query.ToString());
			Assert.True(query is TermQuery);
			Assert.Equal(((TermQuery)query).GetTerm().Field(), "Name");
			Assert.Equal(((TermQuery)query).GetTerm().Text(), "SingleTerm");
		}

		[Fact]
		public void Can_parse_NotAnalyzed_simple_phrase()
		{
			var query = QueryBuilder.BuildQuery("Name:[[\"Simple Phrase\"]]", new PerFieldAnalyzerWrapper(new StandardAnalyzer(Version.LUCENE_29)));

			Assert.Equal("Name:Simple Phrase", query.ToString());
			Assert.True(query is TermQuery);
			Assert.Equal(((TermQuery)query).GetTerm().Field(), "Name");
			Assert.Equal(((TermQuery)query).GetTerm().Text(), "Simple Phrase");
		}

		[Fact]
		public void Can_parse_NotAnalyzed_escaped_phrase()
		{
			var query = QueryBuilder.BuildQuery("Name:[[Escaped\\+\\-\\&\\|\\!\\(\\)\\{\\}\\[\\]\\^\\\"\\~\\*\\?\\:\\\\Phrase]]", new PerFieldAnalyzerWrapper(new StandardAnalyzer(Version.LUCENE_29)));

			Assert.Equal("Name:Escaped+-&|!(){}[]^\"~*?:\\Phrase", query.ToString());
			Assert.True(query is TermQuery);
			Assert.Equal(((TermQuery)query).GetTerm().Field(), "Name");
			Assert.Equal(((TermQuery)query).GetTerm().Text(), "Escaped+-&|!(){}[]^\"~*?:\\Phrase");
		}

		[Fact]
		public void Can_parse_LessThan_on_date()
		{
			var query = QueryBuilder.BuildQuery("Birthday:{NULL TO 20100515000000000}", new PerFieldAnalyzerWrapper(new StandardAnalyzer(Version.LUCENE_29)));

			Assert.Equal("Birthday:{null TO 20100515000000000}", query.ToString());
		}

		[Fact]
		public void Can_parse_LessThanOrEqual_on_date()
		{
			var query = QueryBuilder.BuildQuery("Birthday:[NULL TO 20100515000000000]", new PerFieldAnalyzerWrapper(new StandardAnalyzer(Version.LUCENE_29)));

			Assert.Equal("Birthday:[null TO 20100515000000000]", query.ToString());
		}

		[Fact]
		public void Can_parse_GreaterThan_on_int()
		{
			var query = QueryBuilder.BuildQuery("Age_Range:{0x00000003 TO NULL}", new PerFieldAnalyzerWrapper(new StandardAnalyzer(Version.LUCENE_29)));

			Assert.Equal("Age_Range:{3 TO 2147483647}", query.ToString());
			Assert.True(query is NumericRangeQuery);
			Assert.True(((NumericRangeQuery)query).GetMin() is int);
			Assert.True(((NumericRangeQuery)query).GetMax() is int);
		}

		[Fact]
		public void Can_parse_GreaterThanOrEqual_on_int()
		{
			var query = QueryBuilder.BuildQuery("Age_Range:[0x00000003 TO NULL]", new PerFieldAnalyzerWrapper(new StandardAnalyzer(Version.LUCENE_29)));

			Assert.Equal("Age_Range:[3 TO 2147483647]", query.ToString());
			Assert.True(query is NumericRangeQuery);
			Assert.True(((NumericRangeQuery)query).GetMin() is int);
			Assert.True(((NumericRangeQuery)query).GetMax() is int);
		}

		[Fact]
		public void Can_parse_GreaterThanOrEqual_on_long()
		{
			var query = QueryBuilder.BuildQuery("Age_Range:[0x0000000000000003 TO NULL]", new PerFieldAnalyzerWrapper(new StandardAnalyzer(Version.LUCENE_29)));

			Assert.Equal("Age_Range:[3 TO 9223372036854775807]", query.ToString());
			Assert.True(query is NumericRangeQuery);
			Assert.True(((NumericRangeQuery)query).GetMin() is long);
			Assert.True(((NumericRangeQuery)query).GetMax() is long);
		}

		[Fact]
		public void Can_parse_GreaterThanOrEqual_on_double()
		{
			var query = QueryBuilder.BuildQuery("Price_Range:[Dx1.0 TO NULL]", new PerFieldAnalyzerWrapper(new StandardAnalyzer(Version.LUCENE_29)));

			Assert.Equal("Price_Range:[1 TO 1.79769313486232E+308]", query.ToString());
			Assert.True(query is NumericRangeQuery);
			Assert.True(((NumericRangeQuery)query).GetMin() is double);
			Assert.True(((NumericRangeQuery)query).GetMax() is double);
		}

		[Fact]
		public void Can_parse_LessThan_on_float()
		{
			var query = QueryBuilder.BuildQuery("Price_Range:{NULL TO Fx1.0}", new PerFieldAnalyzerWrapper(new StandardAnalyzer(Version.LUCENE_29)));

			Assert.Equal("Price_Range:{-3.402823E+38 TO 1}", query.ToString());
			Assert.True(query is NumericRangeQuery);
			Assert.True(((NumericRangeQuery)query).GetMin() is float);
			Assert.True(((NumericRangeQuery)query).GetMax() is float);
		}

		[Fact]
		public void Can_parse_fixed_range_on_int()
		{
			var query = QueryBuilder.BuildQuery("Age_Range:{0x00000003 TO 0x00000009}", new PerFieldAnalyzerWrapper(new StandardAnalyzer(Version.LUCENE_29)));

			Assert.Equal("Age_Range:{3 TO 9}", query.ToString());
			Assert.True(query is NumericRangeQuery);
			Assert.True(((NumericRangeQuery)query).GetMin() is int);
			Assert.True(((NumericRangeQuery)query).GetMax() is int);
		}

		[Fact]
		public void Can_parse_conjunctions_within_disjunction_query()
		{
			var query = QueryBuilder.BuildQuery("(Name:\"Simple Phrase\" AND Name:SingleTerm) OR (Age:3 AND Birthday:20100515000000000)", new PerFieldAnalyzerWrapper(new StandardAnalyzer(Version.LUCENE_29)));

			Assert.Equal("(+Name:\"simple phrase\" +Name:singleterm) (+Age:3 +Birthday:20100515000000000)", query.ToString());
		}

		[Fact]
		public void Can_parse_disjunctions_within_conjunction_query()
		{
			var query = QueryBuilder.BuildQuery("(Name:\"Simple Phrase\" OR Name:SingleTerm) AND (Age:3 OR Birthday:20100515000000000)", new PerFieldAnalyzerWrapper(new StandardAnalyzer(Version.LUCENE_29)));

			Assert.Equal("+(Name:\"simple phrase\" Name:singleterm) +(Age:3 Birthday:20100515000000000)", query.ToString());
		}

		[Fact]
		public void Can_parse_conjunctions_within_disjunction_query_with_int_range()
		{
			var query = QueryBuilder.BuildQuery("(Name:\"Simple Phrase\" AND Name:SingleTerm) OR (Age_Range:{0x00000003 TO NULL} AND Birthday:20100515000000000)", new PerFieldAnalyzerWrapper(new StandardAnalyzer(Version.LUCENE_29)));

			Assert.Equal("(+Name:\"simple phrase\" +Name:singleterm) (+Age_Range:{3 TO 2147483647} +Birthday:20100515000000000)", query.ToString());
		}

		[Fact]
		public void Can_parse_disjunctions_within_conjunction_query_with_date_range()
		{
			var query = QueryBuilder.BuildQuery("(Name:\"Simple Phrase\" OR Name:SingleTerm) AND (Age_Range:3 OR Birthday:[NULL TO 20100515000000000])", new PerFieldAnalyzerWrapper(new StandardAnalyzer(Version.LUCENE_29)));

			Assert.Equal("+(Name:\"simple phrase\" Name:singleterm) +(Age_Range:3 Birthday:[null TO 20100515000000000])", query.ToString());
		}

		[Fact]
		public void Can_parse_conjunctions_within_disjunction_query_with_NotAnalyzed_field()
		{
			var query = QueryBuilder.BuildQuery("(AnalyzedName:\"Simple Phrase\" AND NotAnalyzedName:[[\"Simple Phrase\"]]) OR (Age_Range:3 AND Birthday:20100515000000000)", new PerFieldAnalyzerWrapper(new StandardAnalyzer(Version.LUCENE_29)));

			// NOTE: this looks incorrect (looks like "Name:Simple OR DEFAULT_FIELD:Phrase") but internally it is a single phrase
			Assert.Equal("(+AnalyzedName:\"simple phrase\" +NotAnalyzedName:Simple Phrase) (+Age_Range:3 +Birthday:20100515000000000)", query.ToString());
		}

		[Fact]
		public void Can_parse_disjunctions_within_conjunction_query_with_escaped_field()
		{
			var query = QueryBuilder.BuildQuery("(Name:\"Escaped\\+\\-\\&\\|\\!\\(\\)\\{\\}\\[\\]\\^\\\"\\~\\*\\?\\:\\\\Phrase\" OR Name:SingleTerm) AND (Age_Range:3 OR Birthday:20100515000000000)", new PerFieldAnalyzerWrapper(new StandardAnalyzer(Version.LUCENE_29)));

			Assert.Equal("+(Name:\"escaped phrase\" Name:singleterm) +(Age_Range:3 Birthday:20100515000000000)", query.ToString());
		}
	}
}
=======
﻿using System;
using System.Globalization;

using Lucene.Net.Search;
using Raven.Database.Indexing;
using Xunit;

namespace Raven.Tests.Indexes
{
	public class UsingQueryBuilder
	{
		[Fact]
		public void Can_parse_Analyzed_simple_single_term()
		{
			var query = QueryBuilder.BuildQuery("Name:SingleTerm");

			Assert.Equal("Name:singleterm", query.ToString());
			Assert.True(query is TermQuery);
			Assert.Equal(((TermQuery)query).GetTerm().Field(), "Name");
			Assert.Equal(((TermQuery)query).GetTerm().Text(), "singleterm");
		}

		[Fact]
		public void Can_parse_Analyzed_simple_phrase()
		{
			var query = QueryBuilder.BuildQuery("Name:\"Simple Phrase\"");

			Assert.Equal("Name:\"simple phrase\"", query.ToString());
			Assert.True(query is PhraseQuery);
			var terms = ((PhraseQuery)query).GetTerms();
			Assert.Equal(terms[0].Field(), "Name");
			Assert.Equal(terms[0].Text(), "simple");
			Assert.Equal(terms[1].Field(), "Name");
			Assert.Equal(terms[1].Text(), "phrase");
		}

		[Fact]
		public void Can_parse_Analyzed_escaped_phrase()
		{
			var query = QueryBuilder.BuildQuery("Name:\"Escaped\\+\\-\\&\\|\\!\\(\\)\\{\\}\\[\\]\\^\\\"\\~\\*\\?\\:\\\\Phrase\"");

			Assert.Equal("Name:\"escaped phrase\"", query.ToString());
			Assert.True(query is PhraseQuery);
			var terms = ((PhraseQuery)query).GetTerms();
			Assert.Equal(terms[0].Field(), "Name");
			Assert.Equal(terms[0].Text(), "escaped");
			Assert.Equal(terms[1].Field(), "Name");
			Assert.Equal(terms[1].Text(), "phrase");
		}

		[Fact]
		public void Can_parse_NotAnalyzed_simple_single_term()
		{
			var query = QueryBuilder.BuildQuery("Name:[[SingleTerm]]");

			Assert.Equal("Name:SingleTerm", query.ToString());
			Assert.True(query is TermQuery);
			Assert.Equal(((TermQuery)query).GetTerm().Field(), "Name");
			Assert.Equal(((TermQuery)query).GetTerm().Text(), "SingleTerm");
		}

		[Fact]
		public void Can_parse_NotAnalyzed_simple_phrase()
		{
			var query = QueryBuilder.BuildQuery("Name:[[\"Simple Phrase\"]]");

			Assert.Equal("Name:Simple Phrase", query.ToString());
			Assert.True(query is TermQuery);
			Assert.Equal(((TermQuery)query).GetTerm().Field(), "Name");
			Assert.Equal(((TermQuery)query).GetTerm().Text(), "Simple Phrase");
		}

		[Fact]
		public void Can_parse_NotAnalyzed_escaped_phrase()
		{
			var query = QueryBuilder.BuildQuery("Name:[[Escaped\\+\\-\\&\\|\\!\\(\\)\\{\\}\\[\\]\\^\\\"\\~\\*\\?\\:\\\\Phrase]]");

			Assert.Equal("Name:Escaped+-&|!(){}[]^\"~*?:\\Phrase", query.ToString());
			Assert.True(query is TermQuery);
			Assert.Equal(((TermQuery)query).GetTerm().Field(), "Name");
			Assert.Equal(((TermQuery)query).GetTerm().Text(), "Escaped+-&|!(){}[]^\"~*?:\\Phrase");
		}

		[Fact]
		public void Can_parse_LessThan_on_date()
		{
			var query = QueryBuilder.BuildQuery("Birthday:{NULL TO 20100515000000000}");

			Assert.Equal("Birthday:{null TO 20100515000000000}", query.ToString());
		}

		[Fact]
		public void Can_parse_LessThanOrEqual_on_date()
		{
			var query = QueryBuilder.BuildQuery("Birthday:[NULL TO 20100515000000000]");

			Assert.Equal("Birthday:[null TO 20100515000000000]", query.ToString());
		}

		[Fact]
		public void Can_parse_GreaterThan_on_int()
		{
			var query = QueryBuilder.BuildQuery("Age_Range:{0x00000003 TO NULL}");

			Assert.Equal("Age_Range:{3 TO 2147483647}", query.ToString());
			Assert.True(query is NumericRangeQuery);
			Assert.True(((NumericRangeQuery)query).GetMin() is int);
			Assert.True(((NumericRangeQuery)query).GetMax() is int);
		}

		[Fact]
		public void Can_parse_GreaterThanOrEqual_on_int()
		{
			var query = QueryBuilder.BuildQuery("Age_Range:[0x00000003 TO NULL]");

			Assert.Equal("Age_Range:[3 TO 2147483647]", query.ToString());
			Assert.True(query is NumericRangeQuery);
			Assert.True(((NumericRangeQuery)query).GetMin() is int);
			Assert.True(((NumericRangeQuery)query).GetMax() is int);
		}

		[Fact]
		public void Can_parse_GreaterThanOrEqual_on_long()
		{
			var query = QueryBuilder.BuildQuery("Age_Range:[0x0000000000000003 TO NULL]");

			Assert.Equal("Age_Range:[3 TO 9223372036854775807]", query.ToString());
			Assert.True(query is NumericRangeQuery);
			Assert.True(((NumericRangeQuery)query).GetMin() is long);
			Assert.True(((NumericRangeQuery)query).GetMax() is long);
		}

		[Fact]
		public void Can_parse_GreaterThanOrEqual_on_double()
		{
			var query = QueryBuilder.BuildQuery("Price_Range:[Dx1.0 TO NULL]");

			Assert.Equal("Price_Range:[1 TO 1" + CultureInfo.CurrentCulture.NumberFormat.NumberDecimalSeparator + "79769313486232E+308]", query.ToString());
			Assert.True(query is NumericRangeQuery);
			Assert.True(((NumericRangeQuery)query).GetMin() is double);
			Assert.True(((NumericRangeQuery)query).GetMax() is double);
		}

		[Fact]
		public void Can_parse_LessThan_on_float()
		{
			var query = QueryBuilder.BuildQuery("Price_Range:{NULL TO Fx1.0}");

            Assert.Equal("Price_Range:{-3" + CultureInfo.CurrentCulture.NumberFormat.NumberDecimalSeparator + "402823E+38 TO 1}", query.ToString());
			Assert.True(query is NumericRangeQuery);
			Assert.True(((NumericRangeQuery)query).GetMin() is float);
			Assert.True(((NumericRangeQuery)query).GetMax() is float);
		}

		[Fact]
		public void Can_parse_fixed_range_on_int()
		{
			var query = QueryBuilder.BuildQuery("Age_Range:{0x00000003 TO 0x00000009}");

			Assert.Equal("Age_Range:{3 TO 9}", query.ToString());
			Assert.True(query is NumericRangeQuery);
			Assert.True(((NumericRangeQuery)query).GetMin() is int);
			Assert.True(((NumericRangeQuery)query).GetMax() is int);
		}

		[Fact]
		public void Can_parse_conjunctions_within_disjunction_query()
		{
			var query = QueryBuilder.BuildQuery("(Name:\"Simple Phrase\" AND Name:SingleTerm) OR (Age:3 AND Birthday:20100515000000000)");

			Assert.Equal("(+Name:\"simple phrase\" +Name:singleterm) (+Age:3 +Birthday:20100515000000000)", query.ToString());
		}

		[Fact]
		public void Can_parse_disjunctions_within_conjunction_query()
		{
			var query = QueryBuilder.BuildQuery("(Name:\"Simple Phrase\" OR Name:SingleTerm) AND (Age:3 OR Birthday:20100515000000000)");

			Assert.Equal("+(Name:\"simple phrase\" Name:singleterm) +(Age:3 Birthday:20100515000000000)", query.ToString());
		}

		[Fact]
		public void Can_parse_conjunctions_within_disjunction_query_with_int_range()
		{
			var query = QueryBuilder.BuildQuery("(Name:\"Simple Phrase\" AND Name:SingleTerm) OR (Age_Range:{0x00000003 TO NULL} AND Birthday:20100515000000000)");

			Assert.Equal("(+Name:\"simple phrase\" +Name:singleterm) (+Age_Range:{3 TO 2147483647} +Birthday:20100515000000000)", query.ToString());
		}

		[Fact]
		public void Can_parse_disjunctions_within_conjunction_query_with_date_range()
		{
			var query = QueryBuilder.BuildQuery("(Name:\"Simple Phrase\" OR Name:SingleTerm) AND (Age_Range:3 OR Birthday:[NULL TO 20100515000000000])");

			Assert.Equal("+(Name:\"simple phrase\" Name:singleterm) +(Age_Range:3 Birthday:[null TO 20100515000000000])", query.ToString());
		}

		[Fact]
		public void Can_parse_conjunctions_within_disjunction_query_with_NotAnalyzed_field()
		{
			var query = QueryBuilder.BuildQuery("(AnalyzedName:\"Simple Phrase\" AND NotAnalyzedName:[[\"Simple Phrase\"]]) OR (Age_Range:3 AND Birthday:20100515000000000)");

			// NOTE: this looks incorrect (looks like "Name:Simple OR DEFAULT_FIELD:Phrase") but internally it is a single phrase
			Assert.Equal("(+AnalyzedName:\"simple phrase\" +NotAnalyzedName:Simple Phrase) (+Age_Range:3 +Birthday:20100515000000000)", query.ToString());
		}

		[Fact]
		public void Can_parse_disjunctions_within_conjunction_query_with_escaped_field()
		{
			var query = QueryBuilder.BuildQuery("(Name:\"Escaped\\+\\-\\&\\|\\!\\(\\)\\{\\}\\[\\]\\^\\\"\\~\\*\\?\\:\\\\Phrase\" OR Name:SingleTerm) AND (Age_Range:3 OR Birthday:20100515000000000)");

			Assert.Equal("+(Name:\"escaped phrase\" Name:singleterm) +(Age_Range:3 Birthday:20100515000000000)", query.ToString());
		}
	}
}
>>>>>>> f32884ca
<|MERGE_RESOLUTION|>--- conflicted
+++ resolved
@@ -1,434 +1,218 @@
-<<<<<<< HEAD
-﻿using System;
-using Lucene.Net.Analysis;
-using Lucene.Net.Analysis.Standard;
-using Lucene.Net.Search;
-using Raven.Database.Indexing;
-using Xunit;
-using Version = Lucene.Net.Util.Version;
-
-namespace Raven.Tests.Indexes
-{
-	public class UsingQueryBuilder
-	{
-		[Fact]
-		public void Can_parse_Analyzed_simple_single_term()
-		{
-			var query = QueryBuilder.BuildQuery("Name:SingleTerm", new PerFieldAnalyzerWrapper(new StandardAnalyzer(Version.LUCENE_29)));
-
-			Assert.Equal("Name:singleterm", query.ToString());
-			Assert.True(query is TermQuery);
-			Assert.Equal(((TermQuery)query).GetTerm().Field(), "Name");
-			Assert.Equal(((TermQuery)query).GetTerm().Text(), "singleterm");
-		}
-
-		[Fact]
-		public void Can_parse_Analyzed_simple_phrase()
-		{
-			var query = QueryBuilder.BuildQuery("Name:\"Simple Phrase\"", new PerFieldAnalyzerWrapper(new StandardAnalyzer(Version.LUCENE_29)));
-
-			Assert.Equal("Name:\"simple phrase\"", query.ToString());
-			Assert.True(query is PhraseQuery);
-			var terms = ((PhraseQuery)query).GetTerms();
-			Assert.Equal(terms[0].Field(), "Name");
-			Assert.Equal(terms[0].Text(), "simple");
-			Assert.Equal(terms[1].Field(), "Name");
-			Assert.Equal(terms[1].Text(), "phrase");
-		}
-
-		[Fact]
-		public void Can_parse_Analyzed_escaped_phrase()
-		{
-			var query = QueryBuilder.BuildQuery("Name:\"Escaped\\+\\-\\&\\|\\!\\(\\)\\{\\}\\[\\]\\^\\\"\\~\\*\\?\\:\\\\Phrase\"", new PerFieldAnalyzerWrapper(new StandardAnalyzer(Version.LUCENE_29)));
-
-			Assert.Equal("Name:\"escaped phrase\"", query.ToString());
-			Assert.True(query is PhraseQuery);
-			var terms = ((PhraseQuery)query).GetTerms();
-			Assert.Equal(terms[0].Field(), "Name");
-			Assert.Equal(terms[0].Text(), "escaped");
-			Assert.Equal(terms[1].Field(), "Name");
-			Assert.Equal(terms[1].Text(), "phrase");
-		}
-
-		[Fact]
-		public void Can_parse_NotAnalyzed_simple_single_term()
-		{
-			var query = QueryBuilder.BuildQuery("Name:[[SingleTerm]]", new PerFieldAnalyzerWrapper(new StandardAnalyzer(Version.LUCENE_29)));
-
-			Assert.Equal("Name:SingleTerm", query.ToString());
-			Assert.True(query is TermQuery);
-			Assert.Equal(((TermQuery)query).GetTerm().Field(), "Name");
-			Assert.Equal(((TermQuery)query).GetTerm().Text(), "SingleTerm");
-		}
-
-		[Fact]
-		public void Can_parse_NotAnalyzed_simple_phrase()
-		{
-			var query = QueryBuilder.BuildQuery("Name:[[\"Simple Phrase\"]]", new PerFieldAnalyzerWrapper(new StandardAnalyzer(Version.LUCENE_29)));
-
-			Assert.Equal("Name:Simple Phrase", query.ToString());
-			Assert.True(query is TermQuery);
-			Assert.Equal(((TermQuery)query).GetTerm().Field(), "Name");
-			Assert.Equal(((TermQuery)query).GetTerm().Text(), "Simple Phrase");
-		}
-
-		[Fact]
-		public void Can_parse_NotAnalyzed_escaped_phrase()
-		{
-			var query = QueryBuilder.BuildQuery("Name:[[Escaped\\+\\-\\&\\|\\!\\(\\)\\{\\}\\[\\]\\^\\\"\\~\\*\\?\\:\\\\Phrase]]", new PerFieldAnalyzerWrapper(new StandardAnalyzer(Version.LUCENE_29)));
-
-			Assert.Equal("Name:Escaped+-&|!(){}[]^\"~*?:\\Phrase", query.ToString());
-			Assert.True(query is TermQuery);
-			Assert.Equal(((TermQuery)query).GetTerm().Field(), "Name");
-			Assert.Equal(((TermQuery)query).GetTerm().Text(), "Escaped+-&|!(){}[]^\"~*?:\\Phrase");
-		}
-
-		[Fact]
-		public void Can_parse_LessThan_on_date()
-		{
-			var query = QueryBuilder.BuildQuery("Birthday:{NULL TO 20100515000000000}", new PerFieldAnalyzerWrapper(new StandardAnalyzer(Version.LUCENE_29)));
-
-			Assert.Equal("Birthday:{null TO 20100515000000000}", query.ToString());
-		}
-
-		[Fact]
-		public void Can_parse_LessThanOrEqual_on_date()
-		{
-			var query = QueryBuilder.BuildQuery("Birthday:[NULL TO 20100515000000000]", new PerFieldAnalyzerWrapper(new StandardAnalyzer(Version.LUCENE_29)));
-
-			Assert.Equal("Birthday:[null TO 20100515000000000]", query.ToString());
-		}
-
-		[Fact]
-		public void Can_parse_GreaterThan_on_int()
-		{
-			var query = QueryBuilder.BuildQuery("Age_Range:{0x00000003 TO NULL}", new PerFieldAnalyzerWrapper(new StandardAnalyzer(Version.LUCENE_29)));
-
-			Assert.Equal("Age_Range:{3 TO 2147483647}", query.ToString());
-			Assert.True(query is NumericRangeQuery);
-			Assert.True(((NumericRangeQuery)query).GetMin() is int);
-			Assert.True(((NumericRangeQuery)query).GetMax() is int);
-		}
-
-		[Fact]
-		public void Can_parse_GreaterThanOrEqual_on_int()
-		{
-			var query = QueryBuilder.BuildQuery("Age_Range:[0x00000003 TO NULL]", new PerFieldAnalyzerWrapper(new StandardAnalyzer(Version.LUCENE_29)));
-
-			Assert.Equal("Age_Range:[3 TO 2147483647]", query.ToString());
-			Assert.True(query is NumericRangeQuery);
-			Assert.True(((NumericRangeQuery)query).GetMin() is int);
-			Assert.True(((NumericRangeQuery)query).GetMax() is int);
-		}
-
-		[Fact]
-		public void Can_parse_GreaterThanOrEqual_on_long()
-		{
-			var query = QueryBuilder.BuildQuery("Age_Range:[0x0000000000000003 TO NULL]", new PerFieldAnalyzerWrapper(new StandardAnalyzer(Version.LUCENE_29)));
-
-			Assert.Equal("Age_Range:[3 TO 9223372036854775807]", query.ToString());
-			Assert.True(query is NumericRangeQuery);
-			Assert.True(((NumericRangeQuery)query).GetMin() is long);
-			Assert.True(((NumericRangeQuery)query).GetMax() is long);
-		}
-
-		[Fact]
-		public void Can_parse_GreaterThanOrEqual_on_double()
-		{
-			var query = QueryBuilder.BuildQuery("Price_Range:[Dx1.0 TO NULL]", new PerFieldAnalyzerWrapper(new StandardAnalyzer(Version.LUCENE_29)));
-
-			Assert.Equal("Price_Range:[1 TO 1.79769313486232E+308]", query.ToString());
-			Assert.True(query is NumericRangeQuery);
-			Assert.True(((NumericRangeQuery)query).GetMin() is double);
-			Assert.True(((NumericRangeQuery)query).GetMax() is double);
-		}
-
-		[Fact]
-		public void Can_parse_LessThan_on_float()
-		{
-			var query = QueryBuilder.BuildQuery("Price_Range:{NULL TO Fx1.0}", new PerFieldAnalyzerWrapper(new StandardAnalyzer(Version.LUCENE_29)));
-
-			Assert.Equal("Price_Range:{-3.402823E+38 TO 1}", query.ToString());
-			Assert.True(query is NumericRangeQuery);
-			Assert.True(((NumericRangeQuery)query).GetMin() is float);
-			Assert.True(((NumericRangeQuery)query).GetMax() is float);
-		}
-
-		[Fact]
-		public void Can_parse_fixed_range_on_int()
-		{
-			var query = QueryBuilder.BuildQuery("Age_Range:{0x00000003 TO 0x00000009}", new PerFieldAnalyzerWrapper(new StandardAnalyzer(Version.LUCENE_29)));
-
-			Assert.Equal("Age_Range:{3 TO 9}", query.ToString());
-			Assert.True(query is NumericRangeQuery);
-			Assert.True(((NumericRangeQuery)query).GetMin() is int);
-			Assert.True(((NumericRangeQuery)query).GetMax() is int);
-		}
-
-		[Fact]
-		public void Can_parse_conjunctions_within_disjunction_query()
-		{
-			var query = QueryBuilder.BuildQuery("(Name:\"Simple Phrase\" AND Name:SingleTerm) OR (Age:3 AND Birthday:20100515000000000)", new PerFieldAnalyzerWrapper(new StandardAnalyzer(Version.LUCENE_29)));
-
-			Assert.Equal("(+Name:\"simple phrase\" +Name:singleterm) (+Age:3 +Birthday:20100515000000000)", query.ToString());
-		}
-
-		[Fact]
-		public void Can_parse_disjunctions_within_conjunction_query()
-		{
-			var query = QueryBuilder.BuildQuery("(Name:\"Simple Phrase\" OR Name:SingleTerm) AND (Age:3 OR Birthday:20100515000000000)", new PerFieldAnalyzerWrapper(new StandardAnalyzer(Version.LUCENE_29)));
-
-			Assert.Equal("+(Name:\"simple phrase\" Name:singleterm) +(Age:3 Birthday:20100515000000000)", query.ToString());
-		}
-
-		[Fact]
-		public void Can_parse_conjunctions_within_disjunction_query_with_int_range()
-		{
-			var query = QueryBuilder.BuildQuery("(Name:\"Simple Phrase\" AND Name:SingleTerm) OR (Age_Range:{0x00000003 TO NULL} AND Birthday:20100515000000000)", new PerFieldAnalyzerWrapper(new StandardAnalyzer(Version.LUCENE_29)));
-
-			Assert.Equal("(+Name:\"simple phrase\" +Name:singleterm) (+Age_Range:{3 TO 2147483647} +Birthday:20100515000000000)", query.ToString());
-		}
-
-		[Fact]
-		public void Can_parse_disjunctions_within_conjunction_query_with_date_range()
-		{
-			var query = QueryBuilder.BuildQuery("(Name:\"Simple Phrase\" OR Name:SingleTerm) AND (Age_Range:3 OR Birthday:[NULL TO 20100515000000000])", new PerFieldAnalyzerWrapper(new StandardAnalyzer(Version.LUCENE_29)));
-
-			Assert.Equal("+(Name:\"simple phrase\" Name:singleterm) +(Age_Range:3 Birthday:[null TO 20100515000000000])", query.ToString());
-		}
-
-		[Fact]
-		public void Can_parse_conjunctions_within_disjunction_query_with_NotAnalyzed_field()
-		{
-			var query = QueryBuilder.BuildQuery("(AnalyzedName:\"Simple Phrase\" AND NotAnalyzedName:[[\"Simple Phrase\"]]) OR (Age_Range:3 AND Birthday:20100515000000000)", new PerFieldAnalyzerWrapper(new StandardAnalyzer(Version.LUCENE_29)));
-
-			// NOTE: this looks incorrect (looks like "Name:Simple OR DEFAULT_FIELD:Phrase") but internally it is a single phrase
-			Assert.Equal("(+AnalyzedName:\"simple phrase\" +NotAnalyzedName:Simple Phrase) (+Age_Range:3 +Birthday:20100515000000000)", query.ToString());
-		}
-
-		[Fact]
-		public void Can_parse_disjunctions_within_conjunction_query_with_escaped_field()
-		{
-			var query = QueryBuilder.BuildQuery("(Name:\"Escaped\\+\\-\\&\\|\\!\\(\\)\\{\\}\\[\\]\\^\\\"\\~\\*\\?\\:\\\\Phrase\" OR Name:SingleTerm) AND (Age_Range:3 OR Birthday:20100515000000000)", new PerFieldAnalyzerWrapper(new StandardAnalyzer(Version.LUCENE_29)));
-
-			Assert.Equal("+(Name:\"escaped phrase\" Name:singleterm) +(Age_Range:3 Birthday:20100515000000000)", query.ToString());
-		}
-	}
-}
-=======
-﻿using System;
+﻿using System;
+using Lucene.Net.Analysis;
+using Lucene.Net.Analysis.Standard;
 using System.Globalization;
 
-using Lucene.Net.Search;
-using Raven.Database.Indexing;
-using Xunit;
-
-namespace Raven.Tests.Indexes
-{
-	public class UsingQueryBuilder
-	{
-		[Fact]
-		public void Can_parse_Analyzed_simple_single_term()
-		{
-			var query = QueryBuilder.BuildQuery("Name:SingleTerm");
-
-			Assert.Equal("Name:singleterm", query.ToString());
-			Assert.True(query is TermQuery);
-			Assert.Equal(((TermQuery)query).GetTerm().Field(), "Name");
-			Assert.Equal(((TermQuery)query).GetTerm().Text(), "singleterm");
-		}
-
-		[Fact]
-		public void Can_parse_Analyzed_simple_phrase()
-		{
-			var query = QueryBuilder.BuildQuery("Name:\"Simple Phrase\"");
-
-			Assert.Equal("Name:\"simple phrase\"", query.ToString());
-			Assert.True(query is PhraseQuery);
-			var terms = ((PhraseQuery)query).GetTerms();
-			Assert.Equal(terms[0].Field(), "Name");
-			Assert.Equal(terms[0].Text(), "simple");
-			Assert.Equal(terms[1].Field(), "Name");
-			Assert.Equal(terms[1].Text(), "phrase");
-		}
-
-		[Fact]
-		public void Can_parse_Analyzed_escaped_phrase()
-		{
-			var query = QueryBuilder.BuildQuery("Name:\"Escaped\\+\\-\\&\\|\\!\\(\\)\\{\\}\\[\\]\\^\\\"\\~\\*\\?\\:\\\\Phrase\"");
-
-			Assert.Equal("Name:\"escaped phrase\"", query.ToString());
-			Assert.True(query is PhraseQuery);
-			var terms = ((PhraseQuery)query).GetTerms();
-			Assert.Equal(terms[0].Field(), "Name");
-			Assert.Equal(terms[0].Text(), "escaped");
-			Assert.Equal(terms[1].Field(), "Name");
-			Assert.Equal(terms[1].Text(), "phrase");
-		}
-
-		[Fact]
-		public void Can_parse_NotAnalyzed_simple_single_term()
-		{
-			var query = QueryBuilder.BuildQuery("Name:[[SingleTerm]]");
-
-			Assert.Equal("Name:SingleTerm", query.ToString());
-			Assert.True(query is TermQuery);
-			Assert.Equal(((TermQuery)query).GetTerm().Field(), "Name");
-			Assert.Equal(((TermQuery)query).GetTerm().Text(), "SingleTerm");
-		}
-
-		[Fact]
-		public void Can_parse_NotAnalyzed_simple_phrase()
-		{
-			var query = QueryBuilder.BuildQuery("Name:[[\"Simple Phrase\"]]");
-
-			Assert.Equal("Name:Simple Phrase", query.ToString());
-			Assert.True(query is TermQuery);
-			Assert.Equal(((TermQuery)query).GetTerm().Field(), "Name");
-			Assert.Equal(((TermQuery)query).GetTerm().Text(), "Simple Phrase");
-		}
-
-		[Fact]
-		public void Can_parse_NotAnalyzed_escaped_phrase()
-		{
-			var query = QueryBuilder.BuildQuery("Name:[[Escaped\\+\\-\\&\\|\\!\\(\\)\\{\\}\\[\\]\\^\\\"\\~\\*\\?\\:\\\\Phrase]]");
-
-			Assert.Equal("Name:Escaped+-&|!(){}[]^\"~*?:\\Phrase", query.ToString());
-			Assert.True(query is TermQuery);
-			Assert.Equal(((TermQuery)query).GetTerm().Field(), "Name");
-			Assert.Equal(((TermQuery)query).GetTerm().Text(), "Escaped+-&|!(){}[]^\"~*?:\\Phrase");
-		}
-
-		[Fact]
-		public void Can_parse_LessThan_on_date()
-		{
-			var query = QueryBuilder.BuildQuery("Birthday:{NULL TO 20100515000000000}");
-
-			Assert.Equal("Birthday:{null TO 20100515000000000}", query.ToString());
-		}
-
-		[Fact]
-		public void Can_parse_LessThanOrEqual_on_date()
-		{
-			var query = QueryBuilder.BuildQuery("Birthday:[NULL TO 20100515000000000]");
-
-			Assert.Equal("Birthday:[null TO 20100515000000000]", query.ToString());
-		}
-
-		[Fact]
-		public void Can_parse_GreaterThan_on_int()
-		{
-			var query = QueryBuilder.BuildQuery("Age_Range:{0x00000003 TO NULL}");
-
-			Assert.Equal("Age_Range:{3 TO 2147483647}", query.ToString());
-			Assert.True(query is NumericRangeQuery);
-			Assert.True(((NumericRangeQuery)query).GetMin() is int);
-			Assert.True(((NumericRangeQuery)query).GetMax() is int);
-		}
-
-		[Fact]
-		public void Can_parse_GreaterThanOrEqual_on_int()
-		{
-			var query = QueryBuilder.BuildQuery("Age_Range:[0x00000003 TO NULL]");
-
-			Assert.Equal("Age_Range:[3 TO 2147483647]", query.ToString());
-			Assert.True(query is NumericRangeQuery);
-			Assert.True(((NumericRangeQuery)query).GetMin() is int);
-			Assert.True(((NumericRangeQuery)query).GetMax() is int);
-		}
-
-		[Fact]
-		public void Can_parse_GreaterThanOrEqual_on_long()
-		{
-			var query = QueryBuilder.BuildQuery("Age_Range:[0x0000000000000003 TO NULL]");
-
-			Assert.Equal("Age_Range:[3 TO 9223372036854775807]", query.ToString());
-			Assert.True(query is NumericRangeQuery);
-			Assert.True(((NumericRangeQuery)query).GetMin() is long);
-			Assert.True(((NumericRangeQuery)query).GetMax() is long);
-		}
-
-		[Fact]
-		public void Can_parse_GreaterThanOrEqual_on_double()
-		{
-			var query = QueryBuilder.BuildQuery("Price_Range:[Dx1.0 TO NULL]");
-
+using Lucene.Net.Search;
+using Raven.Database.Indexing;
+using Xunit;
+using Version = Lucene.Net.Util.Version;
+
+namespace Raven.Tests.Indexes
+{
+	public class UsingQueryBuilder
+	{
+		[Fact]
+		public void Can_parse_Analyzed_simple_single_term()
+		{
+			var query = QueryBuilder.BuildQuery("Name:SingleTerm", new PerFieldAnalyzerWrapper(new StandardAnalyzer(Version.LUCENE_29)));
+
+			Assert.Equal("Name:singleterm", query.ToString());
+			Assert.True(query is TermQuery);
+			Assert.Equal(((TermQuery)query).GetTerm().Field(), "Name");
+			Assert.Equal(((TermQuery)query).GetTerm().Text(), "singleterm");
+		}
+
+		[Fact]
+		public void Can_parse_Analyzed_simple_phrase()
+		{
+			var query = QueryBuilder.BuildQuery("Name:\"Simple Phrase\"", new PerFieldAnalyzerWrapper(new StandardAnalyzer(Version.LUCENE_29)));
+
+			Assert.Equal("Name:\"simple phrase\"", query.ToString());
+			Assert.True(query is PhraseQuery);
+			var terms = ((PhraseQuery)query).GetTerms();
+			Assert.Equal(terms[0].Field(), "Name");
+			Assert.Equal(terms[0].Text(), "simple");
+			Assert.Equal(terms[1].Field(), "Name");
+			Assert.Equal(terms[1].Text(), "phrase");
+		}
+
+		[Fact]
+		public void Can_parse_Analyzed_escaped_phrase()
+		{
+			var query = QueryBuilder.BuildQuery("Name:\"Escaped\\+\\-\\&\\|\\!\\(\\)\\{\\}\\[\\]\\^\\\"\\~\\*\\?\\:\\\\Phrase\"", new PerFieldAnalyzerWrapper(new StandardAnalyzer(Version.LUCENE_29)));
+
+			Assert.Equal("Name:\"escaped phrase\"", query.ToString());
+			Assert.True(query is PhraseQuery);
+			var terms = ((PhraseQuery)query).GetTerms();
+			Assert.Equal(terms[0].Field(), "Name");
+			Assert.Equal(terms[0].Text(), "escaped");
+			Assert.Equal(terms[1].Field(), "Name");
+			Assert.Equal(terms[1].Text(), "phrase");
+		}
+
+		[Fact]
+		public void Can_parse_NotAnalyzed_simple_single_term()
+		{
+			var query = QueryBuilder.BuildQuery("Name:[[SingleTerm]]", new PerFieldAnalyzerWrapper(new StandardAnalyzer(Version.LUCENE_29)));
+
+			Assert.Equal("Name:SingleTerm", query.ToString());
+			Assert.True(query is TermQuery);
+			Assert.Equal(((TermQuery)query).GetTerm().Field(), "Name");
+			Assert.Equal(((TermQuery)query).GetTerm().Text(), "SingleTerm");
+		}
+
+		[Fact]
+		public void Can_parse_NotAnalyzed_simple_phrase()
+		{
+			var query = QueryBuilder.BuildQuery("Name:[[\"Simple Phrase\"]]", new PerFieldAnalyzerWrapper(new StandardAnalyzer(Version.LUCENE_29)));
+
+			Assert.Equal("Name:Simple Phrase", query.ToString());
+			Assert.True(query is TermQuery);
+			Assert.Equal(((TermQuery)query).GetTerm().Field(), "Name");
+			Assert.Equal(((TermQuery)query).GetTerm().Text(), "Simple Phrase");
+		}
+
+		[Fact]
+		public void Can_parse_NotAnalyzed_escaped_phrase()
+		{
+			var query = QueryBuilder.BuildQuery("Name:[[Escaped\\+\\-\\&\\|\\!\\(\\)\\{\\}\\[\\]\\^\\\"\\~\\*\\?\\:\\\\Phrase]]", new PerFieldAnalyzerWrapper(new StandardAnalyzer(Version.LUCENE_29)));
+
+			Assert.Equal("Name:Escaped+-&|!(){}[]^\"~*?:\\Phrase", query.ToString());
+			Assert.True(query is TermQuery);
+			Assert.Equal(((TermQuery)query).GetTerm().Field(), "Name");
+			Assert.Equal(((TermQuery)query).GetTerm().Text(), "Escaped+-&|!(){}[]^\"~*?:\\Phrase");
+		}
+
+		[Fact]
+		public void Can_parse_LessThan_on_date()
+		{
+			var query = QueryBuilder.BuildQuery("Birthday:{NULL TO 20100515000000000}", new PerFieldAnalyzerWrapper(new StandardAnalyzer(Version.LUCENE_29)));
+
+			Assert.Equal("Birthday:{null TO 20100515000000000}", query.ToString());
+		}
+
+		[Fact]
+		public void Can_parse_LessThanOrEqual_on_date()
+		{
+			var query = QueryBuilder.BuildQuery("Birthday:[NULL TO 20100515000000000]", new PerFieldAnalyzerWrapper(new StandardAnalyzer(Version.LUCENE_29)));
+
+			Assert.Equal("Birthday:[null TO 20100515000000000]", query.ToString());
+		}
+
+		[Fact]
+		public void Can_parse_GreaterThan_on_int()
+		{
+			var query = QueryBuilder.BuildQuery("Age_Range:{0x00000003 TO NULL}", new PerFieldAnalyzerWrapper(new StandardAnalyzer(Version.LUCENE_29)));
+
+			Assert.Equal("Age_Range:{3 TO 2147483647}", query.ToString());
+			Assert.True(query is NumericRangeQuery);
+			Assert.True(((NumericRangeQuery)query).GetMin() is int);
+			Assert.True(((NumericRangeQuery)query).GetMax() is int);
+		}
+
+		[Fact]
+		public void Can_parse_GreaterThanOrEqual_on_int()
+		{
+			var query = QueryBuilder.BuildQuery("Age_Range:[0x00000003 TO NULL]", new PerFieldAnalyzerWrapper(new StandardAnalyzer(Version.LUCENE_29)));
+
+			Assert.Equal("Age_Range:[3 TO 2147483647]", query.ToString());
+			Assert.True(query is NumericRangeQuery);
+			Assert.True(((NumericRangeQuery)query).GetMin() is int);
+			Assert.True(((NumericRangeQuery)query).GetMax() is int);
+		}
+
+		[Fact]
+		public void Can_parse_GreaterThanOrEqual_on_long()
+		{
+			var query = QueryBuilder.BuildQuery("Age_Range:[0x0000000000000003 TO NULL]", new PerFieldAnalyzerWrapper(new StandardAnalyzer(Version.LUCENE_29)));
+
+			Assert.Equal("Age_Range:[3 TO 9223372036854775807]", query.ToString());
+			Assert.True(query is NumericRangeQuery);
+			Assert.True(((NumericRangeQuery)query).GetMin() is long);
+			Assert.True(((NumericRangeQuery)query).GetMax() is long);
+		}
+
+		[Fact]
+		public void Can_parse_GreaterThanOrEqual_on_double()
+		{
+			var query = QueryBuilder.BuildQuery("Price_Range:[Dx1.0 TO NULL]", new PerFieldAnalyzerWrapper(new StandardAnalyzer(Version.LUCENE_29)));
+
 			Assert.Equal("Price_Range:[1 TO 1" + CultureInfo.CurrentCulture.NumberFormat.NumberDecimalSeparator + "79769313486232E+308]", query.ToString());
-			Assert.True(query is NumericRangeQuery);
-			Assert.True(((NumericRangeQuery)query).GetMin() is double);
-			Assert.True(((NumericRangeQuery)query).GetMax() is double);
-		}
-
-		[Fact]
-		public void Can_parse_LessThan_on_float()
-		{
-			var query = QueryBuilder.BuildQuery("Price_Range:{NULL TO Fx1.0}");
-
+			Assert.True(query is NumericRangeQuery);
+			Assert.True(((NumericRangeQuery)query).GetMin() is double);
+			Assert.True(((NumericRangeQuery)query).GetMax() is double);
+		}
+
+		[Fact]
+		public void Can_parse_LessThan_on_float()
+		{
+			var query = QueryBuilder.BuildQuery("Price_Range:{NULL TO Fx1.0}", new PerFieldAnalyzerWrapper(new StandardAnalyzer(Version.LUCENE_29)));
+
             Assert.Equal("Price_Range:{-3" + CultureInfo.CurrentCulture.NumberFormat.NumberDecimalSeparator + "402823E+38 TO 1}", query.ToString());
-			Assert.True(query is NumericRangeQuery);
-			Assert.True(((NumericRangeQuery)query).GetMin() is float);
-			Assert.True(((NumericRangeQuery)query).GetMax() is float);
-		}
-
-		[Fact]
-		public void Can_parse_fixed_range_on_int()
-		{
-			var query = QueryBuilder.BuildQuery("Age_Range:{0x00000003 TO 0x00000009}");
-
-			Assert.Equal("Age_Range:{3 TO 9}", query.ToString());
-			Assert.True(query is NumericRangeQuery);
-			Assert.True(((NumericRangeQuery)query).GetMin() is int);
-			Assert.True(((NumericRangeQuery)query).GetMax() is int);
-		}
-
-		[Fact]
-		public void Can_parse_conjunctions_within_disjunction_query()
-		{
-			var query = QueryBuilder.BuildQuery("(Name:\"Simple Phrase\" AND Name:SingleTerm) OR (Age:3 AND Birthday:20100515000000000)");
-
-			Assert.Equal("(+Name:\"simple phrase\" +Name:singleterm) (+Age:3 +Birthday:20100515000000000)", query.ToString());
-		}
-
-		[Fact]
-		public void Can_parse_disjunctions_within_conjunction_query()
-		{
-			var query = QueryBuilder.BuildQuery("(Name:\"Simple Phrase\" OR Name:SingleTerm) AND (Age:3 OR Birthday:20100515000000000)");
-
-			Assert.Equal("+(Name:\"simple phrase\" Name:singleterm) +(Age:3 Birthday:20100515000000000)", query.ToString());
-		}
-
-		[Fact]
-		public void Can_parse_conjunctions_within_disjunction_query_with_int_range()
-		{
-			var query = QueryBuilder.BuildQuery("(Name:\"Simple Phrase\" AND Name:SingleTerm) OR (Age_Range:{0x00000003 TO NULL} AND Birthday:20100515000000000)");
-
-			Assert.Equal("(+Name:\"simple phrase\" +Name:singleterm) (+Age_Range:{3 TO 2147483647} +Birthday:20100515000000000)", query.ToString());
-		}
-
-		[Fact]
-		public void Can_parse_disjunctions_within_conjunction_query_with_date_range()
-		{
-			var query = QueryBuilder.BuildQuery("(Name:\"Simple Phrase\" OR Name:SingleTerm) AND (Age_Range:3 OR Birthday:[NULL TO 20100515000000000])");
-
-			Assert.Equal("+(Name:\"simple phrase\" Name:singleterm) +(Age_Range:3 Birthday:[null TO 20100515000000000])", query.ToString());
-		}
-
-		[Fact]
-		public void Can_parse_conjunctions_within_disjunction_query_with_NotAnalyzed_field()
-		{
-			var query = QueryBuilder.BuildQuery("(AnalyzedName:\"Simple Phrase\" AND NotAnalyzedName:[[\"Simple Phrase\"]]) OR (Age_Range:3 AND Birthday:20100515000000000)");
-
-			// NOTE: this looks incorrect (looks like "Name:Simple OR DEFAULT_FIELD:Phrase") but internally it is a single phrase
-			Assert.Equal("(+AnalyzedName:\"simple phrase\" +NotAnalyzedName:Simple Phrase) (+Age_Range:3 +Birthday:20100515000000000)", query.ToString());
-		}
-
-		[Fact]
-		public void Can_parse_disjunctions_within_conjunction_query_with_escaped_field()
-		{
-			var query = QueryBuilder.BuildQuery("(Name:\"Escaped\\+\\-\\&\\|\\!\\(\\)\\{\\}\\[\\]\\^\\\"\\~\\*\\?\\:\\\\Phrase\" OR Name:SingleTerm) AND (Age_Range:3 OR Birthday:20100515000000000)");
-
-			Assert.Equal("+(Name:\"escaped phrase\" Name:singleterm) +(Age_Range:3 Birthday:20100515000000000)", query.ToString());
-		}
-	}
-}
->>>>>>> f32884ca
+			Assert.True(query is NumericRangeQuery);
+			Assert.True(((NumericRangeQuery)query).GetMin() is float);
+			Assert.True(((NumericRangeQuery)query).GetMax() is float);
+		}
+
+		[Fact]
+		public void Can_parse_fixed_range_on_int()
+		{
+			var query = QueryBuilder.BuildQuery("Age_Range:{0x00000003 TO 0x00000009}", new PerFieldAnalyzerWrapper(new StandardAnalyzer(Version.LUCENE_29)));
+
+			Assert.Equal("Age_Range:{3 TO 9}", query.ToString());
+			Assert.True(query is NumericRangeQuery);
+			Assert.True(((NumericRangeQuery)query).GetMin() is int);
+			Assert.True(((NumericRangeQuery)query).GetMax() is int);
+		}
+
+		[Fact]
+		public void Can_parse_conjunctions_within_disjunction_query()
+		{
+			var query = QueryBuilder.BuildQuery("(Name:\"Simple Phrase\" AND Name:SingleTerm) OR (Age:3 AND Birthday:20100515000000000)", new PerFieldAnalyzerWrapper(new StandardAnalyzer(Version.LUCENE_29)));
+
+			Assert.Equal("(+Name:\"simple phrase\" +Name:singleterm) (+Age:3 +Birthday:20100515000000000)", query.ToString());
+		}
+
+		[Fact]
+		public void Can_parse_disjunctions_within_conjunction_query()
+		{
+			var query = QueryBuilder.BuildQuery("(Name:\"Simple Phrase\" OR Name:SingleTerm) AND (Age:3 OR Birthday:20100515000000000)", new PerFieldAnalyzerWrapper(new StandardAnalyzer(Version.LUCENE_29)));
+
+			Assert.Equal("+(Name:\"simple phrase\" Name:singleterm) +(Age:3 Birthday:20100515000000000)", query.ToString());
+		}
+
+		[Fact]
+		public void Can_parse_conjunctions_within_disjunction_query_with_int_range()
+		{
+			var query = QueryBuilder.BuildQuery("(Name:\"Simple Phrase\" AND Name:SingleTerm) OR (Age_Range:{0x00000003 TO NULL} AND Birthday:20100515000000000)", new PerFieldAnalyzerWrapper(new StandardAnalyzer(Version.LUCENE_29)));
+
+			Assert.Equal("(+Name:\"simple phrase\" +Name:singleterm) (+Age_Range:{3 TO 2147483647} +Birthday:20100515000000000)", query.ToString());
+		}
+
+		[Fact]
+		public void Can_parse_disjunctions_within_conjunction_query_with_date_range()
+		{
+			var query = QueryBuilder.BuildQuery("(Name:\"Simple Phrase\" OR Name:SingleTerm) AND (Age_Range:3 OR Birthday:[NULL TO 20100515000000000])", new PerFieldAnalyzerWrapper(new StandardAnalyzer(Version.LUCENE_29)));
+
+			Assert.Equal("+(Name:\"simple phrase\" Name:singleterm) +(Age_Range:3 Birthday:[null TO 20100515000000000])", query.ToString());
+		}
+
+		[Fact]
+		public void Can_parse_conjunctions_within_disjunction_query_with_NotAnalyzed_field()
+		{
+			var query = QueryBuilder.BuildQuery("(AnalyzedName:\"Simple Phrase\" AND NotAnalyzedName:[[\"Simple Phrase\"]]) OR (Age_Range:3 AND Birthday:20100515000000000)", new PerFieldAnalyzerWrapper(new StandardAnalyzer(Version.LUCENE_29)));
+
+			// NOTE: this looks incorrect (looks like "Name:Simple OR DEFAULT_FIELD:Phrase") but internally it is a single phrase
+			Assert.Equal("(+AnalyzedName:\"simple phrase\" +NotAnalyzedName:Simple Phrase) (+Age_Range:3 +Birthday:20100515000000000)", query.ToString());
+		}
+
+		[Fact]
+		public void Can_parse_disjunctions_within_conjunction_query_with_escaped_field()
+		{
+			var query = QueryBuilder.BuildQuery("(Name:\"Escaped\\+\\-\\&\\|\\!\\(\\)\\{\\}\\[\\]\\^\\\"\\~\\*\\?\\:\\\\Phrase\" OR Name:SingleTerm) AND (Age_Range:3 OR Birthday:20100515000000000)", new PerFieldAnalyzerWrapper(new StandardAnalyzer(Version.LUCENE_29)));
+
+			Assert.Equal("+(Name:\"escaped phrase\" Name:singleterm) +(Age_Range:3 Birthday:20100515000000000)", query.ToString());
+		}
+	}
+}