--- conflicted
+++ resolved
@@ -50,81 +50,17 @@
 	    {
 		    var counter = new ConcurrentQueue<BulkInsertChangeNotification>();
 
-			using (var store = NewRemoteDocumentStore())
-		    {
-				using (var bulkInsert = store.BulkInsert(store.DefaultDatabase))
-				{
-					var testTimer = Stopwatch.StartNew();
-					store.Changes().Task.Result.ForBulkInsert(bulkInsert.OperationId).Task.Result.Subscribe(counter.Enqueue);
-
-						bulkInsert.Store(new ChunkedBulkInsert.Node
-						{
-							Name = "Parent"
-						});
- 
-		
-					IssueGCRequest(store);
-
-					bulkInsert.Store(new ChunkedBulkInsert.Node
-					{
-						Name = "Parent"
-					});
-
-					const int maxMillisecondsToWaitUntilConnectionRestores = 5000;
-				//wait until connection restores
-					RavenJArray response;
-			    var sw = Stopwatch.StartNew();
-					int retryCount = 0;
-			    do
-			    {
-				    response = IssueGetChangesRequest(store);
-						retryCount++;
-			    } while (response == null || 
-							 response.Length == 0 ||
-						 sw.ElapsedMilliseconds <= maxMillisecondsToWaitUntilConnectionRestores);
-				
-				//sanity check, if the test fails here, then something is wrong
-			    response.Should().NotBeEmpty("if it is null or empty then it means the connection did not restore after 1 second by itself. Should be investigated.");
-
-				var connectionAge = TimeSpan.Parse(response.First().Value<string>("Age"));
-			    var timeSinceTestStarted = TimeSpan.FromMilliseconds(testTimer.ElapsedMilliseconds);
-				connectionAge.Should().BeLessThan(timeSinceTestStarted);
-		    }
-	    }
-        }
-
-<<<<<<< HEAD
-	    private static DateTime GetLastForcedGCDateTimeRequest(DocumentStore store)
-	    {
-		    var request = store.JsonRequestFactory.CreateHttpJsonRequest(
-				new CreateHttpJsonRequestParams(null,
-=======
-        [Fact]
-        public void AreWebsocketsDestroyedAfterGC()
-        {
-            var counter = new ConcurrentQueue<BulkInsertChangeNotification>();
-
             using (var store = NewRemoteDocumentStore())
             {
-                Stopwatch testTimer;
-                var mre = new ManualResetEventSlim();
                 using (var bulkInsert = store.BulkInsert(store.DefaultDatabase))
                 {
-                    store.Changes().ForBulkInsert(bulkInsert.OperationId).Subscribe(x =>
+                    var testTimer = Stopwatch.StartNew();
+                    store.Changes().Task.Result.ForBulkInsert(bulkInsert.OperationId).Task.Result.Subscribe(counter.Enqueue);
+
+                    bulkInsert.Store(new ChunkedBulkInsert.Node
                     {
-                        counter.Enqueue(x);
-                        mre.Set();
+                        Name = "Parent"
                     });
-
-                    do
-                    {
-                        bulkInsert.Store(new ChunkedBulkInsert.Node
-                        {
-                            Name = "Parent"
-                        });
-                    } while (!mre.IsSet);
-
-                    testTimer = Stopwatch.StartNew();
 
                     IssueGCRequest(store);
 
@@ -133,15 +69,20 @@
                         Name = "Parent"
                     });
 
-                    const int maxMillisecondsToWaitUntilConnectionRestores = 1000;
+                    const int maxMillisecondsToWaitUntilConnectionRestores = 5000;
+
                     //wait until connection restores
-                    IEnumerable<RavenJToken> response;
+                    RavenJArray response;
                     var sw = Stopwatch.StartNew();
+
+                    int retryCount = 0;
                     do
                     {
                         response = IssueGetChangesRequest(store);
-                    } while (response == null || !response.Any() || sw.ElapsedMilliseconds <= maxMillisecondsToWaitUntilConnectionRestores);
-                    
+                        retryCount++;
+                    }
+                    while (response == null || response.Length == 0 || sw.ElapsedMilliseconds <= maxMillisecondsToWaitUntilConnectionRestores);
+
                     //sanity check, if the test fails here, then something is wrong
                     // if it is null or empty then it means the connection did not restore after 1 second by itself. Should be investigated.
                     Assert.NotEmpty(response);
@@ -154,11 +95,10 @@
             }
         }
 
-        private static DateTime GetLastForcedGCDateTimeRequest(DocumentStore store)
-        {
-            var request = store.JsonRequestFactory.CreateHttpJsonRequest(
-                new CreateHttpJsonRequestParams(null,
->>>>>>> adfa5264
+	    private static DateTime GetLastForcedGCDateTimeRequest(DocumentStore store)
+	    {
+		    var request = store.JsonRequestFactory.CreateHttpJsonRequest(
+				new CreateHttpJsonRequestParams(null,
                     store.Url + "/debug/gc-info",
 					HttpMethod.Get,
 					store.DatabaseCommands.PrimaryCredentials,
