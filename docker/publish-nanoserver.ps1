--- conflicted
+++ resolved
@@ -40,16 +40,6 @@
         PushImagesDryRun $imageTags
     }
 }
-<<<<<<< HEAD
-function GetImageTags($repo, $version) {
-        return @(
-            "$($repo):windows-latest",
-            "$($repo):6.0-windows-latest",
-            "$($repo):$($version)-windows"
-        )
-}
-=======
->>>>>>> 915ca9b8
 
 $version = GetVersionFromArtifactName
 $tags = GetWindowsImageTags $Repo $version
