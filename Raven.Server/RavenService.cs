--- conflicted
+++ resolved
@@ -55,11 +55,8 @@
 			});
 			var keepAliveTask = Task.Factory.StartNew(() => 
 			{
-<<<<<<< HEAD
-=======
 				if(shutdownTask.Wait(9000))
 					return;
->>>>>>> 1913c88c
 				do 
 				{
 					RequestAdditionalTime(10000);
