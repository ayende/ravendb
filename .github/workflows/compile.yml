--- conflicted
+++ resolved
@@ -31,20 +31,6 @@
       - name: Build Server
         run: |
           dotnet build
-<<<<<<< HEAD
-          echo "true" > status_server.txt
-      - name: Server Failed
-        if: failure()
-        run: echo "false" > status_server.txt
-
-      - name: Upload artifact status_server
-        if: always()
-        uses: actions/upload-artifact@v4
-        with:
-          name: pass_status_server
-          path: status_server.txt
-=======
->>>>>>> 2be7b74e
 
       - name: Setup nodejs
         uses: actions/setup-node@v4
@@ -60,45 +46,3 @@
         run: |
           npm run compile
         working-directory: src/Raven.Studio
-<<<<<<< HEAD
-
-      - name: Upload artifact status_studio
-        uses: actions/upload-artifact@v4
-        with:
-          name: pass_status_studio
-          path: src/Raven.Studio/status_studio.txt
-  
-  job2:
-    if: always()
-    needs: job1
-    name: Generate Slack notification message
-    runs-on: ubuntu-latest
-
-    steps:
-      - uses: actions/checkout@v4
-      - name: Download artifacts 1
-        uses: actions/download-artifact@v4
-        with:
-          name: pass_status_server
-
-      - name: Download artifacts 2
-        if: needs.job1.result == 'success'
-        uses: actions/download-artifact@v4
-        with:
-          name: pass_status_studio
-        
-      - name: Generate message
-        run: ./scripts/githubActions/CompileGenerateMessage.sh
-        env:
-          PRLINK: ${{ github.event.pull_request.html_url }}
-          PRTARGETBRANCH: ${{ github.event.pull_request.base.ref }}
-          PRNUMBER: ${{ github.event.pull_request.number }}
-          PRTITLE: ${{ github.event.pull_request.title }}
-      
-      - name: Upload artifact slack_message
-        uses: actions/upload-artifact@v4
-        with:
-          name: notification
-          path: notificationMessage.txt
-=======
->>>>>>> 2be7b74e
