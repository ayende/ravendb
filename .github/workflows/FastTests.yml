--- conflicted
+++ resolved
@@ -10,12 +10,8 @@
         - v5.3
 
 env:
-<<<<<<< HEAD
-  DOTNET_VERSION: 6.0.102
+  DOTNET_VERSION: 6.0.201
   
-=======
-  DOTNET_VERSION: 6.0.201
->>>>>>> 7c4ae8a9
 
 jobs:
   release:
