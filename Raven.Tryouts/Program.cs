--- conflicted
+++ resolved
@@ -1,14 +1,4 @@
-<<<<<<< HEAD
-﻿using System;
-using System.Collections.Generic;
-using Raven.Tests.Indexes;
-using Raven.Tests.Notifications;
-using Raven.Tests.Track;
-
-namespace Raven.Tryouts
-=======
 ﻿namespace Raven.Tryouts
->>>>>>> b72a404b
 {
 
 	using System;
@@ -45,19 +35,11 @@
 		{
 			public ApplicationByAuthor()
 			{
-<<<<<<< HEAD
-				Console.WriteLine(i);
-                using (var x = new WithIIS())
-				{
-					x.CheckNotificationInIIS();
-				}
-=======
 				Map = applications => from application in applications
 									  select new
 									  {
 										  application.Author
 									  };
->>>>>>> b72a404b
 			}
 		}
 
