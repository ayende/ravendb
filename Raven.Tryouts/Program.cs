--- conflicted
+++ resolved
@@ -1,67 +1,3 @@
-<<<<<<< HEAD
-﻿using System;
-using System.Diagnostics;
-using System.IO;
-using System.Linq;
-using Raven.Client.Document;
-using Raven.Client.Embedded;
-using Raven.Client.Indexes;
-using Raven.Database.Extensions;
-using Raven.Client.Linq;
-using Raven.Json.Linq;
-using Raven.Tests.Bugs;
-using Raven.Tests.Faceted;
-using Raven.Abstractions.Extensions;
-using Raven.Tests.Indexes;
-using Raven.Tests.MailingList;
-using Raven.Tests.Patching;
-
-namespace Raven.Tryouts
-{
-	public class Program
-	{
-		public static void Main()
-		{
-			for (int i = 0; i < 100; i++)
-			{
-				var sw = Stopwatch.StartNew();
-				using (var x = new AdvancedPatching())
-				{
-					x.CanRemoveFromCollectionByCondition();
-				}
-				Console.WriteLine("{0:#,#}", sw.ElapsedMilliseconds);
-			}
-
-		}
-
-		public class Person
-		{
-			public string State { get; set; }
-		}
-		public class Population
-		{
-			public int Count { get; set; }
-			public string State { get; set; }
-
-			public override string ToString()
-			{
-				return string.Format("Count: {0}, State: {1}", Count, State);
-			}
-		}
-		public class PopulationByState : AbstractIndexCreationTask<Person, Population>
-		{
-			public PopulationByState()
-			{
-				Map = people => from person in people
-								select new { person.State, Count = 1 };
-				Reduce = results => from result in results
-									group result by result.State
-										into g
-										select new { State = g.Key, Count = g.Sum(x => x.Count) };
-			}
-		}
-	}
-=======
 ﻿using System;
 using System.Threading;
 using Raven.Json.Linq;
@@ -182,5 +118,4 @@
 
 		public Table Documents { get; set; }
 	}
->>>>>>> f93cc488
 }