--- conflicted
+++ resolved
@@ -1,10 +1,6 @@
 ﻿<Project Sdk="Microsoft.NET.Sdk">
   <PropertyGroup>
-<<<<<<< HEAD
     <RuntimeFrameworkVersion>8.0.2</RuntimeFrameworkVersion>
-=======
-    <RuntimeFrameworkVersion>7.0.16</RuntimeFrameworkVersion>
->>>>>>> 9c69a7bf
     <AllowUnsafeBlocks>true</AllowUnsafeBlocks>
     <AssemblyName>EmbeddedTests</AssemblyName>
     <PackageId>EmbeddedTests</PackageId>
@@ -42,15 +38,11 @@
   </ItemGroup>
   <ItemGroup>
     <PackageReference Include="Microsoft.NET.Test.Sdk" Version="17.9.0" />
-<<<<<<< HEAD
-    <PackageReference Include="xunit.runner.visualstudio" Version="2.5.6">
-=======
-    <PackageReference Include="xunit.runner.visualstudio" Version="2.4.5">
->>>>>>> 9c69a7bf
+    <PackageReference Include="xunit.runner.visualstudio" Version="2.5.7">
       <PrivateAssets>all</PrivateAssets>
       <IncludeAssets>runtime; build; native; contentfiles; analyzers</IncludeAssets>
     </PackageReference>
-    <PackageReference Include="xunit" Version="2.6.6" />
+    <PackageReference Include="xunit" Version="2.7.0" />
     <DotNetCliToolReference Include="dotnet-xunit" Version="2.4.0-beta.1.build10001" />
   </ItemGroup>
   <ItemGroup>
