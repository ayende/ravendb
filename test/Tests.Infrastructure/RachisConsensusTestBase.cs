﻿using System;
using System.Collections.Concurrent;
using System.Collections.Generic;
using System.Linq;
using System.Net;
using System.Net.Sockets;
using System.Runtime.CompilerServices;
using System.Runtime.InteropServices;
using System.Threading.Tasks;
using Raven.Server.Rachis;
using Raven.Server.ServerWide.Context;
using Sparrow.Collections;
using Sparrow.Json;
using Sparrow.Json.Parsing;
using Voron;
using Voron.Data;
using Xunit;

namespace Tests.Infrastructure
{
    [Trait("Category", "Rachis")]
    public class RachisConsensusTestBase : IDisposable
    {
        protected bool PredictableSeeds;

        protected async Task<RachisConsensus<CountingStateMachine>> CreateNetworkAndGetLeader(int nodeCount, [CallerMemberName] string caller = null)
        {
            var initialCount = RachisConsensuses.Count;
            var leaderIndex = _random.Next(0, nodeCount);
            for (var i = 0; i < nodeCount; i++)
            {
                // ReSharper disable once ExplicitCallerInfoArgument
                SetupServer(i == leaderIndex,caller: caller);
            }
            var leader = RachisConsensuses[leaderIndex + initialCount];
            for (var i = 0; i < nodeCount; i++)
            {
                if (i == leaderIndex)
                {
                    continue;
                }
                var follower = RachisConsensuses[i + initialCount];
                await leader.AddToClusterAsync(follower.Url);
                await follower.WaitForTopology(Leader.TopologyModification.Voter);
            }
            var currentState = RachisConsensuses[leaderIndex + initialCount].CurrentState;
            Assert.True(currentState == RachisConsensus.State.Leader ||
                        currentState == RachisConsensus.State.LeaderElect,
                "The leader has changed while waiting for cluster to become stable, it is now " + currentState + " Beacuse: " + leader.LastStateChangeReason);
            return leader;
        }

        protected RachisConsensus<CountingStateMachine> GetRandomFollower()
        {
            var followers = GetFollowers();
            var indexOfFollower = _random.Next(followers.Count);
            return followers[indexOfFollower];
        }

        protected List<RachisConsensus<CountingStateMachine>> GetFollowers()
        {
            return RachisConsensuses.Where(
                     x => x.CurrentState != RachisConsensus.State.Leader &&
                     x.CurrentState != RachisConsensus.State.LeaderElect).ToList();
        }


        protected void DisconnectFromNode(RachisConsensus<CountingStateMachine> node)
        {
            foreach (var follower in RachisConsensuses.Where(x => x.Url != node.Url))
            {
                Disconnect(follower.Url, node.Url);
            }
        }

        protected void ReconnectToNode(RachisConsensus<CountingStateMachine> node)
        {
            foreach (var follower in RachisConsensuses.Where(x => x.Url != node.Url))
            {
                Reconnect(follower.Url, node.Url);
            }
        }

        protected RachisConsensus<CountingStateMachine> WaitForAnyToBecomeLeader(IEnumerable<RachisConsensus<CountingStateMachine>> nodes)
        {
            var waitingTasks = new List<Task>();

            foreach (var ndoe in nodes)
            {
                waitingTasks.Add(ndoe.WaitForState(RachisConsensus.State.Leader));
            }
            Assert.True(Task.WhenAny(waitingTasks).Wait(3000 * nodes.Count()), "Waited too long for a node to become a leader but no leader was elected.");
            return nodes.FirstOrDefault(x => x.CurrentState == RachisConsensus.State.Leader);
        }

        protected RachisConsensus<CountingStateMachine> SetupServer(bool bootstrap = false, int port = 0, [CallerMemberName] string caller = null)
        {
            var tcpListener = new TcpListener(IPAddress.Loopback, port);
            tcpListener.Start();
<<<<<<< HEAD
            var url = "http://localhost:" + ((IPEndPoint)tcpListener.LocalEndpoint).Port;
=======
            var ch = (char)(65 + (_count++));
            var url = "http://localhost:" + ((IPEndPoint)tcpListener.LocalEndpoint).Port + "/?" + caller + "#" + ch;
>>>>>>> d9089d82

            var server = StorageEnvironmentOptions.CreateMemoryOnly();
        
            int seed = PredictableSeeds ? _random.Next(int.MaxValue) : _count;
            var rachis = new RachisConsensus<CountingStateMachine>(seed);
            rachis.Initialize(new StorageEnvironment(server));
            if (bootstrap)
                rachis.Bootstarp(url);
            rachis.Url = url;
            _listeners.Add(tcpListener);
            RachisConsensuses.Add(rachis);
            var task = AcceptConnection(tcpListener, rachis);
            _mustBeSuccessfulTasks.Add(task);
            return rachis;
        }

        private async Task AcceptConnection(TcpListener tcpListener, RachisConsensus rachis)
        {
            rachis.OnDispose += (sender, args) => tcpListener.Stop();

            while (true)
            {
                TcpClient tcpClient;
                try
                {
                    tcpClient = await tcpListener.AcceptTcpClientAsync();
                }
                catch (InvalidOperationException)
                {
                    break;
                }
                rachis.AcceptNewConnection(tcpClient, hello =>
                {
                    lock (this)
                    {
                        ConcurrentSet<string> set;
                        if (_rejectionList.TryGetValue(rachis.Url, out set) && set.Contains(hello.DebugSourceIdentifier))
                            throw new InvalidComObjectException("Simulated failure");
                        var connections = _connections.GetOrAdd(rachis.Url, _ => new ConcurrentSet<Tuple<string, TcpClient>>());
                        connections.Add(Tuple.Create(hello.DebugSourceIdentifier, tcpClient));
                    }
                });
            }
        }

        protected void Disconnect(string to, string from)
        {
            lock (this)
            {
                var rejections = _rejectionList.GetOrAdd(to, _ => new ConcurrentSet<string>());
                rejections.Add(from);

                ConcurrentSet<Tuple<string, TcpClient>> set;
                if (_connections.TryGetValue(to, out set))
                {
                    foreach (var tuple in set)
                    {
                        if (tuple.Item1 == from)
                        {
                            set.TryRemove(tuple);
                            tuple.Item2.Dispose();
                        }
                    }
                }
            }
        }

        protected void Reconnect(string to, string from)
        {
            lock (this)
            {
                ConcurrentSet<string> rejectionList;
                if (_rejectionList.TryGetValue(to, out rejectionList) == false)
                    return;

                rejectionList.TryRemove(from);
            }
        }

        protected async Task<long> IssueCommandsAndWaitForCommit(RachisConsensus<CountingStateMachine> leader, int numberOfCommands, String Name, int value)
        {
            Assert.True(leader.CurrentState == RachisConsensus.State.Leader || leader.CurrentState == RachisConsensus.State.LeaderElect, "Can't append commands from non leader");
            TransactionOperationContext context;
            using (leader.ContextPool.AllocateOperationContext(out context))
            {
                for (var i = 0; i < 3; i++)
                {
                    await leader.PutAsync(context.ReadObject(new DynamicJsonValue
                    {
                        ["Name"] = Name,
                        ["Value"] = value
                    }, Name));
                }
                using (context.OpenReadTransaction())
                    return leader.GetLastEntryIndex(context);
            }
        }

        protected List<Task> IssueCommandsWithoutWaitingForCommits(RachisConsensus<CountingStateMachine> leader, int inumberOfCommands, string Name, int value)
        {
            Assert.True(leader.CurrentState == RachisConsensus.State.Leader, "Can't append commands from non leader");
            TransactionOperationContext context;
            List<Task> waitingList = new List<Task>();
            using (leader.ContextPool.AllocateOperationContext(out context))
            {
                for (var i = 0; i < 3; i++)
                {
                    waitingList.Add(leader.PutAsync(context.ReadObject(new DynamicJsonValue
                    {
                        ["Name"] = Name,
                        ["Value"] = value
                    }, Name)));
                }
            }
            return waitingList;
        }
        private readonly ConcurrentDictionary<string, ConcurrentSet<string>> _rejectionList = new ConcurrentDictionary<string, ConcurrentSet<string>>();
        private readonly ConcurrentDictionary<string, ConcurrentSet<Tuple<string, TcpClient>>> _connections = new ConcurrentDictionary<string, ConcurrentSet<Tuple<string, TcpClient>>>();
        private readonly List<TcpListener> _listeners = new List<TcpListener>();
        protected readonly List<RachisConsensus<CountingStateMachine>> RachisConsensuses = new List<RachisConsensus<CountingStateMachine>>();
        private readonly List<Task> _mustBeSuccessfulTasks = new List<Task>();
        private readonly Random _random = new Random();
        private int _count;

        public void Dispose()
        {
            foreach (var rc in RachisConsensuses)
            {
                rc.Dispose();
            }

            foreach (var listener in _listeners)
            {
                listener.Stop();
            }

            foreach (var mustBeSuccessfulTask in _mustBeSuccessfulTasks)
            {
                mustBeSuccessfulTask.Wait();
            }
        }

        public class CountingStateMachine : RachisStateMachine
        {
            public long Read(TransactionOperationContext context, string name)
            {
                var tree = context.Transaction.InnerTransaction.ReadTree("values");
                var read = tree.Read(name);
                if (read == null)
                    return 0;
                return read.Reader.ReadLittleEndianInt64();
            }

            protected override void Apply(TransactionOperationContext context, BlittableJsonReaderObject cmd, long index, Leader leader)
            {
                int val;
                string name;
                Assert.True(cmd.TryGet("Name", out name));
                Assert.True(cmd.TryGet("Value", out val));
                var tree = context.Transaction.InnerTransaction.CreateTree("values");
                tree.Increment(name, val);

            }

            public override void OnSnapshotInstalled(TransactionOperationContext context)
            {

            }

            public override bool ShouldSnapshot(Slice slice, RootObjectType type)
            {
                return slice.ToString() == "values";
            }
        }
    }
}<|MERGE_RESOLUTION|>--- conflicted
+++ resolved
@@ -97,12 +97,9 @@
         {
             var tcpListener = new TcpListener(IPAddress.Loopback, port);
             tcpListener.Start();
-<<<<<<< HEAD
-            var url = "http://localhost:" + ((IPEndPoint)tcpListener.LocalEndpoint).Port;
-=======
-            var ch = (char)(65 + (_count++));
+              var ch = (char)(65 + (_count++));
             var url = "http://localhost:" + ((IPEndPoint)tcpListener.LocalEndpoint).Port + "/?" + caller + "#" + ch;
->>>>>>> d9089d82
+
 
             var server = StorageEnvironmentOptions.CreateMemoryOnly();
         
@@ -110,6 +107,7 @@
             var rachis = new RachisConsensus<CountingStateMachine>(seed);
             rachis.Initialize(new StorageEnvironment(server));
             if (bootstrap)
+        
                 rachis.Bootstarp(url);
             rachis.Url = url;
             _listeners.Add(tcpListener);
