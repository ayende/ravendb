﻿using System;
using System.Collections.Generic;
using System.Diagnostics;
using System.Linq;
using System.Text;
using System.Threading;
using System.Threading.Tasks;
using Raven.Client.Documents;
using Raven.Client.Documents.Operations;
using Raven.Client.Documents.Operations.Backups;
using Raven.Client.Documents.Session;
using Raven.Client.ServerWide.Operations;
using Raven.Client.Util;
using Raven.Server;
using Raven.Server.Documents;
using Raven.Server.Documents.PeriodicBackup;
using Raven.Server.ServerWide.Context;
using Raven.Tests.Core.Utils.Entities;
using Xunit;

namespace FastTests
{
    public abstract partial class RavenTestBase
    {
        public readonly BackupTestBase Backup;

        public class BackupTestBase
        {
            private readonly RavenTestBase _parent;
            private readonly int _reasonableTimeout = Debugger.IsAttached ? 60000 : 30000;

            public BackupTestBase(RavenTestBase parent)
            {
                _parent = parent ?? throw new ArgumentNullException(nameof(parent));
            }

            /// <summary>
            /// Run backup with provided task id and wait for completion. Full backup by default.
            /// </summary>
            public void RunBackup(RavenServer server, long taskId, DocumentStore store, bool isFullBackup = true, OperationStatus opStatus = OperationStatus.Completed, int? timeout = default)
            {
                AsyncHelpers.RunSync(() => RunBackupAsync(server, taskId, store, isFullBackup, opStatus, timeout));
            }

            /// <summary>
            /// Run backup with provided task id and wait for completion. Full backup by default.
            /// </summary>
            public async Task<long> RunBackupAsync(RavenServer server, long taskId, IDocumentStore store, bool isFullBackup = true, OperationStatus opStatus = OperationStatus.Completed, int? timeout = default)
            {
                var documentDatabase = await server.ServerStore.DatabasesLandlord.TryGetOrCreateResourceStore(store.Database);
                var periodicBackupRunner = documentDatabase.PeriodicBackupRunner;
                var op = periodicBackupRunner.StartBackupTask(taskId, isFullBackup);
                var value = await WaitForValueAsync(async () =>
                {
                    var status = (await store.Maintenance.SendAsync(new GetOperationStateOperation(op))).Status;
                    return status;
                }, opStatus, timeout: timeout ?? _reasonableTimeout);

                await CheckBackupOperationStatus(opStatus, value, store, taskId, op, periodicBackupRunner);
                Assert.Equal(opStatus, value);
                return op;
            }

            /// <summary>
            /// Update backup config, run backup and wait for completion. Full backup by default.
            /// </summary>
            /// <returns>TaskId</returns>
            public long UpdateConfigAndRunBackup(RavenServer server, PeriodicBackupConfiguration config, DocumentStore store, bool isFullBackup = true, OperationStatus opStatus = OperationStatus.Completed, int? timeout = default)
            {
                return AsyncHelpers.RunSync(() => UpdateConfigAndRunBackupAsync(server, config, store, isFullBackup, opStatus, timeout));
            }

            /// <summary>
            /// Update backup config, run backup and wait for completion. Full backup by default.
            /// </summary>
            /// <returns>TaskId</returns>
            public async Task<long> UpdateConfigAndRunBackupAsync(RavenServer server, PeriodicBackupConfiguration config, IDocumentStore store, bool isFullBackup = true, OperationStatus opStatus = OperationStatus.Completed, int? timeout = default)
            {
                var result = await store.Maintenance.SendAsync(new UpdatePeriodicBackupOperation(config));
                await RunBackupAsync(server, result.TaskId, store, isFullBackup, opStatus, timeout);
                return result.TaskId;
            }

            /// <summary>
            /// Run backup with provided task id and wait for completion. Full backup by default.
            /// </summary>
            /// <returns>PeriodicBackupStatus</returns>
            public PeriodicBackupStatus RunBackupAndReturnStatus(RavenServer server, long taskId, DocumentStore store, bool isFullBackup = true, OperationStatus opStatus = OperationStatus.Completed, long? expectedEtag = default, int? timeout = default)
            {
                return AsyncHelpers.RunSync(() => RunBackupAndReturnStatusAsync(server, taskId, store, isFullBackup, opStatus, expectedEtag, timeout));
            }

            /// <summary>
            /// Run backup with provided task id and wait for completion. Full backup by default.
            /// </summary>
            /// <returns>PeriodicBackupStatus</returns>
            public async Task<PeriodicBackupStatus> RunBackupAndReturnStatusAsync(RavenServer server, long taskId, DocumentStore store, bool isFullBackup = true, OperationStatus opStatus = OperationStatus.Completed, long? expectedEtag = default, int? timeout = default)
            {
                var opId = await RunBackupAsync(server, taskId, store, isFullBackup, opStatus, timeout);
                var operation = new GetPeriodicBackupStatusOperation(taskId);

                PeriodicBackupStatus status = null;
                if (expectedEtag.HasValue)
                {
                    var etag = await WaitForValueAsync(async () =>
                    {
                        status = (await store.Maintenance.SendAsync(operation)).Status;
                        return status.LastEtag;
                    }, expectedEtag.Value, interval: 333, timeout: timeout ?? _reasonableTimeout);
                    await CheckExceptedEtag(server, store, opId, status, etag, expectedEtag.Value);
                }
                else
                {
                    status = (await store.Maintenance.SendAsync(operation)).Status;
                }

                return status;
            }

            private static async Task CheckExceptedEtag(RavenServer ravenServer, DocumentStore store, long opId, PeriodicBackupStatus status, long? etag, long expectedEtag)
            {
                var backupOperation = store.Maintenance.Send(new GetOperationStateOperation(opId));
                Assert.Equal(OperationStatus.Completed, backupOperation.Status);
                Assert.NotNull(etag);

                if (expectedEtag != etag.Value)
                {
                    var backupResult = backupOperation.Result as BackupResult;
                    var documentDatabase = await ravenServer.ServerStore.DatabasesLandlord.TryGetOrCreateResourceStore(store.Database);
                    var periodicBackupRunner = documentDatabase.PeriodicBackupRunner;
                    TryGetBackupStatusFromPeriodicBackupAndPrint(OperationStatus.Completed, OperationStatus.Completed, opId, periodicBackupRunner, status, backupResult);
                }
            }

            public PeriodicBackupConfiguration CreateBackupConfiguration(string backupPath = null, BackupType backupType = BackupType.Backup, bool disabled = false, string fullBackupFrequency = "0 0 1 1 *",
                string incrementalBackupFrequency = null, long? taskId = null, string mentorNode = null, BackupEncryptionSettings backupEncryptionSettings = null, AzureSettings azureSettings = null,
                GoogleCloudSettings googleCloudSettings = null, S3Settings s3Settings = null, RetentionPolicy retentionPolicy = null, string name = null)
            {
                var config = new PeriodicBackupConfiguration()
                {
                    BackupType = backupType,
                    FullBackupFrequency = fullBackupFrequency,
                    Disabled = disabled
                };

                if (taskId.HasValue)
                    config.TaskId = taskId.Value;
                if (string.IsNullOrEmpty(mentorNode) == false)
                    config.MentorNode = mentorNode;
                if (string.IsNullOrEmpty(name) == false)
                    config.Name = name;
                if (string.IsNullOrEmpty(incrementalBackupFrequency) == false)
                    config.IncrementalBackupFrequency = incrementalBackupFrequency;
                if (string.IsNullOrEmpty(backupPath) == false)
                    config.LocalSettings = new LocalSettings { FolderPath = backupPath };
                if (backupEncryptionSettings != null)
                    config.BackupEncryptionSettings = backupEncryptionSettings;
                if (azureSettings != null)
                    config.AzureSettings = azureSettings;
                if (googleCloudSettings != null)
                    config.GoogleCloudSettings = googleCloudSettings;
                if (s3Settings != null)
                    config.S3Settings = s3Settings;
                if (retentionPolicy != null)
                    config.RetentionPolicy = retentionPolicy;

                return config;
            }

            public async Task<string> GetBackupResponsibleNode(RavenServer server, long taskId, string databaseName, bool keepTaskOnOriginalMemberNode = false)
            {
                using (server.ServerStore.ContextPool.AllocateOperationContext(out TransactionOperationContext context))
                using (context.OpenReadTransaction())
                {
                    var db = await server.ServerStore.DatabasesLandlord.TryGetOrCreateResourceStore(databaseName).ConfigureAwait(false);
                    var rawRecord = server.ServerStore.Cluster.ReadRawDatabaseRecord(context, databaseName);
                    var pbConfig = rawRecord.GetPeriodicBackupConfiguration(taskId);
                    var backupStatus = db.PeriodicBackupRunner.GetBackupStatus(taskId);
                    var node = db.WhoseTaskIsIt(rawRecord.Topology, pbConfig, backupStatus, keepTaskOnOriginalMemberNode);

                    return node;
                }
            }

            /// <summary>
            /// Create and run backup with provided task id in cluster.
            /// </summary>
            /// <returns>TaskId</returns>
            public long CreateAndRunBackupInCluster(PeriodicBackupConfiguration config, IDocumentStore store, bool isFullBackup = true, OperationStatus opStatus = OperationStatus.Completed, int? timeout = default)
            {
                return AsyncHelpers.RunSync(() => CreateAndRunBackupInClusterAsync(config, store, isFullBackup, opStatus, timeout));
            }

            /// <summary>
            /// Create and run backup with provided task id in cluster.
            /// </summary>
            /// <returns>TaskId</returns>
            public async Task<long> CreateAndRunBackupInClusterAsync(PeriodicBackupConfiguration config, IDocumentStore store, bool isFullBackup = true, OperationStatus opStatus = OperationStatus.Completed, int? timeout = default)
            {
                var backupTaskId = (await store.Maintenance.SendAsync(new UpdatePeriodicBackupOperation(config))).TaskId;
                await RunBackupInClusterAsync(store, backupTaskId, isFullBackup, opStatus, timeout);
                return backupTaskId;
            }

            /// <summary>
            /// Run backup with provided task id in a cluster.
            /// </summary>
            public void RunBackupInCluster(DocumentStore store, long taskId, bool isFullBackup = true, OperationStatus opStatus = OperationStatus.Completed, int? timeout = default)
            {
                AsyncHelpers.RunSync(() => RunBackupInClusterAsync(store, taskId, isFullBackup, opStatus, timeout));
            }

            /// <summary>
            /// Run backup with provided task id in a cluster.
            /// </summary>
            public async Task RunBackupInClusterAsync(IDocumentStore store, long taskId, bool isFullBackup = true, OperationStatus opStatus = OperationStatus.Completed, int? timeout = default)
            {
                var op = await store.Maintenance.SendAsync(new StartBackupOperation(isFullBackup, taskId));

                var value = await WaitForValueAsync(async () =>
                {
                    var x = await store.Maintenance.SendAsync(new GetOperationStateOperation(op.Result.OperationId, op.Result.ResponsibleNode));
                    if (x == null)
                        return OperationStatus.Canceled;

                    OperationStatus status = x.Status;
                    return status;
                }, opStatus, timeout: timeout ?? _reasonableTimeout);
                await CheckBackupOperationStatus(opStatus, value, store, taskId, op.Result.OperationId, periodicBackupRunner: null);
                Assert.Equal(opStatus, value);
            }

            public IDisposable RestoreDatabase(IDocumentStore store, RestoreBackupConfiguration config, TimeSpan? timeout = null, string nodeTag = null)
            {
                RestoreBackupOperation restoreOperation;
                if (nodeTag != null)
                    restoreOperation = new RestoreBackupOperation(config, nodeTag);
                else
                    restoreOperation = new RestoreBackupOperation(config);

                var operation = store.Maintenance.Server.Send(restoreOperation);
                operation.WaitForCompletion(timeout ?? TimeSpan.FromMilliseconds(_reasonableTimeout * 2));

                return _parent.Databases.EnsureDatabaseDeletion(config.DatabaseName, store);
            }

            public IDisposable RestoreDatabaseFromCloud(IDocumentStore store, RestoreBackupConfigurationBase config, TimeSpan? timeout = null)
            {
                var restoreOperation = new RestoreBackupOperation(config);

                var operation = store.Maintenance.Server.Send(restoreOperation);
                operation.WaitForCompletion(timeout ?? TimeSpan.FromMilliseconds(_reasonableTimeout * 2));

                return _parent.Databases.EnsureDatabaseDeletion(config.DatabaseName, store);
            }

            public long GetBackupOperationId(IDocumentStore store, long taskId) => AsyncHelpers.RunSync(() => GetBackupOperationIdAsync(store, taskId));

            public async Task<long> GetBackupOperationIdAsync(IDocumentStore store, long taskId)
            {
                var operation = new GetPeriodicBackupStatusOperation(taskId);
                var result = await store.Maintenance.SendAsync(operation);
                Assert.NotNull(result);
                Assert.NotNull(result.Status);
                Assert.NotNull(result.Status.LastOperationId);
                return result.Status.LastOperationId.Value;
            }

            internal static string PrintBackupStatus(PeriodicBackupStatus status)
            {
                var sb = new StringBuilder();
                if (status == null)
                    return $"{nameof(PeriodicBackupStatus)} is null";

                var isFull = status.IsFull ? "a full" : "an incremental";
                sb.AppendLine($"{nameof(PeriodicBackupStatus)} of backup task '{status.TaskId}', executed {isFull} '{status.BackupType}' on node '{status.NodeTag}' in '{status.DurationInMs}' ms.");
                sb.AppendLine("Debug Info: ");
                sb.AppendLine($"{nameof(PeriodicBackupStatus.LastDatabaseChangeVector)}: '{status.LastDatabaseChangeVector}'");
                sb.AppendLine($"{nameof(PeriodicBackupStatus.LastEtag)}: {status.LastEtag}'");
                sb.AppendLine($"{nameof(PeriodicBackupStatus.LastOperationId)}: '{status.LastOperationId}'");
                sb.AppendLine($"{nameof(PeriodicBackupStatus.LastRaftIndex)}: '{status.LastRaftIndex}'");
                sb.AppendLine($"{nameof(PeriodicBackupStatus.LastFullBackupInternal)}: '{status.LastFullBackupInternal}'");
                sb.AppendLine($"{nameof(PeriodicBackupStatus.LastIncrementalBackupInternal)}: '{status.LastIncrementalBackupInternal}'");
                sb.AppendLine($"{nameof(PeriodicBackupStatus.LastFullBackup)}: '{status.LastFullBackup}'");
                sb.AppendLine($"{nameof(PeriodicBackupStatus.LastIncrementalBackup)}: '{status.LastIncrementalBackup}'");
                sb.AppendLine();

                if (status.Error == null && string.IsNullOrEmpty(status.LocalBackup?.Exception))
                {
                    sb.AppendLine("There were no errors.");
                }
                else
                {
                    sb.AppendLine("There were the following errors during backup task execution:");
                    if (status.Error != null)
                    {
                        sb.AppendLine($"{nameof(PeriodicBackupStatus)}.{nameof(PeriodicBackupStatus.Error)}: ");
                        sb.AppendLine(status.Error.Exception);
                    }

                    if (string.IsNullOrEmpty(status.LocalBackup?.Exception) == false)
                    {
                        sb.AppendLine($"{nameof(PeriodicBackupStatus)}.{nameof(PeriodicBackupStatus.LocalBackup)}.{nameof(PeriodicBackupStatus.LocalBackup.Exception)}: ");
                        sb.AppendLine(status.LocalBackup?.Exception);
                    }
                }

                sb.AppendLine();
                sb.AppendLine("Backup upload status:");

                if (status.UploadToAzure == null)
                {
                    sb.AppendLine($"{nameof(PeriodicBackupStatus.UploadToAzure)} of backup task '{status.TaskId}' is null.");
                }
                else if (status.UploadToAzure.Skipped)
                {
                    sb.AppendLine($"{nameof(PeriodicBackupStatus.UploadToAzure)} of backup task '{status.TaskId}' was skipped.");
                }
                else
                {
                    if (string.IsNullOrEmpty(status.UploadToAzure.Exception) == false)
                    {
                        sb.AppendLine($"{nameof(PeriodicBackupStatus)}.{nameof(PeriodicBackupStatus.UploadToAzure)}.{nameof(PeriodicBackupStatus.UploadToAzure.Exception)}:");
                        sb.AppendLine(status.UploadToAzure?.Exception);
                    }
                    else
                    {
                        sb.AppendLine($"{nameof(PeriodicBackupStatus.UploadToAzure)} of backup task '{status.TaskId}', ran successfully in '{status.UploadToAzure.UploadProgress.UploadTimeInMs}' ms, size: '{status.UploadToAzure.UploadProgress.TotalInBytes}' bytes.");
                    }
                }
                if (status.UploadToFtp == null)
                {
                    sb.AppendLine($"{nameof(PeriodicBackupStatus.UploadToFtp)} of backup task '{status.TaskId}' is null.");
                }
                else if (status.UploadToFtp.Skipped)
                {
                    sb.AppendLine($"{nameof(PeriodicBackupStatus.UploadToFtp)} of backup task '{status.TaskId}' was skipped.");
                }
                else
                {
                    if (string.IsNullOrEmpty(status.UploadToFtp.Exception) == false)
                    {
                        sb.AppendLine($"{nameof(PeriodicBackupStatus)}.{nameof(PeriodicBackupStatus.UploadToFtp)}.{nameof(PeriodicBackupStatus.UploadToFtp.Exception)}:");
                        sb.AppendLine(status.UploadToFtp?.Exception);
                    }
                    else
                    {
                        sb.AppendLine($"{nameof(PeriodicBackupStatus.UploadToFtp)} of backup task '{status.TaskId}', ran successfully in '{status.UploadToFtp.UploadProgress.UploadTimeInMs}' ms, size: '{status.UploadToFtp.UploadProgress.TotalInBytes}' bytes.");
                    }
                }
                if (status.UploadToGlacier == null)
                {
                    sb.AppendLine($"{nameof(PeriodicBackupStatus.UploadToGlacier)} of backup task '{status.TaskId}' is null.");
                }
                else if (status.UploadToGlacier.Skipped)
                {
                    sb.AppendLine($"{nameof(PeriodicBackupStatus.UploadToGlacier)} of backup task '{status.TaskId}' was skipped.");
                }
                else
                {
                    if (string.IsNullOrEmpty(status.UploadToGlacier.Exception) == false)
                    {
                        sb.AppendLine($"{nameof(PeriodicBackupStatus)}.{nameof(PeriodicBackupStatus.UploadToGlacier)}.{nameof(PeriodicBackupStatus.UploadToGlacier.Exception)}:");
                        sb.AppendLine(status.UploadToGlacier?.Exception);
                    }
                    else
                    {
                        sb.AppendLine($"{nameof(PeriodicBackupStatus.UploadToGlacier)} of backup task '{status.TaskId}', ran successfully in '{status.UploadToGlacier.UploadProgress.UploadTimeInMs}' ms, size: '{status.UploadToGlacier.UploadProgress.TotalInBytes}' bytes.");
                    }
                }
                if (status.UploadToGoogleCloud == null)
                {
                    sb.AppendLine($"{nameof(PeriodicBackupStatus.UploadToGoogleCloud)} of backup task '{status.TaskId}' is null.");
                }
                else if (status.UploadToGoogleCloud.Skipped)
                {
                    sb.AppendLine($"{nameof(PeriodicBackupStatus.UploadToGoogleCloud)} of backup task '{status.TaskId}' was skipped.");
                }
                else
                {
                    if (string.IsNullOrEmpty(status.UploadToGoogleCloud.Exception) == false)
                    {
                        sb.AppendLine($"{nameof(PeriodicBackupStatus)}.{nameof(PeriodicBackupStatus.UploadToGoogleCloud)}.{nameof(PeriodicBackupStatus.UploadToGoogleCloud.Exception)}:");
                        sb.AppendLine(status.UploadToGoogleCloud?.Exception);
                    }
                    else
                    {
                        sb.AppendLine($"{nameof(PeriodicBackupStatus.UploadToGoogleCloud)} of backup task '{status.TaskId}', ran successfully in '{status.UploadToGoogleCloud.UploadProgress.UploadTimeInMs}' ms, size: '{status.UploadToGoogleCloud.UploadProgress.TotalInBytes}' bytes.");
                    }
                }
                if (status.UploadToS3 == null)
                {
                    sb.AppendLine($"{nameof(PeriodicBackupStatus.UploadToS3)} of backup task '{status.TaskId}' is null.");
                }
                else if (status.UploadToS3.Skipped)
                {
                    sb.AppendLine($"{nameof(PeriodicBackupStatus.UploadToS3)} of backup task '{status.TaskId}' was skipped.");
                }
                else
                {
                    if (string.IsNullOrEmpty(status.UploadToS3.Exception) == false)
                    {
                        sb.AppendLine($"{nameof(PeriodicBackupStatus)}.{nameof(PeriodicBackupStatus.UploadToS3)}.{nameof(PeriodicBackupStatus.UploadToS3.Exception)}:");
                        sb.AppendLine(status.UploadToS3?.Exception);
                    }
                    else
                    {
                        sb.AppendLine($"{nameof(PeriodicBackupStatus.UploadToS3)} of backup task '{status.TaskId}', ran successfully in '{status.UploadToS3.UploadProgress.UploadTimeInMs}' ms, size: '{status.UploadToS3.UploadProgress.TotalInBytes}' bytes.");
                    }
                }

                return sb.ToString();
            }

            internal static string PrintBackupResultMessagesStatus(BackupResult result)
            {
                if (result == null)
                {
                    return "No backup result.";
                }

                return string.Join(Environment.NewLine, result.Messages);
            }

            private static async Task CheckBackupOperationStatus(OperationStatus expected, OperationStatus actual, IDocumentStore store, long taskId, long opId,
                PeriodicBackupRunner periodicBackupRunner)
            {
                if (expected == OperationStatus.Completed && actual == OperationStatus.Faulted)
                {
                    // gather debug info
                    var operation = new GetPeriodicBackupStatusOperation(taskId);
                    var status = (await store.Maintenance.SendAsync(operation)).Status;

                    TryGetBackupStatusFromPeriodicBackupAndPrint(expected, actual, opId, periodicBackupRunner, status, result: null);

                    Assert.True(false,
                        $"Backup status expected: '{expected}', actual '{actual}',{Environment.NewLine}Backup status from storage for current operation id: '{opId}':{Environment.NewLine}" +
                        PrintBackupStatus(status));
                }
                else if (expected == OperationStatus.Completed && actual == OperationStatus.InProgress)
                {
                    // backup didn't complete in time, try to print running backup status, and backup result
                    var pb = periodicBackupRunner?.PeriodicBackups.FirstOrDefault(x => x.RunningBackupStatus != null && x.BackupStatus.TaskId == taskId);
                    if (pb == null)
                    {
                        // print previous backup status saved in memory
                        var operation = new GetPeriodicBackupStatusOperation(taskId);
                        var status = (await store.Maintenance.SendAsync(operation)).Status;
                        Assert.True(false,
                            $"Backup status expected: '{expected}', actual '{actual}',{Environment.NewLine}Could not fetch running backup status for current task id: '{taskId}', previous backup status:{Environment.NewLine}" +
                            PrintBackupStatus(status));
                    }
                    else
                    {
                        Assert.True(false,
                            $"Backup status expected: '{expected}', actual '{actual}',{Environment.NewLine}Running backup status for current task id: '{taskId}':{Environment.NewLine}" +
                            PrintBackupStatus(pb.RunningBackupStatus));
                    }
                }
            }

            private static void TryGetBackupStatusFromPeriodicBackupAndPrint(OperationStatus expected, OperationStatus actual, long opId, PeriodicBackupRunner periodicBackupRunner, PeriodicBackupStatus status, BackupResult result)
            {
                if (status?.LastOperationId != opId)
                {
                    // failed to save backup status, lets fetch it from memory
                    var pb = periodicBackupRunner?.PeriodicBackups.FirstOrDefault(x => x.BackupStatus != null && x.BackupStatus.LastOperationId == opId);
                    if (pb == null)
                    {
                        Assert.True(false,
                            $"Backup status expected: '{expected}', actual '{actual}',{Environment.NewLine}Could not fetch backup status for current operation id: '{opId}', previous backup status:{Environment.NewLine}" +
                            PrintBackupStatus(status) + Environment.NewLine + "BackupResult Messages:" + Environment.NewLine + PrintBackupResultMessagesStatus(result));
                    }
                    else
                    {
                        Assert.True(false,
                            $"Backup status expected: '{expected}', actual '{actual}',{Environment.NewLine}Could not fetch backup status from storage for current operation id: '{opId}', current in memory backup status:{Environment.NewLine}" +
                            PrintBackupStatus(pb.BackupStatus) + Environment.NewLine + "BackupResult Messages:" + Environment.NewLine +
                            PrintBackupResultMessagesStatus(result));
                    }
                }
            }
<<<<<<< HEAD

            public Task<WaitHandle[]> WaitForBackupToComplete(IDocumentStore store)
            {
                return WaitForBackupsToComplete(new List<IDocumentStore> { store });
            }

            public async Task<WaitHandle[]> WaitForBackupsToComplete(IEnumerable<IDocumentStore> stores)
            {
                var waitHandles = new List<WaitHandle>();
                foreach (var store in stores)
                {
                    var database = await _parent.GetDocumentDatabaseInstanceFor(store);
                    FillBackupCompletionHandles(waitHandles, database);
                }

                return waitHandles.ToArray();
            }

            public static void FillBackupCompletionHandles(List<WaitHandle> waitHandles, DocumentDatabase database)
            {
                var mre = new ManualResetEventSlim();
                waitHandles.Add(mre.WaitHandle);

                database.PeriodicBackupRunner._forTestingPurposes ??= new PeriodicBackupRunner.TestingStuff();
                database.PeriodicBackupRunner._forTestingPurposes.AfterBackupBatchCompleted = () => mre.Set();
=======
            
            public async Task FillDatabaseWithRandomDataAsync(int databaseSizeInMb, IAsyncDocumentSession session, int? timeout = default)
            {
                var random = new Random();
                const string chars = "ABCDEFGHIJKLMNOPQRSTUVWXYZ0123456789";
                var timeoutTimeSpan = TimeSpan.FromMilliseconds(timeout ?? _reasonableTimeout);

                using (var cts = new CancellationTokenSource(timeoutTimeSpan))
                {
                    for (int i = 0; i < databaseSizeInMb; i++)
                    {
                        var entry = new User
                        {
                            Name = new string(Enumerable.Repeat(chars, 1024 * 1024)
                                .Select(s => s[random.Next(s.Length)]).ToArray())
                        };
                        await session.StoreAsync(entry, cts.Token);
                    }
                    await session.SaveChangesAsync(cts.Token);
                }
            }

            public async Task FillClusterDatabaseWithRandomDataAsync(int databaseSizeInMb, DocumentStore store, int clusterSize, int? timeout = default)
            {
                var timeoutTimeSpan = TimeSpan.FromMilliseconds(timeout ?? _reasonableTimeout);

                using (var session = store.OpenAsyncSession())
                {
                    session.Advanced.WaitForReplicationAfterSaveChanges(timeoutTimeSpan, replicas: clusterSize - 1);
                    await FillDatabaseWithRandomDataAsync(databaseSizeInMb, session, (int?)timeoutTimeSpan.TotalMilliseconds);
                }   
>>>>>>> d77a16f9
            }
        }
    }
}<|MERGE_RESOLUTION|>--- conflicted
+++ resolved
@@ -480,7 +480,6 @@
                     }
                 }
             }
-<<<<<<< HEAD
 
             public Task<WaitHandle[]> WaitForBackupToComplete(IDocumentStore store)
             {
@@ -506,8 +505,8 @@
 
                 database.PeriodicBackupRunner._forTestingPurposes ??= new PeriodicBackupRunner.TestingStuff();
                 database.PeriodicBackupRunner._forTestingPurposes.AfterBackupBatchCompleted = () => mre.Set();
-=======
-            
+            }
+
             public async Task FillDatabaseWithRandomDataAsync(int databaseSizeInMb, IAsyncDocumentSession session, int? timeout = default)
             {
                 var random = new Random();
@@ -538,7 +537,6 @@
                     session.Advanced.WaitForReplicationAfterSaveChanges(timeoutTimeSpan, replicas: clusterSize - 1);
                     await FillDatabaseWithRandomDataAsync(databaseSizeInMb, session, (int?)timeoutTimeSpan.TotalMilliseconds);
                 }   
->>>>>>> d77a16f9
             }
         }
     }
