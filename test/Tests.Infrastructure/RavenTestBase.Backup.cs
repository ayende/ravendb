﻿using System;
using System.Collections.Generic;
using System.Diagnostics;
using System.Linq;
using System.Text;
using System.Threading;
using System.Threading.Tasks;
using Raven.Client.Documents;
using Raven.Client.Documents.Operations;
using Raven.Client.Documents.Operations.Backups;
using Raven.Client.Documents.Session;
using Raven.Client.ServerWide.Operations;
using Raven.Client.Util;
using Raven.Server;
using Raven.Server.Documents;
using Raven.Server.Documents.PeriodicBackup;
using Raven.Server.ServerWide.Context;
using Raven.Server.Utils;
using Raven.Tests.Core.Utils.Entities;
using Xunit;

namespace FastTests
{
    public abstract partial class RavenTestBase
    {
        public readonly BackupTestBase Backup;

        public class BackupTestBase
        {
            private readonly RavenTestBase _parent;
            private readonly int _reasonableTimeout = Debugger.IsAttached ? 60000 : 30000;

            public BackupTestBase(RavenTestBase parent)
            {
                _parent = parent ?? throw new ArgumentNullException(nameof(parent));
            }

            /// <summary>
            /// Run backup with provided task id and wait for completion. Full backup by default.
            /// </summary>
            public void RunBackup(RavenServer server, long taskId, DocumentStore store, bool isFullBackup = true, OperationStatus opStatus = OperationStatus.Completed, int? timeout = default)
            {
                AsyncHelpers.RunSync(() => RunBackupAsync(server, taskId, store, isFullBackup, opStatus, timeout));
            }

            /// <summary>
            /// Run backup with provided task id and wait for completion. Full backup by default.
            /// </summary>
            public async Task<long> RunBackupAsync(RavenServer server, long taskId, IDocumentStore store, bool isFullBackup = true, OperationStatus opStatus = OperationStatus.Completed, int? timeout = default)
            {
                var documentDatabase = await server.ServerStore.DatabasesLandlord.TryGetOrCreateResourceStore(store.Database);
                var periodicBackupRunner = documentDatabase.PeriodicBackupRunner;
                var op = periodicBackupRunner.StartBackupTask(taskId, isFullBackup);
                var value = await WaitForValueAsync(async () =>
                {
                    var status = (await store.Maintenance.SendAsync(new GetOperationStateOperation(op))).Status;
                    return status;
                }, opStatus, timeout: timeout ?? _reasonableTimeout);

                await CheckBackupOperationStatus(opStatus, value, store, taskId, op, periodicBackupRunner);
                Assert.Equal(opStatus, value);
                return op;
            }

            /// <summary>
            /// Update backup config, run backup and wait for completion. Full backup by default.
            /// </summary>
            /// <returns>TaskId</returns>
            public long UpdateConfigAndRunBackup(RavenServer server, PeriodicBackupConfiguration config, DocumentStore store, bool isFullBackup = true, OperationStatus opStatus = OperationStatus.Completed, int? timeout = default)
            {
                return AsyncHelpers.RunSync(() => UpdateConfigAndRunBackupAsync(server, config, store, isFullBackup, opStatus, timeout));
            }

            /// <summary>
            /// Update backup config, run backup and wait for completion. Full backup by default.
            /// </summary>
            /// <returns>TaskId</returns>
            public async Task<long> UpdateConfigAndRunBackupAsync(RavenServer server, PeriodicBackupConfiguration config, IDocumentStore store, bool isFullBackup = true, OperationStatus opStatus = OperationStatus.Completed, int? timeout = default)
            {
                var result = await store.Maintenance.SendAsync(new UpdatePeriodicBackupOperation(config));
                await RunBackupAsync(server, result.TaskId, store, isFullBackup, opStatus, timeout);
                return result.TaskId;
            }

            /// <summary>
            /// Run backup with provided task id and wait for completion. Full backup by default.
            /// </summary>
            /// <returns>PeriodicBackupStatus</returns>
            public PeriodicBackupStatus RunBackupAndReturnStatus(RavenServer server, long taskId, DocumentStore store, bool isFullBackup = true, OperationStatus opStatus = OperationStatus.Completed, long? expectedEtag = default, int? timeout = default)
            {
                return AsyncHelpers.RunSync(() => RunBackupAndReturnStatusAsync(server, taskId, store, isFullBackup, opStatus, expectedEtag, timeout));
            }

            /// <summary>
            /// Run backup with provided task id and wait for completion. Full backup by default.
            /// </summary>
            /// <returns>PeriodicBackupStatus</returns>
            public async Task<PeriodicBackupStatus> RunBackupAndReturnStatusAsync(RavenServer server, long taskId, DocumentStore store, bool isFullBackup = true, OperationStatus opStatus = OperationStatus.Completed, long? expectedEtag = default, int? timeout = default)
            {
                var opId = await RunBackupAsync(server, taskId, store, isFullBackup, opStatus, timeout);
                var operation = new GetPeriodicBackupStatusOperation(taskId);

                PeriodicBackupStatus status = null;
                if (expectedEtag.HasValue)
                {
                    var etag = await WaitForValueAsync(async () =>
                    {
                        status = (await store.Maintenance.SendAsync(operation)).Status;
                        return status.LastEtag;
                    }, expectedEtag.Value, interval: 333, timeout: timeout ?? _reasonableTimeout);
                    await CheckExceptedEtag(server, store, opId, status, etag, expectedEtag.Value);
                }
                else
                {
                    status = (await store.Maintenance.SendAsync(operation)).Status;
                }

                return status;
            }

            private static async Task CheckExceptedEtag(RavenServer ravenServer, DocumentStore store, long opId, PeriodicBackupStatus status, long? etag, long expectedEtag)
            {
                var backupOperation = store.Maintenance.Send(new GetOperationStateOperation(opId));
                Assert.Equal(OperationStatus.Completed, backupOperation.Status);
                Assert.NotNull(etag);

                if (expectedEtag != etag.Value)
                {
                    var backupResult = backupOperation.Result as BackupResult;
                    var documentDatabase = await ravenServer.ServerStore.DatabasesLandlord.TryGetOrCreateResourceStore(store.Database);
                    var periodicBackupRunner = documentDatabase.PeriodicBackupRunner;
                    TryGetBackupStatusFromPeriodicBackupAndPrint(OperationStatus.Completed, OperationStatus.Completed, opId, periodicBackupRunner, status, backupResult);
                }
            }

            public PeriodicBackupConfiguration CreateBackupConfiguration(string backupPath = null, BackupType backupType = BackupType.Backup, bool disabled = false, string fullBackupFrequency = "0 0 1 1 *",
                string incrementalBackupFrequency = null, long? taskId = null, string mentorNode = null, BackupEncryptionSettings backupEncryptionSettings = null, AzureSettings azureSettings = null,
<<<<<<< HEAD
                GoogleCloudSettings googleCloudSettings = null, S3Settings s3Settings = null, FtpSettings ftpSettings = null, RetentionPolicy retentionPolicy = null, string name = null)
=======
                GoogleCloudSettings googleCloudSettings = null, S3Settings s3Settings = null, RetentionPolicy retentionPolicy = null, string name = null, BackupUploadMode backupUploadMode = BackupUploadMode.Default)
>>>>>>> 54cda9ff
            {
                var config = new PeriodicBackupConfiguration()
                {
                    BackupType = backupType,
                    FullBackupFrequency = fullBackupFrequency,
                    Disabled = disabled,
                    BackupUploadMode = backupUploadMode
                };

                if (taskId.HasValue)
                    config.TaskId = taskId.Value;
                if (string.IsNullOrEmpty(mentorNode) == false)
                    config.MentorNode = mentorNode;
                if (string.IsNullOrEmpty(name) == false)
                    config.Name = name;
                if (string.IsNullOrEmpty(incrementalBackupFrequency) == false)
                    config.IncrementalBackupFrequency = incrementalBackupFrequency;
                if (string.IsNullOrEmpty(backupPath) == false)
                    config.LocalSettings = new LocalSettings { FolderPath = backupPath };
                if (backupEncryptionSettings != null)
                    config.BackupEncryptionSettings = backupEncryptionSettings;
                if (azureSettings != null)
                    config.AzureSettings = azureSettings;
                if (googleCloudSettings != null)
                    config.GoogleCloudSettings = googleCloudSettings;
                if (s3Settings != null)
                    config.S3Settings = s3Settings;
                if (ftpSettings != null)
                    config.FtpSettings = ftpSettings;
                if (retentionPolicy != null)
                    config.RetentionPolicy = retentionPolicy;

                return config;
            }

            public async Task<string> GetBackupResponsibleNode(RavenServer server, long taskId, string databaseName, bool keepTaskOnOriginalMemberNode = false)
            {
                using (server.ServerStore.ContextPool.AllocateOperationContext(out TransactionOperationContext context))
                using (context.OpenReadTransaction())
                {
                    var db = await server.ServerStore.DatabasesLandlord.TryGetOrCreateResourceStore(databaseName).ConfigureAwait(false);
                    var rawRecord = server.ServerStore.Cluster.ReadRawDatabaseRecord(context, databaseName);
                    var pbConfig = rawRecord.GetPeriodicBackupConfiguration(taskId);
                    var backupStatus = db.PeriodicBackupRunner.GetBackupStatus(taskId);
                    var node = BackupUtils.WhoseTaskIsIt(server.ServerStore, rawRecord.Topology, pbConfig, backupStatus, db.NotificationCenter, keepTaskOnOriginalMemberNode);

                    return node;
                }
            }

            /// <summary>
            /// Create and run backup with provided task id in cluster.
            /// </summary>
            /// <returns>TaskId</returns>
            public long CreateAndRunBackupInCluster(PeriodicBackupConfiguration config, IDocumentStore store, bool isFullBackup = true, OperationStatus opStatus = OperationStatus.Completed, int? timeout = default)
            {
                return AsyncHelpers.RunSync(() => CreateAndRunBackupInClusterAsync(config, store, isFullBackup, opStatus, timeout));
            }

            /// <summary>
            /// Create and run backup with provided task id in cluster.
            /// </summary>
            /// <returns>TaskId</returns>
            public async Task<long> CreateAndRunBackupInClusterAsync(PeriodicBackupConfiguration config, IDocumentStore store, bool isFullBackup = true, OperationStatus opStatus = OperationStatus.Completed, int? timeout = default)
            {
                var backupTaskId = (await store.Maintenance.SendAsync(new UpdatePeriodicBackupOperation(config))).TaskId;
                await RunBackupInClusterAsync(store, backupTaskId, isFullBackup, opStatus, timeout);
                return backupTaskId;
            }

            /// <summary>
            /// Run backup with provided task id in a cluster.
            /// </summary>
            public void RunBackupInCluster(DocumentStore store, long taskId, bool isFullBackup = true, OperationStatus opStatus = OperationStatus.Completed, int? timeout = default)
            {
                AsyncHelpers.RunSync(() => RunBackupInClusterAsync(store, taskId, isFullBackup, opStatus, timeout));
            }

            /// <summary>
            /// Run backup with provided task id in a cluster.
            /// </summary>
            public async Task RunBackupInClusterAsync(IDocumentStore store, long taskId, bool isFullBackup = true, OperationStatus opStatus = OperationStatus.Completed, int? timeout = default)
            {
                var op = await store.Maintenance.SendAsync(new StartBackupOperation(isFullBackup, taskId));

                var value = await WaitForValueAsync(async () =>
                {
                    var x = await store.Maintenance.SendAsync(new GetOperationStateOperation(op.Result.OperationId, op.Result.ResponsibleNode));
                    if (x == null)
                        return OperationStatus.Canceled;

                    OperationStatus status = x.Status;
                    return status;
                }, opStatus, timeout: timeout ?? _reasonableTimeout);
                await CheckBackupOperationStatus(opStatus, value, store, taskId, op.Result.OperationId, periodicBackupRunner: null);
                Assert.Equal(opStatus, value);
            }

            public IDisposable RestoreDatabase(IDocumentStore store, RestoreBackupConfiguration config, TimeSpan? timeout = null, string nodeTag = null)
            {
                RestoreBackupOperation restoreOperation;
                if (nodeTag != null)
                    restoreOperation = new RestoreBackupOperation(config, nodeTag);
                else
                    restoreOperation = new RestoreBackupOperation(config);

                var operation = store.Maintenance.Server.Send(restoreOperation);
                operation.WaitForCompletion(timeout ?? TimeSpan.FromMilliseconds(_reasonableTimeout * 2));

                return _parent.Databases.EnsureDatabaseDeletion(config.DatabaseName, store);
            }

            public IDisposable RestoreDatabaseFromCloud(IDocumentStore store, RestoreBackupConfigurationBase config, TimeSpan? timeout = null)
            {
                var restoreOperation = new RestoreBackupOperation(config);

                var operation = store.Maintenance.Server.Send(restoreOperation);
                operation.WaitForCompletion(timeout ?? TimeSpan.FromMilliseconds(_reasonableTimeout * 2));

                return _parent.Databases.EnsureDatabaseDeletion(config.DatabaseName, store);
            }

            public long GetBackupOperationId(IDocumentStore store, long taskId) => AsyncHelpers.RunSync(() => GetBackupOperationIdAsync(store, taskId));

            public async Task<long> GetBackupOperationIdAsync(IDocumentStore store, long taskId)
            {
                var operation = new GetPeriodicBackupStatusOperation(taskId);
                var result = await store.Maintenance.SendAsync(operation);
                Assert.NotNull(result);
                Assert.NotNull(result.Status);
                Assert.NotNull(result.Status.LastOperationId);
                return result.Status.LastOperationId.Value;
            }

            internal static string PrintBackupStatus(PeriodicBackupStatus status)
            {
                var sb = new StringBuilder();
                if (status == null)
                    return $"{nameof(PeriodicBackupStatus)} is null";

                var isFull = status.IsFull ? "a full" : "an incremental";
                sb.AppendLine($"{nameof(PeriodicBackupStatus)} of backup task '{status.TaskId}', executed {isFull} '{status.BackupType}' on node '{status.NodeTag}' in '{status.DurationInMs}' ms.");
                sb.AppendLine("Debug Info: ");
                sb.AppendLine($"{nameof(PeriodicBackupStatus.LastDatabaseChangeVector)}: '{status.LastDatabaseChangeVector}'");
                sb.AppendLine($"{nameof(PeriodicBackupStatus.LastEtag)}: {status.LastEtag}'");
                sb.AppendLine($"{nameof(PeriodicBackupStatus.LastOperationId)}: '{status.LastOperationId}'");
                sb.AppendLine($"{nameof(PeriodicBackupStatus.LastRaftIndex)}: '{status.LastRaftIndex}'");
                sb.AppendLine($"{nameof(PeriodicBackupStatus.LastFullBackupInternal)}: '{status.LastFullBackupInternal}'");
                sb.AppendLine($"{nameof(PeriodicBackupStatus.LastIncrementalBackupInternal)}: '{status.LastIncrementalBackupInternal}'");
                sb.AppendLine($"{nameof(PeriodicBackupStatus.LastFullBackup)}: '{status.LastFullBackup}'");
                sb.AppendLine($"{nameof(PeriodicBackupStatus.LastIncrementalBackup)}: '{status.LastIncrementalBackup}'");
                sb.AppendLine();

                if (status.Error == null && string.IsNullOrEmpty(status.LocalBackup?.Exception))
                {
                    sb.AppendLine("There were no errors.");
                }
                else
                {
                    sb.AppendLine("There were the following errors during backup task execution:");
                    if (status.Error != null)
                    {
                        sb.AppendLine($"{nameof(PeriodicBackupStatus)}.{nameof(PeriodicBackupStatus.Error)}: ");
                        sb.AppendLine(status.Error.Exception);
                    }

                    if (string.IsNullOrEmpty(status.LocalBackup?.Exception) == false)
                    {
                        sb.AppendLine($"{nameof(PeriodicBackupStatus)}.{nameof(PeriodicBackupStatus.LocalBackup)}.{nameof(PeriodicBackupStatus.LocalBackup.Exception)}: ");
                        sb.AppendLine(status.LocalBackup?.Exception);
                    }
                }

                sb.AppendLine();
                sb.AppendLine("Backup upload status:");

                if (status.UploadToAzure == null)
                {
                    sb.AppendLine($"{nameof(PeriodicBackupStatus.UploadToAzure)} of backup task '{status.TaskId}' is null.");
                }
                else if (status.UploadToAzure.Skipped)
                {
                    sb.AppendLine($"{nameof(PeriodicBackupStatus.UploadToAzure)} of backup task '{status.TaskId}' was skipped.");
                }
                else
                {
                    if (string.IsNullOrEmpty(status.UploadToAzure.Exception) == false)
                    {
                        sb.AppendLine($"{nameof(PeriodicBackupStatus)}.{nameof(PeriodicBackupStatus.UploadToAzure)}.{nameof(PeriodicBackupStatus.UploadToAzure.Exception)}:");
                        sb.AppendLine(status.UploadToAzure?.Exception);
                    }
                    else
                    {
                        sb.AppendLine($"{nameof(PeriodicBackupStatus.UploadToAzure)} of backup task '{status.TaskId}', ran successfully in '{status.UploadToAzure.UploadProgress.UploadTimeInMs}' ms, size: '{status.UploadToAzure.UploadProgress.TotalInBytes}' bytes.");
                    }
                }
                if (status.UploadToFtp == null)
                {
                    sb.AppendLine($"{nameof(PeriodicBackupStatus.UploadToFtp)} of backup task '{status.TaskId}' is null.");
                }
                else if (status.UploadToFtp.Skipped)
                {
                    sb.AppendLine($"{nameof(PeriodicBackupStatus.UploadToFtp)} of backup task '{status.TaskId}' was skipped.");
                }
                else
                {
                    if (string.IsNullOrEmpty(status.UploadToFtp.Exception) == false)
                    {
                        sb.AppendLine($"{nameof(PeriodicBackupStatus)}.{nameof(PeriodicBackupStatus.UploadToFtp)}.{nameof(PeriodicBackupStatus.UploadToFtp.Exception)}:");
                        sb.AppendLine(status.UploadToFtp?.Exception);
                    }
                    else
                    {
                        sb.AppendLine($"{nameof(PeriodicBackupStatus.UploadToFtp)} of backup task '{status.TaskId}', ran successfully in '{status.UploadToFtp.UploadProgress.UploadTimeInMs}' ms, size: '{status.UploadToFtp.UploadProgress.TotalInBytes}' bytes.");
                    }
                }
                if (status.UploadToGlacier == null)
                {
                    sb.AppendLine($"{nameof(PeriodicBackupStatus.UploadToGlacier)} of backup task '{status.TaskId}' is null.");
                }
                else if (status.UploadToGlacier.Skipped)
                {
                    sb.AppendLine($"{nameof(PeriodicBackupStatus.UploadToGlacier)} of backup task '{status.TaskId}' was skipped.");
                }
                else
                {
                    if (string.IsNullOrEmpty(status.UploadToGlacier.Exception) == false)
                    {
                        sb.AppendLine($"{nameof(PeriodicBackupStatus)}.{nameof(PeriodicBackupStatus.UploadToGlacier)}.{nameof(PeriodicBackupStatus.UploadToGlacier.Exception)}:");
                        sb.AppendLine(status.UploadToGlacier?.Exception);
                    }
                    else
                    {
                        sb.AppendLine($"{nameof(PeriodicBackupStatus.UploadToGlacier)} of backup task '{status.TaskId}', ran successfully in '{status.UploadToGlacier.UploadProgress.UploadTimeInMs}' ms, size: '{status.UploadToGlacier.UploadProgress.TotalInBytes}' bytes.");
                    }
                }
                if (status.UploadToGoogleCloud == null)
                {
                    sb.AppendLine($"{nameof(PeriodicBackupStatus.UploadToGoogleCloud)} of backup task '{status.TaskId}' is null.");
                }
                else if (status.UploadToGoogleCloud.Skipped)
                {
                    sb.AppendLine($"{nameof(PeriodicBackupStatus.UploadToGoogleCloud)} of backup task '{status.TaskId}' was skipped.");
                }
                else
                {
                    if (string.IsNullOrEmpty(status.UploadToGoogleCloud.Exception) == false)
                    {
                        sb.AppendLine($"{nameof(PeriodicBackupStatus)}.{nameof(PeriodicBackupStatus.UploadToGoogleCloud)}.{nameof(PeriodicBackupStatus.UploadToGoogleCloud.Exception)}:");
                        sb.AppendLine(status.UploadToGoogleCloud?.Exception);
                    }
                    else
                    {
                        sb.AppendLine($"{nameof(PeriodicBackupStatus.UploadToGoogleCloud)} of backup task '{status.TaskId}', ran successfully in '{status.UploadToGoogleCloud.UploadProgress.UploadTimeInMs}' ms, size: '{status.UploadToGoogleCloud.UploadProgress.TotalInBytes}' bytes.");
                    }
                }
                if (status.UploadToS3 == null)
                {
                    sb.AppendLine($"{nameof(PeriodicBackupStatus.UploadToS3)} of backup task '{status.TaskId}' is null.");
                }
                else if (status.UploadToS3.Skipped)
                {
                    sb.AppendLine($"{nameof(PeriodicBackupStatus.UploadToS3)} of backup task '{status.TaskId}' was skipped.");
                }
                else
                {
                    if (string.IsNullOrEmpty(status.UploadToS3.Exception) == false)
                    {
                        sb.AppendLine($"{nameof(PeriodicBackupStatus)}.{nameof(PeriodicBackupStatus.UploadToS3)}.{nameof(PeriodicBackupStatus.UploadToS3.Exception)}:");
                        sb.AppendLine(status.UploadToS3?.Exception);
                    }
                    else
                    {
                        sb.AppendLine($"{nameof(PeriodicBackupStatus.UploadToS3)} of backup task '{status.TaskId}', ran successfully in '{status.UploadToS3.UploadProgress.UploadTimeInMs}' ms, size: '{status.UploadToS3.UploadProgress.TotalInBytes}' bytes.");
                    }
                }

                return sb.ToString();
            }

            internal static string PrintBackupResultMessagesStatus(BackupResult result)
            {
                if (result == null)
                {
                    return "No backup result.";
                }

                return string.Join(Environment.NewLine, result.Messages);
            }

            private static async Task CheckBackupOperationStatus(OperationStatus expected, OperationStatus actual, IDocumentStore store, long taskId, long opId,
                PeriodicBackupRunner periodicBackupRunner)
            {
                if (expected == OperationStatus.Completed && actual == OperationStatus.Faulted)
                {
                    // gather debug info
                    var operation = new GetPeriodicBackupStatusOperation(taskId);
                    var status = (await store.Maintenance.SendAsync(operation)).Status;

                    TryGetBackupStatusFromPeriodicBackupAndPrint(expected, actual, opId, periodicBackupRunner, status, result: null);

                    Assert.True(false,
                        $"Backup status expected: '{expected}', actual '{actual}',{Environment.NewLine}Backup status from storage for current operation id: '{opId}':{Environment.NewLine}" +
                        PrintBackupStatus(status));
                }
                else if (expected == OperationStatus.Completed && actual == OperationStatus.InProgress)
                {
                    // backup didn't complete in time, try to print running backup status, and backup result
                    var pb = periodicBackupRunner?.PeriodicBackups.FirstOrDefault(x => x.RunningBackupStatus != null && x.BackupStatus.TaskId == taskId);
                    if (pb == null)
                    {
                        // print previous backup status saved in memory
                        var operation = new GetPeriodicBackupStatusOperation(taskId);
                        var status = (await store.Maintenance.SendAsync(operation)).Status;
                        Assert.True(false,
                            $"Backup status expected: '{expected}', actual '{actual}',{Environment.NewLine}Could not fetch running backup status for current task id: '{taskId}', previous backup status:{Environment.NewLine}" +
                            PrintBackupStatus(status));
                    }
                    else
                    {
                        Assert.True(false,
                            $"Backup status expected: '{expected}', actual '{actual}',{Environment.NewLine}Running backup status for current task id: '{taskId}':{Environment.NewLine}" +
                            PrintBackupStatus(pb.RunningBackupStatus));
                    }
                }
            }

            private static void TryGetBackupStatusFromPeriodicBackupAndPrint(OperationStatus expected, OperationStatus actual, long opId, PeriodicBackupRunner periodicBackupRunner, PeriodicBackupStatus status, BackupResult result)
            {
                if (status?.LastOperationId != opId)
                {
                    // failed to save backup status, lets fetch it from memory
                    var pb = periodicBackupRunner?.PeriodicBackups.FirstOrDefault(x => x.BackupStatus != null && x.BackupStatus.LastOperationId == opId);
                    if (pb == null)
                    {
                        Assert.True(false,
                            $"Backup status expected: '{expected}', actual '{actual}',{Environment.NewLine}Could not fetch backup status for current operation id: '{opId}', previous backup status:{Environment.NewLine}" +
                            PrintBackupStatus(status) + Environment.NewLine + "BackupResult Messages:" + Environment.NewLine + PrintBackupResultMessagesStatus(result));
                    }
                    else
                    {
                        Assert.True(false,
                            $"Backup status expected: '{expected}', actual '{actual}',{Environment.NewLine}Could not fetch backup status from storage for current operation id: '{opId}', current in memory backup status:{Environment.NewLine}" +
                            PrintBackupStatus(pb.BackupStatus) + Environment.NewLine + "BackupResult Messages:" + Environment.NewLine +
                            PrintBackupResultMessagesStatus(result));
                    }
                }
            }

            public Task<WaitHandle[]> WaitForBackupToComplete(IDocumentStore store)
            {
                return WaitForBackupsToComplete(new List<IDocumentStore> { store });
            }

            public async Task<WaitHandle[]> WaitForBackupsToComplete(IEnumerable<IDocumentStore> stores)
            {
                var waitHandles = new List<WaitHandle>();
                foreach (var store in stores)
                {
                    var database = await _parent.GetDocumentDatabaseInstanceFor(store);
                    FillBackupCompletionHandles(waitHandles, database);
                }

                return waitHandles.ToArray();
            }

            public static void FillBackupCompletionHandles(List<WaitHandle> waitHandles, DocumentDatabase database)
            {
                var mre = new ManualResetEventSlim();
                waitHandles.Add(mre.WaitHandle);

                database.PeriodicBackupRunner._forTestingPurposes ??= new PeriodicBackupRunner.TestingStuff();
                database.PeriodicBackupRunner._forTestingPurposes.AfterBackupBatchCompleted = () => mre.Set();
            }

            public async Task FillDatabaseWithRandomDataAsync(int databaseSizeInMb, IAsyncDocumentSession session, int? timeout = default)
            {
                var random = new Random();
                const string chars = "ABCDEFGHIJKLMNOPQRSTUVWXYZ0123456789";
                var timeoutTimeSpan = TimeSpan.FromMilliseconds(timeout ?? _reasonableTimeout);

                using (var cts = new CancellationTokenSource(timeoutTimeSpan))
                {
                    for (int i = 0; i < databaseSizeInMb; i++)
                    {
                        var entry = new User
                        {
                            Name = new string(Enumerable.Repeat(chars, 1024 * 1024)
                                .Select(s => s[random.Next(s.Length)]).ToArray())
                        };
                        await session.StoreAsync(entry, cts.Token);
                    }
                    await session.SaveChangesAsync(cts.Token);
                }
            }

            public async Task FillClusterDatabaseWithRandomDataAsync(int databaseSizeInMb, DocumentStore store, int clusterSize, int? timeout = default)
            {
                var timeoutTimeSpan = TimeSpan.FromMilliseconds(timeout ?? _reasonableTimeout);

                using (var session = store.OpenAsyncSession())
                {
                    session.Advanced.WaitForReplicationAfterSaveChanges(timeoutTimeSpan, replicas: clusterSize - 1);
                    await FillDatabaseWithRandomDataAsync(databaseSizeInMb, session, (int?)timeoutTimeSpan.TotalMilliseconds);
                }   
            }
        }
    }
}<|MERGE_RESOLUTION|>--- conflicted
+++ resolved
@@ -135,11 +135,7 @@
 
             public PeriodicBackupConfiguration CreateBackupConfiguration(string backupPath = null, BackupType backupType = BackupType.Backup, bool disabled = false, string fullBackupFrequency = "0 0 1 1 *",
                 string incrementalBackupFrequency = null, long? taskId = null, string mentorNode = null, BackupEncryptionSettings backupEncryptionSettings = null, AzureSettings azureSettings = null,
-<<<<<<< HEAD
-                GoogleCloudSettings googleCloudSettings = null, S3Settings s3Settings = null, FtpSettings ftpSettings = null, RetentionPolicy retentionPolicy = null, string name = null)
-=======
-                GoogleCloudSettings googleCloudSettings = null, S3Settings s3Settings = null, RetentionPolicy retentionPolicy = null, string name = null, BackupUploadMode backupUploadMode = BackupUploadMode.Default)
->>>>>>> 54cda9ff
+                GoogleCloudSettings googleCloudSettings = null, S3Settings s3Settings = null, FtpSettings ftpSettings = null, RetentionPolicy retentionPolicy = null, string name = null, BackupUploadMode backupUploadMode = BackupUploadMode.Default)
             {
                 var config = new PeriodicBackupConfiguration()
                 {
