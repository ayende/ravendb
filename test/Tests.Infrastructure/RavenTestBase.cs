﻿using System;
using System.Collections.Concurrent;
using System.Collections.Generic;
using System.Diagnostics;
using System.IO;
using System.Linq;
using System.Reflection;
using System.Runtime.CompilerServices;
using System.Runtime.InteropServices;
using System.Security.Cryptography;
using System.Security.Cryptography.X509Certificates;
using System.Text;
using System.Threading;
using System.Threading.Tasks;
using FastTests.Graph;
using Raven.Client;
using Raven.Client.Documents;
using Raven.Client.Documents.Conventions;
using Raven.Client.Documents.Indexes;
using Raven.Client.Documents.Operations;
using Raven.Client.Documents.Operations.Backups;
using Raven.Client.Documents.Operations.Counters;
using Raven.Client.Documents.Operations.Indexes;
using Raven.Client.Documents.Session;
using Raven.Client.Documents.Smuggler;
using Raven.Client.Exceptions;
using Raven.Client.Exceptions.Cluster;
using Raven.Client.Exceptions.Database;
using Raven.Client.Exceptions.Documents.Indexes;
using Raven.Client.ServerWide;
using Raven.Client.ServerWide.Operations;
using Raven.Client.ServerWide.Operations.Certificates;
using Raven.Client.Util;
using Raven.Server;
using Raven.Server.Config;
using Raven.Server.Documents;
using Raven.Server.Rachis;
using Raven.Server.ServerWide.Context;
using Raven.Server.Utils;
using Sparrow.Collections;
using Sparrow.Json;
using Sparrow.Json.Parsing;
using Sparrow.Platform;
using Sparrow.Server.Json.Sync;
using Tests.Infrastructure;
using Voron;
using Xunit;
using Xunit.Abstractions;

namespace FastTests
{
    public abstract partial class RavenTestBase : TestBase
    {
        public static BackupTestBase Backup => BackupTestBase.Instance.Value;

        protected readonly ConcurrentSet<DocumentStore> CreatedStores = new ConcurrentSet<DocumentStore>();

        protected RavenTestBase(ITestOutputHelper output) : base(output)
        {
        }

        protected virtual Task<DocumentDatabase> GetDocumentDatabaseInstanceFor(IDocumentStore store, string database = null)
        {
            return Server.ServerStore.DatabasesLandlord.TryGetOrCreateResourceStore(database ?? store.Database);
        }

        protected static void CreateNorthwindDatabase(DocumentStore store, DatabaseItemType operateOnTypes = DatabaseItemType.Documents)
        {
            store.Maintenance.Send(new CreateSampleDataOperation(operateOnTypes));
        }

        protected static async Task CreateLegacyNorthwindDatabase(DocumentStore store)
        {
            using (var stream = Assembly.GetExecutingAssembly().GetManifestResourceStream("Tests.Infrastructure.Data.Northwind.4.2.ravendbdump"))
            {
                Assert.NotNull(stream);

                var operation = await store.Smuggler.ImportAsync(new DatabaseSmugglerImportOptions(), stream);
                await operation.WaitForCompletionAsync(TimeSpan.FromMinutes(1));
            }
        }

        protected async Task SetDatabaseId(DocumentStore store, Guid dbId)
        {
            var database = await GetDocumentDatabaseInstanceFor(store);
            var type = database.GetAllStoragesEnvironment().Single(t => t.Type == StorageEnvironmentWithType.StorageEnvironmentType.Documents);
            type.Environment.FillBase64Id(dbId);
        }

        private readonly object _getDocumentStoreSync = new object();

        protected string EncryptedServer(out TestCertificatesHolder certificates, out string name)
        {
            certificates = SetupServerAuthentication();
            var dbName = GetDatabaseName();
            RegisterClientCertificate(certificates, new Dictionary<string, DatabaseAccess>(), SecurityClearance.ClusterAdmin);

            var buffer = new byte[32];
            using (var rand = RandomNumberGenerator.Create())
            {
                rand.GetBytes(buffer);
            }

            var base64Key = Convert.ToBase64String(buffer);

            var canUseProtect = PlatformDetails.RunningOnPosix == false;

            if (canUseProtect)
            {
                // sometimes when using `dotnet xunit` we get platform not supported from ProtectedData
                try
                {
#pragma warning disable CA1416 // Validate platform compatibility
                    ProtectedData.Protect(Encoding.UTF8.GetBytes("Is supported?"), null, DataProtectionScope.CurrentUser);
#pragma warning restore CA1416 // Validate platform compatibility
                }
                catch (PlatformNotSupportedException)
                {
                    canUseProtect = false;
                }
            }

            if (canUseProtect == false) // fall back to a file
                Server.ServerStore.Configuration.Security.MasterKeyPath = GetTempFileName();

            Assert.True(Server.ServerStore.EnsureNotPassiveAsync().Wait(TimeSpan.FromSeconds(30))); // activate license so we can insert the secret key

            Server.ServerStore.PutSecretKey(base64Key, dbName, true);
            name = dbName;
            return Convert.ToBase64String(buffer);
        }

        protected async Task WaitForRaftCommandToBeAppliedInCluster(RavenServer leader, string commandType)
        {
            var updateIndex = LastRaftIndexForCommand(leader, commandType);
            await WaitForRaftIndexToBeAppliedInCluster(updateIndex, TimeSpan.FromSeconds(10));
        }

        protected async Task WaitForRaftCommandToBeAppliedInLocalServer(string commandType)
        {
            var updateIndex = LastRaftIndexForCommand(Server, commandType);
            await Server.ServerStore.Cluster.WaitForIndexNotification(updateIndex, TimeSpan.FromSeconds(10));
        }

        protected static long LastRaftIndexForCommand(RavenServer server, string commandType)
        {
            var updateIndex = 0L;
            var commandFound = false;
            using (server.ServerStore.Engine.ContextPool.AllocateOperationContext(out ClusterOperationContext context))
            using (context.OpenReadTransaction())
            {
                foreach (var entry in server.ServerStore.Engine.LogHistory.GetHistoryLogs(context))
                {
                    var type = entry[nameof(RachisLogHistory.LogHistoryColumn.Type)].ToString();
                    if (type == commandType)
                    {
                        commandFound = true;
                        Assert.True(long.TryParse(entry[nameof(RachisLogHistory.LogHistoryColumn.Index)].ToString(), out updateIndex));
                    }
                }
            }

            Assert.True(commandFound, $"{commandType} wasn't found in the log.");
            return updateIndex;
        }

        protected static IEnumerable<DynamicJsonValue> GetRaftCommands(RavenServer server, string commandType = null)
        {
            using (server.ServerStore.Engine.ContextPool.AllocateOperationContext(out ClusterOperationContext context))
            using (context.OpenReadTransaction())
            {
                foreach (var entry in server.ServerStore.Engine.LogHistory.GetHistoryLogs(context))
                {
                    var type = entry[nameof(RachisLogHistory.LogHistoryColumn.Type)].ToString();
                    if (commandType == null || commandType == type)
                        yield return entry;
                }
            }
        }

        protected async Task WaitForRaftIndexToBeAppliedInCluster(long index, TimeSpan? timeout = null)
        {
            await WaitForRaftIndexToBeAppliedOnClusterNodes(index, Servers, timeout);
        }

        protected static async Task WaitForRaftIndexToBeAppliedOnClusterNodes(long index, List<RavenServer> nodes, TimeSpan? timeout = null)
        {
            if (nodes.Count == 0)
                throw new InvalidOperationException("Cannot wait for raft index to be applied when the cluster is empty. Make sure you are using the right server.");

            if (timeout.HasValue == false)
                timeout = Debugger.IsAttached ? TimeSpan.FromSeconds(300) : TimeSpan.FromSeconds(60);

            var tasks = nodes.Where(s => s.ServerStore.Disposed == false &&
                                         s.ServerStore.Engine.CurrentState != RachisState.Passive)
                .Select(server => server.ServerStore.Cluster.WaitForIndexNotification(index))
                .ToList();

            if (await Task.WhenAll(tasks).WaitAsync(timeout.Value))
                return;

            ThrowTimeoutException(nodes, tasks, index, timeout.Value);
        }

        private static void ThrowTimeoutException(List<RavenServer> nodes, List<Task> tasks, long index, TimeSpan timeout)
        {
            var message = $"Timed out after {timeout} waiting for index {index} because out of {nodes.Count} servers" +
                          " we got confirmations that it was applied only on the following servers: ";

            for (var i = 0; i < tasks.Count; i++)
            {
                message += $"{Environment.NewLine}Url: {nodes[i].WebUrl}. Applied: {tasks[i].IsCompleted}.";
                if (tasks[i].IsCompleted == false)
                {
                    using (nodes[i].ServerStore.ContextPool.AllocateOperationContext(out TransactionOperationContext context))
                    {
                        context.OpenReadTransaction();
                        message +=
                            $"{Environment.NewLine}Log state for non responsing server:{Environment.NewLine}{context.ReadObject(nodes[i].ServerStore.GetLogDetails(context), "LogSummary/" + i)}";
                    }
                }
            }

            throw new TimeoutException(message);
        }

        protected virtual DocumentStore GetDocumentStore(Options options = null, [CallerMemberName] string caller = null)
        {
            try
            {
                lock (_getDocumentStoreSync)
                {
                    options = options ?? Options.Default;
                    var serverToUse = options.Server ?? Server;

                    var name = GetDatabaseName(caller);

                    if (options.ModifyDatabaseName != null)
                        name = options.ModifyDatabaseName(name) ?? name;

                    var hardDelete = true;
                    var runInMemory = options.RunInMemory;

                    var pathToUse = options.Path;
                    if (runInMemory == false && options.ReplicationFactor > 1)
                    {
                        if (pathToUse == null)
                        {
                            // the folders will be assigned automatically
                        }
                        else
                        {
                            throw new InvalidOperationException(
                                $"You cannot set {nameof(Options)}.{nameof(Options.Path)} when, {nameof(Options)}.{nameof(Options.ReplicationFactor)} > 1 and {nameof(Options)}.{nameof(Options.RunInMemory)} == false.");
                        }
                    }
                    else if (pathToUse == null)
                    {
                        pathToUse = NewDataPath(name);
                    }
                    else
                    {
                        hardDelete = false;
                        runInMemory = false;
                    }

                    var doc = new DatabaseRecord(name)
                    {
                        Settings =
                        {
                            [RavenConfiguration.GetKey(x => x.Core.RunInMemory)] = runInMemory.ToString(),
                            [RavenConfiguration.GetKey(x => x.Core.ThrowIfAnyIndexCannotBeOpened)] = "true",
<<<<<<< HEAD
                            [RavenConfiguration.GetKey(x => x.Indexing.MinNumberOfMapAttemptsAfterWhichBatchWillBeCanceledIfRunningLowOnMemory)] =
                                int.MaxValue.ToString(),
=======
                            [RavenConfiguration.GetKey(x => x.Indexing.MinNumberOfMapAttemptsAfterWhichBatchWillBeCanceledIfRunningLowOnMemory)] = int.MaxValue.ToString(),
                            // TODO: remove this after testing
                            [RavenConfiguration.GetKey(x => x.Indexing.AutoIndexDeploymentMode)] = IndexDeploymentMode.Rolling.ToString(),
                            [RavenConfiguration.GetKey(x => x.Indexing.StaticIndexDeploymentMode)] = IndexDeploymentMode.Rolling.ToString(),
>>>>>>> 6f1a706a
                        }
                    };

                    if (pathToUse != null)
                    {
                        doc.Settings.Add(RavenConfiguration.GetKey(x => x.Core.DataDirectory), pathToUse);
                    }

                    if (options.Encrypted)
                    {
                        SetupForEncryptedDatabase(options, name, serverToUse, doc);
                    }

                    options.ModifyDatabaseRecord?.Invoke(doc);

                    var store = new DocumentStore
                    {
                        Urls = UseFiddler(serverToUse.WebUrl), Database = name, Certificate = options.ClientCertificate, Conventions = {DisableTopologyCache = true}
                    };

                    options.ModifyDocumentStore?.Invoke(store);

                    //This gives too much error details in most cases, we don't need this now
                    store.RequestExecutorCreated += (sender, executor) =>
                    {
                        executor.AdditionalErrorInformation += sb => sb.AppendLine().Append(GetLastStatesFromAllServersOrderedByTime());
                    };

                    store.Initialize();

                    if (options.CreateDatabase)
                    {
                        if (Servers.Contains(serverToUse))
                        {
                            Servers.ForEach(server => CheckIfDatabaseExists(server, name));
                        }
                        else
                        {
                            CheckIfDatabaseExists(serverToUse, name);
                        }

                        long raftCommand;
                        try
                        {
                            if (options.AdminCertificate != null)
                            {
                                using (var adminStore = new DocumentStore {Urls = UseFiddler(serverToUse.WebUrl), Database = name, Certificate = options.AdminCertificate}
                                    .Initialize())
                                {
                                    raftCommand = adminStore.Maintenance.Server.Send(new CreateDatabaseOperation(doc, options.ReplicationFactor)).RaftCommandIndex;
                                }
                            }
                            else
                            {
                                raftCommand = store.Maintenance.Server.Send(new CreateDatabaseOperation(doc, options.ReplicationFactor)).RaftCommandIndex;
                            }
                        }
                        catch (ConcurrencyException)
                        {
                            var record = store.Maintenance.Server.Send(new GetDatabaseRecordOperation(name));
                            Assert.Equal(options.ReplicationFactor, record.Topology.ReplicationFactor);
                            raftCommand = record.Etag;
                        }

                        Assert.True(raftCommand > 0); //sanity check

                        if (Servers.Contains(serverToUse))
                        {
                            var timeout = TimeSpan.FromMinutes(Debugger.IsAttached ? 5 : 1);
                            AsyncHelpers.RunSync(async () => await WaitForRaftIndexToBeAppliedInCluster(raftCommand, timeout));

                            // skip 'wait for requests' on DocumentDatabase dispose
                            Servers.ForEach(server => ApplySkipDrainAllRequestsToDatabase(server, name));
                        }
                        else
                        {
                            ApplySkipDrainAllRequestsToDatabase(serverToUse, name);
                        }
                    }

                    store.BeforeDispose += (sender, args) =>
                    {
                        var realException = Context.GetException();
                        try
                        {
                            if (CreatedStores.TryRemove(store) == false)
                                return; // can happen if we are wrapping the store inside sharded one

                            DeleteDatabaseResult result = null;
                            if (options.DeleteDatabaseOnDispose)
                            {
                                result = DeleteDatabase(options, serverToUse, name, hardDelete, store);
                            }

                            if (Servers.Contains(serverToUse) && result != null)
                            {
                                var timeout = options.DeleteTimeout ?? TimeSpan.FromSeconds(Debugger.IsAttached ? 150 : 15);
                                AsyncHelpers.RunSync(async () => await WaitForRaftIndexToBeAppliedInCluster(result.RaftCommandIndex, timeout));
                            }
                        }
                        catch (Exception e)
                        {
                            if (realException != null)
                                throw new AggregateException(realException, e);

                            throw;
                        }
                    };
                    CreatedStores.Add(store);

                    return store;
                }
            }
            catch (TimeoutException te)
            {
                throw new TimeoutException(
                    $"{te.Message} {Environment.NewLine} {te.StackTrace}{Environment.NewLine}Servers states:{Environment.NewLine}{GetLastStatesFromAllServersOrderedByTime()}");
            }
        }

        private static void CheckIfDatabaseExists(RavenServer server, string name)
        {
            using (server.ServerStore.ContextPool.AllocateOperationContext(out TransactionOperationContext context))
            {
                context.OpenReadTransaction();
                if (server.ServerStore.Cluster.Read(context, Constants.Documents.Prefix + name) != null)
                    throw new InvalidOperationException($"Database '{name}' already exists");
            }
        }

        private static void ApplySkipDrainAllRequestsToDatabase(RavenServer serverToUse, string name)
        {
            foreach (var database in serverToUse.ServerStore.DatabasesLandlord.TryGetOrCreateShardedResourcesStore(name))
            {
                try
                {
                    var documentDatabase = AsyncHelpers.RunSync(async () => await database);
                    documentDatabase.ForTestingPurposesOnly().SkipDrainAllRequests = true;
                }

                catch (DatabaseNotRelevantException)
                {

                }
            }
        }

        private DeleteDatabaseResult DeleteDatabase(Options options, RavenServer serverToUse, string name, bool hardDelete, DocumentStore store)
        {
            try
            {
                if (options.AdminCertificate != null)
                {
                    using (var adminStore =
                        new DocumentStore { Urls = UseFiddler(serverToUse.WebUrl), Database = name, Certificate = options.AdminCertificate }.Initialize())
                    {
                        return adminStore.Maintenance.Server.Send(new DeleteDatabasesOperation(name, hardDelete));
                    }
                }

                return store.Maintenance.Server.Send(new DeleteDatabasesOperation(name, hardDelete));
            }
            catch (OperationCanceledException)
            {
                //failed to delete in time
            }
            catch (TimeoutException)
            {
                //failed to delete in time
            }
            catch (DatabaseDoesNotExistException)
            {
            }
            catch (NoLeaderException)
            {
            }
            catch (AllTopologyNodesDownException)
            {

            }
            catch (Exception e)
            {
                if (e is RavenException && (e.InnerException is TimeoutException || e.InnerException is OperationCanceledException))
                    return null;

                if (Servers.Contains(serverToUse))
                {
                    if (Servers.All(s => s.Disposed))
                        return null;
                }

                if (serverToUse.Disposed)
                    return null;

                throw;
            }
            return null;
        }

        private void SetupForEncryptedDatabase(Options options, string dbName, RavenServer mainServer, DatabaseRecord doc)
        {
            foreach (var server in Servers)
            {
                if (server.Certificate.Certificate == null)
                {
                    throw new InvalidOperationException("Can't generate encrypted database on not secured servers please create server with 'UseSsl = true'");
                }
            }

            var count = Servers.Count;

            Debug.Assert(count >= options.ReplicationFactor);
            Debug.Assert(options.ReplicationFactor > 0);

            var topology = GenerateStaticTopology(options, mainServer);

            var ravenServers = Servers.Where(s => topology.Members.Contains(s.ServerStore.NodeTag)).ToList();

            foreach (var server in ravenServers)
            {
                PutSecrectKeyForDatabaseInServersStore(dbName, server);
            }

            //This is so things will just work, you must provide a client certificate for GetDocumentStore for encrypted database
            EnsureClientCertificateIsProvidedForEncryptedDatabase(options, mainServer);

            doc.Topology = topology;
            doc.Encrypted = true;
        }

        private void EnsureClientCertificateIsProvidedForEncryptedDatabase(Options options, RavenServer mainServer)
        {
            if (options.ClientCertificate == null)
            {
                if (options.AdminCertificate != null)
                {
                    options.ClientCertificate = options.AdminCertificate;
                }
                else
                {
                    var certificates = GenerateAndSaveSelfSignedCertificate();
                    RegisterClientCertificate(certificates, new Dictionary<string, DatabaseAccess>(), SecurityClearance.ClusterAdmin, server: mainServer);
                    options.AdminCertificate = options.ClientCertificate = certificates.ClientCertificate1.Value;
                }
            }
        }

        /// <summary>
        /// Generating a static topology of the requested size.
        /// </summary>
        /// <param name="options">Contains replication factor.</param>
        /// <param name="mainServer">The main server for which we generate the database, must be contained in the topology.</param>
        /// <returns></returns>
        private DatabaseTopology GenerateStaticTopology(Options options, RavenServer mainServer)
        {
            DatabaseTopology topology = new DatabaseTopology();
            var mainTag = mainServer.ServerStore.NodeTag;
            topology.Members.Add(mainTag);
            var rand = new Random();
            var serverTags = Servers.Where(s => s != mainServer).Select(s => s.ServerStore.NodeTag).ToList();

            for (var i = 0; i < options.ReplicationFactor - 1; i++)
            {
                var position = rand.Next(0, serverTags.Count);
                topology.Members.Add(serverTags[position]);
                serverTags.RemoveAt(position);
            }

            return topology;
        }

        protected string GetLastStatesFromAllServersOrderedByTime()
        {
            List<(string tag, RachisConsensus.StateTransition transition)> states = new List<(string tag, RachisConsensus.StateTransition transition)>();
            foreach (var s in Servers)
            {
                foreach (var state in s.ServerStore.Engine.PrevStates)
                {
                    states.Add((s.ServerStore.NodeTag, state));
                }
            }
            return string.Join(Environment.NewLine, states.OrderBy(x => x.transition.When).Select(x => $"State for {x.tag}-term{x.Item2.CurrentTerm}:{Environment.NewLine}{x.Item2.From}=>{x.Item2.To} at {x.Item2.When:o} {Environment.NewLine}because {x.Item2.Reason}"));
        }

        public static void WaitForIndexing(IDocumentStore store, string dbName = null, TimeSpan? timeout = null, bool allowErrors = false, string nodeTag = null)
        {
            var admin = store.Maintenance.ForDatabase(dbName);

            timeout ??= (Debugger.IsAttached
                ? TimeSpan.FromMinutes(15)
                : TimeSpan.FromMinutes(1));

            var sp = Stopwatch.StartNew();
            while (sp.Elapsed < timeout.Value)
            {
                var databaseStatistics = admin.Send(new GetStatisticsOperation("wait-for-indexing", nodeTag));
                var indexes = databaseStatistics.Indexes
                    .Where(x => x.State != IndexState.Disabled);

                var staleIndexesCount = indexes.Count(x => x.IsStale || x.Name.StartsWith("ReplacementOf/"));
                if (staleIndexesCount == 0)
                    return;

                var erroredIndexesCount = databaseStatistics.Indexes.Count(x => x.State == IndexState.Error);
                if (allowErrors)
                {
                    // wait for all indexes to become non stale
                }
                else if (erroredIndexesCount > 0)
                {
                    // have at least some errors
                    break;
                }

                Thread.Sleep(32);
            }

            if (allowErrors)
            {
                return;
            }

            var perf = admin.Send(new GetIndexPerformanceStatisticsOperation());
            var errors = admin.Send(new GetIndexErrorsOperation());
            var stats = admin.Send(new GetIndexesStatisticsOperation());

            var total = new
            {
                Errors = errors,
                Stats = stats,
                Performance = perf,
                NodeTag = nodeTag
            };

            var file = Path.GetTempFileName() + ".json";
            using (var stream = File.Open(file, FileMode.OpenOrCreate))
            using (var context = JsonOperationContext.ShortTermSingleUse())
            using (var writer = new BlittableJsonTextWriter(context, stream))
            {
                var djv = (DynamicJsonValue)TypeConverter.ToBlittableSupportedType(total);
                var json = context.ReadObject(djv, "errors");
                writer.WriteObject(json);
                writer.Flush();
            }

            var statistics = admin.Send(new GetStatisticsOperation("wait-for-indexing", nodeTag));

            var corrupted = statistics.Indexes.Where(x => x.State == IndexState.Error).ToList();
            if (corrupted.Count > 0)
            {
                throw new InvalidOperationException(
                    $"The following indexes are with error state: {string.Join(",", corrupted.Select(x => x.Name))} - details at " + file);
            }

            throw new TimeoutException("The indexes stayed stale for more than " + timeout.Value + ", stats at " + file);
        }

        public static IndexErrors[] WaitForIndexingErrors(IDocumentStore store, string[] indexNames = null, TimeSpan? timeout = null, string nodeTag = null)
        {
            timeout ??= (Debugger.IsAttached
                          ? TimeSpan.FromMinutes(15)
                          : TimeSpan.FromMinutes(1));

            var toWait = new HashSet<string>(indexNames ?? Array.Empty<string>(), StringComparer.OrdinalIgnoreCase);

            var sp = Stopwatch.StartNew();
            while (sp.Elapsed < timeout.Value)
            {
                try
                {
                    var indexes = store.Maintenance.Send(new GetIndexErrorsOperation(indexNames, nodeTag));
                    foreach (var index in indexes)
                    {
                        if (index.Errors.Length > 0)
                        {
                            toWait.Remove(index.Name);

                            if (toWait.Count == 0)
                                return indexes;
                        }
                    }
                }
                catch (IndexDoesNotExistException)
                {

                }

                Thread.Sleep(32);
            }

            var msg = $"Got no index error for more than {timeout.Value}.";
            if (toWait.Count != 0)
                msg += $" Still waiting for following indexes: {string.Join(",", toWait)}";

            throw new TimeoutException(msg);
        }

        public static int WaitForEntriesCount(IDocumentStore store, string indexName, int minEntriesCount, string databaseName = null, TimeSpan? timeout = null, bool throwOnTimeout = true)
        {
            timeout ??= (Debugger.IsAttached
                ? TimeSpan.FromMinutes(15)
                : TimeSpan.FromMinutes(1));

            var sp = Stopwatch.StartNew();
            var entriesCount = -1;

            while (sp.Elapsed < timeout.Value)
            {
                MaintenanceOperationExecutor operations = string.IsNullOrEmpty(databaseName) == false ? store.Maintenance.ForDatabase(databaseName) : store.Maintenance;

                entriesCount = operations.Send(new GetIndexStatisticsOperation(indexName)).EntriesCount;

                if (entriesCount >= minEntriesCount)
                    return entriesCount;

                Thread.Sleep(32);
            }

            if (throwOnTimeout)
                throw new TimeoutException($"It didn't get min entries count {minEntriesCount} for index {indexName}. The index has {entriesCount} entries.");

            return entriesCount;
        }

        protected static async Task<T> AssertWaitForGreaterThanAsync<T>(Func<Task<T>> act, T val, int timeout = 15000, int interval = 100) where T : IComparable
        {
            var ret = await WaitForGreaterThanAsync(act, val, timeout, interval);
            if (ret.CompareTo(val) > 0 == false)
                throw new TimeoutException($"Timeout {TimeSpan.FromMilliseconds(timeout):g}. Value should be greater then {val}. Current value {ret}");
            return ret;
        }

        protected static async Task<T> WaitForGreaterThanAsync<T>(Func<Task<T>> act, T val, int timeout = 15000, int interval = 100) where T : IComparable =>
            await WaitForPredicateAsync(a => a.CompareTo(val) > 0, act, timeout, interval);

        protected static async Task AssertWaitForTrueAsync(Func<Task<bool>> act, int timeout = 15000, int interval = 100)
        {
            Assert.True(await WaitForValueAsync(act, true, timeout, interval));
        }

        protected static async Task<T> AssertWaitForValueAsync<T>(Func<Task<T>> act, T expectedVal, int timeout = 15000, int interval = 100)
        {
            var ret = await WaitForValueAsync(act, expectedVal, timeout, interval);
            Assert.Equal(expectedVal, ret);
            return ret;
        }

        protected static async Task<T> WaitForValueAsync<T>(Func<Task<T>> act, T expectedVal, int timeout = 15000, int interval = 100) =>
             await WaitForPredicateAsync(a => (a == null && expectedVal == null) || (a != null && a.Equals(expectedVal)), act, timeout, interval);

        protected static async Task AssertWaitForExceptionAsync<T>(Func<Task> act, int timeout = 15000, int interval = 100)
            where T : class
        {
            await WaitAndAssertForValueAsync(async () =>
                await act().ContinueWith(t =>
                    t.Exception?.InnerException?.GetType()), typeof(T), timeout, interval);
        }

        protected static async Task<T> AssertWaitForNotNullAsync<T>(Func<Task<T>> act, int timeout = 15000, int interval = 100) where T : class
        {
            var ret = await WaitForNotNullAsync(act, timeout, interval);
            Assert.NotNull(ret);
            return ret;
        }

        protected static async Task<T> AssertWaitForNotDefaultAsync<T>(Func<Task<T>> act, int timeout = 15000, int interval = 100)
        {
            var ret = await WaitForNotDefaultAsync(act, timeout, interval);
            Assert.NotEqual(ret, default);
            return ret;
        }

        protected static async Task AssertWaitForNullAsync<T>(Func<Task<T>> act, int timeout = 15000, int interval = 100) where T : class
        {
            var result = await WaitForNullAsync(act, timeout, interval);
            Assert.Null(result);
        }

        protected static async Task WaitAndAssertForValueAsync<T>(Func<Task<T>> act, T expectedVal, int timeout = 15000, int interval = 100)
        {
            var val = await WaitForPredicateAsync(t => t.Equals(expectedVal), act, timeout, interval);
            Assert.Equal(expectedVal, val);
        }

        protected static async Task<T> AssertWaitFoGreaterAsync<T>(Func<T> act, T value, int timeout = 15000, int interval = 100) where T : IComparable
        {
            return await AssertWaitFoGreaterAsync(() => Task.FromResult(act()), value, timeout, interval);
        }

        protected static async Task<T> AssertWaitFoGreaterAsync<T>(Func<Task<T>> act, T value, int timeout = 15000, int interval = 100) where T : IComparable
        {
            var ret = await WaitForPredicateAsync(r => r.CompareTo(value) > 0, act, timeout, interval);
            Assert.NotNull(ret);
            return ret;
        }

        protected static async Task<T> WaitForNotNullAsync<T>(Func<Task<T>> act, int timeout = 15000, int interval = 100) where T : class =>
            await WaitForPredicateAsync(a => a != null, act, timeout, interval);

        protected static async Task<T> WaitForNotDefaultAsync<T>(Func<Task<T>> act, int timeout = 15000, int interval = 100) =>
            await WaitForPredicateAsync(a => !EqualityComparer<T>.Default.Equals(a, default), act, timeout, interval);

        protected static async Task<T> WaitForNullAsync<T>(Func<Task<T>> act, int timeout = 15000, int interval = 100) where T : class =>
            await WaitForPredicateAsync(a => a == null, act, timeout, interval);

        protected static async Task<T> WaitAndAssertForGreaterThanAsync<T>(Func<Task<T>> act, T expectedVal, int timeout = 15000, int interval = 100) where T : IComparable
        {
            var actualValue = await WaitForGreaterThanAsync(act, expectedVal, timeout, interval);
            Assert.True(actualValue.CompareTo(expectedVal) > 0);
            return actualValue;
        }

        private static async Task<T> WaitForPredicateAsync<T>(Predicate<T> predicate, Func<Task<T>> act, int timeout = 15000, int interval = 100)
        {
            if (Debugger.IsAttached)
                timeout *= 100;

            var sw = Stopwatch.StartNew();
            while (true)
            {
                try
                {
                    var currentVal = await act();
                    if (predicate(currentVal) || sw.ElapsedMilliseconds > timeout)
                        return currentVal;
                }
                catch
                {
                    if (sw.ElapsedMilliseconds > timeout)
                    {
                        throw;
                    }
                }
                await Task.Delay(interval);
            }
        }

        protected static async Task<T> WaitForValueAsync<T>(Func<T> act, T expectedVal, int timeout = 15000)
        {
            if (Debugger.IsAttached)
                timeout *= 100;

            var sw = Stopwatch.StartNew();
            do
            {
                try
                {
                    var currentVal = act();
                    if (expectedVal.Equals(currentVal))
                    {
                        return currentVal;
                    }
                    if (sw.ElapsedMilliseconds > timeout)
                    {
                        return currentVal;
                    }
                }
                catch
                {
                    if (sw.ElapsedMilliseconds > timeout)
                    {
                        throw;
                    }
                }
                await Task.Delay(100);
            } while (true);
        }

        protected static T WaitForValue<T>(Func<T> act, T expectedVal, int timeout = 15000, int interval = 16)
        {
            if (Debugger.IsAttached)
                timeout *= 100;

            var sw = Stopwatch.StartNew();
            do
            {
                try
                {
                    var currentVal = act();
                    if (expectedVal.Equals(currentVal))
                    {
                        return currentVal;
                    }
                    if (sw.ElapsedMilliseconds > timeout)
                    {
                        return currentVal;
                    }
                }
                catch
                {
                    if (sw.ElapsedMilliseconds > timeout)
                    {
                        throw;
                    }
                }

                Thread.Sleep(interval);
            } while (true);
        }

        public static void WaitForUserToContinueTheTest(string url, bool debug = true)
        {
            if (debug && Debugger.IsAttached == false)
                return;

            var documentsPage = url + "/studio/index.html";

            OpenBrowser(documentsPage);// start the server

            do
            {
                Thread.Sleep(500);
            } while (debug == false || Debugger.IsAttached);
        }

        public static void WaitForUserToContinueTheTest(IDocumentStore documentStore, bool debug = true, string database = null, X509Certificate2 clientCert = null)
        {
            if (clientCert != null && RuntimeInformation.IsOSPlatform(OSPlatform.Windows))
            {
                using (var userPersonalStore = new X509Store(StoreName.My, StoreLocation.CurrentUser))
                {
                    userPersonalStore.Open(OpenFlags.ReadWrite);
                    userPersonalStore.Add(clientCert);
                }
            }

            try
            {
                if (debug && Debugger.IsAttached == false)
                    return;

                var urls = documentStore.Urls;
                if (clientCert != null)
                    Console.WriteLine($"Using certificate with serial: {clientCert.SerialNumber}");

                var databaseNameEncoded = Uri.EscapeDataString(database ?? documentStore.Database);
                var documentsPage = urls.First() + "/studio/index.html#databases/documents?&database=" + databaseNameEncoded + "&withStop=true&disableAnalytics=true";

                OpenBrowser(documentsPage);// start the server

                do
                {
                    Thread.Sleep(500);
                } while (true);

                documentStore.Commands(database).Delete("Debug/Done", null);
            }
            finally
            {
                if (clientCert != null && RuntimeInformation.IsOSPlatform(OSPlatform.Windows))
                {
                    using (var userPersonalStore = new X509Store(StoreName.My, StoreLocation.CurrentUser))
                    {
                        userPersonalStore.Open(OpenFlags.ReadWrite);
                        userPersonalStore.Remove(clientCert);
                    }
                }
            }
        }

        protected ManualResetEventSlim WaitForIndexBatchCompleted(IDocumentStore store, Func<(string IndexName, bool DidWork), bool> predicate)
        {
            var database = GetDatabase(store.Database).Result;

            var mre = new ManualResetEventSlim();

            database.IndexStore.IndexBatchCompleted += x =>
            {
                if (predicate(x))
                    mre.Set();
            };

            return mre;
        }

        protected static async Task WaitForConflict(IDocumentStore slave, string id, int timeout = 15_000)
        {
            var timeoutAsTimeSpan = TimeSpan.FromMilliseconds(timeout);
            var sw = Stopwatch.StartNew();

            while (sw.Elapsed < timeoutAsTimeSpan)
            {
                using (var session = slave.OpenAsyncSession())
                {
                    try
                    {
                        await session.LoadAsync<dynamic>(id);
                        await Task.Delay(100);
                    }
                    catch (ConflictException)
                    {
                        return;
                    }
                }
            }

            throw new InvalidOperationException($"Waited '{sw.Elapsed}' for conflict on '{id}' but it did not happen.");
        }

        protected static bool WaitForCounterReplication(IEnumerable<IDocumentStore> stores, string docId, string counterName, long expected, TimeSpan timeout)
        {
            long? val = null;
            var sw = Stopwatch.StartNew();

            foreach (var store in stores)
            {
                val = null;
                while (sw.Elapsed < timeout)
                {
                    val = store.Operations
                        .Send(new GetCountersOperation(docId, new[] { counterName }))
                        .Counters[0]?.TotalValue;

                    if (val == expected)
                        break;

                    Thread.Sleep(100);
                }
            }

            return val == expected;
        }

        protected override void Dispose(ExceptionAggregator exceptionAggregator)
        {
            foreach (var store in CreatedStores)
            {
                if (store.WasDisposed)
                    continue;

                exceptionAggregator.Execute(store.Dispose);
            }
            CreatedStores.Clear();
        }

        protected X509Certificate2 RegisterClientCertificate(TestCertificatesHolder certificates, Dictionary<string, DatabaseAccess> permissions, SecurityClearance clearance = SecurityClearance.ValidUser, RavenServer server = null)
        {
            return RegisterClientCertificate(certificates.ServerCertificate.Value, certificates.ClientCertificate1.Value, permissions, clearance, server);
        }

        protected X509Certificate2 RegisterClientCertificate(
            X509Certificate2 serverCertificate,
            X509Certificate2 clientCertificate,
            Dictionary<string, DatabaseAccess> permissions,
            SecurityClearance clearance = SecurityClearance.ValidUser,
            RavenServer server = null,
            string certificateName = "client certificate")
        {
            using var store = GetDocumentStore(new Options
            {
                CreateDatabase = false,
                Server = server,
                ClientCertificate = serverCertificate,
                AdminCertificate = serverCertificate,
                ModifyDocumentStore = s => s.Conventions = new DocumentConventions { DisableTopologyUpdates = true }
            });
            store.Maintenance.Server.Send(new PutClientCertificateOperation(certificateName, clientCertificate, permissions, clearance));
            return clientCertificate;
        }

        protected static IDisposable EnsureDatabaseDeletion(string databaseToDelete, IDocumentStore store)
        {
            return new DisposableAction(() =>
            {
                try
                {
                    store.Maintenance.Server.Send(new DeleteDatabasesOperation(databaseToDelete, hardDelete: true));
                }
                catch (Exception e)
                {
                    Console.WriteLine($"Failed to delete '{databaseToDelete}' database. Exception: " + e);

                    // do not throw to not hide an exception that could be thrown in a test
                }
            });
        }

        protected TestCertificatesHolder SetupServerAuthentication(IDictionary<string, string> customSettings = null, string serverUrl = null, TestCertificatesHolder certificates = null)
        {
            if (customSettings == null)
                customSettings = new ConcurrentDictionary<string, string>();

            if (certificates == null)
                certificates = GenerateAndSaveSelfSignedCertificate();

            if (customSettings.TryGetValue(RavenConfiguration.GetKey(x => x.Security.CertificateLoadExec), out var _) == false)
                customSettings[RavenConfiguration.GetKey(x => x.Security.CertificatePath)] = certificates.ServerCertificatePath;

            customSettings[RavenConfiguration.GetKey(x => x.Core.ServerUrls)] = serverUrl ?? "https://" + Environment.MachineName + ":0";

            DoNotReuseServer(customSettings);

            return certificates;
        }

        private readonly Dictionary<(RavenServer Server, string Database), string> _serverDatabaseToMasterKey = new Dictionary<(RavenServer Server, string Database), string>();

        protected void PutSecrectKeyForDatabaseInServersStore(string dbName, RavenServer server)
        {
            var base64key = CreateMasterKey(out _);
            var base64KeyClone = new string(base64key.ToCharArray());
            EnsureServerMasterKeyIsSetup(server);
            Assert.True(server.ServerStore.EnsureNotPassiveAsync().Wait(TimeSpan.FromSeconds(30))); // activate license so we can insert the secret key
            server.ServerStore.PutSecretKey(base64key, dbName, true);
            _serverDatabaseToMasterKey.Add((server, dbName), base64KeyClone);
        }

        protected string SetupEncryptedDatabase(out TestCertificatesHolder certificates, out byte[] masterKey, [CallerMemberName] string caller = null)
        {
            certificates = SetupServerAuthentication();
            var dbName = GetDatabaseName(caller);
            RegisterClientCertificate(certificates, new Dictionary<string, DatabaseAccess>(), SecurityClearance.ClusterAdmin);

            string base64Key = CreateMasterKey(out masterKey);

            EnsureServerMasterKeyIsSetup(Server);

            Server.ServerStore.PutSecretKey(base64Key, dbName, true);
            return dbName;
        }

        [MethodImpl(MethodImplOptions.AggressiveInlining)]
        private void EnsureServerMasterKeyIsSetup(RavenServer ravenServer)
        {
            // sometimes when using `dotnet xunit` we get platform not supported from ProtectedData
            try
            {
#pragma warning disable CA1416 // Validate platform compatibility
                ProtectedData.Protect(Encoding.UTF8.GetBytes("Is supported?"), null, DataProtectionScope.CurrentUser);
#pragma warning restore CA1416 // Validate platform compatibility
            }
            catch (PlatformNotSupportedException)
            {
                // so we fall back to a file
                if (File.Exists(ravenServer.ServerStore.Configuration.Security.MasterKeyPath) == false)
                {
                    ravenServer.ServerStore.Configuration.Security.MasterKeyPath = GetTempFileName();
                }
            }
        }

        protected static string CreateMasterKey(out byte[] masterKey)
        {
            var buffer = new byte[32];
            using (var rand = RandomNumberGenerator.Create())
            {
                rand.GetBytes(buffer);
            }

            masterKey = buffer;

            var base64Key = Convert.ToBase64String(buffer);
            return base64Key;
        }

        public class Options
        {
            private readonly bool _frozen;

            private X509Certificate2 _clientCertificate;
            private X509Certificate2 _adminCertificate;
            private bool _createDatabase;
            private bool _deleteDatabaseOnDispose;
            private TimeSpan? _deleteTimeout;
            private RavenServer _server;
            private int _replicationFactor;
            private bool _ignoreDisabledDatabase;
            private Action<DocumentStore> _modifyDocumentStore;
            private Action<DatabaseRecord> _modifyDatabaseRecord;
            private Func<string, string> _modifyDatabaseName;
            private string _path;
            private bool _runInMemory = true;
            private bool _encrypted;

            public static readonly Options Default = new Options(true);

            public Options() : this(false)
            {
            }

            private Options(bool frozen)
            {
                DeleteDatabaseOnDispose = true;
                CreateDatabase = true;
                ReplicationFactor = 1;

                _frozen = frozen;
            }

            public string Path
            {
                get => _path;
                set
                {
                    AssertNotFrozen();
                    _path = value;
                }
            }

            public Func<string, string> ModifyDatabaseName
            {
                get => _modifyDatabaseName;
                set
                {
                    AssertNotFrozen();
                    _modifyDatabaseName = value;
                }
            }

            public Action<DatabaseRecord> ModifyDatabaseRecord
            {
                get => _modifyDatabaseRecord;
                set
                {
                    AssertNotFrozen();
                    _modifyDatabaseRecord = value;
                }
            }

            public Action<DocumentStore> ModifyDocumentStore
            {
                get => _modifyDocumentStore;
                set
                {
                    AssertNotFrozen();
                    _modifyDocumentStore = value;
                }
            }

            public bool IgnoreDisabledDatabase
            {
                get => _ignoreDisabledDatabase;
                set
                {
                    AssertNotFrozen();
                    _ignoreDisabledDatabase = value;
                }
            }

            public int ReplicationFactor
            {
                get => _replicationFactor;
                set
                {
                    AssertNotFrozen();
                    _replicationFactor = value;
                }
            }

            public RavenServer Server
            {
                get => _server;
                set
                {
                    AssertNotFrozen();
                    _server = value;
                }
            }

            public bool DeleteDatabaseOnDispose
            {
                get => _deleteDatabaseOnDispose;
                set
                {
                    AssertNotFrozen();
                    _deleteDatabaseOnDispose = value;
                }
            }

            public TimeSpan? DeleteTimeout
            {
                get => _deleteTimeout;
                set
                {
                    AssertNotFrozen();
                    _deleteTimeout = value;
                }
            }

            public bool CreateDatabase
            {
                get => _createDatabase;
                set
                {
                    AssertNotFrozen();
                    _createDatabase = value;
                    if (value == false)
                    {
                        ModifyDocumentStore = s => s.Conventions.DisableTopologyUpdates = true;
                    }
                }
            }

            public bool RunInMemory
            {
                get => _runInMemory;
                set
                {
                    AssertNotFrozen();
                    _runInMemory = value;
                }
            }

            public X509Certificate2 AdminCertificate
            {
                get => _adminCertificate;
                set
                {
                    AssertNotFrozen();
                    _adminCertificate = value;
                }
            }

            public X509Certificate2 ClientCertificate
            {
                get => _clientCertificate;
                set
                {
                    AssertNotFrozen();
                    _clientCertificate = value;
                }
            }

            public bool Encrypted
            {
                get => _encrypted;
                set
                {
                    AssertNotFrozen();
                    _encrypted = value;
                }
            }

            private void AssertNotFrozen()
            {
                if (_frozen)
                    throw new InvalidOperationException("Options are frozen and cannot be changed.");
            }
        }

        public static async Task WaitForPolicyRunner(DocumentDatabase database)
        {
            var loops = 10;
            await database.TimeSeriesPolicyRunner.HandleChanges();
            for (int i = 0; i < loops; i++)
            {
                var rolled = await database.TimeSeriesPolicyRunner.RunRollups();
                await database.TimeSeriesPolicyRunner.DoRetention();
                if (rolled == 0)
                    return;
            }

            Assert.True(false, $"We still have pending rollups left.");
        }

        protected static void CreateSimpleData(IDocumentStore store)
        {
            using (var session = store.OpenSession())
            {
                var entityA = new Entity { Id = "entity/1", Name = "A" };
                var entityB = new Entity { Id = "entity/2", Name = "B" };
                var entityC = new Entity { Id = "entity/3", Name = "C" };

                session.Store(entityA);
                session.Store(entityB);
                session.Store(entityC);

                entityA.References = entityB.Id;
                entityB.References = entityC.Id;
                entityC.References = entityA.Id;

                session.SaveChanges();
            }
        }

        protected static void CreateDogDataWithCycle(IDocumentStore store)
        {
            using (var session = store.OpenSession())
            {
                var arava = new Dog { Name = "Arava" }; //dogs/1
                var oscar = new Dog { Name = "Oscar" }; //dogs/2
                var pheobe = new Dog { Name = "Pheobe" }; //dogs/3

                session.Store(arava);
                session.Store(oscar);
                session.Store(pheobe);

                arava.Likes = new[] { oscar.Id };
                oscar.Likes = new[] { pheobe.Id };
                pheobe.Likes = new[] { arava.Id };

                session.SaveChanges();
            }
        }

        protected static void CreateDogDataWithoutEdges(IDocumentStore store)
        {
            using (var session = store.OpenSession())
            {
                var arava = new Dog { Name = "Arava" }; //dogs/1
                var oscar = new Dog { Name = "Oscar" }; //dogs/2
                var pheobe = new Dog { Name = "Pheobe" }; //dogs/3

                session.Store(arava);
                session.Store(oscar);
                session.Store(pheobe);

                session.SaveChanges();
            }
        }

        protected static void CreateDataWithMultipleEdgesOfTheSameType(IDocumentStore store)
        {
            using (var session = store.OpenSession())
            {
                var arava = new Dog { Name = "Arava" }; //dogs/1
                var oscar = new Dog { Name = "Oscar" }; //dogs/2
                var pheobe = new Dog { Name = "Pheobe" }; //dogs/3

                session.Store(arava);
                session.Store(oscar);
                session.Store(pheobe);

                //dogs/1 => dogs/2
                arava.Likes = new[] { oscar.Id };
                arava.Dislikes = new[] { pheobe.Id };

                //dogs/2 => dogs/2,dogs/3 (cycle!)
                oscar.Likes = new[] { oscar.Id, pheobe.Id };
                oscar.Dislikes = new string[0];

                //dogs/3 => dogs/2
                pheobe.Likes = new[] { oscar.Id };
                pheobe.Dislikes = new[] { arava.Id };

                session.SaveChanges();
            }
        }

        protected static void CreateMoviesData(IDocumentStore store)
        {
            using (var session = store.OpenSession())
            {
                var scifi = new Genre
                {
                    Id = "genres/1",
                    Name = "Sci-Fi"
                };

                var fantasy = new Genre
                {
                    Id = "genres/2",
                    Name = "Fantasy"
                };

                var adventure = new Genre
                {
                    Id = "genres/3",
                    Name = "Adventure"
                };

                session.Store(scifi);
                session.Store(fantasy);
                session.Store(adventure);

                var starwars = new Movie
                {
                    Id = "movies/1",
                    Name = "Star Wars Ep.1",
                    Genres = new List<string>
                    {
                        "genres/1",
                        "genres/2"
                    }
                };

                var firefly = new Movie
                {
                    Id = "movies/2",
                    Name = "Firefly Serenity",
                    Genres = new List<string>
                    {
                        "genres/2",
                        "genres/3"
                    }
                };

                var indianaJones = new Movie
                {
                    Id = "movies/3",
                    Name = "Indiana Jones and the Temple Of Doom",
                    Genres = new List<string>
                    {
                        "genres/3"
                    }
                };

                session.Store(starwars);
                session.Store(firefly);
                session.Store(indianaJones);

                session.Store(new User
                {
                    Id = "users/1",
                    Name = "Jack",
                    HasRated = new List<User.Rating>
                    {
                        new User.Rating
                        {
                            Movie = "movies/1",
                            Score = 5
                        },
                        new User.Rating
                        {
                            Movie = "movies/2",
                            Score = 7
                        }
                    }
                });

                session.Store(new User
                {
                    Id = "users/2",
                    Name = "Jill",
                    HasRated = new List<User.Rating>
                    {
                        new User.Rating
                        {
                            Movie = "movies/2",
                            Score = 7
                        },
                        new User.Rating
                        {
                            Movie = "movies/3",
                            Score = 9
                        }
                    }
                });

                session.Store(new User
                {
                    Id = "users/3",
                    Name = "Bob",
                    HasRated = new List<User.Rating>
                    {
                        new User.Rating
                        {
                            Movie = "movies/3",
                            Score = 5
                        }
                    }
                });

                session.SaveChanges();
            }
        }

        protected static void SaveChangesWithTryCatch<T>(IDocumentSession session, T loaded) where T : class
        {
            //This try catch is only to investigate RavenDB-15366 issue
            try
            {
                session.SaveChanges();
            }
            catch (Exception e)
            {
                if (!(session is InMemoryDocumentSessionOperations inMemoryDocumentSessionOperations))
                    throw;

                foreach (var entity in inMemoryDocumentSessionOperations.DocumentsByEntity)
                {
                    if (!(entity.Key is T t) || t != loaded)
                        continue;

                    var blittable = inMemoryDocumentSessionOperations.JsonConverter.ToBlittable(entity.Key, entity.Value);
                    throw new InvalidOperationException($"blittable: {blittable}\n documentInfo {entity.Value.Document}", e);
                }
            }
        }

        protected static async Task SaveChangesWithTryCatchAsync<T>(IAsyncDocumentSession session, T loaded) where T : class
        {
            //This try catch is only to investigate RavenDB-15366 issue
            try
            {
                await session.SaveChangesAsync();
            }
            catch (Exception e)
            {
                if (!(session is InMemoryDocumentSessionOperations inMemoryDocumentSessionOperations))
                    throw;

                foreach (var entity in inMemoryDocumentSessionOperations.DocumentsByEntity)
                {
                    if (!(entity.Key is T u) || u != loaded)
                        continue;

                    var blittable = inMemoryDocumentSessionOperations.JsonConverter.ToBlittable(entity.Key, entity.Value);
                    throw new InvalidOperationException($"blittable: {blittable}\n documentInfo {entity.Value.Document}", e);
                }
            }
        }

        protected void WriteDocDirectlyFromStorageToTestOutput(string storeDatabase, string docId, [CallerMemberName] string caller = null)
        {
            AsyncHelpers.RunSync(() => WriteDocDirectlyFromStorageToTestOutputAsync(storeDatabase, docId));
        }

        protected async Task WriteDocDirectlyFromStorageToTestOutputAsync(string storeDatabase, string docId, [CallerMemberName] string caller = null)
        {
            //This function is only to investigate RavenDB-15366 issue

            var db = await GetDatabase(storeDatabase);
            using (db.DocumentsStorage.ContextPool.AllocateOperationContext(out DocumentsOperationContext context))
            using (context.OpenReadTransaction())
            {
                var doc = db.DocumentsStorage.Get(context, docId);

                var sb = new StringBuilder();
                sb.AppendLine($"Test: '{caller}'. Document: '{docId}'. Data:");
                sb.AppendLine(doc.Data.ToString());

                Output?.WriteLine(sb.ToString());
                Console.WriteLine(sb.ToString());
            }
        }
    }
}<|MERGE_RESOLUTION|>--- conflicted
+++ resolved
@@ -192,7 +192,7 @@
                 timeout = Debugger.IsAttached ? TimeSpan.FromSeconds(300) : TimeSpan.FromSeconds(60);
 
             var tasks = nodes.Where(s => s.ServerStore.Disposed == false &&
-                                         s.ServerStore.Engine.CurrentState != RachisState.Passive)
+                                          s.ServerStore.Engine.CurrentState != RachisState.Passive)
                 .Select(server => server.ServerStore.Cluster.WaitForIndexNotification(index))
                 .ToList();
 
@@ -215,8 +215,7 @@
                     using (nodes[i].ServerStore.ContextPool.AllocateOperationContext(out TransactionOperationContext context))
                     {
                         context.OpenReadTransaction();
-                        message +=
-                            $"{Environment.NewLine}Log state for non responsing server:{Environment.NewLine}{context.ReadObject(nodes[i].ServerStore.GetLogDetails(context), "LogSummary/" + i)}";
+                        message += $"{Environment.NewLine}Log state for non responsing server:{Environment.NewLine}{context.ReadObject(nodes[i].ServerStore.GetLogDetails(context), "LogSummary/" + i)}";
                     }
                 }
             }
@@ -250,8 +249,7 @@
                         }
                         else
                         {
-                            throw new InvalidOperationException(
-                                $"You cannot set {nameof(Options)}.{nameof(Options.Path)} when, {nameof(Options)}.{nameof(Options.ReplicationFactor)} > 1 and {nameof(Options)}.{nameof(Options.RunInMemory)} == false.");
+                            throw new InvalidOperationException($"You cannot set {nameof(Options)}.{nameof(Options.Path)} when, {nameof(Options)}.{nameof(Options.ReplicationFactor)} > 1 and {nameof(Options)}.{nameof(Options.RunInMemory)} == false.");
                         }
                     }
                     else if (pathToUse == null)
@@ -270,15 +268,10 @@
                         {
                             [RavenConfiguration.GetKey(x => x.Core.RunInMemory)] = runInMemory.ToString(),
                             [RavenConfiguration.GetKey(x => x.Core.ThrowIfAnyIndexCannotBeOpened)] = "true",
-<<<<<<< HEAD
-                            [RavenConfiguration.GetKey(x => x.Indexing.MinNumberOfMapAttemptsAfterWhichBatchWillBeCanceledIfRunningLowOnMemory)] =
-                                int.MaxValue.ToString(),
-=======
                             [RavenConfiguration.GetKey(x => x.Indexing.MinNumberOfMapAttemptsAfterWhichBatchWillBeCanceledIfRunningLowOnMemory)] = int.MaxValue.ToString(),
                             // TODO: remove this after testing
                             [RavenConfiguration.GetKey(x => x.Indexing.AutoIndexDeploymentMode)] = IndexDeploymentMode.Rolling.ToString(),
                             [RavenConfiguration.GetKey(x => x.Indexing.StaticIndexDeploymentMode)] = IndexDeploymentMode.Rolling.ToString(),
->>>>>>> 6f1a706a
                         }
                     };
 
@@ -296,7 +289,13 @@
 
                     var store = new DocumentStore
                     {
-                        Urls = UseFiddler(serverToUse.WebUrl), Database = name, Certificate = options.ClientCertificate, Conventions = {DisableTopologyCache = true}
+                        Urls = UseFiddler(serverToUse.WebUrl),
+                        Database = name,
+                        Certificate = options.ClientCertificate,
+                        Conventions =
+                        {
+                            DisableTopologyCache = true
+                        }
                     };
 
                     options.ModifyDocumentStore?.Invoke(store);
@@ -325,8 +324,12 @@
                         {
                             if (options.AdminCertificate != null)
                             {
-                                using (var adminStore = new DocumentStore {Urls = UseFiddler(serverToUse.WebUrl), Database = name, Certificate = options.AdminCertificate}
-                                    .Initialize())
+                                using (var adminStore = new DocumentStore
+                                {
+                                    Urls = UseFiddler(serverToUse.WebUrl),
+                                    Database = name,
+                                    Certificate = options.AdminCertificate
+                                }.Initialize())
                                 {
                                     raftCommand = adminStore.Maintenance.Server.Send(new CreateDatabaseOperation(doc, options.ReplicationFactor)).RaftCommandIndex;
                                 }
@@ -394,8 +397,7 @@
             }
             catch (TimeoutException te)
             {
-                throw new TimeoutException(
-                    $"{te.Message} {Environment.NewLine} {te.StackTrace}{Environment.NewLine}Servers states:{Environment.NewLine}{GetLastStatesFromAllServersOrderedByTime()}");
+                throw new TimeoutException($"{te.Message} {Environment.NewLine} {te.StackTrace}{Environment.NewLine}Servers states:{Environment.NewLine}{GetLastStatesFromAllServersOrderedByTime()}");
             }
         }
 
@@ -411,18 +413,13 @@
 
         private static void ApplySkipDrainAllRequestsToDatabase(RavenServer serverToUse, string name)
         {
-            foreach (var database in serverToUse.ServerStore.DatabasesLandlord.TryGetOrCreateShardedResourcesStore(name))
-            {
-                try
-                {
-                    var documentDatabase = AsyncHelpers.RunSync(async () => await database);
-                    documentDatabase.ForTestingPurposesOnly().SkipDrainAllRequests = true;
-                }
-
-                catch (DatabaseNotRelevantException)
-                {
-
-                }
+            try
+            {
+                var documentDatabase = AsyncHelpers.RunSync(async () => await serverToUse.ServerStore.DatabasesLandlord.TryGetOrCreateResourceStore(name));
+                documentDatabase.ForTestingPurposesOnly().SkipDrainAllRequests = true;
+            }
+            catch (DatabaseNotRelevantException)
+            {
             }
         }
 
@@ -922,7 +919,7 @@
                 do
                 {
                     Thread.Sleep(500);
-                } while (true);
+                } while (documentStore.Commands(database).Head("Debug/Done") == null && (debug == false || Debugger.IsAttached));
 
                 documentStore.Commands(database).Delete("Debug/Done", null);
             }
