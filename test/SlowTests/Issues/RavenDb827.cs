--- conflicted
+++ resolved
@@ -96,11 +96,7 @@
         }
 
         [Theory]
-<<<<<<< HEAD
-        [RavenData(SearchEngineMode = RavenSearchEngineMode.Corax, DatabaseMode = RavenDatabaseMode.All)]
-=======
-        [RavenData(SearchEngineMode = RavenSearchEngineMode.All)]
->>>>>>> 047c6d7c
+        [RavenData(SearchEngineMode = RavenSearchEngineMode.All, DatabaseMode = RavenDatabaseMode.All)]
         public void Can_Use_Dictionary_Created_Field_In_Linq_Search(Options options)
         {
             using (var documentStore = GetDocumentStore(options))
