﻿// -----------------------------------------------------------------------
//  <copyright file="RavenDB_4708_Conventions.cs" company="Hibernating Rhinos LTD">
//      Copyright (c) Hibernating Rhinos LTD. All rights reserved.
//  </copyright>
// -----------------------------------------------------------------------

using System;
using System.Linq;
using System.Reflection;
using System.Threading.Tasks;
using FastTests;
using Newtonsoft.Json.Linq;
using Raven.Client.Documents.Linq;
using Raven.Client.Documents.Queries.Facets;
using Raven.Client.Documents.Session;
using Raven.Tests.Core.Utils.Entities;
using Xunit;
using Xunit.Abstractions;

namespace SlowTests.Issues
{
    public class RavenDB_4708_Conventions : NoDisposalNeeded
    {
        public RavenDB_4708_Conventions(ITestOutputHelper output) : base(output)
        {
        }

        [Fact]
        public void Sync_document_query_can_not_have_async_methods()
        {
            var documentQueryType = typeof(DocumentQuery<JObject>);

            var methods = documentQueryType.GetMethods(BindingFlags.Instance | BindingFlags.Public);

            var asyncMethods = methods.Where(m => m.Name.EndsWith("Async")).ToList();

            Assert.True(asyncMethods.Count == 0, "Async methods detected in sync interface: " + string.Join(", ", asyncMethods.Select(x => x.ReturnType + " " + x.Name)));
        }

        [Fact]
        public void Async_document_query_can_not_have_sync_materialization_methods()
        {
            var asyncDocumentQueryType = typeof(AsyncDocumentQuery<Employee>);
            var methods = asyncDocumentQueryType.GetMethods(BindingFlags.Instance | BindingFlags.Public);

            // the only suspected methods are the one which contains Employee in ToString representation
            // filter them out
            var suspectedMethods = methods.Where(x => x.ReturnType.ToString().Contains(typeof(Employee).FullName)).ToList();

            // the ones which return IAsyncDocumentQuery<Employee> are ok
            suspectedMethods = suspectedMethods.Where(x =>
                x.ReturnType != typeof(IRavenQueryable<Employee>) &&
                x.ReturnType != typeof(IAsyncDocumentQuery<Employee>) && 
<<<<<<< HEAD
=======
#pragma warning disable CS0618
                x.ReturnType != typeof(IAsyncGraphQuery<Employee>) &&
#pragma warning restore CS0618
>>>>>>> 19ff9af5
                x.ReturnType != typeof(IAsyncGroupByDocumentQuery<Employee>) &&
                x.ReturnType != typeof(IAsyncAggregationDocumentQuery<Employee>))
                .ToList();

            // filter out Lazy methods
            suspectedMethods = suspectedMethods.Where(x => !x.ReturnType.IsGenericType || typeof(Lazy<>) != x.ReturnType.GetGenericTypeDefinition()).ToList();

            // filter out methods which returns Task
            suspectedMethods = suspectedMethods.Where(x => !x.ReturnType.IsGenericType || typeof(Task<>) != x.ReturnType.GetGenericTypeDefinition()).ToList();

            // filter out where / group by methods as it only servs as reminder to not use in memory filtering
            suspectedMethods = suspectedMethods.Where(x => x.Name != "Where" && x.Name != "GroupBy").ToList();

            Assert.True(suspectedMethods.Count == 0, "Detected sync methods in async interface: " + string.Join(", ", suspectedMethods.Select(x => x.ReturnType + " " + x.Name)));
        }

        [Fact]
        public void Sync_and_async_interfaces_should_contain_same_methods()
        {
            var asyncDocumentQueryType = typeof(AsyncDocumentQuery<Employee>);
            var syncDocumentQueryType = typeof(DocumentQuery<Employee>);

            Func<Type, MethodInfo[]> methodExtractor = type => type.GetMethods(BindingFlags.Public | BindingFlags.Instance);

            var asyncMethods = methodExtractor(asyncDocumentQueryType)
                .Select(x => x.Name.EndsWith("Async") ? x.Name.Substring(0, x.Name.Length - "Async".Length) : x.Name)
                .ToHashSet();
            var syncMethods = methodExtractor(syncDocumentQueryType)
                .Select(x => x.Name)
                .ToHashSet();

            // now compute symmetric difference 
            var onlyInSyncVersion = syncMethods.Except(asyncMethods).ToList();
            var onlyInAsyncVersion = asyncMethods.Except(syncMethods).ToList();

            //since we have GetEnumerator in sync and ToListAsync in async ignore them
            onlyInAsyncVersion.Remove("ToList");
            onlyInSyncVersion.Remove("GetEnumerator");

            // we have small differences which we ignore:
            onlyInAsyncVersion.Remove("get_AsyncIndexQueried");
            onlyInSyncVersion.Remove("get_IndexQueried");
            onlyInAsyncVersion.Remove("QueryResult");
            onlyInSyncVersion.Remove("get_QueryResult");

            Assert.True(onlyInSyncVersion.Count == 0, "We have methods in sync interface which are not available in async: " + string.Join(", ", onlyInSyncVersion));
            Assert.True(onlyInAsyncVersion.Count == 0, "We have methods in async interface which are not available in sync: " + string.Join(", ", onlyInAsyncVersion));
        }
    }
}<|MERGE_RESOLUTION|>--- conflicted
+++ resolved
@@ -51,12 +51,7 @@
             suspectedMethods = suspectedMethods.Where(x =>
                 x.ReturnType != typeof(IRavenQueryable<Employee>) &&
                 x.ReturnType != typeof(IAsyncDocumentQuery<Employee>) && 
-<<<<<<< HEAD
-=======
-#pragma warning disable CS0618
-                x.ReturnType != typeof(IAsyncGraphQuery<Employee>) &&
 #pragma warning restore CS0618
->>>>>>> 19ff9af5
                 x.ReturnType != typeof(IAsyncGroupByDocumentQuery<Employee>) &&
                 x.ReturnType != typeof(IAsyncAggregationDocumentQuery<Employee>))
                 .ToList();
