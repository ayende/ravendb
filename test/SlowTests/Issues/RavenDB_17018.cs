﻿using System;
using System.Collections.Generic;
using System.Linq;
using System.Threading.Tasks;
using FastTests;
using Orders;
using Raven.Client.Documents;
using Raven.Client.Documents.Operations.Revisions;
using Raven.Client.Documents.Session;
using Raven.Server.Config;
using Sparrow.Json;
using Tests.Infrastructure;
using Xunit;
using Xunit.Abstractions;

namespace SlowTests.Issues
{
    public class RavenDB_17018 : RavenTestBase
    {
        public RavenDB_17018(ITestOutputHelper output) : base(output)
        {
        }

        [Fact]
        public async Task ShouldStoreTotalDocumentSizeInPerformanceHint_ForLoadDocuments()
        {
            using (var store = GetDocumentStore(new Options
            {
                ModifyDatabaseRecord = record => record.Settings[RavenConfiguration.GetKey(x => x.PerformanceHints.MaxNumberOfResults)] = "1"
            }))
            {
                using (var session = store.OpenSession())
                {
                    session.Store(new Company { Name = "HR", Address = new Address { Country = "Japan" } }, "companies/1");
                    session.Store(new Company { Name = "CF", Address = new Address { Country = "Russia" } }, "companies/2");
                    session.SaveChanges();
                }

                using (var session = store.OpenSession())
                {
                    var companies = session.Load<Company>(new[] { "companies/1", "companies/2" }).ToList();
                    Assert.NotEmpty(companies);
                }

                var database = await GetDatabase(store.Database);

                var performanceHints = WaitForValue(() =>
                {
                    database.NotificationCenter.Paging.UpdatePagingInternal(null, out string _);
                    return database.NotificationCenter.GetPerformanceHintCount();
                }, 1);

                Assert.Equal(1, performanceHints);

                using (database.NotificationCenter.GetStored(out var actions))
                {
                    var action = actions.First();
                    Assert.True(action.Json.TryGet("Details", out BlittableJsonReaderObject details));
                    Assert.True(details.TryGet("Actions", out BlittableJsonReaderObject detailsActions));
                    Assert.True(detailsActions.TryGet("GetDocumentsByIdAsync", out BlittableJsonReaderArray detailsArray));
                    var index = detailsArray.GetByIndex<BlittableJsonReaderObject>(0);
                    Assert.NotNull(index);
                    Assert.True(index.TryGet("TotalDocumentsSizeInBytes", out int size));
                    Assert.True(size > 0);
                }
            }
        }

        [RavenTheory(RavenTestCategory.Querying)]
        [RavenData(DatabaseMode = RavenDatabaseMode.All)]
        public async Task ShouldStoreTotalDocumentSizeInPerformanceHint_ForQueries(Options options)
        {
            options.ModifyDatabaseRecord = record => record.Settings[RavenConfiguration.GetKey(x => x.PerformanceHints.MaxNumberOfResults)] = "1";
            using (var store = GetDocumentStore(options))
            {
                using (var session = store.OpenSession())
                {
                    session.Store(new Company { Name = "HR", Address = new Address { Country = "Japan" } }, "companies/1");
                    session.Store(new Company { Name = "CF", Address = new Address { Country = "Russia" } }, "companies/2");
                    session.SaveChanges();
                }

                using (var session = store.OpenSession())
                {
                    var companies = session.Query<Company>().ToList();
                    Assert.NotEmpty(companies);
                }

                var database = await GetDatabase(store.Database);

                var performanceHints = WaitForValue(() =>
                {
                    database.NotificationCenter.Paging.UpdatePagingInternal(null, out string _);
                    return database.NotificationCenter.GetPerformanceHintCount();
                }, 1);

                Assert.Equal(1, performanceHints);

                using (database.NotificationCenter.GetStored(out var actions))
                {
                    var action = actions.First();
                    Assert.True(action.Json.TryGet("Details", out BlittableJsonReaderObject details));
                    Assert.True(details.TryGet("Actions", out BlittableJsonReaderObject detailsActions));
                    Assert.True(detailsActions.TryGet("Query (collection/Companies)", out BlittableJsonReaderArray detailsArray));
                    var index = detailsArray.GetByIndex<BlittableJsonReaderObject>(0);
                    Assert.NotNull(index);
                    Assert.True(index.TryGet("TotalDocumentsSizeInBytes", out int size));
                    Assert.True(size > 0);
                }
            }
        }

        [Fact]
        public async Task ShouldStoreTotalDocumentSizeInPerformanceHint_ForQueriesWithIncludes()
        {
            using (var store = GetDocumentStore(new Options
            {
                ModifyDatabaseRecord = record => record.Settings[RavenConfiguration.GetKey(x => x.PerformanceHints.MaxNumberOfResults)] = "1"
            }))
            {
                using (var session = store.OpenSession())
                {
                    session.Store(new B { SomeString = "b1" }, "b/1");
                    session.Store(new B { SomeString = "b2" }, "b/2");
                    session.Store(new A { BId = "b/1" }, "a/1");
                    session.Store(new A { BId = "b/2" }, "a/2");
                    session.SaveChanges();
                }

                using (var session = store.OpenSession())
                {
                    var aObjects = session
                        .Query<A>()
                        .Include(x => x.BId)
                        .ToList();

                    Assert.NotEmpty(aObjects);
                }

                var database = await GetDatabase(store.Database);

                var performanceHints = WaitForValue(() =>
                {
                    database.NotificationCenter.Paging.UpdatePagingInternal(null, out string _);
                    return database.NotificationCenter.GetPerformanceHintCount();
                }, 1);

                Assert.Equal(1, performanceHints);

                using (database.NotificationCenter.GetStored(out var actions))
                {
                    var action = actions.First();
                    Assert.True(action.Json.TryGet("Details", out BlittableJsonReaderObject details));
                    Assert.True(details.TryGet("Actions", out BlittableJsonReaderObject detailsActions));
                    Assert.True(detailsActions.TryGet("Query (collection/As)", out BlittableJsonReaderArray detailsArray));
                    var index = detailsArray.GetByIndex<BlittableJsonReaderObject>(0);
                    Assert.NotNull(index);
                    Assert.True(index.TryGet("TotalDocumentsSizeInBytes", out int size));
                    Assert.True(size > 0);
                }
            }
        }

        [Fact]
        public async Task ShouldStoreTotalDocumentsSizeInPerformanceHint_ForRevisions()
        {
            using (var store = GetDocumentStore(new Options
            {
                ModifyDatabaseRecord = record => record.Settings[RavenConfiguration.GetKey(x => x.PerformanceHints.MaxNumberOfResults)] = "1"
            }))
            {

                using (var session = store.OpenSession())
                {
                    session.Store(new Company { Name = "HR", Address = new Address { Country = "Japan" } }, "companies/1");

                    var myRevisionsConfiguration = new RevisionsConfiguration
                    {
                        Default = new RevisionsCollectionConfiguration
                        {
                            Disabled = false,
                            PurgeOnDelete = false,
                            MinimumRevisionsToKeep = 5,
                            MinimumRevisionAgeToKeep = TimeSpan.FromDays(14),
                        },

                        Collections = new Dictionary<string, RevisionsCollectionConfiguration>
                        {
                            {"companies", new RevisionsCollectionConfiguration {}}
                        }
                    };
                    var revisionsConfigurationOperation = new ConfigureRevisionsOperation(myRevisionsConfiguration);
                    store.Maintenance.Send(revisionsConfigurationOperation);

                    session.SaveChanges();
                }

                using (var session = store.OpenSession())
                {
                    var comp = session.Load<Company>("companies/1");
                    Assert.NotNull(comp);
                    comp.Phone = "123456789";
                    comp.Fax = "0987654321";
                    session.SaveChanges();

                    comp.Fax = "123456789";
                    comp.Phone = "0987654321";
                    session.SaveChanges();

                    var revisions = session
                        .Advanced
                        .Revisions
                        .GetFor<Company>("companies/1", pageSize: 4);
                }
                var database = await GetDatabase(store.Database);
<<<<<<< HEAD

                var performanceHints = WaitForValue(() =>
                {
                    database.NotificationCenter.Paging.UpdatePagingInternal(null, out string _);
                    return database.NotificationCenter.GetPerformanceHintCount();
                }, 1);

                Assert.Equal(1, performanceHints);
=======
                
                string reason;
                var outcome = database.NotificationCenter.Paging.UpdatePagingInternal(null, out reason);
                if (outcome == false)
                {
                    // "Queue is empty" means that the UpdatePagingInternal already invoked by the Timer
                    // Any other reason is Failure 
                    Assert.Equal("Queue is empty", reason); 
                }
>>>>>>> 6174ee11

                using (database.NotificationCenter.GetStored(out var actions))
                {
                    var action = actions.First();
                    Assert.True(action.Json.TryGet("Details", out BlittableJsonReaderObject details));
                    Assert.True(details.TryGet("Actions", out BlittableJsonReaderObject detailsActions));
                    Assert.True(detailsActions.TryGet("GetRevisions", out BlittableJsonReaderArray detailsArray));
                    var index = detailsArray.GetByIndex<BlittableJsonReaderObject>(0);
                    Assert.NotNull(index);
                    Assert.True(index.TryGet("TotalDocumentsSizeInBytes", out int size));
                    Assert.True(size > 0);
                }
            }
        }

        [Fact]
        public async Task ShouldStoreTotalDocumentSizeInPerformanceHint_ForCompareExchange()
        {
            using (var store = GetDocumentStore(new Options
            {
                ModifyDatabaseRecord = record => record.Settings[RavenConfiguration.GetKey(x => x.PerformanceHints.MaxNumberOfResults)] = "1"
            }))
            {
                using (var session = store.OpenSession(new SessionOptions { TransactionMode = TransactionMode.ClusterWide }))
                {
                    session.Advanced.ClusterTransaction.CreateCompareExchangeValue("companies/1", new Company { Name = "HR" });
                    session.Advanced.ClusterTransaction.CreateCompareExchangeValue("companies/2", new Company { Name = "CF" });

                    session.SaveChanges();
                }

                using (var session = store.OpenSession(new SessionOptions { TransactionMode = TransactionMode.ClusterWide }))
                {
                    var results = session.Advanced.ClusterTransaction.GetCompareExchangeValues<Company>(new[] { "companies/1", "companies/2" });
                    Assert.Equal(2, results.Count);
                    Assert.NotNull(results["companies/1"].Value);
                    Assert.NotNull(results["companies/2"].Value);
                }

                var database = await GetDatabase(store.Database);

                var performanceHints = WaitForValue(() =>
                {
                    database.NotificationCenter.Paging.UpdatePagingInternal(null, out string _);
                    return database.NotificationCenter.GetPerformanceHintCount();
                }, 1);

                Assert.Equal(1, performanceHints);

                using (database.NotificationCenter.GetStored(out var actions))
                {
                    var action = actions.First();
                    Assert.True(action.Json.TryGet("Details", out BlittableJsonReaderObject details));
                    Assert.True(details.TryGet("Actions", out BlittableJsonReaderObject detailsAction));
                    Assert.True(detailsAction.TryGet("GetCompareExchangeValuesByKey", out BlittableJsonReaderArray cmpxchvalues));
                    var index = cmpxchvalues.GetByIndex<BlittableJsonReaderObject>(0);
                    Assert.NotNull(index);
                    Assert.True(index.TryGet("TotalDocumentsSizeInBytes", out int size));
                    Assert.True(size > 0);
                }
            }
        }

        [Fact]
        public void NullCompareExchangeValuesDoNotBreakTotalDocumentsSizeAccumulating()
        {
            using (var store = GetDocumentStore())
            {
                using (var session = store.OpenSession(new SessionOptions { TransactionMode = TransactionMode.ClusterWide }))
                {
                    var address = session.Advanced.ClusterTransaction.GetCompareExchangeValue<Address>("companies/hr");
                    Assert.Null(address);

                    var addresses = session.Advanced.ClusterTransaction.GetCompareExchangeValues<Address>(new[] { "companies/hr", "companies/cf" });

                    Assert.True(addresses.ContainsKey("companies/hr"));
                    Assert.True(addresses.ContainsKey("companies/cf"));
                    Assert.Null(addresses["companies/hr"]);
                    Assert.Null(addresses["companies/cf"]);
                }
            }
        }

        private class A
        {
            public string BId { get; set; }
        }

        private class B
        {
            public string SomeString { get; set; }
        }
    }
}
<|MERGE_RESOLUTION|>--- conflicted
+++ resolved
@@ -213,16 +213,6 @@
                         .GetFor<Company>("companies/1", pageSize: 4);
                 }
                 var database = await GetDatabase(store.Database);
-<<<<<<< HEAD
-
-                var performanceHints = WaitForValue(() =>
-                {
-                    database.NotificationCenter.Paging.UpdatePagingInternal(null, out string _);
-                    return database.NotificationCenter.GetPerformanceHintCount();
-                }, 1);
-
-                Assert.Equal(1, performanceHints);
-=======
                 
                 string reason;
                 var outcome = database.NotificationCenter.Paging.UpdatePagingInternal(null, out reason);
@@ -232,7 +222,7 @@
                     // Any other reason is Failure 
                     Assert.Equal("Queue is empty", reason); 
                 }
->>>>>>> 6174ee11
+
 
                 using (database.NotificationCenter.GetStored(out var actions))
                 {
