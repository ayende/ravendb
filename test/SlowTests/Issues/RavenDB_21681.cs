--- conflicted
+++ resolved
@@ -574,26 +574,15 @@
 
                 await database.TimeSeriesPolicyRunner.DoRetention();
 
-<<<<<<< HEAD
-=======
-                Indexes.WaitForIndexing(store);
-
->>>>>>> 61b76213
+                await Indexes.WaitForIndexingAsync(store);
+
                 using (var session = store.OpenAsyncSession())
                 {
                     var entries = await session.TimeSeriesFor(id, tsName).GetAsync();
                     Assert.Null(entries);
-<<<<<<< HEAD
-                }
-
-                await Indexes.WaitForIndexingAsync(store);
-
-                Assert.Equal(0, await WaitForValueAsync(() => store.Maintenance.Send(new GetIndexStatisticsOperation(index.IndexName)).EntriesCount, 0));
-=======
 
                     Assert.Equal(0, await WaitForValueAsync(() => store.Maintenance.Send(new GetIndexStatisticsOperation(index.IndexName)).EntriesCount, 0));
                 }
->>>>>>> 61b76213
             }
         }
 
