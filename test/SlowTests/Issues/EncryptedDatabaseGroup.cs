--- conflicted
+++ resolved
@@ -35,11 +35,7 @@
             using (var store = GetDocumentStore(options))
             {
                 var record = await store.Maintenance.Server.SendAsync(new GetDatabaseRecordOperation(store.Database));
-<<<<<<< HEAD
-                var notInDbGroupServer = Servers.Single(s => record.Topology.AllNodes.Contains(s.ServerStore.NodeTag) == false );
-=======
                 var notInDbGroupServer = Servers.Single(s => record.Topology.AllNodes.Contains(s.ServerStore.NodeTag) == false);
->>>>>>> 4f81eb59
                 await Assert.ThrowsAsync<RavenException>(async () => await store.Maintenance.Server.SendAsync(new AddDatabaseNodeOperation(store.Database)));
 
                 var dbName = store.Database;
