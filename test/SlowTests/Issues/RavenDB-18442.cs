--- conflicted
+++ resolved
@@ -9,10 +9,7 @@
 using Raven.Client.ServerWide.Operations;
 using Raven.Server;
 using Raven.Server.Config;
-<<<<<<< HEAD
 using Raven.Server.Extensions;
-=======
->>>>>>> 70aa38de
 using Tests.Infrastructure;
 using Xunit;
 using Xunit.Abstractions;
@@ -79,7 +76,7 @@
                 return (Math.Abs(firstInfo.IntervalUntilNextBackupInSec - secondInfo.IntervalUntilNextBackupInSec) <= 1) && 
                        firstInfo.LastBackup == secondInfo.LastBackup;
             }, true, timeout: 60_000, interval: 1000);
-            
+
             Assert.Equal(firstInfo.BackupTaskType, secondInfo.BackupTaskType);
             Assert.Equal(firstInfo.IntervalUntilNextBackupInSec, secondInfo.IntervalUntilNextBackupInSec, tolerance: 1);
             Assert.Equal(firstInfo.Destinations?.Count, 1);
