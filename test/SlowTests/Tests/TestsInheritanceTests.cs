﻿// -----------------------------------------------------------------------
//  <copyright file="NoNonDisposableTests.cs" company="Hibernating Rhinos LTD">
//      Copyright (c) Hibernating Rhinos LTD. All rights reserved.
//  </copyright>
// -----------------------------------------------------------------------

using System;
using System.Collections.Generic;
using System.Linq;
using System.Reflection;
using FastTests;
using Raven.Server.Documents;
using Raven.Server.Documents.Sharding.Handlers;
using Raven.Server.Web;
using Raven.TestDriver;
using Tests.Infrastructure;
using Xunit;
using Xunit.Abstractions;
using static SlowTests.Issues.RavenDB_13335;

namespace SlowTests.Tests
{
    public class TestsInheritanceTests : NoDisposalNeeded
    {
        public TestsInheritanceTests(ITestOutputHelper output) : base(output)
        {
        }

        private readonly HashSet<Assembly> _assemblies = new HashSet<Assembly>();

        // In linux we might encounter Microsoft's VisualStudio assembly types, so we skip this test in linux, and rely on the windows tests result as good for linux too
        [NonLinuxFact]
        public void NonDisposableTestShouldNotExist()
        {
            var types = from assembly in GetAssemblies(typeof(TestsInheritanceTests).Assembly)
                        from test in GetAssemblyTypes(assembly)
                        where test.GetMethods().Any(x => x.GetCustomAttributes(typeof(FactAttribute), true).Count() != 0 || x.GetCustomAttributes(typeof(TheoryAttribute), true).Count() != 0)
                        where typeof(IDisposable).IsAssignableFrom(test) == false
                        select test;

            var array = types.ToArray();
            if (array.Length == 0)
                return;

            var userMessage = string.Join(Environment.NewLine, array.Select(x => x.FullName));
            throw new Exception(userMessage);
        }

        [NonLinuxFact]
        public void TestsShouldInheritFromRightBaseClasses()
        {
            var types = from assembly in GetAssemblies(typeof(TestsInheritanceTests).Assembly)
                        from test in GetAssemblyTypes(assembly)
                        where test.GetMethods().Any(x => x.GetCustomAttributes(typeof(FactAttribute), true).Count() != 0 || x.GetCustomAttributes(typeof(TheoryAttribute), true).Count() != 0)
                        where test.IsSubclassOf(typeof(ParallelTestBase)) == false && test.IsSubclassOf(typeof(RavenTestDriver)) == false && test.Namespace.StartsWith("EmbeddedTests") == false
                        select test;

            var array = types.ToArray();
            if (array.Length == 0)
                return;

            var userMessage = string.Join(Environment.NewLine, array.Select(x => x.FullName));
            throw new Exception(userMessage);
        }

        [NonLinuxFact]
        public void HandlersShouldNotInheritStraightFromRequestHandler()
        {
            var types = from assembly in GetAssemblies(typeof(TestsInheritanceTests).Assembly)
                        from handler in GetAssemblyTypes(assembly)
                        where handler.IsAbstract == false
                        where handler != typeof(DatabaseRequestHandler) && handler != typeof(ServerRequestHandler) && handler != typeof(ShardedDatabaseRequestHandler)
                        where handler.IsSubclassOf(typeof(RequestHandler)) && handler.IsSubclassOf(typeof(ServerRequestHandler)) == false && handler.IsSubclassOf(typeof(DatabaseRequestHandler)) == false && handler.IsSubclassOf(typeof(ShardedDatabaseRequestHandler)) == false
                        select handler;

            var array = types.ToArray();
            if (array.Length == 0)
                return;

            var userMessage = string.Join(Environment.NewLine, array.Select(x => x.FullName));
            throw new Exception(userMessage);
        }

        [Fact]
        public void AllTestsShouldUseRavenFactOrRavenTheoryAttributes()
        {
            var types = from assembly in GetAssemblies(typeof(TestsInheritanceTests).Assembly)
                        from test in GetAssemblyTypes(assembly)
                        from method in test.GetMethods()
                        where Filter(method)
                        select method;

            var array = types.ToArray();
<<<<<<< HEAD
            const int numberToTolerate = 8020;
=======
            const int numberToTolerate = 6452;
>>>>>>> 2ce9e629
            if (array.Length == numberToTolerate)
                return;

            var userMessage = $"We have detected '{array.Length}' test(s) that do not have {nameof(RavenFactAttribute)} or {nameof(RavenTheoryAttribute)} attribute. Please check if tests that you have added have those attributes. List of test files:{Environment.NewLine}{string.Join(Environment.NewLine, array.Select(x => GetTestName(x)))}";
            throw new Exception(userMessage);

            static string GetTestName(MethodInfo method)
            {
                return $"{method.DeclaringType?.FullName}.{method.Name}";
            }

            static bool Filter(MethodInfo method)
            {
                var factAttribute = method.GetCustomAttribute(typeof(FactAttribute), false);
                if (factAttribute != null)
                {
                    if (ValidNamespace(factAttribute.GetType().Namespace))
                        return false;

                    return true;
                }

                var theoryAttribute = method.GetCustomAttribute(typeof(TheoryAttribute), false);
                if (theoryAttribute != null)
                {
                    if (ValidNamespace(theoryAttribute.GetType().Namespace))
                        return false;

                    return true;
                }

                return false;
            }

            static bool ValidNamespace(string @namespace)
            {
                return @namespace == null || @namespace.StartsWith("FastTests") || @namespace.StartsWith("SlowTests") || @namespace.StartsWith("Tests.Infrastructure");
            }
        }

        private IEnumerable<Assembly> GetAssemblies(Assembly assemblyToScan)
        {
            if (_assemblies.Add(assemblyToScan) == false)
                yield break;

            yield return assemblyToScan;

            foreach (var asm in assemblyToScan.GetReferencedAssemblies())
            {

                Assembly load;
                try
                {
                    load = Assembly.Load(asm);
                }
                catch
                {
                    continue;
                }
                foreach (var assembly in GetAssemblies(load))
                    yield return assembly;
            }
        }

        private static Type[] GetAssemblyTypes(Assembly assemblyToScan)
        {
            try
            {
                return assemblyToScan.GetTypes();
            }
            catch
            {
                return Array.Empty<Type>();
            }
        }
    }
}<|MERGE_RESOLUTION|>--- conflicted
+++ resolved
@@ -91,11 +91,7 @@
                         select method;
 
             var array = types.ToArray();
-<<<<<<< HEAD
-            const int numberToTolerate = 8020;
-=======
-            const int numberToTolerate = 6452;
->>>>>>> 2ce9e629
+            const int numberToTolerate = 4712;
             if (array.Length == numberToTolerate)
                 return;
 
@@ -133,7 +129,7 @@
             static bool ValidNamespace(string @namespace)
             {
                 return @namespace == null || @namespace.StartsWith("FastTests") || @namespace.StartsWith("SlowTests") || @namespace.StartsWith("Tests.Infrastructure");
-            }
+        }
         }
 
         private IEnumerable<Assembly> GetAssemblies(Assembly assemblyToScan)
