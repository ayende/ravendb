--- conflicted
+++ resolved
@@ -32,12 +32,8 @@
 using xRetry;
 using Xunit;
 using Xunit.Abstractions;
-<<<<<<< HEAD
-=======
-using Sparrow.Server;
 using System.Linq;
 using Raven.Server.ServerWide.Context;
->>>>>>> e680d1cb
 
 namespace SlowTests.Authentication
 {
@@ -85,7 +81,7 @@
 
                 var cluster = Server.ServerStore.Cluster.GetCertificateThumbprintsFromCluster(context).ToList();
                 Assert.Equal(0, cluster.Count);
-            }
+        }
         }
 
         [RavenIntegrationRetryFact(delayBetweenRetriesMs: 1000)]
