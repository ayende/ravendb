--- conflicted
+++ resolved
@@ -18,11 +18,7 @@
         {
         }
 
-<<<<<<< HEAD
-        [NightlyBuildMultiplatformFact(RavenPlatform.Linux)]
-=======
-        [RavenMultiplatformFact(RavenTestCategory.Linux, RavenPlatform.Linux)]
->>>>>>> 29533899
+        [RavenMultiplatformFact(RavenTestCategory.Linux, RavenPlatform.Linux, NightlyBuildOnly = true)]
         public async Task DiskStats_WhenGet_ShouldBeLessThenTwoSimpleGet()
         {
             var currentDirectory = Directory.GetCurrentDirectory();
