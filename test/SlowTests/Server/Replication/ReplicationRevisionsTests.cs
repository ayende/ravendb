using System.Collections.Generic;
using System.IO;
using System.Linq;
using System.Threading;
using System.Threading.Tasks;
using FastTests.Server.Replication;
using Raven.Client.Documents;
using Raven.Client.Documents.Operations;
using Raven.Client.Documents.Operations.Backups;
using Raven.Client.Documents.Operations.Revisions;
using Raven.Client.Documents.Session;
using Raven.Client.Documents.Smuggler;
using Raven.Client.Http;
using Raven.Client.ServerWide.Operations;
using Raven.Server.Config;
using Raven.Tests.Core.Utils.Entities;
using Xunit;
using Xunit.Abstractions;

namespace SlowTests.Server.Replication
{
    public class ReplicationRevisionsTests : ReplicationTestBase
    {
        public ReplicationRevisionsTests(ITestOutputHelper output) : base(output)
        {
        }

        [Fact]
        public async Task ReplicateRevision_WhenSourceDataFromExportAndDocDeleted_ShouldNotRecreateTheDoc()
        {
            var exportFile = GetTempFileName();
            var settings = new Dictionary<string, string>()
            {
                [RavenConfiguration.GetKey(x => x.Cluster.OperationTimeout)] = "120",
            };
            var (nodes, leader) = await CreateRaftCluster(2, customSettings: settings, watcherCluster: true);
            var nodeTags = nodes.Select(n => n.ServerStore.NodeTag).ToArray();

            using (var store = GetDocumentStore(new Options { Server = leader, ReplicationFactor = 1 }))
            {
                await store.Maintenance.SendAsync(new ConfigureRevisionsOperation(new RevisionsConfiguration { Default = new RevisionsCollectionConfiguration() }));
                var firstNode = await AssertWaitForNotNullAsync(async () =>
                    (await store.Maintenance.Server.SendAsync(new GetDatabaseRecordOperation(store.Database))).Topology.Members?.FirstOrDefault());

                var entity = new User();
                using (var session = store.OpenAsyncSession())
                {
                    //Add first revision with first node tag
                    await session.StoreAsync(entity);
                    await session.SaveChangesAsync();
                }
                await store.Maintenance.Server.SendAsync(new AddDatabaseNodeOperation(store.Database));
            
                await WaitAndAssertForValueAsync(
                        async () => (await store.Maintenance.Server.SendAsync(new GetDatabaseRecordOperation(store.Database))).Topology.Members?.Count, 2);
                
                await store.Maintenance.Server.SendAsync(new DeleteDatabasesOperation(store.Database, true, nodeTags.First(n => n == firstNode)));
                
                await WaitAndAssertForValueAsync(
                        async () => (await store.Maintenance.Server.SendAsync(new GetDatabaseRecordOperation(store.Database))).Topology.Members?.Count, 1);
                await WaitAndAssertForValueAsync(async () =>
                {
                    var dbRecord = await store.Maintenance.Server.SendAsync(new GetDatabaseRecordOperation(store.Database));
                    return dbRecord?.DeletionInProgress == null || dbRecord.DeletionInProgress.Count == 0;
                }, true);

                await store.GetRequestExecutor().UpdateTopologyAsync(new RequestExecutor.UpdateTopologyParameters(new ServerNode { Url = store.Urls.First(), Database = store.Database }));

                using (var session = store.OpenAsyncSession())
                {
                    //Add update revision with second node tag
                    entity.Name = "Changed";
                    await session.StoreAsync(entity);
                    await session.SaveChangesAsync();

                    // Add delete revision with second node tag
                    session.Delete(entity.Id);
                    await session.SaveChangesAsync();
                }

                var operation = await store.Smuggler.ExportAsync(new DatabaseSmugglerExportOptions(), exportFile);
                await operation.WaitForCompletionAsync();
            }

            using (var store = GetDocumentStore(new Options { Server = leader, ReplicationFactor = 1 }))
            {
                var srcTag = await AssertWaitForNotNullAsync(async () =>
                    (await store.Maintenance.Server.SendAsync(new GetDatabaseRecordOperation(store.Database))).Topology.Members.FirstOrDefault());

                var src = nodes.First(n => n.ServerStore.NodeTag == srcTag);
                var dest = nodes.First(n => n.ServerStore.NodeTag != srcTag);

                var operation = await store.Smuggler.ImportAsync(new DatabaseSmugglerImportOptions(), exportFile);
                await operation.WaitForCompletionAsync();

                using (var session = store.OpenAsyncSession())
                {
                    WaitForIndexing(store, store.Database, nodeTag: src.ServerStore.NodeTag);
                    var firstNodeDocs = await session.Query<User>().ToArrayAsync();
                    Assert.Equal(0, firstNodeDocs.Length);
                }

                var result = await store.Maintenance.Server.SendAsync(new AddDatabaseNodeOperation(store.Database));
                await WaitAndAssertForValueAsync(async () => (await store.Maintenance.Server.SendAsync(new GetDatabaseRecordOperation(store.Database))).Topology.Members?.Count, 2);

                await store.GetRequestExecutor().UpdateTopologyAsync(new RequestExecutor.UpdateTopologyParameters(new ServerNode { Url = store.Urls.First(), Database = store.Database }));

                using var re = RequestExecutor.CreateForSingleNodeWithConfigurationUpdates(dest.WebUrl, store.Database, null, store.Conventions);
                using (var secondSession = store.OpenAsyncSession(new SessionOptions { RequestExecutor = re }))
                {
                    WaitForIndexing(store, store.Database, nodeTag: dest.ServerStore.NodeTag);
                    var secondNodeDocs = await secondSession.Query<User>().ToArrayAsync();
                    Assert.Equal(0, secondNodeDocs.Length);
                }
            }
        }

        [Fact, Trait("Category", "Smuggler")]
        public async Task ReplicateRevision_WhenSourceDataFromIncrementalBackupAndDocDeleted_ShouldNotRecreateTheDoc()
        {
            var backupPath = NewDataPath(suffix: "BackupFolder", forceCreateDir: true);

            var (nodes, leader) = await CreateRaftCluster(2, watcherCluster: true);

            using (var store = GetDocumentStore(new Options { Server = leader, ReplicationFactor = 2 }))
            {
                await store.Maintenance.SendAsync(new ConfigureRevisionsOperation(new RevisionsConfiguration { Default = new RevisionsCollectionConfiguration() }));
                var firstNodeTag = await AssertWaitForNotNullAsync(async () =>
                    (await store.Maintenance.Server.SendAsync(new GetDatabaseRecordOperation(store.Database))).Topology.Members?.FirstOrDefault());
                var firstNode = nodes.First(n => n.ServerStore.NodeTag == firstNodeTag);
                var secondNode = nodes.First(n => n.ServerStore.NodeTag != firstNodeTag);

                var entity = new User();
                using (var re = RequestExecutor.CreateForSingleNodeWithConfigurationUpdates(firstNode.WebUrl, store.Database, null, store.Conventions))
                using (var session = store.OpenAsyncSession(new SessionOptions { RequestExecutor = re }))
                {
                    //Add first revision with first node tag
                    await session.StoreAsync(entity);
                    await session.SaveChangesAsync();
                }
<<<<<<< HEAD

                var config = new PeriodicBackupConfiguration
                {
                    MentorNode = secondNode.ServerStore.NodeTag,
                    LocalSettings = new LocalSettings { FolderPath = backupPath },
                    IncrementalBackupFrequency = "0 * * * *"
                };
                var backupTaskId = (await store.Maintenance.SendAsync(new UpdatePeriodicBackupOperation(config))).TaskId;
                await (await SendAsync(store, new StartBackupOperation(true, backupTaskId))).WaitForCompletionAsync();
=======
                var config = Backup.CreateBackupConfiguration(backupPath, incrementalBackupFrequency: "0 * * * *", mentorNode: secondNode.ServerStore.NodeTag);
                var backupTaskId = await Backup.CreateAndRunBackupInClusterAsync(config, store, isFullBackup: true);
>>>>>>> 0335d79d

                await store.Maintenance.Server.SendAsync(new DeleteDatabasesOperation(store.Database, true, firstNodeTag));
                await WaitAndAssertForValueAsync(async () =>
                {
                    var dbRecord = await store.Maintenance.Server.SendAsync(new GetDatabaseRecordOperation(store.Database));
                    return dbRecord?.DeletionInProgress == null || dbRecord.DeletionInProgress.Count == 0;
                }, true);

                using (var session = store.OpenAsyncSession())
                {
                    //Add update revision with second node tag
                    entity.Name = "Changed";
                    await session.StoreAsync(entity);
                    await session.SaveChangesAsync();

                    // Add delete revision with second node tag
                    session.Delete(entity.Id);
                    await session.SaveChangesAsync();
                }
                await Backup.RunBackupInClusterAsync(store, backupTaskId, isFullBackup: false);
            }

            using (var store = GetDocumentStore(new Options { Server = leader, ReplicationFactor = 1 }))
            {
                var srcTag = await AssertWaitForNotNullAsync(async () =>
                    (await store.Maintenance.Server.SendAsync(new GetDatabaseRecordOperation(store.Database))).Topology.Members.FirstOrDefault());

                var src = nodes.First(n => n.ServerStore.NodeTag == srcTag);
                var dest = nodes.First(n => n.ServerStore.NodeTag != srcTag);
                await store.Smuggler.ImportIncrementalAsync(new DatabaseSmugglerImportOptions(), Directory.GetDirectories(backupPath).First());

                using (var session = store.OpenAsyncSession())
                {
                    WaitForIndexing(store, store.Database, nodeTag: src.ServerStore.NodeTag);
                    var firstNodeDocs = await session.Query<User>().ToArrayAsync();
                    Assert.Equal(0, firstNodeDocs.Length);
                }

                var result = await store.Maintenance.Server.SendAsync(new AddDatabaseNodeOperation(store.Database));
                await WaitAndAssertForValueAsync(async () => (await store.Maintenance.Server.SendAsync(new GetDatabaseRecordOperation(store.Database))).Topology.Members?.Count, 2);

                await store.GetRequestExecutor().UpdateTopologyAsync(new RequestExecutor.UpdateTopologyParameters(new ServerNode { Url = store.Urls.First(), Database = store.Database }));

                using var re = RequestExecutor.CreateForSingleNodeWithConfigurationUpdates(dest.WebUrl, store.Database, null, store.Conventions);
                using (var secondSession = store.OpenAsyncSession(new SessionOptions { RequestExecutor = re }))
                {
                    WaitForIndexing(store, store.Database, nodeTag: dest.ServerStore.NodeTag);
                    var secondNodeDocs = await secondSession.Query<User>().ToArrayAsync();
                    Assert.Equal(0, secondNodeDocs.Length);
                }
            }
        }

        private static async Task<Operation> SendAsync(IDocumentStore store, IMaintenanceOperation<OperationIdResult<StartBackupOperationResult>> operation, CancellationToken token = default)
        {
            var re = store.GetRequestExecutor();
            using (re.ContextPool.AllocateOperationContext(out var context))
            {
                var command = operation.GetCommand(re.Conventions, context);

                await re.ExecuteAsync(command, context, null, token).ConfigureAwait(false);
                var selectedNodeTag = command.SelectedNodeTag ?? command.Result.Result.ResponsibleNode;
                return new Operation(re, () => store.Changes(store.Database, selectedNodeTag), re.Conventions, command.Result.OperationId, selectedNodeTag);
            }
        }
    }
}<|MERGE_RESOLUTION|>--- conflicted
+++ resolved
@@ -50,12 +50,12 @@
                     await session.SaveChangesAsync();
                 }
                 await store.Maintenance.Server.SendAsync(new AddDatabaseNodeOperation(store.Database));
-            
+
                 await WaitAndAssertForValueAsync(
                         async () => (await store.Maintenance.Server.SendAsync(new GetDatabaseRecordOperation(store.Database))).Topology.Members?.Count, 2);
-                
+
                 await store.Maintenance.Server.SendAsync(new DeleteDatabasesOperation(store.Database, true, nodeTags.First(n => n == firstNode)));
-                
+
                 await WaitAndAssertForValueAsync(
                         async () => (await store.Maintenance.Server.SendAsync(new GetDatabaseRecordOperation(store.Database))).Topology.Members?.Count, 1);
                 await WaitAndAssertForValueAsync(async () =>
@@ -115,7 +115,7 @@
             }
         }
 
-        [Fact, Trait("Category", "Smuggler")]
+        [Fact]
         public async Task ReplicateRevision_WhenSourceDataFromIncrementalBackupAndDocDeleted_ShouldNotRecreateTheDoc()
         {
             var backupPath = NewDataPath(suffix: "BackupFolder", forceCreateDir: true);
@@ -138,7 +138,6 @@
                     await session.StoreAsync(entity);
                     await session.SaveChangesAsync();
                 }
-<<<<<<< HEAD
 
                 var config = new PeriodicBackupConfiguration
                 {
@@ -148,10 +147,6 @@
                 };
                 var backupTaskId = (await store.Maintenance.SendAsync(new UpdatePeriodicBackupOperation(config))).TaskId;
                 await (await SendAsync(store, new StartBackupOperation(true, backupTaskId))).WaitForCompletionAsync();
-=======
-                var config = Backup.CreateBackupConfiguration(backupPath, incrementalBackupFrequency: "0 * * * *", mentorNode: secondNode.ServerStore.NodeTag);
-                var backupTaskId = await Backup.CreateAndRunBackupInClusterAsync(config, store, isFullBackup: true);
->>>>>>> 0335d79d
 
                 await store.Maintenance.Server.SendAsync(new DeleteDatabasesOperation(store.Database, true, firstNodeTag));
                 await WaitAndAssertForValueAsync(async () =>
@@ -171,7 +166,8 @@
                     session.Delete(entity.Id);
                     await session.SaveChangesAsync();
                 }
-                await Backup.RunBackupInClusterAsync(store, backupTaskId, isFullBackup: false);
+
+                await (await SendAsync(store, new StartBackupOperation(false, backupTaskId))).WaitForCompletionAsync();
             }
 
             using (var store = GetDocumentStore(new Options { Server = leader, ReplicationFactor = 1 }))
