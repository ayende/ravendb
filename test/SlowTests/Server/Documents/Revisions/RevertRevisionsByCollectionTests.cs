﻿using System;
using System.Collections.Generic;
using System.Net.Http;
using System.Text;
using System.Threading;
using System.Threading.Tasks;
using FastTests.Utils;
using Raven.Client.Documents.Conventions;
using Raven.Client.Documents.Operations;
using Raven.Client.Documents.Operations.Revisions;
using Raven.Client.Http;
using Raven.Client.Json;
using Raven.Server.Documents.Revisions;
using Raven.Server.ServerWide;
using Raven.Tests.Core.Utils.Entities;
using Sparrow.Json;
using Tests.Infrastructure;
using Xunit;
using Xunit.Abstractions;


namespace SlowTests.Server.Documents.Revisions
{
    public class RevertRevisionsByCollectionTests : ReplicationTestBase
    {
        public RevertRevisionsByCollectionTests(ITestOutputHelper output) : base(output)
        {
        }

        [Fact]
        public async Task RevertByMultipleCollections_ShouldRemoveDocWhichCreatedAfterTheMinDate()
        {
            var batchSizeLimitInBytes = 32 * 1_024; //32kb
            var collections = new HashSet<string>(StringComparer.OrdinalIgnoreCase) { "companies", "users" };
            var names = new[] { GenerateRandomString(batchSizeLimitInBytes / 2), GenerateRandomString(batchSizeLimitInBytes / 2 + 1), GenerateRandomString(batchSizeLimitInBytes / 2), };
            using var store = GetDocumentStore(new Options
            {
                ReplicationFactor = 1
            });

            var database = await Server.ServerStore.DatabasesLandlord.TryGetOrCreateResourceStore(store.Database);
            database.DocumentsStorage.RevisionsStorage.SizeLimitInBytes = batchSizeLimitInBytes;
            await RevisionsHelper.SetupRevisionsAsync(store, Server.ServerStore);
            
            using (var session = store.OpenAsyncSession())
            {
                await session.StoreAsync(new Company { Name = names[0] }, "companies/1");

                await session.StoreAsync(new Company { Name = names[1] }, "companies/2");

                await session.StoreAsync(new User { Name = names[2] }, "users/1");

                await session.SaveChangesAsync();
            }

            var last = DateTime.UtcNow;

            using (var session = store.OpenAsyncSession())
            {
                await session.StoreAsync(new Company { Name = "abc" }, "companies/1");

                await session.StoreAsync(new Company { Name = "abc" }, "companies/2");

                await session.StoreAsync(new User { Name = "abc" }, "users/1");

                await session.StoreAsync(new User { Name = "abc" }, "users/2");

                await session.SaveChangesAsync();
            }

            using (var token = new OperationCancelToken(database.Configuration.Databases.OperationTimeout.AsTimeSpan, database.DatabaseShutdown, CancellationToken.None))
            {
                var result = (RevertResult)await database.DocumentsStorage.RevisionsStorage.RevertRevisions(last, TimeSpan.FromMinutes(60), onProgress: null,
                    token: token, collections: collections);
            }

            using (var session = store.OpenAsyncSession())
            {
                var o1 = await session.LoadAsync<Company>("companies/1");
                var o2 = await session.LoadAsync<Company>("companies/2");
                var o3 = await session.LoadAsync<User>("users/1");
                var o4 = await session.LoadAsync<User>("users/2");
                Assert.NotNull(o1);
                Assert.NotNull(o2);
                Assert.NotNull(o3);
                Assert.Null(o4);

                var revisions_c1 = await session.Advanced.Revisions.GetForAsync<Company>("companies/1");
                Assert.Equal(3, revisions_c1.Count);
                Assert.Equal(names[0], revisions_c1[0].Name);
                Assert.Equal("abc", revisions_c1[1].Name);
                Assert.Equal(names[0], revisions_c1[2].Name);

                var revisions_c2 = await session.Advanced.Revisions.GetForAsync<Company>("companies/2");
                Assert.Equal(3, revisions_c2.Count);
                Assert.Equal(names[1], revisions_c2[0].Name);
                Assert.Equal("abc", revisions_c2[1].Name);
                Assert.Equal(names[1], revisions_c2[2].Name);

                var revisions_u1 = await session.Advanced.Revisions.GetForAsync<User>("users/1");
                Assert.Equal(3, revisions_u1.Count);
                Assert.Equal(names[2], revisions_u1[0].Name);
                Assert.Equal("abc", revisions_u1[1].Name);
                Assert.Equal(names[2], revisions_u1[2].Name);

                var revisions_u2 = await session.Advanced.Revisions.GetForAsync<User>("users/2");
                Assert.Null(revisions_u2[0].Name);
                Assert.Equal("abc", revisions_u2[1].Name);
            }

        }

        private string GenerateRandomString(int size)
        {
            var ran = new Random();
            StringBuilder sb = new StringBuilder(size);

            for (int i = 0; i < size; i++)
            {
                sb.Append(Convert.ToChar(ran.NextInt64(65,90)));
            }

            return sb.ToString();
        }

        [Fact]
        public async Task RevertByCollection()
        {
            var collections = new HashSet<string>(StringComparer.OrdinalIgnoreCase) { "companies" };
            var company = new Company { Name = "Company Name" };
            var user = new User { Name = "User Name" };
            using (var store = GetDocumentStore())
            {
                DateTime last = default;
                await RevisionsHelper.SetupRevisionsAsync(Server.ServerStore, store.Database);
                using (var session = store.OpenAsyncSession())
                {
                    await session.StoreAsync(company);
                    await session.StoreAsync(user);
                    await session.SaveChangesAsync();
                    last = DateTime.UtcNow;
                }

                using (var session = store.OpenAsyncSession())
                {
                    company.Name = "Hibernating Rhinos";
                    user.Name = "Shahar";
                    await session.StoreAsync(company);
                    await session.StoreAsync(user);
                    await session.SaveChangesAsync();
                }

                var db = await Databases.GetDocumentDatabaseInstanceFor(store);

                RevertResult result;
                using (var token = new OperationCancelToken(db.Configuration.Databases.OperationTimeout.AsTimeSpan, db.DatabaseShutdown, CancellationToken.None))
                {
                    result = (RevertResult)await db.DocumentsStorage.RevisionsStorage.RevertRevisions(last, TimeSpan.FromMinutes(60), onProgress: null,
                        collections, token);
                }

                using (var session = store.OpenAsyncSession())
                {
                    var companiesRevisions = await session.Advanced.Revisions.GetForAsync<Company>(company.Id);
                    Assert.Equal(3, companiesRevisions.Count);

                    Assert.Equal("Company Name", companiesRevisions[0].Name);
                    Assert.Equal("Hibernating Rhinos", companiesRevisions[1].Name);
                    Assert.Equal("Company Name", companiesRevisions[2].Name);

                    var usersRevisions = await session.Advanced.Revisions.GetForAsync<Company>(user.Id);
                    Assert.Equal(2, usersRevisions.Count);

                    Assert.Equal("Shahar", usersRevisions[0].Name);
                    Assert.Equal("User Name", usersRevisions[1].Name);
                }
            }
        }

        [Fact]
        public async Task RevertByCollectionForNonRevisionsConfiguredCollection()
        {
            var collections = new HashSet<string>(StringComparer.OrdinalIgnoreCase) { "Products", "User" };
            var product = new Product { Name = "Product Name" };
            var user = new User { Name = "User Name" };
            using (var store = GetDocumentStore())
            {
                DateTime last = default;
                var config = new RevisionsConfiguration
                {
                    Default = new RevisionsCollectionConfiguration { Disabled = true, MinimumRevisionsToKeep = 5 },
                    Collections = new Dictionary<string, RevisionsCollectionConfiguration>
                    {
                        ["Users"] = new RevisionsCollectionConfiguration { Disabled = false, PurgeOnDelete = true, MinimumRevisionsToKeep = 123 },
                        ["People"] = new RevisionsCollectionConfiguration { Disabled = false, MinimumRevisionsToKeep = 10 },
                        ["Comments"] = new RevisionsCollectionConfiguration { Disabled = true },
                    }
                };
                await RevisionsHelper.SetupRevisionsAsync(Server.ServerStore, store.Database, modifyConfiguration: c =>
                {
                    c.Default = null;
                    c.Collections = config.Collections;
                });
                using (var session = store.OpenAsyncSession())
                {
                    await session.StoreAsync(product);
                    await session.StoreAsync(user);
                    await session.SaveChangesAsync();
                    last = DateTime.UtcNow;
                }

                using (var session = store.OpenAsyncSession())
                {
                    product.Name = "RavenDB";
                    user.Name = "Shahar";
                    await session.StoreAsync(product);
                    await session.StoreAsync(user);
                    await session.SaveChangesAsync();
                }

                var db = await Databases.GetDocumentDatabaseInstanceFor(store);

                RevertResult result;
                using (var token = new OperationCancelToken(db.Configuration.Databases.OperationTimeout.AsTimeSpan, db.DatabaseShutdown, CancellationToken.None))
                {
                    result = (RevertResult)await db.DocumentsStorage.RevisionsStorage.RevertRevisions(last, TimeSpan.FromMinutes(60), onProgress: null,
                        collections, token);
                }

                using (var session = store.OpenAsyncSession())
                {
                    Assert.Equal("RavenDB", (await session.LoadAsync<Product>(product.Id)).Name);

                    var productsRevisions = await session.Advanced.Revisions.GetForAsync<Product>(product.Id);
                    Assert.Equal(0, productsRevisions.Count);

                    var usersRevisions = await session.Advanced.Revisions.GetForAsync<Company>(user.Id);
                    Assert.Equal(2, usersRevisions.Count);

                    Assert.Equal("Shahar", usersRevisions[0].Name);
                    Assert.Equal("User Name", usersRevisions[1].Name);
                }
            }
        }

        [Fact]
        public async Task RevertByMultipleCollections()
        {
            var collections = new HashSet<string>(StringComparer.OrdinalIgnoreCase) { "companies", "users" };
            var company = new Company { Name = "Company Name" };
            var user = new User { Name = "User Name" };
            var contact = new Contact { FirstName = "User Name" };

            using (var store = GetDocumentStore())
            {
                DateTime last = default;
                await RevisionsHelper.SetupRevisionsAsync(Server.ServerStore, store.Database);
                using (var session = store.OpenAsyncSession())
                {
                    await session.StoreAsync(company);
                    await session.StoreAsync(user);
                    await session.StoreAsync(contact);
                    await session.SaveChangesAsync();
                    last = DateTime.UtcNow;
                }

                using (var session = store.OpenAsyncSession())
                {
                    company.Name = "Hibernating Rhinos";
                    user.Name = "Shahar";
                    contact.FirstName = "Shahar";
                    await session.StoreAsync(company);
                    await session.StoreAsync(user);
                    await session.StoreAsync(contact);
                    await session.SaveChangesAsync();
                }

                var db = await Databases.GetDocumentDatabaseInstanceFor(store);

                RevertResult result;
                using (var token = new OperationCancelToken(db.Configuration.Databases.OperationTimeout.AsTimeSpan, db.DatabaseShutdown, CancellationToken.None))
                {
                    result = (RevertResult)await db.DocumentsStorage.RevisionsStorage.RevertRevisions(last, TimeSpan.FromMinutes(60), onProgress: null,
                        collections, token);
                }

                using (var session = store.OpenAsyncSession())
                {
                    var companiesRevisions = await session.Advanced.Revisions.GetForAsync<Company>(company.Id);
                    Assert.Equal(3, companiesRevisions.Count);

                    Assert.Equal("Company Name", companiesRevisions[0].Name);
                    Assert.Equal("Hibernating Rhinos", companiesRevisions[1].Name);
                    Assert.Equal("Company Name", companiesRevisions[2].Name);

                    var usersRevisions = await session.Advanced.Revisions.GetForAsync<Company>(user.Id);
                    Assert.Equal(3, usersRevisions.Count);

                    Assert.Equal("User Name", usersRevisions[0].Name);
                    Assert.Equal("Shahar", usersRevisions[1].Name);
                    Assert.Equal("User Name", usersRevisions[2].Name);

                    var contactRevisions = await session.Advanced.Revisions.GetForAsync<Contact>(contact.Id);
                    Assert.Equal(2, contactRevisions.Count);

                    Assert.Equal("Shahar", contactRevisions[0].FirstName);
                    Assert.Equal("User Name", contactRevisions[1].FirstName);
                }
            }
        }

        [Fact]
        public async Task RevertByMultipleExistingAndDeletedCollections()
        {
            var collections = new HashSet<string>(StringComparer.OrdinalIgnoreCase) { "companies", "users" };
            var company = new Company { Name = "Company Name" };
            var user = new User { Name = "User Name" };
            var contact = new Contact { FirstName = "User Name" };

            using (var store = GetDocumentStore())
            {
                DateTime last = default;
                await RevisionsHelper.SetupRevisionsAsync(Server.ServerStore, store.Database);
                using (var session = store.OpenAsyncSession())
                {
                    await session.StoreAsync(company);
                    await session.StoreAsync(user);
                    await session.StoreAsync(contact);
                    await session.SaveChangesAsync();
                    last = DateTime.UtcNow;
                }

                using (var session = store.OpenAsyncSession())
                {
                    company.Name = "Hibernating Rhinos";
                    user.Name = "Shahar";
                    contact.FirstName = "Shahar";
                    await session.StoreAsync(company);
                    await session.StoreAsync(user);
                    await session.StoreAsync(contact);
                    await session.SaveChangesAsync();
                }

                using (var session = store.OpenSession())
                {
                    session.Delete(company.Id);
                    session.SaveChanges();
                }

                var db = await Databases.GetDocumentDatabaseInstanceFor(store);

                RevertResult result;
                using (var token = new OperationCancelToken(db.Configuration.Databases.OperationTimeout.AsTimeSpan, db.DatabaseShutdown, CancellationToken.None))
                {
                    result = (RevertResult)await db.DocumentsStorage.RevisionsStorage.RevertRevisions(last, TimeSpan.FromMinutes(60), onProgress: null,
                        collections, token);
                }

                using (var session = store.OpenAsyncSession())
                {
                    var companiesRevisions = await session.Advanced.Revisions.GetForAsync<Company>(company.Id);
                    Assert.Equal(4, companiesRevisions.Count);

                    Assert.Equal("Company Name", companiesRevisions[0].Name);
                    Assert.Equal(null, companiesRevisions[1].Name); // representing the delete (tombstone)
                    Assert.Equal("Hibernating Rhinos", companiesRevisions[2].Name);
                    Assert.Equal("Company Name", companiesRevisions[3].Name);

                    var usersRevisions = await session.Advanced.Revisions.GetForAsync<Company>(user.Id);
                    Assert.Equal(3, usersRevisions.Count);

                    Assert.Equal("User Name", usersRevisions[0].Name);
                    Assert.Equal("Shahar", usersRevisions[1].Name);
                    Assert.Equal("User Name", usersRevisions[2].Name);

                    var contactRevisions = await session.Advanced.Revisions.GetForAsync<Contact>(contact.Id);
                    Assert.Equal(2, contactRevisions.Count);

                    Assert.Equal("Shahar", contactRevisions[0].FirstName);
                    Assert.Equal("User Name", contactRevisions[1].FirstName);
                }
            }
        }

        [Fact]
        public async Task RevertByWrongCollection()
        {
            var collections = new HashSet<string>(StringComparer.OrdinalIgnoreCase)
            {
                "companies", 
                "notExistingCollection" // not existing collection
            };
            var company = new Company { Name = "Company Name" };
            using (var store = GetDocumentStore())
            {
                DateTime last = default;
                await RevisionsHelper.SetupRevisionsAsync(Server.ServerStore, store.Database);
                using (var session = store.OpenAsyncSession())
                {
                    await session.StoreAsync(company);
                    await session.SaveChangesAsync();
                    last = DateTime.UtcNow;
                }

                using (var session = store.OpenAsyncSession())
                {
                    company.Name = "Hibernating Rhinos";
                    await session.StoreAsync(company);
                    await session.SaveChangesAsync();
                }
                
                var db = await Databases.GetDocumentDatabaseInstanceFor(store);

                using (var token = new OperationCancelToken(db.Configuration.Databases.OperationTimeout.AsTimeSpan, db.DatabaseShutdown, CancellationToken.None)) 
                { 
                    var result = (RevertResult)await db.DocumentsStorage.RevisionsStorage.RevertRevisions(last, TimeSpan.FromMinutes(60), onProgress: null,
                        collections, token);
                }

                using (var session = store.OpenAsyncSession())
                {
                    var companiesRevisions = await session.Advanced.Revisions.GetForAsync<Company>(company.Id);
                    Assert.Equal(3, companiesRevisions.Count);

                    Assert.Equal("Company Name", companiesRevisions[0].Name);
                    Assert.Equal("Hibernating Rhinos", companiesRevisions[1].Name);
                    Assert.Equal("Company Name", companiesRevisions[2].Name);
                }
            }
        }

        [Fact]
        public async Task RevertByCollection_EndPointCheck()
        {
            var collections = new string[] { "companies" };
            var company = new Company { Name = "Company Name" };
            var user = new User { Name = "User Name" };
            using (var store = GetDocumentStore())
            {
                DateTime last = default;
                await RevisionsHelper.SetupRevisionsAsync(Server.ServerStore, store.Database);
                using (var session = store.OpenAsyncSession())
                {
                    await session.StoreAsync(company);
                    await session.StoreAsync(user);
                    await session.SaveChangesAsync();
                    last = DateTime.UtcNow;
                }

                using (var session = store.OpenAsyncSession())
                {
                    company.Name = "Hibernating Rhinos";
                    user.Name = "Shahar";
                    await session.StoreAsync(company);
                    await session.StoreAsync(user);
                    await session.SaveChangesAsync();
                }

<<<<<<< HEAD
                var operation = await store.Maintenance.SendAsync(new RevertRevisionsOperation(last, 60, collections));
                await operation.WaitForCompletionAsync(TimeSpan.FromSeconds(5));
=======
                var operation = await store.Maintenance.SendAsync(new RevisionsHelper.RevertRevisionsOperation(last, 60, collections));
                await operation.WaitForCompletionAsync(TimeSpan.FromSeconds(5)).ConfigureAwait(false);
>>>>>>> adc38566

                using (var session = store.OpenAsyncSession())
                {
                    var companiesRevisions = await session.Advanced.Revisions.GetForAsync<Company>(company.Id);
                    Assert.Equal(3, companiesRevisions.Count);

                    Assert.Equal("Company Name", companiesRevisions[0].Name);
                    Assert.Equal("Hibernating Rhinos", companiesRevisions[1].Name);
                    Assert.Equal("Company Name", companiesRevisions[2].Name);

                    var usersRevisions = await session.Advanced.Revisions.GetForAsync<Company>(user.Id);
                    Assert.Equal(2, usersRevisions.Count);

                    Assert.Equal("Shahar", usersRevisions[0].Name);
                    Assert.Equal("User Name", usersRevisions[1].Name);
                }
            }
        }

        [Fact]
        public async Task RevertByCollectionForNonRevisionsConfiguredCollection_EndPointCheck()
        {
            var collections = new string[] { "Products", "User" };
            var product = new Product { Name = "Product Name" };
            var user = new User { Name = "User Name" };
            using (var store = GetDocumentStore())
            {
                DateTime last = default;
                var config = new RevisionsConfiguration
                {
                    Default = new RevisionsCollectionConfiguration { Disabled = true, MinimumRevisionsToKeep = 5 },
                    Collections = new Dictionary<string, RevisionsCollectionConfiguration>
                    {
                        ["Users"] = new RevisionsCollectionConfiguration { Disabled = false, PurgeOnDelete = true, MinimumRevisionsToKeep = 123 },
                        ["People"] = new RevisionsCollectionConfiguration { Disabled = false, MinimumRevisionsToKeep = 10 },
                        ["Comments"] = new RevisionsCollectionConfiguration { Disabled = true },
                    }
                };
                await RevisionsHelper.SetupRevisionsAsync(Server.ServerStore, store.Database, modifyConfiguration: c =>
                {
                    c.Default = null;
                    c.Collections = config.Collections;
                });
                using (var session = store.OpenAsyncSession())
                {
                    await session.StoreAsync(product);
                    await session.StoreAsync(user);
                    await session.SaveChangesAsync();
                    last = DateTime.UtcNow;
                }

                using (var session = store.OpenAsyncSession())
                {
                    product.Name = "RavenDB";
                    user.Name = "Shahar";
                    await session.StoreAsync(product);
                    await session.StoreAsync(user);
                    await session.SaveChangesAsync();
                }

<<<<<<< HEAD
                var operation = await store.Maintenance.SendAsync(new RevertRevisionsOperation(last, 60, collections));
                await operation.WaitForCompletionAsync(TimeSpan.FromSeconds(5));
=======
                var operation = await store.Maintenance.SendAsync(new RevisionsHelper.RevertRevisionsOperation(last, 60, collections));
                await operation.WaitForCompletionAsync(TimeSpan.FromSeconds(5)).ConfigureAwait(false);
>>>>>>> adc38566

                using (var session = store.OpenAsyncSession())
                {
                    Assert.Equal("RavenDB", (await session.LoadAsync<Product>(product.Id)).Name);

                    var productsRevisions = await session.Advanced.Revisions.GetForAsync<Product>(product.Id);
                    Assert.Equal(0, productsRevisions.Count);

                    var usersRevisions = await session.Advanced.Revisions.GetForAsync<Company>(user.Id);
                    Assert.Equal(2, usersRevisions.Count);
                
                    Assert.Equal("Shahar", usersRevisions[0].Name);
                    Assert.Equal("User Name", usersRevisions[1].Name);
                }
            }
        }

        [Fact]
        public async Task RevertByMultipleCollections_EndPointCheck()
        {
            var collections = new string[] { "companies", "users" };
            var company = new Company { Name = "Company Name" };
            var user = new User { Name = "User Name" };
            var contact = new Contact { FirstName = "User Name" };

            using (var store = GetDocumentStore())
            {
                DateTime last = default;
                await RevisionsHelper.SetupRevisionsAsync(Server.ServerStore, store.Database);
                using (var session = store.OpenAsyncSession())
                {
                    await session.StoreAsync(company);
                    await session.StoreAsync(user);
                    await session.StoreAsync(contact);
                    await session.SaveChangesAsync();
                    last = DateTime.UtcNow;
                }

                using (var session = store.OpenAsyncSession())
                {
                    company.Name = "Hibernating Rhinos";
                    user.Name = "Shahar";
                    contact.FirstName = "Shahar";
                    await session.StoreAsync(company);
                    await session.StoreAsync(user);
                    await session.StoreAsync(contact);
                    await session.SaveChangesAsync();
                }

<<<<<<< HEAD
                var operation = await store.Maintenance.SendAsync(new RevertRevisionsOperation(last, 60, collections));
                await operation.WaitForCompletionAsync(TimeSpan.FromSeconds(5));
=======
                var operation = await store.Maintenance.SendAsync(new RevisionsHelper.RevertRevisionsOperation(last, 60, collections));
                await operation.WaitForCompletionAsync(TimeSpan.FromSeconds(5)).ConfigureAwait(false);
>>>>>>> adc38566

                using (var session = store.OpenAsyncSession())
                {
                    var companiesRevisions = await session.Advanced.Revisions.GetForAsync<Company>(company.Id);
                    Assert.Equal(3, companiesRevisions.Count);

                    Assert.Equal("Company Name", companiesRevisions[0].Name);
                    Assert.Equal("Hibernating Rhinos", companiesRevisions[1].Name);
                    Assert.Equal("Company Name", companiesRevisions[2].Name);

                    var usersRevisions = await session.Advanced.Revisions.GetForAsync<Company>(user.Id);
                    Assert.Equal(3, usersRevisions.Count);

                    Assert.Equal("User Name", usersRevisions[0].Name);
                    Assert.Equal("Shahar", usersRevisions[1].Name);
                    Assert.Equal("User Name", usersRevisions[2].Name);

                    var contactRevisions = await session.Advanced.Revisions.GetForAsync<Contact>(contact.Id);
                    Assert.Equal(2, contactRevisions.Count);

                    Assert.Equal("Shahar", contactRevisions[0].FirstName);
                    Assert.Equal("User Name", contactRevisions[1].FirstName);
                }
            }
        }

        [Fact]
        public async Task RevertByMultipleExistingAndDeletedCollections_EndPointCheck()
        {
            var collections = new string[] { "companies", "users" };
            var company = new Company { Name = "Company Name" };
            var user = new User { Name = "User Name" };
            var contact = new Contact { FirstName = "User Name" };

            using (var store = GetDocumentStore())
            {
                DateTime last = default;
                await RevisionsHelper.SetupRevisionsAsync(Server.ServerStore, store.Database);
                using (var session = store.OpenAsyncSession())
                {
                    await session.StoreAsync(company);
                    await session.StoreAsync(user);
                    await session.StoreAsync(contact);
                    await session.SaveChangesAsync();
                    last = DateTime.UtcNow;
                }

                using (var session = store.OpenAsyncSession())
                {
                    company.Name = "Hibernating Rhinos";
                    user.Name = "Shahar";
                    contact.FirstName = "Shahar";
                    await session.StoreAsync(company);
                    await session.StoreAsync(user);
                    await session.StoreAsync(contact);
                    await session.SaveChangesAsync();
                }

                using (var session = store.OpenSession())
                {
                    session.Delete(company.Id);
                    session.SaveChanges();
                }

<<<<<<< HEAD
                var operation = await store.Maintenance.SendAsync(new RevertRevisionsOperation(last, 60, collections));
                await operation.WaitForCompletionAsync(TimeSpan.FromSeconds(5));
=======
                var operation = await store.Maintenance.SendAsync(new RevisionsHelper.RevertRevisionsOperation(last, 60, collections));
                await operation.WaitForCompletionAsync(TimeSpan.FromSeconds(5)).ConfigureAwait(false);
>>>>>>> adc38566

                using (var session = store.OpenAsyncSession())
                {
                    var companiesRevisions = await session.Advanced.Revisions.GetForAsync<Company>(company.Id);
                    Assert.Equal(4, companiesRevisions.Count);

                    Assert.Equal("Company Name", companiesRevisions[0].Name);
                    Assert.Equal(null, companiesRevisions[1].Name); // representing the delete (tombstone)
                    Assert.Equal("Hibernating Rhinos", companiesRevisions[2].Name);
                    Assert.Equal("Company Name", companiesRevisions[3].Name);

                    var usersRevisions = await session.Advanced.Revisions.GetForAsync<Company>(user.Id);
                    Assert.Equal(3, usersRevisions.Count);

                    Assert.Equal("User Name", usersRevisions[0].Name);
                    Assert.Equal("Shahar", usersRevisions[1].Name);
                    Assert.Equal("User Name", usersRevisions[2].Name);

                    var contactRevisions = await session.Advanced.Revisions.GetForAsync<Contact>(contact.Id);
                    Assert.Equal(2, contactRevisions.Count);

                    Assert.Equal("Shahar", contactRevisions[0].FirstName);
                    Assert.Equal("User Name", contactRevisions[1].FirstName);
                }
            }
        }

        [Fact]
        public async Task RevertByWrongCollection_EndPointCheck()
        {
            var collections = new string[]
            {
                "companies",
                "notExistingCollection" // not existing collection
            };
            var company = new Company { Name = "Company Name" };
            using (var store = GetDocumentStore())
            {
                DateTime last = default;
                await RevisionsHelper.SetupRevisionsAsync(Server.ServerStore, store.Database);
                using (var session = store.OpenAsyncSession())
                {
                    await session.StoreAsync(company);
                    await session.SaveChangesAsync();
                    last = DateTime.UtcNow;
                }

                using (var session = store.OpenAsyncSession())
                {
                    company.Name = "Hibernating Rhinos";
                    await session.StoreAsync(company);
                    await session.SaveChangesAsync();
                }

                var db = await Databases.GetDocumentDatabaseInstanceFor(store);

<<<<<<< HEAD
                var operation = await store.Maintenance.SendAsync(new RevertRevisionsOperation(last, 60, collections)); 
                var result = await operation.WaitForCompletionAsync(TimeSpan.FromSeconds(5));
=======
                var operation = await store.Maintenance.SendAsync(new RevisionsHelper.RevertRevisionsOperation(last, 60, collections)); 
                var result = await operation.WaitForCompletionAsync(TimeSpan.FromSeconds(5)).ConfigureAwait(false);
>>>>>>> adc38566

                using (var session = store.OpenAsyncSession())
                {
                    var companiesRevisions = await session.Advanced.Revisions.GetForAsync<Company>(company.Id);
                    Assert.Equal(3, companiesRevisions.Count);

                    Assert.Equal("Company Name", companiesRevisions[0].Name);
                    Assert.Equal("Hibernating Rhinos", companiesRevisions[1].Name);
                    Assert.Equal("Company Name", companiesRevisions[2].Name);
                }
            }
        }

        [Fact]
        public async Task Revert_EndPointCheck()
        {
            var company = new Company { Name = "Company Name" };
            var user = new User { Name = "User Name" };
            using (var store = GetDocumentStore())
            {
                DateTime last = default;
                await RevisionsHelper.SetupRevisionsAsync(Server.ServerStore, store.Database);
                using (var session = store.OpenAsyncSession())
                {
                    await session.StoreAsync(company);
                    await session.StoreAsync(user);
                    await session.SaveChangesAsync();
                    last = DateTime.UtcNow;
                }

                using (var session = store.OpenAsyncSession())
                {
                    company.Name = "Hibernating Rhinos";
                    user.Name = "Shahar";
                    await session.StoreAsync(company);
                    await session.StoreAsync(user);
                    await session.SaveChangesAsync();
                }

<<<<<<< HEAD
                var operation = await store.Maintenance.SendAsync(new RevertRevisionsOperation(last, 60));
                await operation.WaitForCompletionAsync(TimeSpan.FromSeconds(5));
=======
                var operation = await store.Maintenance.SendAsync(new RevisionsHelper.RevertRevisionsOperation(last, 60));
                await operation.WaitForCompletionAsync(TimeSpan.FromSeconds(5)).ConfigureAwait(false);
>>>>>>> adc38566

                using (var session = store.OpenAsyncSession())
                {
                    var companiesRevisions = await session.Advanced.Revisions.GetForAsync<Company>(company.Id);
                    Assert.Equal(3, companiesRevisions.Count);

                    Assert.Equal("Company Name", companiesRevisions[0].Name);
                    Assert.Equal("Hibernating Rhinos", companiesRevisions[1].Name);
                    Assert.Equal("Company Name", companiesRevisions[2].Name);

                    var usersRevisions = await session.Advanced.Revisions.GetForAsync<Company>(user.Id);
                    Assert.Equal(3, usersRevisions.Count);

                    Assert.Equal("User Name", usersRevisions[0].Name);
                    Assert.Equal("Shahar", usersRevisions[1].Name);
                    Assert.Equal("User Name", usersRevisions[2].Name);
                }
            }
        }

<<<<<<< HEAD
        private class RevertRevisionsOperation : IMaintenanceOperation<OperationIdResult>
        {
            private readonly RevertRevisionsRequest _request;

            public RevertRevisionsOperation(DateTime time, long window)
            {
                _request = new RevertRevisionsRequest() { 
                    Time = time, 
                    WindowInSec = window,
                };
            }

            public RevertRevisionsOperation(DateTime time, long window, string[] collections) : this(time, window)
            {
                if(collections == null || collections.Length == 0)
                    throw new InvalidOperationException("Collections array cant be null or empty.");
                _request.Collections = collections;
            }

            public RevertRevisionsOperation(RevertRevisionsRequest request)
            {
                _request = request ?? throw new ArgumentNullException(nameof(request));
            }

            public RavenCommand<OperationIdResult> GetCommand(DocumentConventions conventions, JsonOperationContext context)
            {
                return new RevertRevisionsCommand(_request);
            }

            private class RevertRevisionsCommand : RavenCommand<OperationIdResult>
            {
                private readonly RevertRevisionsRequest _request;

                public RevertRevisionsCommand(RevertRevisionsRequest request)
                {
                    _request = request;
                }

                public override bool IsReadRequest => false;

                public override HttpRequestMessage CreateRequest(JsonOperationContext ctx, ServerNode node, out string url)
                {
                    url = $"{node.Url}/databases/{node.Database}/revisions/revert";

                    return new HttpRequestMessage
                    {
                        Method = HttpMethod.Post,
                        Content = new BlittableJsonContent(async stream => await ctx.WriteAsync(stream, DocumentConventions.Default.Serialization.DefaultConverter.ToBlittable(_request, ctx)).ConfigureAwait(false), DocumentConventions.Default)
                    };
                }

                public override void SetResponse(JsonOperationContext context, BlittableJsonReaderObject response, bool fromCache)
                {
                    if (response == null)
                        ThrowInvalidResponse();

                    Result = DocumentConventions.Default.Serialization.DefaultConverter.FromBlittable<OperationIdResult>(response);
                }
            }
        }

=======
>>>>>>> adc38566
        class Product
        {
            public string Id { get; set; }
            public string Name { get; set; }
        }
    }
}<|MERGE_RESOLUTION|>--- conflicted
+++ resolved
@@ -456,13 +456,8 @@
                     await session.SaveChangesAsync();
                 }
 
-<<<<<<< HEAD
-                var operation = await store.Maintenance.SendAsync(new RevertRevisionsOperation(last, 60, collections));
+                var operation = await store.Maintenance.SendAsync(new RevisionsHelper.RevertRevisionsOperation(last, 60, collections));
                 await operation.WaitForCompletionAsync(TimeSpan.FromSeconds(5));
-=======
-                var operation = await store.Maintenance.SendAsync(new RevisionsHelper.RevertRevisionsOperation(last, 60, collections));
-                await operation.WaitForCompletionAsync(TimeSpan.FromSeconds(5)).ConfigureAwait(false);
->>>>>>> adc38566
 
                 using (var session = store.OpenAsyncSession())
                 {
@@ -523,13 +518,8 @@
                     await session.SaveChangesAsync();
                 }
 
-<<<<<<< HEAD
-                var operation = await store.Maintenance.SendAsync(new RevertRevisionsOperation(last, 60, collections));
+                var operation = await store.Maintenance.SendAsync(new RevisionsHelper.RevertRevisionsOperation(last, 60, collections));
                 await operation.WaitForCompletionAsync(TimeSpan.FromSeconds(5));
-=======
-                var operation = await store.Maintenance.SendAsync(new RevisionsHelper.RevertRevisionsOperation(last, 60, collections));
-                await operation.WaitForCompletionAsync(TimeSpan.FromSeconds(5)).ConfigureAwait(false);
->>>>>>> adc38566
 
                 using (var session = store.OpenAsyncSession())
                 {
@@ -579,13 +569,8 @@
                     await session.SaveChangesAsync();
                 }
 
-<<<<<<< HEAD
-                var operation = await store.Maintenance.SendAsync(new RevertRevisionsOperation(last, 60, collections));
+                var operation = await store.Maintenance.SendAsync(new RevisionsHelper.RevertRevisionsOperation(last, 60, collections));
                 await operation.WaitForCompletionAsync(TimeSpan.FromSeconds(5));
-=======
-                var operation = await store.Maintenance.SendAsync(new RevisionsHelper.RevertRevisionsOperation(last, 60, collections));
-                await operation.WaitForCompletionAsync(TimeSpan.FromSeconds(5)).ConfigureAwait(false);
->>>>>>> adc38566
 
                 using (var session = store.OpenAsyncSession())
                 {
@@ -650,13 +635,8 @@
                     session.SaveChanges();
                 }
 
-<<<<<<< HEAD
-                var operation = await store.Maintenance.SendAsync(new RevertRevisionsOperation(last, 60, collections));
+                var operation = await store.Maintenance.SendAsync(new RevisionsHelper.RevertRevisionsOperation(last, 60, collections));
                 await operation.WaitForCompletionAsync(TimeSpan.FromSeconds(5));
-=======
-                var operation = await store.Maintenance.SendAsync(new RevisionsHelper.RevertRevisionsOperation(last, 60, collections));
-                await operation.WaitForCompletionAsync(TimeSpan.FromSeconds(5)).ConfigureAwait(false);
->>>>>>> adc38566
 
                 using (var session = store.OpenAsyncSession())
                 {
@@ -713,13 +693,8 @@
 
                 var db = await Databases.GetDocumentDatabaseInstanceFor(store);
 
-<<<<<<< HEAD
-                var operation = await store.Maintenance.SendAsync(new RevertRevisionsOperation(last, 60, collections)); 
+                var operation = await store.Maintenance.SendAsync(new RevisionsHelper.RevertRevisionsOperation(last, 60, collections)); 
                 var result = await operation.WaitForCompletionAsync(TimeSpan.FromSeconds(5));
-=======
-                var operation = await store.Maintenance.SendAsync(new RevisionsHelper.RevertRevisionsOperation(last, 60, collections)); 
-                var result = await operation.WaitForCompletionAsync(TimeSpan.FromSeconds(5)).ConfigureAwait(false);
->>>>>>> adc38566
 
                 using (var session = store.OpenAsyncSession())
                 {
@@ -759,13 +734,8 @@
                     await session.SaveChangesAsync();
                 }
 
-<<<<<<< HEAD
-                var operation = await store.Maintenance.SendAsync(new RevertRevisionsOperation(last, 60));
+                var operation = await store.Maintenance.SendAsync(new RevisionsHelper.RevertRevisionsOperation(last, 60));
                 await operation.WaitForCompletionAsync(TimeSpan.FromSeconds(5));
-=======
-                var operation = await store.Maintenance.SendAsync(new RevisionsHelper.RevertRevisionsOperation(last, 60));
-                await operation.WaitForCompletionAsync(TimeSpan.FromSeconds(5)).ConfigureAwait(false);
->>>>>>> adc38566
 
                 using (var session = store.OpenAsyncSession())
                 {
@@ -786,70 +756,6 @@
             }
         }
 
-<<<<<<< HEAD
-        private class RevertRevisionsOperation : IMaintenanceOperation<OperationIdResult>
-        {
-            private readonly RevertRevisionsRequest _request;
-
-            public RevertRevisionsOperation(DateTime time, long window)
-            {
-                _request = new RevertRevisionsRequest() { 
-                    Time = time, 
-                    WindowInSec = window,
-                };
-            }
-
-            public RevertRevisionsOperation(DateTime time, long window, string[] collections) : this(time, window)
-            {
-                if(collections == null || collections.Length == 0)
-                    throw new InvalidOperationException("Collections array cant be null or empty.");
-                _request.Collections = collections;
-            }
-
-            public RevertRevisionsOperation(RevertRevisionsRequest request)
-            {
-                _request = request ?? throw new ArgumentNullException(nameof(request));
-            }
-
-            public RavenCommand<OperationIdResult> GetCommand(DocumentConventions conventions, JsonOperationContext context)
-            {
-                return new RevertRevisionsCommand(_request);
-            }
-
-            private class RevertRevisionsCommand : RavenCommand<OperationIdResult>
-            {
-                private readonly RevertRevisionsRequest _request;
-
-                public RevertRevisionsCommand(RevertRevisionsRequest request)
-                {
-                    _request = request;
-                }
-
-                public override bool IsReadRequest => false;
-
-                public override HttpRequestMessage CreateRequest(JsonOperationContext ctx, ServerNode node, out string url)
-                {
-                    url = $"{node.Url}/databases/{node.Database}/revisions/revert";
-
-                    return new HttpRequestMessage
-                    {
-                        Method = HttpMethod.Post,
-                        Content = new BlittableJsonContent(async stream => await ctx.WriteAsync(stream, DocumentConventions.Default.Serialization.DefaultConverter.ToBlittable(_request, ctx)).ConfigureAwait(false), DocumentConventions.Default)
-                    };
-                }
-
-                public override void SetResponse(JsonOperationContext context, BlittableJsonReaderObject response, bool fromCache)
-                {
-                    if (response == null)
-                        ThrowInvalidResponse();
-
-                    Result = DocumentConventions.Default.Serialization.DefaultConverter.FromBlittable<OperationIdResult>(response);
-                }
-            }
-        }
-
-=======
->>>>>>> adc38566
         class Product
         {
             public string Id { get; set; }
