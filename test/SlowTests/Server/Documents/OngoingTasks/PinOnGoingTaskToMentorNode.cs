﻿using System;
using System.Collections.Generic;
using System.Linq;
using System.Security.Cryptography.X509Certificates;
using System.Threading;
using System.Threading.Tasks;
using FastTests.Server.Replication;
using Raven.Client.Documents;
using Raven.Client.Documents.Operations.Backups;
using Raven.Client.Documents.Operations.ConnectionStrings;
using Raven.Client.Documents.Operations.ETL;
using Raven.Client.Documents.Operations.OngoingTasks;
using Raven.Client.Documents.Operations.Replication;
using Raven.Client.Documents.Subscriptions;
using Raven.Client.ServerWide;
using Raven.Client.ServerWide.Operations;
using Raven.Server.Config;
using Raven.Tests.Core.Utils.Entities;
using Tests.Infrastructure;
using Xunit;
using Xunit.Abstractions;

namespace SlowTests.Server.Documents.OngoingTasks;

public class PinOnGoingTaskToMentorNode : ReplicationTestBase
{
    public PinOnGoingTaskToMentorNode(ITestOutputHelper output) : base(output)
    {
    }

    [Fact]
    public async Task Can_Set_Pin_To_Mentor_Node_Etl()
    {
        const string srcDb = "ETL-src";
        const string dstDb = "ETL-dst";

        var srcRaft = await CreateRaftCluster(3);
        var leader = srcRaft.Leader;

        var srcNodes = await CreateDatabaseInCluster(srcDb, 3, leader.WebUrl);
        var destNodes = await CreateDatabaseInCluster(dstDb, 2, leader.WebUrl);

        var mentorNode = srcNodes.Servers.First(s => s != leader);
        var mentorTag = mentorNode.ServerStore.NodeTag;
        using (var src = new DocumentStore
        {
            Urls = srcNodes.Servers.Select(s => s.WebUrl).ToArray(),
            Database = srcDb,
        }.Initialize())

        using (var dest = new DocumentStore
        {
            Urls = new[]
                   {
                       destNodes.Servers.First(u => u != mentorNode).WebUrl
                   },
            Database = dstDb,
        }.Initialize())
        {
            const string name = "PinToMentorNode";
            var urls = destNodes.Servers.Select(u => u.WebUrl);
            var config = new RavenEtlConfiguration
            {
                Name = name,
                ConnectionStringName = name,
                MentorNode = mentorTag,
                PinToMentorNode = true,
                Transforms =
                {
                    new Transformation
                    {
                        Name = $"ETL : {name}",
                        Collections = new List<string>(new[] {"Users"}),
                        Script = null,
                        ApplyToAllDocuments = false,
                        Disabled = false
                    }
                },
                LoadRequestTimeoutInSec = 30,
            };

            var connectionString = new RavenConnectionString
            {
                Name = name,
                Database = dest.Database,
                TopologyDiscoveryUrls = urls.ToArray(),
            };

            var result = src.Maintenance.Send(new PutConnectionStringOperation<RavenConnectionString>(connectionString));
            Assert.NotNull(result.RaftCommandIndex);

            src.Maintenance.Send(new AddEtlOperation<RavenConnectionString>(config));

            var ongoingTask = src.Maintenance.Send(new GetOngoingTaskInfoOperation(name, OngoingTaskType.RavenEtl));

            var responsibleNodeNodeTag = ongoingTask.ResponsibleNode.NodeTag;
            var originalTaskNodeServer = srcNodes.Servers.Single(s => s.ServerStore.NodeTag == responsibleNodeNodeTag);

            using (var session = src.OpenSession())
            {
                session.Store(new User()
                {
                    Name = "Joe Doe"
                }, "users/1");

                session.SaveChanges();
            }

            Assert.True(WaitForDocument<User>(dest, "users/1", u => u.Name == "Joe Doe", 30_000));


            var originalResult = await DisposeServerAndWaitForFinishOfDisposalAsync(originalTaskNodeServer);

            using (var session = src.OpenSession())
            {
                session.Store(new User()
                {
                    Name = "Joe Doe2"
                }, "users/2");

                session.SaveChanges();
            }
<<<<<<< HEAD

            Assert.False(WaitForDocument<User>(dest, "users/2", u => u.Name == "Joe Doe2", 10_000));
=======
            
            Assert.False(WaitForDocument<User>(dest, "users/2", u => u.Name == "Joe Doe2"));
>>>>>>> 519f16dd

            var revivedServer = GetNewServer(new ServerCreationOptions
            {
                CustomSettings = new Dictionary<string, string>
                {
                    {RavenConfiguration.GetKey(x => x.Core.ServerUrls), originalResult.Url}
                },
                RunInMemory = false,
                DeletePrevious = false,
                DataDirectory = originalResult.DataDirectory
            });

            using (var cts = new CancellationTokenSource(TimeSpan.FromSeconds(20)))
            {
                var waitForNotPassive = await revivedServer.ServerStore.Engine.WaitForLeaveState(RachisState.Passive, cts.Token);
                Assert.True(waitForNotPassive);
            }

            using (var session = src.OpenSession())
            {
                session.Store(new User()
                {
                    Name = "Joe Doe3"
                },
                    "users/3");

                session.SaveChanges();
            }

<<<<<<< HEAD
            Assert.True(WaitForDocument<User>(dest, "users/3", u => u.Name == "Joe Doe3", 10_000));
            Assert.True(WaitForDocument<User>(dest, "users/2", u => u.Name == "Joe Doe2", 10_000));

=======
            Assert.True(WaitForDocument<User>(dest, "users/3", u => u.Name == "Joe Doe3"));
            Assert.True(WaitForDocument<User>(dest, "users/2", u => u.Name == "Joe Doe2"));
        
>>>>>>> 519f16dd
        }
    }

    [Fact]
    public async Task Can_Fail_Over_When_Removing_Mentor_Node_Etl()
    {
        const string srcDb = "ETL-src";
        const string dstDb = "ETL-dst";

        var srcRaft = await CreateRaftCluster(5);
        var leader = srcRaft.Leader;

        var srcNodes = await CreateDatabaseInCluster(srcDb, 5, leader.WebUrl);
        var destNodes = await CreateDatabaseInCluster(dstDb, 3, leader.WebUrl);

        var mentorNode = srcNodes.Servers.First(s => s != leader);
        var mentorTag = mentorNode.ServerStore.NodeTag;

        using (var src = new DocumentStore
        {
            Urls = new[] { leader.WebUrl },
            Database = srcDb,
        }.Initialize())

        using (var dest = new DocumentStore
        {
            Urls = new[] { destNodes.Servers.First(u => u != mentorNode).WebUrl },
            Database = dstDb,
        }.Initialize())
        {
            const string name = "PinToMentorNode";
            var urls = destNodes.Servers.Select(u => u.WebUrl);
            var config = new RavenEtlConfiguration
            {
                Name = name,
                ConnectionStringName = name,
                MentorNode = mentorTag,
                PinToMentorNode = true,
                Transforms =
                {
                    new Transformation
                    {
                        Name = $"ETL : {name}",
                        Collections = new List<string>(new[] {"Users"}),
                        Script = null,
                        ApplyToAllDocuments = false,
                        Disabled = false
                    }
                },
                LoadRequestTimeoutInSec = 30,
            };

            var connectionString = new RavenConnectionString
            {
                Name = name,
                Database = dest.Database,
                TopologyDiscoveryUrls = urls.ToArray(),
            };

            var result = src.Maintenance.Send(new PutConnectionStringOperation<RavenConnectionString>(connectionString));
            Assert.NotNull(result.RaftCommandIndex);

            src.Maintenance.Send(new AddEtlOperation<RavenConnectionString>(config));

            var ongoingTask = src.Maintenance.Send(new GetOngoingTaskInfoOperation(name, OngoingTaskType.RavenEtl));
            var responsibleNodeNodeTag = ongoingTask.ResponsibleNode.NodeTag;

            using (var session = src.OpenSession())
            {
                session.Store(new User()
                {
                    Name = "Joe Doe"
                }, "users/1");

                session.SaveChanges();
            }

            Assert.True(WaitForDocument<User>(dest, "users/1", u => u.Name == "Joe Doe", 30_000));

            await ActionWithLeader(l => l.ServerStore.RemoveFromClusterAsync(responsibleNodeNodeTag));

            using (var cts = new CancellationTokenSource(TimeSpan.FromSeconds(20)))
            {
                var waitForPassive = await mentorNode.ServerStore.Engine.WaitForState(RachisState.Passive, cts.Token);
                Assert.True(waitForPassive);
            }

            var val = await WaitForValueAsync(async () =>
                {
                    var dbRecord = await src.Maintenance.Server.SendAsync(new GetDatabaseRecordOperation(srcDb));
                    return dbRecord.Topology.Members.Count;
                }, 4);
            Assert.Equal(4, val);

            using (var session = src.OpenSession())
            {
                session.Store(new User()
                {
                    Name = "Joe Doe2"
                }, "users/2");

                session.SaveChanges();
            }

            await WaitForValueAsync(async () =>
            {
                ongoingTask = await src.Maintenance.SendAsync(new GetOngoingTaskInfoOperation(name, OngoingTaskType.RavenEtl));
                return ongoingTask.ResponsibleNode.NodeTag != responsibleNodeNodeTag;
            }, true);

            Assert.True(WaitForDocument<User>(dest, "users/2", u => u.Name == "Joe Doe2"));
        }
    }

    [RavenFact(RavenTestCategory.Subscriptions | RavenTestCategory.Cluster)]
    public async Task Can_Set_Pin_To_Node_Property_Subscription()
    {
        var store = GetDocumentStore();

        var subscriptionName = await store.Subscriptions.CreateAsync<User>(options: new SubscriptionCreationOptions
        {
            MentorNode = "A",
            PinToMentorNode = true
        }).ConfigureAwait(false);

        var state = await store.Subscriptions.GetSubscriptionStateAsync(subscriptionName, store.Database);
        Assert.True(state.PinToMentorNode);
    }

    [Fact]
    public async Task Can_Set_Pin_To_Node_Backup()
    {
        var store = GetDocumentStore();
        var backupPath = NewDataPath();
        var updateBackupResult = await store.Maintenance.SendAsync(new UpdatePeriodicBackupOperation(new PeriodicBackupConfiguration
        {
            BackupType = BackupType.Backup,
            LocalSettings = new LocalSettings
            {
                FolderPath = backupPath
            },
            PinToMentorNode = true,
            FullBackupFrequency = "* * * * *",
        }));

        var res = await store.Maintenance.SendAsync(new GetOngoingTaskInfoOperation(updateBackupResult.TaskId, OngoingTaskType.Backup));
        Assert.True(res.PinToMentorNode);
    }

    [Fact]
    public async Task Can_Set_Pin_To_Node_ExternalReplication()
    {
        var dbName = GetDatabaseName();
        var watcher = new ExternalReplication(dbName, "Connection")
        {
            PinToMentorNode = true,
            Name = "MyExternalReplication"
        };

        using (var store = GetDocumentStore())
        {
            var replicationOperation = new UpdateExternalReplicationOperation(watcher);
            var replicationResult = await store.Maintenance.SendAsync(replicationOperation);
            var res = await store.Maintenance.SendAsync(new GetOngoingTaskInfoOperation(replicationResult.TaskId, OngoingTaskType.Replication));
            Assert.True(res.PinToMentorNode);
        }
    }

    [Fact]
    public async Task Can_Set_Pin_To_Node_Pull_Replication_As_Hub()
    {
        const int clusterSize = 3;

        var (hubNodes, hubLeader, hubCertificatesHolder) = await CreateRaftClusterWithSsl(clusterSize, watcherCluster: true, shouldRunInMemory: true);
        var adminHubClusterCert = hubCertificatesHolder.ServerCertificate.Value;

        var mentorNodes = hubNodes.Where(s => s.ServerStore.NodeTag != hubLeader.ServerStore.NodeTag).ToList();

        var hubMentorNode = mentorNodes[0];
        var sinkMentorNode = mentorNodes[1];

        using (var hubStore = GetDocumentStore(new Options
        {
            Server = hubLeader,
            ReplicationFactor = 3,
            AdminCertificate = adminHubClusterCert,
            ClientCertificate = adminHubClusterCert,
        }))
        {

            using (var sinkStore = GetDocumentStore(new Options
            {
                Server = sinkMentorNode,
                ReplicationFactor = 3,
                AdminCertificate = adminHubClusterCert,
                ClientCertificate = adminHubClusterCert,
            }))
            {
                await hubStore.Maintenance.SendAsync(new PutPullReplicationAsHubOperation(new PullReplicationDefinition
                {
                    MentorNode = hubMentorNode.ServerStore.NodeTag,
                    PinToMentorNode = true,
                    Name = hubStore.Database + "HUB",
                }));

                await sinkStore.Maintenance.SendAsync(new PutConnectionStringOperation<RavenConnectionString>(new RavenConnectionString
                {
                    Database = hubStore.Database,
                    Name = hubStore.Database + "ConStr",
                    TopologyDiscoveryUrls = hubNodes.Select(u => u.WebUrl).ToArray()
                }));

                await sinkStore.Maintenance.SendAsync(new UpdatePullReplicationAsSinkOperation(new PullReplicationAsSink
                {
                    ConnectionStringName = hubStore.Database + "ConStr",
                    HubName = hubStore.Database + "HUB",
                }));
                WaitForUserToContinueTheTest(hubStore, true, hubStore.Database, adminHubClusterCert);

<<<<<<< HEAD
                using (var hubSession = hubStore.OpenSession())
=======
            Assert.True(WaitForDocument<User>(sinkStore, "users/1", u => u.Name == "Arava",30_000),$"{await Replication.GetErrorsForClusterAsync(hubNodes, sinkStore.Database)}");
            var disposedServer = await DisposeServerAndWaitForFinishOfDisposalAsync(hubMentorNode);
            using (var hubSession = hubStore.OpenSession())
            {
                hubSession.Store(new User
>>>>>>> 519f16dd
                {
                    hubSession.Store(new User
                    {
                        Name = "Arava",
                    }, "users/1");
                    hubSession.SaveChanges();
                }

                Assert.True(WaitForDocument<User>(sinkStore, "users/1", u => u.Name == "Arava", 30_000));
                var disposedServer = await DisposeServerAndWaitForFinishOfDisposalAsync(hubMentorNode);
                using (var hubSession = hubStore.OpenSession())
                {
                    hubSession.Store(new User
                    {
                        Name = "Arava2",
                    }, "users/2");
                    hubSession.SaveChanges();
                }
                Assert.False(WaitForDocument<User>(sinkStore, "users/2", u => u.Name == "Arava2", 30_000));
                var revivedServer = GetNewServer(new ServerCreationOptions
                {
                    CustomSettings = new Dictionary<string, string>
                {
                    {RavenConfiguration.GetKey(x => x.Core.ServerUrls), disposedServer.Url},
                    {RavenConfiguration.GetKey(x => x.Security.CertificatePath), hubCertificatesHolder.ServerCertificatePath}
                },
                    RunInMemory = true,
                    DataDirectory = disposedServer.DataDirectory
                });

            using (var cts = new CancellationTokenSource(TimeSpan.FromSeconds(20)))
            {
                var waitForNotPassive = await revivedServer.ServerStore.Engine.WaitForLeaveState(RachisState.Passive, cts.Token);
                Assert.True(waitForNotPassive);
            }

                Assert.True(WaitForDocument<User>(sinkStore, "users/2", u => u.Name == "Arava2", 30_000));
                Assert.Equal(3, await WaitForValueAsync(async () => await GetMembersCount(hubStore, hubStore.Database), 3));
                Assert.Equal(3, await WaitForValueAsync(async () => await GetMembersCount(sinkStore, sinkStore.Database), 3));
            }
        }
    }

    [Fact]
    public async Task Can_Set_Pin_To_Node_Pull_Replication_As_Sink()
    {
        const int clusterSize = 3;

        var (hubNodes, hubLeader, hubCertificatesHolder) = await CreateRaftClusterWithSsl(clusterSize, watcherCluster: true, shouldRunInMemory: true);
        var adminHubClusterCert = hubCertificatesHolder.ServerCertificate.Value;

        var mentorNodes = hubNodes.Where(s => s.ServerStore.NodeTag != hubLeader.ServerStore.NodeTag).ToList();

        var hubMentorNode = mentorNodes[0];
        var sinkMentorNode = mentorNodes[1];
        using (var hubStore = GetDocumentStore(new Options
        {
            Server = hubMentorNode,
            ReplicationFactor = 1,
            AdminCertificate = adminHubClusterCert,
            ClientCertificate = adminHubClusterCert,
            ModifyDatabaseRecord = r =>
            {
                r.Topology = new DatabaseTopology();
                r.Topology.Members.Add(hubMentorNode.ServerStore.NodeTag);
            }
        }))
        using (var sinkStore = GetDocumentStore(new Options
        {
            Server = hubLeader,
            ReplicationFactor = 3,
            AdminCertificate = adminHubClusterCert,
            ClientCertificate = adminHubClusterCert
        }))
        {
            using (var hubSession = hubStore.OpenAsyncSession())
            {
                await hubSession.StoreAsync(new { Type = "Eggs" }, "menus/breakfast");
                await hubSession.StoreAsync(new { Name = "Bird Seed Milkshake" }, "recipes/bird-seed-milkshake");
                await hubSession.StoreAsync(new { Name = "3 USD" }, "prices/eastus/2");
                await hubSession.StoreAsync(new { Name = "3 EUR" }, "prices/eu/1");
                await hubSession.SaveChangesAsync();
            }

            using (var sinkSession = sinkStore.OpenAsyncSession())
            {
                await sinkSession.StoreAsync(new { Name = "Candy" }, "orders/bert/3");
                await sinkSession.SaveChangesAsync();
            }

            await hubStore.Maintenance.SendAsync(new PutPullReplicationAsHubOperation(new PullReplicationDefinition
            {
                Name = "Franchises",
                Mode = PullReplicationMode.HubToSink | PullReplicationMode.SinkToHub,
                WithFiltering = true,
            }));

            await hubStore.Maintenance.SendAsync(new RegisterReplicationHubAccessOperation("Franchises",
                new ReplicationHubAccess
                {
                    Name = "Franchises",
                    CertificateBase64 = Convert.ToBase64String(hubCertificatesHolder.ClientCertificate1.Value.Export(X509ContentType.Cert)),
                    AllowedSinkToHubPaths = new[] { "orders/*", "users/*" },
                    AllowedHubToSinkPaths = new[] { "menus/*", "prices/eastus/*", "recipes/*" }
                }));

            await sinkStore.Maintenance.SendAsync(new PutConnectionStringOperation<RavenConnectionString>(new RavenConnectionString
            {
                Database = hubStore.Database,
                Name = "HopperConStr",
                TopologyDiscoveryUrls = hubStore.Urls
            }));
            await sinkStore.Maintenance.SendAsync(new UpdatePullReplicationAsSinkOperation(new PullReplicationAsSink
            {
                ConnectionStringName = "HopperConStr",
                PinToMentorNode = true,
                MentorNode = sinkMentorNode.ServerStore.NodeTag,
                CertificateWithPrivateKey = Convert.ToBase64String(hubCertificatesHolder.ClientCertificate1.Value.Export(X509ContentType.Pfx)),
                HubName = "Franchises",
                Mode = PullReplicationMode.HubToSink | PullReplicationMode.SinkToHub
            }));

            Assert.True(WaitForDocument(hubStore, "orders/bert/3", 30_000));

            var disposedServer = await DisposeServerAndWaitForFinishOfDisposalAsync(sinkMentorNode);
            using (var sinkSession = sinkStore.OpenAsyncSession())
            {
                await sinkSession.StoreAsync(new User { Name = "Arava", }, "users/1");
                await sinkSession.SaveChangesAsync();
            }

            // ensure that task is pinned to 'sinkMentorNode' and not taken over by some other node
            Assert.False(WaitForDocument(hubStore, "users/1"));

            GetNewServer(new ServerCreationOptions
            {
                CustomSettings = new Dictionary<string, string>
                {
                    {RavenConfiguration.GetKey(x => x.Core.ServerUrls), disposedServer.Url},
                    {RavenConfiguration.GetKey(x => x.Security.CertificatePath), hubCertificatesHolder.ServerCertificatePath}
                },
                RunInMemory = true,
                DataDirectory = disposedServer.DataDirectory
            });

            Assert.True(WaitForDocument<User>(hubStore, "users/1", u => u.Name == "Arava", 30_000));
            Assert.Equal(1, await WaitForValueAsync(async () => await GetMembersCount(hubStore, hubStore.Database), 1));
            Assert.Equal(3, await WaitForValueAsync(async () => await GetMembersCount(sinkStore, sinkStore.Database), 3));
        }
    }
}<|MERGE_RESOLUTION|>--- conflicted
+++ resolved
@@ -120,13 +120,8 @@
 
                 session.SaveChanges();
             }
-<<<<<<< HEAD
-
-            Assert.False(WaitForDocument<User>(dest, "users/2", u => u.Name == "Joe Doe2", 10_000));
-=======
-            
+
             Assert.False(WaitForDocument<User>(dest, "users/2", u => u.Name == "Joe Doe2"));
->>>>>>> 519f16dd
 
             var revivedServer = GetNewServer(new ServerCreationOptions
             {
@@ -156,15 +151,9 @@
                 session.SaveChanges();
             }
 
-<<<<<<< HEAD
-            Assert.True(WaitForDocument<User>(dest, "users/3", u => u.Name == "Joe Doe3", 10_000));
-            Assert.True(WaitForDocument<User>(dest, "users/2", u => u.Name == "Joe Doe2", 10_000));
-
-=======
             Assert.True(WaitForDocument<User>(dest, "users/3", u => u.Name == "Joe Doe3"));
             Assert.True(WaitForDocument<User>(dest, "users/2", u => u.Name == "Joe Doe2"));
-        
->>>>>>> 519f16dd
+
         }
     }
 
@@ -384,15 +373,7 @@
                 }));
                 WaitForUserToContinueTheTest(hubStore, true, hubStore.Database, adminHubClusterCert);
 
-<<<<<<< HEAD
                 using (var hubSession = hubStore.OpenSession())
-=======
-            Assert.True(WaitForDocument<User>(sinkStore, "users/1", u => u.Name == "Arava",30_000),$"{await Replication.GetErrorsForClusterAsync(hubNodes, sinkStore.Database)}");
-            var disposedServer = await DisposeServerAndWaitForFinishOfDisposalAsync(hubMentorNode);
-            using (var hubSession = hubStore.OpenSession())
-            {
-                hubSession.Store(new User
->>>>>>> 519f16dd
                 {
                     hubSession.Store(new User
                     {
@@ -401,7 +382,7 @@
                     hubSession.SaveChanges();
                 }
 
-                Assert.True(WaitForDocument<User>(sinkStore, "users/1", u => u.Name == "Arava", 30_000));
+            Assert.True(WaitForDocument<User>(sinkStore, "users/1", u => u.Name == "Arava",30_000),$"{await Replication.GetErrorsForClusterAsync(hubNodes, sinkStore.Database)}");
                 var disposedServer = await DisposeServerAndWaitForFinishOfDisposalAsync(hubMentorNode);
                 using (var hubSession = hubStore.OpenSession())
                 {
