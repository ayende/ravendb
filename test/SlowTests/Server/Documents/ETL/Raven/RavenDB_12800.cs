﻿using System;
using System.IO;
using System.Linq;
using Raven.Server.Config;
using Raven.Server.Documents.ETL.Providers.Raven;
using Raven.Tests.Core.Utils.Entities;
using Xunit;
using Xunit.Abstractions;

namespace SlowTests.Server.Documents.ETL.Raven
{
    public class RavenDB_12800 : EtlTestBase
    {
        public RavenDB_12800(ITestOutputHelper output) : base(output)
        {
        }

        [Theory]
        [InlineData(@"
            var doc = loadToUsers(this);

            var attachments = getAttachments();

            for (var i = 0; i < attachments.length; i++) {
                doc.addAttachment(loadAttachment(attachments[i].Name));
            }
        ")]
        [InlineData(null)]
        public void Should_stop_batch_if_size_limit_exceeded(string script)
        {
            using (var src = GetDocumentStore(new Options
            {
                ModifyDatabaseRecord = x => x.Settings[RavenConfiguration.GetKey(c => c.Etl.MaxBatchSize)] = "5"
            }))
            using (var dest = GetDocumentStore())
            {
                using (var session = src.OpenSession())
                {

                    for (int i = 0; i < 6; i++)
                    {
                        var user = new User();
                        session.Store(user);

                        var r = new Random(i);

                        var bytes = new byte[1024 * 1024 * 1];

                        r.NextBytes(bytes);

                        session.Advanced.Attachments.Store(user, "my-attachment", new MemoryStream(bytes));
                    }

                    session.SaveChanges();
                }

                AddEtl(src, dest, "Users", script: script);

                var etlDone = WaitForEtl(src, (n, s) => s.LoadSuccesses >= 5);

                etlDone.Wait(TimeSpan.FromMinutes(1));

                var database = GetDatabase(src.Database).Result;

                var etlProcess = (RavenEtl)database.EtlLoader.Processes.First();

                var stats = etlProcess.GetPerformanceStats();

<<<<<<< HEAD
                Assert.Contains("Stopping the batch because maximum batch size limit was reached (5 MBytes)", stats.Select(x => x.BatchTransformationCompleteReason).ToList());
=======
                Assert.Contains("Stopping the batch because maximum batch size limit was reached (5 MBytes)", stats.Select(x => x.BatchCompleteReason).ToList());

                etlDone = WaitForEtl(src, (n, s) => s.LoadSuccesses >= 6);

                etlDone.Wait(TimeSpan.FromMinutes(1));
>>>>>>> 715e826a
            }
        }
    }
}<|MERGE_RESOLUTION|>--- conflicted
+++ resolved
@@ -66,15 +66,11 @@
 
                 var stats = etlProcess.GetPerformanceStats();
 
-<<<<<<< HEAD
                 Assert.Contains("Stopping the batch because maximum batch size limit was reached (5 MBytes)", stats.Select(x => x.BatchTransformationCompleteReason).ToList());
-=======
-                Assert.Contains("Stopping the batch because maximum batch size limit was reached (5 MBytes)", stats.Select(x => x.BatchCompleteReason).ToList());
 
                 etlDone = WaitForEtl(src, (n, s) => s.LoadSuccesses >= 6);
 
                 etlDone.Wait(TimeSpan.FromMinutes(1));
->>>>>>> 715e826a
             }
         }
     }
