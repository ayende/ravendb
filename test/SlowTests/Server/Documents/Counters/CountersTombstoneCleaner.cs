﻿using System;
using System.Diagnostics;
using System.Linq;
using System.Threading.Tasks;
using FastTests.Server.Replication;
using Raven.Client.Documents.Indexes.Counters;
using Raven.Client.Documents.Operations.Backups;
using Raven.Client.Documents.Operations.Indexes;
using Raven.Server.ServerWide.Context;
using Raven.Tests.Core.Utils.Entities;
using Xunit;
using Xunit.Abstractions;

namespace SlowTests.Server.Documents.Counters
{
    public class CountersTombstoneCleaner : ReplicationTestBase
    {
        public CountersTombstoneCleaner(ITestOutputHelper output) : base(output)
        {
        }

        [Fact]
        public async Task IndexCleanCounterTombstones()
        {
            using (var store = GetDocumentStore(new Options()))
            {
                using (var session = store.OpenSession())
                {
                    var company = new Company();
                    session.Store(company, "companies/1");
                    session.CountersFor(company).Increment("HeartRate", 7);

                    session.SaveChanges();
                }

                using (var session = store.OpenSession())
                {
                    var company = session.Load<Company>("companies/1");
                    session.CountersFor(company).Delete("HeartRate");

                    session.SaveChanges();
                }

                await store.Maintenance.SendAsync(new StopIndexingOperation());

                var countersIndex = new MyCounterIndex();
                await store.ExecuteIndexAsync(countersIndex);

                var storage = await Server.ServerStore.DatabasesLandlord.TryGetOrCreateResourceStore(store.Database);

                using (storage.DocumentsStorage.ContextPool.AllocateOperationContext(out DocumentsOperationContext context))
                using (context.OpenWriteTransaction())
                {
                    var c2 = storage.DocumentsStorage.CountersStorage.GetNumberOfCounterTombstoneEntries(context);
                    Assert.Equal(1, c2);
                }

                var cleaner = storage.TombstoneCleaner;
                await cleaner.ExecuteCleanup();

                var c = 0L;
                using (storage.DocumentsStorage.ContextPool.AllocateOperationContext(out DocumentsOperationContext context))
                using (context.OpenReadTransaction())
                {
                    c += storage.DocumentsStorage.GetNumberOfTombstones(context);
                    c += storage.DocumentsStorage.CountersStorage.GetNumberOfCounterTombstoneEntries(context);
                }
                Assert.True(c > 0);

                await store.Maintenance.SendAsync(new StartIndexingOperation());

                Indexes.WaitForIndexing(store);

                await cleaner.ExecuteCleanup();

                c = 0;
                using (storage.DocumentsStorage.ContextPool.AllocateOperationContext(out DocumentsOperationContext context))
                using (context.OpenReadTransaction())
                {
                    c += storage.DocumentsStorage.GetNumberOfTombstones(context);
                    c += storage.DocumentsStorage.CountersStorage.GetNumberOfCounterTombstoneEntries(context);
                }

                Assert.Equal(0, c);
            }
        }

        [Fact]
        public async Task IndexCleanCounterTombstones2()
        {
            using (var store = GetDocumentStore(new Options()))
            {
                using (var session = store.OpenSession())
                {
                    for (int i = 0; i < 10; i++)
                    {
                        var user = new User();
                        session.Store(user, $"users/{i}");
                        session.CountersFor(user).Increment("HeartRate", 180 + i);
                    }

                    session.SaveChanges();
                }

                await store.Maintenance.SendAsync(new StopIndexingOperation());

                using (var session = store.OpenSession())
                {
                    for (int i = 0; i < 10; i++)
                    {
                        var user = new User();
                        session.Store(user, $"users/{i}");

                        session.CountersFor(user).Delete("HeartRate");
                    }

                    session.SaveChanges();
                }

                var countersIndex = new AverageHeartRate();
                await countersIndex.ExecuteAsync(store);

                var storage = await Server.ServerStore.DatabasesLandlord.TryGetOrCreateResourceStore(store.Database);
                using (storage.DocumentsStorage.ContextPool.AllocateOperationContext(out DocumentsOperationContext context))
                using (context.OpenWriteTransaction())
                {
                    var c2 = storage.DocumentsStorage.CountersStorage.GetNumberOfCounterTombstoneEntries(context);
                    Assert.Equal(10, c2);
                }

                var cleaner = storage.TombstoneCleaner;
                await cleaner.ExecuteCleanup();

                var c = 0L;
                using (storage.DocumentsStorage.ContextPool.AllocateOperationContext(out DocumentsOperationContext context))
                using (context.OpenReadTransaction())
                {
                    c += storage.DocumentsStorage.GetNumberOfTombstones(context);
                    c += storage.DocumentsStorage.CountersStorage.GetNumberOfCounterTombstoneEntries(context);
                }
                Assert.True(c > 0);

                await store.Maintenance.SendAsync(new StartIndexingOperation());

                Indexes.WaitForIndexing(store);

                await cleaner.ExecuteCleanup();

                c = 0;
                using (storage.DocumentsStorage.ContextPool.AllocateOperationContext(out DocumentsOperationContext context))
                using (context.OpenReadTransaction())
                {

                    c += storage.DocumentsStorage.GetNumberOfTombstones(context);
                    c += storage.DocumentsStorage.CountersStorage.GetNumberOfCounterTombstoneEntries(context);
                }

                Assert.Equal(0, c);
            }
        }

        [Fact]
        public async Task ReplicationCleanCounterTombstones()
        {
            using (var store1 = GetDocumentStore())
            using (var store2 = GetDocumentStore())
            {
                using (var session = store1.OpenSession())
                {
                    session.Store(new User { Name = "EGR" }, "user/322");
                    session.SaveChanges();
                }

                using (var session = store1.OpenSession())
                {
                    var cf = session.CountersFor("user/322");
                    cf.Increment("Likes", 100);
                    cf.Increment("Likes2", 200);
                    session.SaveChanges();
                }

                await SetupReplicationAsync(store1, store2);
                await EnsureReplicatingAsync(store1, store2);

                using (var session = store1.OpenSession())
                {
                    var cf = session.CountersFor("user/322");
                    cf.Delete("Likes");
                    session.SaveChanges();
                }

                await EnsureReplicatingAsync(store1, store2);

                var storage = await Server.ServerStore.DatabasesLandlord.TryGetOrCreateResourceStore(store1.Database);
                using (storage.DocumentsStorage.ContextPool.AllocateOperationContext(out DocumentsOperationContext context))
                using (context.OpenWriteTransaction())
                {
                    var c2 = storage.DocumentsStorage.CountersStorage.GetNumberOfCounterTombstoneEntries(context);
                    Assert.Equal(1, c2);
                }

                await EnsureReplicatingAsync(store1, store2);

                var cleaner = storage.TombstoneCleaner;
                await cleaner.ExecuteCleanup();

                var c = 0L;
                using (storage.DocumentsStorage.ContextPool.AllocateOperationContext(out DocumentsOperationContext context))
                using (context.OpenReadTransaction())
                {
                    c += storage.DocumentsStorage.GetNumberOfTombstones(context);
                    c += storage.DocumentsStorage.CountersStorage.GetNumberOfCounterTombstoneEntries(context);
                }
                Assert.Equal(0, c);

                long count1 = 0;
                using (storage.DocumentsStorage.ContextPool.AllocateOperationContext(out DocumentsOperationContext context))
                using (context.OpenReadTransaction())
                {
                    count1 = storage.DocumentsStorage.CountersStorage.GetNumberOfCounterTombstoneEntries(context);
                }

                var storage2 = await Server.ServerStore.DatabasesLandlord.TryGetOrCreateResourceStore(store2.Database);
                cleaner = storage2.TombstoneCleaner;
                await cleaner.ExecuteCleanup();

                long count2 = 0;
                using (storage2.DocumentsStorage.ContextPool.AllocateOperationContext(out DocumentsOperationContext context))
                using (context.OpenReadTransaction())
                {
                    count2 = storage2.DocumentsStorage.CountersStorage.GetNumberOfCounterTombstoneEntries(context);
                }
                Assert.Equal(count1, count2);
            }
        }

        [Fact]
        public async Task IncrementalBackupCleanCounterTombstones()
        {
            using (var store = GetDocumentStore(new Options()))
            {
                var backupPath = NewDataPath(suffix: "BackupFolder");
                var config = Backup.CreateBackupConfiguration(backupPath, incrementalBackupFrequency: "0 0 1 1 *");
                var result = await store.Maintenance.SendAsync(new UpdatePeriodicBackupOperation(config));

                using (var session = store.OpenSession())
                {
                    session.Store(new User { Name = "EGR" }, "user/322");
                    session.SaveChanges();
                }

                using (var session = store.OpenSession())
                {
                    var cf = session.CountersFor("user/322");
                    cf.Increment("Likes", 100);
                    cf.Increment("Likes2", 200);
                    cf.Increment("Likes3", 300);
                    session.SaveChanges();
                }

                using (var session = store.OpenSession())
                {
                    var user = session.Load<User>("user/322");
                    var cf = session.CountersFor(user);
                    cf.Delete("Likes");
                    cf.Delete("Likes2");
                    session.SaveChanges();
                }

                var storage = await Server.ServerStore.DatabasesLandlord.TryGetOrCreateResourceStore(store.Database);

                using (storage.DocumentsStorage.ContextPool.AllocateOperationContext(out DocumentsOperationContext context))
                using (context.OpenWriteTransaction())
                {
                    var c2 = storage.DocumentsStorage.CountersStorage.GetNumberOfCounterTombstoneEntries(context);
                    Assert.Equal(2, c2);
                }

                var cleaner = storage.TombstoneCleaner;
                await cleaner.ExecuteCleanup();

                var c = 0L;
                using (storage.DocumentsStorage.ContextPool.AllocateOperationContext(out DocumentsOperationContext context))
                using (context.OpenReadTransaction())
                {
                    c += storage.DocumentsStorage.GetNumberOfTombstones(context);
                    c += storage.DocumentsStorage.CountersStorage.GetNumberOfCounterTombstoneEntries(context);
                }
                Assert.True(c > 0);

                await Backup.RunBackupInClusterAsync(store, result.TaskId, isFullBackup: true);
                await cleaner.ExecuteCleanup();

                c = 0;
                using (storage.DocumentsStorage.ContextPool.AllocateOperationContext(out DocumentsOperationContext context))
                using (context.OpenReadTransaction())
                {
                    c += storage.DocumentsStorage.GetNumberOfTombstones(context);
                    c += storage.DocumentsStorage.CountersStorage.GetNumberOfCounterTombstoneEntries(context);
                }

                Assert.Equal(0, c);
            }
        }

        [Fact]
        public async Task CleanCounterTombstonesInTheClusterWithOnlyFullBackup()
        {
            var cluster = await CreateRaftCluster(3);
            var database = GetDatabaseName();
            await CreateDatabaseInCluster(database, 3, cluster.Leader.WebUrl);
            var backupPath = NewDataPath(suffix: "BackupFolder");

            using (var store = GetDocumentStore(new Options
            {
                CreateDatabase = false,
                Server = cluster.Leader,
                ModifyDatabaseName = _ => database
            }))
            {
                var config = Backup.CreateBackupConfiguration(backupPath);
                await store.Maintenance.SendAsync(new UpdatePeriodicBackupOperation(config));

                using (var session = store.OpenSession())
                {
                    session.Store(new User { Name = "EGR" }, "user/322");
                    session.SaveChanges();
                }

                using (var session = store.OpenSession())
                {
                    var cf = session.CountersFor("user/322");
                    cf.Increment("Likes", 100);
                    cf.Increment("Likes2", 200);
                    cf.Increment("Likes3", 300);
                    session.SaveChanges();
                }

                using (var session = store.OpenSession())
                {
                    var markerId = $"marker/{Guid.NewGuid()}";
                    session.Store(new User { Name = "Karmel" }, markerId);
                    session.SaveChanges();
                    Assert.True(await WaitForDocumentInClusterAsync<User>(cluster.Nodes, store.Database, markerId, (u) => u.Id == markerId, Debugger.IsAttached ? TimeSpan.FromSeconds(60) : TimeSpan.FromSeconds(15)));
                }

                Assert.True(await WaitForChangeVectorInClusterAsync(cluster.Nodes, database), "await WaitForChangeVectorInClusterAsync(cluster.Nodes, database)");

                using (var session = store.OpenSession())
                {
                    var user = session.Load<User>("user/322");
                    var cf = session.CountersFor(user);
                    cf.Delete("Likes");
                    session.SaveChanges();
                }

                using (var session = store.OpenSession())
                {
                    var markerId = $"marker2/{Guid.NewGuid()}";
                    session.Store(new User { Name = "Karmel" }, markerId);
                    session.SaveChanges();
                    Assert.True(await WaitForDocumentInClusterAsync<User>(cluster.Nodes, store.Database, markerId, (u) => u.Id == markerId, Debugger.IsAttached ? TimeSpan.FromSeconds(60) : TimeSpan.FromSeconds(15)));
                }

                Assert.True(await WaitForChangeVectorInClusterAsync(cluster.Nodes, database), "await WaitForChangeVectorInClusterAsync(cluster.Nodes, database)");

                foreach (var server in cluster.Nodes)
                {
                    var storage = await server.ServerStore.DatabasesLandlord.TryGetOrCreateResourceStore(store.Database);
                    using (storage.DocumentsStorage.ContextPool.AllocateOperationContext(out DocumentsOperationContext context))
                    using (context.OpenReadTransaction())
                    {
                        var c2 = storage.DocumentsStorage.CountersStorage.GetNumberOfCounterTombstoneEntries(context);
                        Assert.Equal(1, c2);
                    }
                }

                var res = await WaitForValueAsync(async () =>
                {
                    var c = 0L;
                    foreach (var server in cluster.Nodes)
                    {
                        var storage = await server.ServerStore.DatabasesLandlord.TryGetOrCreateResourceStore(store.Database);
                        await storage.TombstoneCleaner.ExecuteCleanup();
                        using (storage.DocumentsStorage.ContextPool.AllocateOperationContext(out DocumentsOperationContext context))
                        using (context.OpenReadTransaction())
                        {
                            c += storage.DocumentsStorage.CountersStorage.GetNumberOfCounterTombstoneEntries(context);
                        }
                    }
                    return c;
                }, 0, interval: 333);
                Assert.Equal(0, res);
            }
        }

        [Fact]
        public async Task ShouldDeleteCounterFromStorageWhenExecuteCleanup_RegularReplication()
        {
            using (var store1 = GetDocumentStore())
            using (var store2 = GetDocumentStore())
            {
                using (var session = store1.OpenSession())
                {
                    session.Store(new User { Name = "EGR" }, "user/322");
                    session.SaveChanges();
                }

                using (var session = store1.OpenSession())
                {
                    var cf = session.CountersFor("user/322");
                    cf.Increment("Likes", 100);
                    cf.Increment("Likes2", 200);
                    session.SaveChanges();
                }
                await SetupReplicationAsync(store1, store2);
                await EnsureReplicatingAsync(store1, store2);

                using (var session = store1.OpenSession())
                {
                    var cf = session.CountersFor("user/322");
                    cf.Delete("Likes");
                    session.SaveChanges();
                }

                await EnsureReplicatingAsync(store1, store2);

                var storage = await Server.ServerStore.DatabasesLandlord.TryGetOrCreateResourceStore(store1.Database);
                using (storage.DocumentsStorage.ContextPool.AllocateOperationContext(out DocumentsOperationContext context))
                using (context.OpenWriteTransaction())
                {
                    var c2 = storage.DocumentsStorage.CountersStorage.GetNumberOfCounterTombstoneEntries(context);
                    Assert.Equal(1, c2);
                }

                await EnsureReplicatingAsync(store1, store2);

                var cleaner = storage.TombstoneCleaner;
                await cleaner.ExecuteCleanup();

<<<<<<< HEAD
                var db = GetDocumentDatabaseInstanceFor(store1).Result;
=======
                var db = Databases.GetDocumentDatabaseInstanceFor(store1).Result;
>>>>>>> 9400c1ac
                using (db.DocumentsStorage.ContextPool.AllocateOperationContext(out DocumentsOperationContext context))
                using (context.OpenReadTransaction())
                {
                    var cv = db.DocumentsStorage.CountersStorage.GetNumberOfCountersAndDeletedCountersForDocument(context, "user/322");
                    Assert.Equal(1, cv);
                }

                long count1 = 0;
                using (storage.DocumentsStorage.ContextPool.AllocateOperationContext(out DocumentsOperationContext context))
                using (context.OpenReadTransaction())
                {
                    count1 = storage.DocumentsStorage.CountersStorage.GetNumberOfCounterTombstoneEntries(context);
                }
                Assert.Equal(0, count1);

                var storage2 = await Server.ServerStore.DatabasesLandlord.TryGetOrCreateResourceStore(store2.Database);
                long count2 = 0;
                using (storage2.DocumentsStorage.ContextPool.AllocateOperationContext(out DocumentsOperationContext context))
                using (context.OpenReadTransaction())
                {
                    count2 = storage2.DocumentsStorage.CountersStorage.GetNumberOfCounterTombstoneEntries(context);
                }
                Assert.Equal(1, count2);

                cleaner = storage2.TombstoneCleaner;
                await cleaner.ExecuteCleanup();

                using (storage2.DocumentsStorage.ContextPool.AllocateOperationContext(out DocumentsOperationContext context))
                using (context.OpenReadTransaction())
                {
                    count2 = storage2.DocumentsStorage.CountersStorage.GetNumberOfCounterTombstoneEntries(context);
                }
                Assert.Equal(count1, count2);
            }
        }

        [Fact]
        public async Task ShouldDeleteCounterFromStorageWhenExecuteCleanup_ConflictReplication()
        {
            using (var store1 = GetDocumentStore())
            using (var store2 = GetDocumentStore())
            {
                using (var session = store1.OpenSession())
                {
                    session.Store(new User { Name = "EGR" }, "user/322");
                    session.SaveChanges();
                }

                using (var session = store2.OpenSession())
                {
                    session.Store(new User { Name = "EGR" }, "user/322");
                    session.SaveChanges();
                }

                using (var session = store1.OpenSession())
                {
                    var cf = session.CountersFor("user/322");
                    cf.Increment("Likes", 100);
                    cf.Increment("Likes2", 200);
                    session.SaveChanges();
                }

                using (var session = store2.OpenSession())
                {
                    var cf = session.CountersFor("user/322");
                    cf.Increment("Likes", 500);
                    session.SaveChanges();
                }

                using (var session = store2.OpenSession())
                {
                    var cf = session.CountersFor("user/322");
                    cf.Delete("Likes");
                    session.SaveChanges();
                }

                using (var session = store1.OpenSession())
                {
                    var cf = session.CountersFor("user/322");
                    cf.Delete("Likes");
                    session.SaveChanges();
                }


                await SetupReplicationAsync(store1, store2);
                await SetupReplicationAsync(store2, store1);

                await EnsureReplicatingAsync(store1, store2);
                await EnsureReplicatingAsync(store2, store1);

                var storage = await Server.ServerStore.DatabasesLandlord.TryGetOrCreateResourceStore(store1.Database);
                using (storage.DocumentsStorage.ContextPool.AllocateOperationContext(out DocumentsOperationContext context))
                using (context.OpenWriteTransaction())
                {
                    var c2 = storage.DocumentsStorage.CountersStorage.GetNumberOfCounterTombstoneEntries(context);
                    Assert.Equal(1, c2);
                }

                var storage2 = await Server.ServerStore.DatabasesLandlord.TryGetOrCreateResourceStore(store2.Database);
                using (storage2.DocumentsStorage.ContextPool.AllocateOperationContext(out DocumentsOperationContext context))
                using (context.OpenWriteTransaction())
                {
                    var c2 = storage2.DocumentsStorage.CountersStorage.GetNumberOfCounterTombstoneEntries(context);
                    Assert.Equal(1, c2);
                }

                await EnsureReplicatingAsync(store1, store2);

                var cleaner = storage.TombstoneCleaner;
                await cleaner.ExecuteCleanup();

                var db = Databases.GetDocumentDatabaseInstanceFor(store1).Result;
                using (db.DocumentsStorage.ContextPool.AllocateOperationContext(out DocumentsOperationContext context))
                using (context.OpenReadTransaction())
                {
                    var cv = db.DocumentsStorage.CountersStorage.GetNumberOfCountersAndDeletedCountersForDocument(context, "user/322");
                    Assert.Equal(1, cv);
                }

                cleaner = storage2.TombstoneCleaner;
                await cleaner.ExecuteCleanup();

                var db2 = Databases.GetDocumentDatabaseInstanceFor(store2).Result;
                using (db2.DocumentsStorage.ContextPool.AllocateOperationContext(out DocumentsOperationContext context))
                using (context.OpenReadTransaction())
                {
                    var cv = db2.DocumentsStorage.CountersStorage.GetNumberOfCountersAndDeletedCountersForDocument(context, "user/322");
                    Assert.Equal(1, cv);
                }

                long count1 = 0;
                using (storage.DocumentsStorage.ContextPool.AllocateOperationContext(out DocumentsOperationContext context))
                using (context.OpenReadTransaction())
                {
                    count1 = storage.DocumentsStorage.CountersStorage.GetNumberOfCounterTombstoneEntries(context);
                }
                Assert.Equal(0, count1);


                long count2 = 0;
                using (storage2.DocumentsStorage.ContextPool.AllocateOperationContext(out DocumentsOperationContext context))
                using (context.OpenReadTransaction())
                {
                    count2 = storage2.DocumentsStorage.CountersStorage.GetNumberOfCounterTombstoneEntries(context);
                }
                Assert.Equal(count1, count2);
            }
        }

        [Fact]
        public async Task ShouldDeleteCounterFromStorageWhenExecuteCleanup_ManyCountersAndCounterDelete()
        {
            using (var store1 = GetDocumentStore())
            using (var store2 = GetDocumentStore())
            {
                using (var session = store1.OpenSession())
                {
                    session.Store(new User { Name = "EGR" }, "user/322");
                    session.SaveChanges();
                }

                using (var session = store1.OpenSession())
                {
                    var cf = session.CountersFor("user/322");
                    for (var i = 0; i < 1024; i++)
                    {
                        cf.Increment($"Likes/{i}", i);
                    }
                    session.SaveChanges();
                }

                await SetupReplicationAsync(store1, store2);
                await EnsureReplicatingAsync(store1, store2);

                using (var session = store1.OpenSession())
                {
                    // delete the first counter
                    var cf = session.CountersFor("user/322");
                    cf.Delete("Likes/0");
                    session.SaveChanges();
                }

                await EnsureReplicatingAsync(store1, store2);

                var storage = await Server.ServerStore.DatabasesLandlord.TryGetOrCreateResourceStore(store1.Database);
                using (storage.DocumentsStorage.ContextPool.AllocateOperationContext(out DocumentsOperationContext context))
                using (context.OpenWriteTransaction())
                {
                    var c2 = storage.DocumentsStorage.CountersStorage.GetNumberOfCounterTombstoneEntries(context);
                    Assert.Equal(1, c2);
                }

                await EnsureReplicatingAsync(store1, store2);

                var storage2 = await Server.ServerStore.DatabasesLandlord.TryGetOrCreateResourceStore(store2.Database);
                using (storage2.DocumentsStorage.ContextPool.AllocateOperationContext(out DocumentsOperationContext context))
                using (context.OpenWriteTransaction())
                {
                    var c2 = storage2.DocumentsStorage.CountersStorage.GetNumberOfCounterTombstoneEntries(context);
                    Assert.Equal(1, c2);
                }

                var cleaner = storage.TombstoneCleaner;
                await cleaner.ExecuteCleanup();

                var db = Databases.GetDocumentDatabaseInstanceFor(store1).Result;
                using (db.DocumentsStorage.ContextPool.AllocateOperationContext(out DocumentsOperationContext context))
                using (context.OpenReadTransaction())
                {
                    var cv = db.DocumentsStorage.CountersStorage.GetNumberOfCountersAndDeletedCountersForDocument(context, "user/322");
                    Assert.Equal(1023, cv);
                }

                cleaner = storage2.TombstoneCleaner;
                await cleaner.ExecuteCleanup();

                var db2 = Databases.GetDocumentDatabaseInstanceFor(store2).Result;
                using (db2.DocumentsStorage.ContextPool.AllocateOperationContext(out DocumentsOperationContext context))
                using (context.OpenReadTransaction())
                {
                    var cv = db2.DocumentsStorage.CountersStorage.GetNumberOfCountersAndDeletedCountersForDocument(context, "user/322");
                    Assert.Equal(1023, cv);
                }

                long count1 = 0;
                using (storage.DocumentsStorage.ContextPool.AllocateOperationContext(out DocumentsOperationContext context))
                using (context.OpenReadTransaction())
                {
                    count1 = storage.DocumentsStorage.CountersStorage.GetNumberOfCounterTombstoneEntries(context);
                }
                Assert.Equal(0, count1);


                long count2 = 0;
                using (storage2.DocumentsStorage.ContextPool.AllocateOperationContext(out DocumentsOperationContext context))
                using (context.OpenReadTransaction())
                {
                    count2 = storage2.DocumentsStorage.CountersStorage.GetNumberOfCounterTombstoneEntries(context);
                }
                Assert.Equal(count1, count2);
            }
        }

        [Fact]
        public async Task ShouldDeleteCounterFromStorageWhenExecuteCleanup_ManyCountersAndCountersDeleteReplication2()
        {
            using (var store1 = GetDocumentStore())
            using (var store2 = GetDocumentStore())
            {
                using (var session = store1.OpenSession())
                {
                    session.Store(new User { Name = "EGR" }, "user/322");
                    session.SaveChanges();
                }

                using (var session = store1.OpenSession())
                {
                    var cf = session.CountersFor("user/322");
                    for (var i = 0; i < 1024; i++)
                    {
                        cf.Increment($"Likes/{i}", i);
                    }
                    session.SaveChanges();
                }

                await SetupReplicationAsync(store1, store2);
                await EnsureReplicatingAsync(store1, store2);

                using (var session = store1.OpenSession())
                {
                    // delete 512 counters
                    var cf = session.CountersFor("user/322");
                    for (var i = 0; i < 1024; i += 2)
                    {
                        cf.Delete($"Likes/{i}");
                    }
                    session.SaveChanges();
                }

                await EnsureReplicatingAsync(store1, store2);

                var storage = await Server.ServerStore.DatabasesLandlord.TryGetOrCreateResourceStore(store1.Database);
                using (storage.DocumentsStorage.ContextPool.AllocateOperationContext(out DocumentsOperationContext context))
                using (context.OpenWriteTransaction())
                {
                    var c2 = storage.DocumentsStorage.CountersStorage.GetNumberOfCounterTombstoneEntries(context);
                    Assert.Equal(512, c2);
                }

                await EnsureReplicatingAsync(store1, store2);

                var storage2 = await Server.ServerStore.DatabasesLandlord.TryGetOrCreateResourceStore(store2.Database);
                using (storage2.DocumentsStorage.ContextPool.AllocateOperationContext(out DocumentsOperationContext context))
                using (context.OpenWriteTransaction())
                {
                    var c2 = storage2.DocumentsStorage.CountersStorage.GetNumberOfCounterTombstoneEntries(context);
                    Assert.Equal(512, c2);
                }

                var cleaner = storage.TombstoneCleaner;
                await cleaner.ExecuteCleanup();

                await EnsureReplicatingAsync(store1, store2);

                using (storage.DocumentsStorage.ContextPool.AllocateOperationContext(out DocumentsOperationContext context))
                using (context.OpenReadTransaction())
                {
                    var cv = storage.DocumentsStorage.CountersStorage.GetNumberOfCountersAndDeletedCountersForDocument(context, "user/322");
                    Assert.Equal(512, cv);
                }

                cleaner = storage2.TombstoneCleaner;
                await cleaner.ExecuteCleanup();

                var db2 = Databases.GetDocumentDatabaseInstanceFor(store2).Result;
                using (db2.DocumentsStorage.ContextPool.AllocateOperationContext(out DocumentsOperationContext context))
                using (context.OpenReadTransaction())
                {
                    var cv = db2.DocumentsStorage.CountersStorage.GetNumberOfCountersAndDeletedCountersForDocument(context, "user/322");
                    Assert.Equal(512, cv);
                }

                long count1 = 0;
                using (storage.DocumentsStorage.ContextPool.AllocateOperationContext(out DocumentsOperationContext context))
                using (context.OpenReadTransaction())
                {
                    count1 = storage.DocumentsStorage.CountersStorage.GetNumberOfCounterTombstoneEntries(context);
                }
                Assert.Equal(0, count1);


                long count2 = 0;
                using (storage2.DocumentsStorage.ContextPool.AllocateOperationContext(out DocumentsOperationContext context))
                using (context.OpenReadTransaction())
                {
                    count2 = storage2.DocumentsStorage.CountersStorage.GetNumberOfCounterTombstoneEntries(context);
                }
                Assert.Equal(count1, count2);
            }
        }

        [Fact]
        public async Task ShouldDeleteCounterFromStorageWhenExecuteCleanup_ManyCountersAndCountersDelete2()
        {
            using (var store1 = GetDocumentStore())
            using (var store2 = GetDocumentStore())
            {
                using (var session = store1.OpenSession())
                {
                    session.Store(new User { Name = "EGR" }, "user/322");
                    session.SaveChanges();
                }

                using (var session = store1.OpenSession())
                {
                    var cf = session.CountersFor("user/322");
                    for (var i = 0; i < 1024; i++)
                    {
                        cf.Increment($"Likes/{i}", i);
                    }
                    session.SaveChanges();
                }

                await SetupReplicationAsync(store1, store2);
                await EnsureReplicatingAsync(store1, store2);

                using (var session = store1.OpenSession())
                {
                    // delete the first 512 counters
                    var cf = session.CountersFor("user/322");
                    for (var i = 0; i < 512; i++)
                    {
                        cf.Delete($"Likes/{i}");
                    }
                    session.SaveChanges();
                }

                await EnsureReplicatingAsync(store1, store2);

                var storage = await Server.ServerStore.DatabasesLandlord.TryGetOrCreateResourceStore(store1.Database);
                using (storage.DocumentsStorage.ContextPool.AllocateOperationContext(out DocumentsOperationContext context))
                using (context.OpenWriteTransaction())
                {
                    var c2 = storage.DocumentsStorage.CountersStorage.GetNumberOfCounterTombstoneEntries(context);
                    Assert.Equal(512, c2);
                }

                await EnsureReplicatingAsync(store1, store2);

                var storage2 = await Server.ServerStore.DatabasesLandlord.TryGetOrCreateResourceStore(store2.Database);
                using (storage2.DocumentsStorage.ContextPool.AllocateOperationContext(out DocumentsOperationContext context))
                using (context.OpenWriteTransaction())
                {
                    var c2 = storage2.DocumentsStorage.CountersStorage.GetNumberOfCounterTombstoneEntries(context);
                    Assert.Equal(512, c2);
                }

                var cleaner = storage.TombstoneCleaner;
                await cleaner.ExecuteCleanup();

                await EnsureReplicatingAsync(store1, store2);

                using (storage.DocumentsStorage.ContextPool.AllocateOperationContext(out DocumentsOperationContext context))
                using (context.OpenReadTransaction())
                {
                    var cv = storage.DocumentsStorage.CountersStorage.GetNumberOfCountersAndDeletedCountersForDocument(context, "user/322");
                    Assert.Equal(512, cv);
                }

                cleaner = storage2.TombstoneCleaner;
                await cleaner.ExecuteCleanup();

                var db2 = Databases.GetDocumentDatabaseInstanceFor(store2).Result;
                using (db2.DocumentsStorage.ContextPool.AllocateOperationContext(out DocumentsOperationContext context))
                using (context.OpenReadTransaction())
                {
                    var cv = db2.DocumentsStorage.CountersStorage.GetNumberOfCountersAndDeletedCountersForDocument(context, "user/322");
                    Assert.Equal(512, cv);
                }

                long count1 = 0;
                using (storage.DocumentsStorage.ContextPool.AllocateOperationContext(out DocumentsOperationContext context))
                using (context.OpenReadTransaction())
                {
                    count1 = storage.DocumentsStorage.CountersStorage.GetNumberOfCounterTombstoneEntries(context);
                }
                Assert.Equal(0, count1);


                long count2 = 0;
                using (storage2.DocumentsStorage.ContextPool.AllocateOperationContext(out DocumentsOperationContext context))
                using (context.OpenReadTransaction())
                {
                    count2 = storage2.DocumentsStorage.CountersStorage.GetNumberOfCounterTombstoneEntries(context);
                }
                Assert.Equal(count1, count2);
            }
        }

        [Fact]
        public async Task ShouldDeleteCounterFromStorageWhenExecuteCleanup_ManyCountersAndCountersDelete3()
        {
            using (var store1 = GetDocumentStore())
            using (var store2 = GetDocumentStore())
            {
                using (var session = store1.OpenSession())
                {
                    session.Store(new User { Name = "EGR" }, "user/322");
                    session.SaveChanges();
                }

                using (var session = store1.OpenSession())
                {
                    var cf = session.CountersFor("user/322");
                    for (var i = 0; i < 4; i++)
                    {
                        cf.Increment($"Likes/{i}", i);
                    }
                    session.SaveChanges();
                }

                await SetupReplicationAsync(store1, store2);
                await EnsureReplicatingAsync(store1, store2);

                using (var session = store1.OpenSession())
                {
                    // delete the first counter
                    var cf = session.CountersFor("user/322");
                    cf.Delete("Likes/0");
                    session.SaveChanges();
                }

                await EnsureReplicatingAsync(store1, store2);

                using (var session = store1.OpenSession())
                {
                    // delete the first counter
                    var cf = session.CountersFor("user/322");
                    cf.Increment("Likes/0");
                    session.SaveChanges();
                }

                await SetupReplicationAsync(store2, store1);
                await EnsureReplicatingAsync(store2, store1);

                var storage = await Server.ServerStore.DatabasesLandlord.TryGetOrCreateResourceStore(store1.Database);
                using (storage.DocumentsStorage.ContextPool.AllocateOperationContext(out DocumentsOperationContext context))
                using (context.OpenWriteTransaction())
                {
                    var c2 = storage.DocumentsStorage.CountersStorage.GetNumberOfCounterTombstoneEntries(context);
                    Assert.Equal(1, c2);
                }

                await EnsureReplicatingAsync(store1, store2);

                var storage2 = await Server.ServerStore.DatabasesLandlord.TryGetOrCreateResourceStore(store2.Database);
                using (storage2.DocumentsStorage.ContextPool.AllocateOperationContext(out DocumentsOperationContext context))
                using (context.OpenWriteTransaction())
                {
                    var c2 = storage2.DocumentsStorage.CountersStorage.GetNumberOfCounterTombstoneEntries(context);
                    Assert.Equal(1, c2);
                }

                var cleaner = storage.TombstoneCleaner;
                await cleaner.ExecuteCleanup();

                var db = Databases.GetDocumentDatabaseInstanceFor(store1).Result;
                using (db.DocumentsStorage.ContextPool.AllocateOperationContext(out DocumentsOperationContext context))
                using (context.OpenReadTransaction())
                {
                    var cv = db.DocumentsStorage.CountersStorage.GetNumberOfCountersAndDeletedCountersForDocument(context, "user/322");
                    Assert.Equal(4, cv);
                }

                cleaner = storage2.TombstoneCleaner;
                await cleaner.ExecuteCleanup();

                // ensures that we don't delete the counter but we do clean the counter tombstones table

                var db2 = Databases.GetDocumentDatabaseInstanceFor(store2).Result;
                using (db2.DocumentsStorage.ContextPool.AllocateOperationContext(out DocumentsOperationContext context))
                using (context.OpenReadTransaction())
                {
                    var cv = db2.DocumentsStorage.CountersStorage.GetNumberOfCountersAndDeletedCountersForDocument(context, "user/322");
                    Assert.Equal(4, cv);
                }

                long count1 = 0;
                using (storage.DocumentsStorage.ContextPool.AllocateOperationContext(out DocumentsOperationContext context))
                using (context.OpenReadTransaction())
                {
                    count1 = storage.DocumentsStorage.CountersStorage.GetNumberOfCounterTombstoneEntries(context);
                }
                Assert.Equal(0, count1);


                long count2 = 0;
                using (storage2.DocumentsStorage.ContextPool.AllocateOperationContext(out DocumentsOperationContext context))
                using (context.OpenReadTransaction())
                {
                    count2 = storage2.DocumentsStorage.CountersStorage.GetNumberOfCounterTombstoneEntries(context);
                }
                Assert.Equal(count1, count2);
            }
        }

        [Fact]
        public async Task ShouldCleanCounterTombstonesWhenBatchSizeSmallerThanCountersToDelete()
        {
            using (var store = GetDocumentStore())
            {
                using (var session = store.OpenSession())
                {
                    session.Store(new User { Name = "EGR" }, "user/322");
                    session.SaveChanges();
                }

                using (var session = store.OpenSession())
                {
                    var cf = session.CountersFor("user/322");
                    for (var i = 0; i < 3000; i++)
                    {
                        cf.Increment($"Likes/{i}", i);
                    }
                    session.SaveChanges();
                }

                using (var session = store.OpenSession())
                {
                    var cf = session.CountersFor("user/322");
                    for (var i = 0; i < 2024; i++)
                    {
                        cf.Delete($"Likes/{i}");
                    }

                    session.SaveChanges();
                }

                var storage = await Server.ServerStore.DatabasesLandlord.TryGetOrCreateResourceStore(store.Database);
                using (storage.DocumentsStorage.ContextPool.AllocateOperationContext(out DocumentsOperationContext context))
                using (context.OpenWriteTransaction())
                {
                    var c2 = storage.DocumentsStorage.CountersStorage.GetNumberOfCounterTombstoneEntries(context);
                    Assert.Equal(2024, c2);
                }

                var cleaner = storage.TombstoneCleaner;
                await cleaner.ExecuteCleanup(1024);

                var db = await Databases.GetDocumentDatabaseInstanceFor(store);
                using (db.DocumentsStorage.ContextPool.AllocateOperationContext(out DocumentsOperationContext context))
                using (context.OpenReadTransaction())
                {
                    var cv = db.DocumentsStorage.CountersStorage.GetNumberOfCountersAndDeletedCountersForDocument(context, "user/322");
                    Assert.Equal(976, cv);
                }

                long count1 = 0;
                using (storage.DocumentsStorage.ContextPool.AllocateOperationContext(out DocumentsOperationContext context))
                using (context.OpenReadTransaction())
                {
                    count1 = storage.DocumentsStorage.CountersStorage.GetNumberOfCounterTombstoneEntries(context);
                }
                Assert.Equal(0, count1);
            }
        }

        private class MyCounterIndex : AbstractCountersIndexCreationTask<Company>
        {
            public MyCounterIndex()
            {
                AddMap("HeartRate", counters => from counter in counters
                                                select new
                                                {
                                                    HeartBeat = counter.Value,
                                                    Name = counter.Name,
                                                    User = counter.DocumentId
                                                });
            }
        }

        private class AverageHeartRate : AbstractCountersIndexCreationTask<User, AverageHeartRate.Result>
        {
            public class Result
            {
                public double HeartBeat { get; set; }

                public string Name { get; set; }

                public long Count { get; set; }
            }

            public AverageHeartRate()
            {
                AddMap("HeartRate", counters => from counter in counters
                                                select new Result
                                                {
                                                    HeartBeat = counter.Value,
                                                    Count = 1,
                                                    Name = counter.Name
                                                });

                Reduce = results => from r in results
                                    group r by r.Name into g
                                    let sumHeartBeat = g.Sum(x => x.HeartBeat)
                                    let sumCount = g.Sum(x => x.Count)
                                    select new Result
                                    {
                                        HeartBeat = sumHeartBeat / sumCount,
                                        Name = g.Key,
                                        Count = sumCount
                                    };
            }
        }
    }
}<|MERGE_RESOLUTION|>--- conflicted
+++ resolved
@@ -438,11 +438,7 @@
                 var cleaner = storage.TombstoneCleaner;
                 await cleaner.ExecuteCleanup();
 
-<<<<<<< HEAD
-                var db = GetDocumentDatabaseInstanceFor(store1).Result;
-=======
                 var db = Databases.GetDocumentDatabaseInstanceFor(store1).Result;
->>>>>>> 9400c1ac
                 using (db.DocumentsStorage.ContextPool.AllocateOperationContext(out DocumentsOperationContext context))
                 using (context.OpenReadTransaction())
                 {
