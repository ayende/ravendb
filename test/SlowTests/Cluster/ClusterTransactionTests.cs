--- conflicted
+++ resolved
@@ -39,7 +39,7 @@
         {
         }
 
-        protected override RavenServer GetNewServer(ServerCreationOptions options = null, [CallerMemberName] string caller = null)
+        protected override RavenServer GetNewServer(ServerCreationOptions options = null, [CallerMemberName]string caller = null)
         {
             if (options == null)
             {
@@ -305,24 +305,24 @@
             var file = GetTempFileName();
 
             var (_, leader) = await CreateRaftCluster(3, watcherCluster: true);
-            var user1 = new User() { Name = "Karmel" };
-            var user2 = new User() { Name = "Oren" };
-            var user3 = new User() { Name = "Indych" };
+            var user1 = new User() {Name = "Karmel"};
+            var user2 = new User() {Name = "Oren"};
+            var user3 = new User() {Name = "Indych"};
 
             var toDispose = Servers.First(s => s != leader);
             var removedTag = toDispose.ServerStore.NodeTag;
 
-            var members = new List<string> { "A", "B", "C" };
+            var members = new List<string> {"A", "B", "C"};
             members.Remove(removedTag);
 
             leader.ServerStore.Observer.Suspended = true;
 
-            using (var store = GetDocumentStore(new Options { Server = leader, ModifyDatabaseRecord = r => r.Topology = new DatabaseTopology { Members = members } }))
+            using (var store = GetDocumentStore(new Options {Server = leader, ModifyDatabaseRecord = r => r.Topology = new DatabaseTopology {Members = members}}))
             {
                 // we kill one server so we would not clean the pending cluster transactions.
                 await DisposeAndRemoveServer(toDispose);
 
-                using (var session = store.OpenAsyncSession(new SessionOptions { TransactionMode = TransactionMode.ClusterWide }))
+                using (var session = store.OpenAsyncSession(new SessionOptions {TransactionMode = TransactionMode.ClusterWide}))
                 {
                     session.Advanced.ClusterTransaction.CreateCompareExchangeValue("usernames/karmel", user1);
                     await session.StoreAsync(user1, "foo/bar");
@@ -352,7 +352,7 @@
                 await operation.WaitForCompletionAsync(TimeSpan.FromMinutes(1));
             }
 
-            using (var store = GetDocumentStore(new Options { Server = leader, ModifyDatabaseRecord = r => r.Topology = new DatabaseTopology { Members = members } }))
+            using (var store = GetDocumentStore(new Options {Server = leader, ModifyDatabaseRecord = r => r.Topology = new DatabaseTopology {Members = members}}))
             {
                 using (var session = store.OpenAsyncSession())
                 {
@@ -626,7 +626,7 @@
                 var task2 = Task.Run(async () => await AddUser(store, email, userId));
                 var task3 = Task.Run(async () =>
                 {
-                    using (var session = store.OpenAsyncSession(new SessionOptions { NoTracking = true }))
+                    using (var session = store.OpenAsyncSession(new SessionOptions{NoTracking = true}))
                     {
                         while (true)
                         {
@@ -993,7 +993,7 @@
                     Assert.NotNull(await session.Advanced.Revisions.GetAsync<User>(changeVector));
                 }
 
-                using (var session = leaderStore.OpenAsyncSession(new SessionOptions { TransactionMode = TransactionMode.ClusterWide }))
+                using (var session = leaderStore.OpenAsyncSession(new SessionOptions {TransactionMode = TransactionMode.ClusterWide}))
                 {
                     session.Delete("foo/bar/2");
                     session.Advanced.WaitForIndexesAfterSaveChanges();
@@ -1245,7 +1245,7 @@
                     await session.SaveChangesAsync();
                 }
 
-                await Task.WhenAll(SetupReplicationAsync(store1, store2), SetupReplicationAsync(store2, store1));
+                await Task.WhenAll(SetupReplicationAsync(store1, store2),SetupReplicationAsync(store2, store1));
 
                 await EnsureReplicatingAsync(store1, store2);
                 await EnsureReplicatingAsync(store2, store1);
@@ -1256,7 +1256,7 @@
                 }))
                 {
                     var u = await session.LoadAsync<User>("users/1");
-                    Assert.Equal("Grisha", u.Name);
+                    Assert.Equal("Grisha",u.Name);
                 }
 
                 using (var session = store2.OpenAsyncSession(new SessionOptions
@@ -1265,7 +1265,7 @@
                 }))
                 {
                     var u = await session.LoadAsync<User>("users/1");
-                    Assert.Equal("Grisha", u.Name);
+                    Assert.Equal("Grisha",u.Name);
                 }
 
                 var t1 = EnsureNoReplicationLoop(Server, store1.Database);
@@ -1291,8 +1291,8 @@
                 {
                     TransactionMode = TransactionMode.ClusterWide
                 });
-
-                var entity = new User { Id = id };
+                
+                var entity = new User {Id = id};
                 await session.StoreAsync(entity);
                 await session.SaveChangesAsync();
                 WaitForUserToContinueTheTest(store);
@@ -1305,15 +1305,10 @@
                 {
                     if (e.ToString().Contains(nameof(RachisApplyException)))
                         return true;
-<<<<<<< HEAD
                     if (e is AggregateException ae) 
                         return ae.InnerExceptions.Any(ex => ContainsRachisException(ex));
-=======
-                    if (e is AggregateException ae)
-                        return ae.InnerExceptions.Any(ContainsRachisException);
->>>>>>> c638ca28
-
-                    if (e.InnerException == null)
+
+                    if (e.InnerException == null) 
                         return false;
                     e = e.InnerException;
                 }
