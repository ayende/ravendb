--- conflicted
+++ resolved
@@ -6,7 +6,6 @@
 using System.Threading;
 using System.Threading.Tasks;
 using FastTests.Utils;
-using Nito.AsyncEx;
 using Raven.Client;
 using Raven.Client.Documents;
 using Raven.Client.Documents.Conventions;
@@ -27,6 +26,7 @@
 using Raven.Server.ServerWide.Commands;
 using Raven.Server.ServerWide.Context;
 using Raven.Tests.Core.Utils.Entities;
+using Sparrow.Server;
 using Tests.Infrastructure;
 using Xunit;
 using Xunit.Abstractions;
@@ -568,15 +568,9 @@
             {
                 Name = "Indych"
             };
-<<<<<<< HEAD
-            var mre1 = new ManualResetEvent(false);
-            var mre2 = new ManualResetEvent(false);
-            using (var store = GetDocumentStore(options))
-=======
             var mre1 = new AsyncManualResetEvent();
             var mre2 = new AsyncManualResetEvent();
             using (var store = GetDocumentStore())
->>>>>>> 54fb47e0
             {
                 var task1 = Task.Run(async () =>
                 {
@@ -586,11 +580,7 @@
                     }))
                     {
                         mre1.Set();
-<<<<<<< HEAD
-                        mre2.WaitOne(TimeSpan.FromSeconds(30));
-=======
                         await mre2.WaitAsync();
->>>>>>> 54fb47e0
                         session.Advanced.ClusterTransaction.CreateCompareExchangeValue("usernames/ayende", user1);
                         await session.StoreAsync(user1, "users/1");
                         await session.SaveChangesAsync();
@@ -605,11 +595,7 @@
                     }))
                     {
                         mre2.Set();
-<<<<<<< HEAD
-                        mre1.WaitOne(TimeSpan.FromSeconds(30));
-=======
-                        await mre1.WaitAsync();
->>>>>>> 54fb47e0
+                        await mre1.WaitAsync(TimeSpan.FromSeconds(30));
                         session.Advanced.ClusterTransaction.CreateCompareExchangeValue("usernames/karmel", user3);
                         await session.StoreAsync(user3, "users/3");
                         await session.SaveChangesAsync();
