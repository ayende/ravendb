--- conflicted
+++ resolved
@@ -149,13 +149,8 @@
   </ItemGroup>
   <ItemGroup>
     <FrameworkReference Include="Microsoft.AspNetCore.App" />
-<<<<<<< HEAD
-    <PackageReference Include="Microsoft.NET.Test.Sdk" Version="17.4.1" />
+    <PackageReference Include="Microsoft.NET.Test.Sdk" Version="17.5.0" />
     <PackageReference Include="System.DirectoryServices.Protocols" Version="7.0.0" />
-=======
-    <PackageReference Include="Microsoft.NET.Test.Sdk" Version="17.5.0" />
-    <PackageReference Include="System.DirectoryServices.Protocols" Version="6.0.1" />
->>>>>>> 6a57ee32
     <PackageReference Include="xunit.runner.visualstudio" Version="2.4.5">
       <PrivateAssets>all</PrivateAssets>
       <IncludeAssets>runtime; build; native; contentfiles; analyzers</IncludeAssets>
