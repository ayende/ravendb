--- conflicted
+++ resolved
@@ -1108,9 +1108,6 @@
             }
         }
 
-<<<<<<< HEAD
-        private class GetSubscriptionResendListCommand : RavenCommand<ResendListResult>
-=======
         [Fact]
         public async Task ShouldClearSubscriptionInfoFromStorageAfterDatabaseDeletion()
         {
@@ -1168,8 +1165,7 @@
             }
         }
 
-        private class GetSubscriptionResendListCommand : RavenCommand<ResendListResults>
->>>>>>> a4ce57c9
+        private class GetSubscriptionResendListCommand : RavenCommand<ResendListResult>
         {
             private readonly string _database;
             private readonly string _name;
