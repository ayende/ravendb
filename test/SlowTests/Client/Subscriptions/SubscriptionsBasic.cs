--- conflicted
+++ resolved
@@ -1114,50 +1114,6 @@
         }
 
         [Fact]
-<<<<<<< HEAD
-        public async Task EnsureSingleSubscriptionDoesNotContinueBeforeAckSent()
-        {
-            using (var store = GetDocumentStore())
-            {
-                var subscriptionName = await store.Subscriptions.CreateAsync(new() {Query = "from Users"});
-
-                using (var session = store.OpenAsyncSession())
-                {
-                    await session.StoreAsync(new User());
-                    await session.SaveChangesAsync();
-                }
-
-                var holdAck = new AsyncManualResetEvent();
-                var tryTriggerNextBatch = new AsyncManualResetEvent();
-
-                var firstCV = "";
-
-                using (var worker = store.Subscriptions.GetSubscriptionWorker<User>(new SubscriptionWorkerOptions(subscriptionName) {MaxDocsPerBatch = 1}))
-                {
-                    worker.Run(async batch =>
-                    {
-                        firstCV = batch.Items[0].ChangeVector;
-                        tryTriggerNextBatch.Set();
-                        await holdAck.WaitAsync();
-                    });
-
-                    await tryTriggerNextBatch.WaitAsync();
-                    using (var session = store.OpenAsyncSession())
-                    {
-                        await session.StoreAsync(new User());
-                        await session.SaveChangesAsync();
-                    }
-                    
-                    var db = await GetDocumentDatabaseInstanceFor(store, store.Database);
-                    using (db.ServerStore.ContextPool.AllocateOperationContext(out TransactionOperationContext ctx))
-                    using (ctx.OpenReadTransaction())
-                    {
-                        var connectionState = db.SubscriptionStorage.GetSubscriptionConnectionsState(ctx, subscriptionName);
-                        Assert.Equal(firstCV, connectionState.LastChangeVectorSent); //make sure LastChangeVectorSent didn't advance in server even though there was no ack
-                        holdAck.Set();
-                    }
-                }
-=======
         public async Task Worker_should_consider_RegisterSubscriptionConnection_time_on_calculation_of_LastConnectionFailure()
         {
             DoNotReuseServer();
@@ -1256,7 +1212,52 @@
                 Assert.True(await worker1Retry.WaitAsync(_reasonableWaitTime));
                 Assert.False(t1.IsFaulted);
                 Assert.False(t2.IsFaulted);
->>>>>>> 1bfc140a
+            }
+        }
+
+        [Fact]
+        public async Task EnsureSingleSubscriptionDoesNotContinueBeforeAckSent()
+        {
+            using (var store = GetDocumentStore())
+            {
+                var subscriptionName = await store.Subscriptions.CreateAsync(new() {Query = "from Users"});
+
+                using (var session = store.OpenAsyncSession())
+                {
+                    await session.StoreAsync(new User());
+                    await session.SaveChangesAsync();
+                }
+
+                var holdAck = new AsyncManualResetEvent();
+                var tryTriggerNextBatch = new AsyncManualResetEvent();
+
+                var firstCV = "";
+
+                using (var worker = store.Subscriptions.GetSubscriptionWorker<User>(new SubscriptionWorkerOptions(subscriptionName) {MaxDocsPerBatch = 1}))
+                {
+                    worker.Run(async batch =>
+                    {
+                        firstCV = batch.Items[0].ChangeVector;
+                        tryTriggerNextBatch.Set();
+                        await holdAck.WaitAsync();
+                    });
+
+                    await tryTriggerNextBatch.WaitAsync();
+                    using (var session = store.OpenAsyncSession())
+                    {
+                        await session.StoreAsync(new User());
+                        await session.SaveChangesAsync();
+                    }
+                    
+                    var db = await GetDocumentDatabaseInstanceFor(store, store.Database);
+                    using (db.ServerStore.ContextPool.AllocateOperationContext(out TransactionOperationContext ctx))
+                    using (ctx.OpenReadTransaction())
+                    {
+                        var connectionState = db.SubscriptionStorage.GetSubscriptionConnectionsState(ctx, subscriptionName);
+                        Assert.Equal(firstCV, connectionState.LastChangeVectorSent); //make sure LastChangeVectorSent didn't advance in server even though there was no ack
+                        holdAck.Set();
+                    }
+                }
             }
         }
 
