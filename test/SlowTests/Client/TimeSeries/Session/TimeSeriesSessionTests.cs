﻿using System;
using System.Collections;
using System.Collections.Generic;
using System.IO;
using System.Linq;
using System.Threading.Tasks;
using FastTests;
using Raven.Client.Documents.Session;
using Raven.Client.Documents.Operations.TimeSeries;
using Raven.Client.Documents.Queries.TimeSeries;
using Raven.Server.Documents.TimeSeries;
using Raven.Server.ServerWide.Context;
using Raven.Server.Utils;
using Raven.Tests.Core.Utils.Entities;
using Sparrow;
using Tests.Infrastructure;
using Xunit;
using Xunit.Abstractions;

namespace SlowTests.Client.TimeSeries.Session
{
    public class TimeSeriesSessionTests : RavenTestBase
    {
        public TimeSeriesSessionTests(ITestOutputHelper output) : base(output)
        {
        }

        [RavenFact(RavenTestCategory.TimeSeries)]
        public void CanCreateSimpleTimeSeries()
        {
            using (var store = GetDocumentStore())
            {
                var baseline = RavenTestHelper.UtcToday;

                using (var session = store.OpenSession())
                {
                    session.Store(new { Name = "Oren" }, "users/ayende");

                    session.TimeSeriesFor("users/ayende", "Heartrate")
                        .Append(baseline.AddMinutes(1), 59d, "watches/fitbit");

                    session.SaveChanges();
                }

                using (var session = store.OpenSession())
                {
                    var val = session.TimeSeriesFor("users/ayende", "Heartrate")
                        .Get(DateTime.MinValue, DateTime.MaxValue)
                        .Single();
                    Assert.Equal(new[] { 59d }, val.Values);
                    Assert.Equal("watches/fitbit", val.Tag);
                    Assert.Equal(baseline.AddMinutes(1), val.Timestamp, RavenTestHelper.DateTimeComparer.Instance);
                }
            }
        }

        [RavenFact(RavenTestCategory.TimeSeries | RavenTestCategory.Querying)]
        public void CanCreateSimpleTimeSeries2()
        {
            using (var store = GetDocumentStore())
            {
                var baseline = RavenTestHelper.UtcToday;

                using (var session = store.OpenSession())
                {
                    session.Store(new { Name = "Oren" }, "users/ayende");

                    var tsf = session.TimeSeriesFor("users/ayende", "Heartrate");

                    tsf.Append(baseline.AddMinutes(1), new[] { 59d }, "watches/fitbit");
                    tsf.Append(baseline.AddMinutes(2), new[] { 60d }, "watches/fitbit");
                    tsf.Append(baseline.AddMinutes(2), new[] { 61d }, "watches/fitbit");

                    session.SaveChanges();
                }

                using (var session = store.OpenSession())
                {
                    var val = session.TimeSeriesFor("users/ayende", "Heartrate")
                        .Get(DateTime.MinValue, DateTime.MaxValue)
                        .ToList();
                    Assert.Equal(2, val.Count);
                }
            }
        }

<<<<<<< HEAD
        [RavenTheory(RavenTestCategory.ClientApi | RavenTestCategory.TimeSeries)]
        [RavenData(DatabaseMode = RavenDatabaseMode.All)]
        public void CanCreateSimpleTimeSeries3(Options options)
        {
            using (var store = GetDocumentStore(options))
            {
                var res = store.Operations.Send(new GetTimeSeriesStatisticsOperation("users/ayende"));
                Assert.Null(res);

                var baseline = RavenTestHelper.UtcToday;

                using (var session = store.OpenSession())
                {
                    session.Store(new { Name = "Oren" }, "users/ayende");

                    var tsf = session.TimeSeriesFor("users/ayende", "Heartrate");

                    tsf.Append(baseline.AddMinutes(1), new[] { 59d }, "watches/fitbit");
                    tsf.Append(baseline.AddMinutes(2), new[] { 60d }, "watches/fitbit");
                    tsf.Append(baseline.AddMinutes(2), new[] { 61d }, "watches/fitbit");

                    session.SaveChanges();
                }

                res = store.Operations.Send(new GetTimeSeriesStatisticsOperation("users/ayende"));
                Assert.NotNull(res);
                Assert.Equal(1, res.TimeSeries.Count);
                Assert.Equal("Heartrate", res.TimeSeries[0].Name);
                Assert.Equal(2, res.TimeSeries[0].NumberOfEntries);
                Assert.Equal(baseline.AddMinutes(1), res.TimeSeries[0].StartDate);
                Assert.Equal(baseline.AddMinutes(2), res.TimeSeries[0].EndDate);
            }
        }

        [Fact]
=======
        [RavenFact(RavenTestCategory.TimeSeries | RavenTestCategory.Querying)]
>>>>>>> e24de812
        public async Task TimeSeriesShouldBeCaseInsensitiveAndKeepOriginalCasing()
        {
            using (var store = GetDocumentStore())
            {
                var baseline = RavenTestHelper.UtcToday;

                using (var session = store.OpenSession())
                {
                    session.Store(new User { Name = "Oren" }, "users/ayende");

                    session.TimeSeriesFor("users/ayende", "Heartrate")
                        .Append(baseline.AddMinutes(1), 59d, "watches/fitbit");

                    session.SaveChanges();
                }

                using (var session = store.OpenSession())
                {
                    session.TimeSeriesFor("users/ayende", "HeartRate")
                        .Append(baseline.AddMinutes(2), 60d, "watches/fitbit");

                    session.SaveChanges();
                }

                using (var session = store.OpenSession())
                {
                    var user = session.Load<User>("users/ayende");
                    var val = session.TimeSeriesFor("users/ayende", "heartrate").Get().ToList();
                        
                    Assert.Equal(new[] { 59d }, val[0].Values);
                    Assert.Equal("watches/fitbit", val[0].Tag);
                    Assert.Equal(baseline.AddMinutes(1), val[0].Timestamp, RavenTestHelper.DateTimeComparer.Instance);

                    Assert.Equal(new[] { 60d }, val[1].Values);
                    Assert.Equal("watches/fitbit", val[1].Tag);
                    Assert.Equal(baseline.AddMinutes(2), val[1].Timestamp, RavenTestHelper.DateTimeComparer.Instance);

                    Assert.Equal("Heartrate", session.Advanced.GetTimeSeriesFor(user).Single());
                }


                using (var session = store.OpenSession())
                {
                    session.TimeSeriesFor("users/ayende", "HeartRatE").Delete();
                    session.SaveChanges();
                }

                using (var session = store.OpenSession())
                {
                    session.TimeSeriesFor("users/ayende", "HeArtRate")
                        .Append(baseline.AddMinutes(3), 61d, "watches/fitbit");

                    session.SaveChanges();
                }

                using (var session = store.OpenSession())
                {
                    var user = session.Load<User>("users/ayende");
                    var val = session.TimeSeriesFor("users/ayende", "heartrate").Get().Single();
                        
                    Assert.Equal(new[] { 61d }, val.Values);
                    Assert.Equal("watches/fitbit", val.Tag);
                    Assert.Equal(baseline.AddMinutes(3), val.Timestamp, RavenTestHelper.DateTimeComparer.Instance);

                    Assert.Equal("HeArtRate", session.Advanced.GetTimeSeriesFor(user).Single());
                }

                var database = await Databases.GetDocumentDatabaseInstanceFor(store);
                using (database.DocumentsStorage.ContextPool.AllocateOperationContext(out DocumentsOperationContext ctx))
                using (ctx.OpenReadTransaction())
                {
                    var name = database.DocumentsStorage.TimeSeriesStorage.Stats.GetTimeSeriesNamesForDocumentOriginalCasing(ctx, "users/ayende").Single();
                    Assert.Equal("HeArtRate", name);
                }
            }
        }

        [RavenTheory(RavenTestCategory.Indexes | RavenTestCategory.TimeSeries | RavenTestCategory.Querying)]
        [RavenData(SearchEngineMode = RavenSearchEngineMode.All)]
        public async Task ThrowIfAppendIsLessThen1Ms(Options options)
        {
            using (var store = GetDocumentStore(options))
            {
                var baseline = DateTime.UtcNow.EnsureMilliseconds();

                using (var session = store.OpenSession())
                {
                    session.Store(new { Name = "Oren" }, "users/ayende");
                    session.SaveChanges();
                }

                var database = await Databases.GetDocumentDatabaseInstanceFor(store);
                using (database.DocumentsStorage.ContextPool.AllocateOperationContext(out DocumentsOperationContext ctx))
                using (ctx.OpenWriteTransaction())
                {
                    var appends = new[]
                    {
                        new SingleResult {Timestamp = baseline.AddMinutes(1), Tag = ctx.GetLazyString("watches/fitbit"), Values = new Memory<double>(new double[] {59})},
                        new SingleResult {Timestamp = baseline.AddMinutes(1).AddTicks(10), Tag = ctx.GetLazyString("watches/fitbit"), Values = new Memory<double>(new double[] {60})},
                        new SingleResult {Timestamp = baseline.AddMinutes(1).AddTicks(20), Tag = ctx.GetLazyString("watches/fitbit"), Values = new Memory<double>(new double[] {61})},
                    };

                    var e = Assert.Throws<InvalidDataException>(() => database.DocumentsStorage.TimeSeriesStorage.AppendTimestamp(ctx, "users/ayende", "users", "heartrate", appends));
                    Assert.Contains("must be sorted by their timestamps, and cannot contain duplicate timestamps.", e.Message);
                }
            }
        }

        [RavenTheory(RavenTestCategory.Indexes | RavenTestCategory.TimeSeries | RavenTestCategory.Querying)]
        [RavenData(SearchEngineMode = RavenSearchEngineMode.All)]
        public void CanDeleteTimestamp2(Options options)
        {
            using (var store = GetDocumentStore(options))
            {
                var baseline = RavenTestHelper.UtcToday;

                using (var session = store.OpenSession())
                {
                    session.Store(new User { Name = "Oren" }, "users/ayende");

                    var tsf = session.TimeSeriesFor("users/ayende", "Heartrate");

                    tsf.Append(baseline.AddMinutes(1), 59d);
                    tsf.Append(baseline.AddMinutes(2), 69d);
                    session.SaveChanges();
                }

                using (var session = store.OpenSession())
                {
                    session.TimeSeriesFor("users/ayende", "Heartrate").Delete(baseline.AddMinutes(2));
                    session.SaveChanges();
                }

                using (var session = store.OpenSession())
                {
                    var query = session.Advanced.RawQuery<TimeSeriesAggregationResult>($@"
                    declare timeseries out(x) 
                    {{
                        from x.HeartRate between $start and $end
                        group by 1h
                        select last()
                    }}
                    from Users as u
                    select out(u)
                    ")
                        .AddParameter("start", baseline.EnsureUtc())
                        .AddParameter("end", baseline.AddMonths(2).EnsureUtc());

                    var result = query.ToList();
                    var last = result[0].Results[0].Last[0];
                    Assert.Equal(59, last);
                }
            }
        }
        
        [RavenFact(RavenTestCategory.TimeSeries)]
        public void CanDeleteTimestamp3()
        {
            using (var store = GetDocumentStore())
            {
                var baseline = RavenTestHelper.UtcToday;

                using (var session = store.OpenSession())
                {
                    session.Store(new User { Name = "Oren" }, "users/ayende");

                    var tsf = session.TimeSeriesFor("users/ayende", "Heartrate");

                    tsf.Append(baseline.AddMinutes(1), 59d);
                    tsf.Append(baseline.AddMinutes(2), 69d);
                    tsf.Append(baseline.AddMinutes(3), 79d);
                    tsf.Append(baseline.AddMinutes(4), 89d);
                    tsf.Append(baseline.AddMinutes(5), 99d);
                    session.SaveChanges();
                }

                using (var session = store.OpenSession())
                {
                    session.TimeSeriesFor("users/ayende", "Heartrate").Delete(baseline.AddMinutes(2));
                    session.TimeSeriesFor("users/ayende", "Heartrate").Delete(baseline.AddMinutes(3));
                    session.SaveChanges();
                }

                using (var session = store.OpenSession())
                {
                    var entries = session.TimeSeriesFor("users/ayende", "Heartrate").Get();
                    Assert.Equal(59,entries[0].Values[0]);
                    Assert.Equal(89,entries[1].Values[0]);
                    Assert.Equal(99, entries[2].Values[0]);
                }

                using (var session = store.OpenSession())
                {
                    session.TimeSeriesFor("users/ayende", "Heartrate").Delete(baseline.AddMinutes(4));
                    session.SaveChanges();
                }

                using (var session = store.OpenSession())
                {
                    var entries = session.TimeSeriesFor("users/ayende", "Heartrate").Get();
                    Assert.Equal(59,entries[0].Values[0]);
                    Assert.Equal(99, entries[1].Values[0]);
                }
            }
        }

        [RavenFact(RavenTestCategory.TimeSeries)]
        public void CanDeleteTimestamp4()
        {
            using (var store = GetDocumentStore())
            {
                var baseline = RavenTestHelper.UtcToday;

                using (var session = store.OpenSession())
                {
                    session.Store(new User { Name = "Oren" }, "users/ayende");

                    var tsf = session.TimeSeriesFor("users/ayende", "Heartrate");

                    tsf.Append(baseline.AddMinutes(1), 59d);
                    tsf.Append(baseline.AddMinutes(2), 69d);
                    tsf.Append(baseline.AddMinutes(3), 79d);
                    session.SaveChanges();
                }

                using (var session = store.OpenSession())
                {
                    session.TimeSeriesFor("users/ayende", "Heartrate").Delete(baseline.AddMinutes(2));
                    session.SaveChanges();
                }

                using (var session = store.OpenSession())
                {
                    var entries = session.TimeSeriesFor("users/ayende", "Heartrate").Get();
                    Assert.Equal(59,entries[0].Values[0]);
                    Assert.Equal(79,entries[1].Values[0]);
                }
            }
        }

        [RavenFact(RavenTestCategory.TimeSeries)]
        public void CanDeleteTimestamp()
        {
            using (var store = GetDocumentStore())
            {
                var baseline = RavenTestHelper.UtcToday;

                using (var session = store.OpenSession())
                {
                    session.Store(new { Name = "Oren" }, "users/ayende");

                    var tsf = session.TimeSeriesFor("users/ayende", "Heartrate");

                    tsf.Append(baseline.AddMinutes(1), new[] { 59d }, "watches/fitbit");
                    tsf.Append(baseline.AddMinutes(2), new[] { 69d }, "watches/fitbit");
                    tsf.Append(baseline.AddMinutes(3), new[] { 79d }, "watches/fitbit");


                    session.SaveChanges();
                }

                using (var session = store.OpenSession())
                {
                    session.Store(new { Name = "Oren" }, "users/ayende");
                    session.TimeSeriesFor("users/ayende", "Heartrate")
                        .Delete(baseline.AddMinutes(2));

                    session.SaveChanges();
                }

                using (var session = store.OpenSession())
                {
                    var vals = session.TimeSeriesFor("users/ayende", "Heartrate")
                         .Get(DateTime.MinValue, DateTime.MaxValue)
                         .ToList();
                    Assert.Equal(2, vals.Count);
                    Assert.Equal(new[] { 59d }, vals[0].Values);
                    Assert.Equal("watches/fitbit", vals[0].Tag);
                    Assert.Equal(baseline.AddMinutes(1), vals[0].Timestamp, RavenTestHelper.DateTimeComparer.Instance);

                    Assert.Equal(new[] { 79d }, vals[1].Values);
                    Assert.Equal("watches/fitbit", vals[1].Tag);
                    Assert.Equal(baseline.AddMinutes(3), vals[1].Timestamp, RavenTestHelper.DateTimeComparer.Instance);
                }
            }
        }

        [RavenFact(RavenTestCategory.TimeSeries)]
        public void UsingDifferentTags()
        {
            using (var store = GetDocumentStore())
            {
                var baseline = RavenTestHelper.UtcToday;

                using (var session = store.OpenSession())
                {
                    session.Store(new { Name = "Oren" }, "users/ayende");

                    var tsf = session.TimeSeriesFor("users/ayende", "Heartrate");
                    tsf.Append(baseline.AddMinutes(1), new[] { 59d }, "watches/fitbit");
                    tsf.Append(baseline.AddMinutes(2), new[] { 70d }, "watches/apple");
                    
                    session.SaveChanges();
                }

                using (var session = store.OpenSession())
                {
                    var vals = session.TimeSeriesFor("users/ayende", "Heartrate")
                        .Get(DateTime.MinValue, DateTime.MaxValue)
                        .ToList();
                    Assert.Equal(2, vals.Count);
                    Assert.Equal(new[] { 59d }, vals[0].Values);
                    Assert.Equal("watches/fitbit", vals[0].Tag);
                    Assert.Equal(baseline.AddMinutes(1), vals[0].Timestamp, RavenTestHelper.DateTimeComparer.Instance);

                    Assert.Equal(new[] { 70d }, vals[1].Values);
                    Assert.Equal("watches/apple", vals[1].Tag);
                    Assert.Equal(baseline.AddMinutes(2), vals[1].Timestamp, RavenTestHelper.DateTimeComparer.Instance);
                }
            }
        }

        [RavenFact(RavenTestCategory.TimeSeries)]
        public void UsingDifferentNumberOfValues_SmallToLarge()
        {
            using (var store = GetDocumentStore())
            {
                var baseline = RavenTestHelper.UtcToday;

                using (var session = store.OpenSession())
                {
                    session.Store(new { Name = "Oren" }, "users/ayende");

                    var tsf = session.TimeSeriesFor("users/ayende", "Heartrate");
                    tsf.Append(baseline.AddMinutes(1), new[] { 59d }, "watches/fitbit");
                    tsf.Append(baseline.AddMinutes(2), new[] { 70d, 120d, 80d }, "watches/apple");
                    tsf.Append(baseline.AddMinutes(3), new[] { 69d }, "watches/fitbit");

                    session.SaveChanges();
                }

                using (var session = store.OpenSession())
                {
                    var vals = session.TimeSeriesFor("users/ayende", "Heartrate")
                        .Get(DateTime.MinValue, DateTime.MaxValue)
                        .ToList();
                    Assert.Equal(3, vals.Count);
                    Assert.Equal(new[] { 59d }, vals[0].Values);
                    Assert.Equal("watches/fitbit", vals[0].Tag);
                    Assert.Equal(baseline.AddMinutes(1), vals[0].Timestamp, RavenTestHelper.DateTimeComparer.Instance);

                    Assert.Equal(new[] { 70d, 120d, 80d }, vals[1].Values);
                    Assert.Equal("watches/apple", vals[1].Tag);
                    Assert.Equal(baseline.AddMinutes(2), vals[1].Timestamp, RavenTestHelper.DateTimeComparer.Instance);

                    Assert.Equal(new[] { 69d }, vals[2].Values);
                    Assert.Equal("watches/fitbit", vals[2].Tag);
                    Assert.Equal(baseline.AddMinutes(3), vals[2].Timestamp, RavenTestHelper.DateTimeComparer.Instance);
                }
            }
        }

        [RavenFact(RavenTestCategory.TimeSeries)]
        public void UsingDifferentNumberOfValues_SmallToLargeSplit()
        {
            using (var store = GetDocumentStore())
            {
                var baseline = RavenTestHelper.UtcToday;

                using (var session = store.OpenSession())
                {
                    session.Store(new { Name = "Oren" }, "users/ayende");

                    var tsf = session.TimeSeriesFor("users/ayende", "Heartrate");
                    tsf.Append(baseline.AddMinutes(1), new[] { 59d });
                    tsf.Append(baseline.AddMinutes(4), new[] { 89d });
                    tsf.Append(baseline.AddMinutes(5), new[] { 99d });

                    session.SaveChanges();
                }

                using (var session = store.OpenSession())
                {
                    session.Store(new { Name = "Oren" }, "users/ayende");

                    var tsf = session.TimeSeriesFor("users/ayende", "Heartrate");
                    tsf.Append(baseline.AddMinutes(2), new[] { 69d });
                    tsf.Append(baseline.AddMinutes(3), new[] { 79d, 666d });

                    session.SaveChanges();
                }

                using (var session = store.OpenSession())
                {
                    var vals = session.TimeSeriesFor("users/ayende", "Heartrate").Get().ToList();

                    Assert.Equal(5, vals.Count);
                    Assert.Equal(new[] { 59d }, vals[0].Values);
                    Assert.Equal(baseline.AddMinutes(1), vals[0].Timestamp, RavenTestHelper.DateTimeComparer.Instance);

                    Assert.Equal(new[] { 69d }, vals[1].Values);
                    Assert.Equal(baseline.AddMinutes(2), vals[1].Timestamp, RavenTestHelper.DateTimeComparer.Instance);

                    Assert.Equal(new[] { 79d, 666d }, vals[2].Values);
                    Assert.Equal(baseline.AddMinutes(3), vals[2].Timestamp, RavenTestHelper.DateTimeComparer.Instance);

                    Assert.Equal(new[] { 89d }, vals[3].Values);
                    Assert.Equal(baseline.AddMinutes(4), vals[3].Timestamp, RavenTestHelper.DateTimeComparer.Instance);

                    Assert.Equal(new[] { 99d }, vals[4].Values);
                    Assert.Equal(baseline.AddMinutes(5), vals[4].Timestamp, RavenTestHelper.DateTimeComparer.Instance);
                }
            }
        }

        [RavenFact(RavenTestCategory.TimeSeries)]
        public void UsingDifferentNumberOfValues_LargeToSmall()
        {
            using (var store = GetDocumentStore())
            {
                var baseline = RavenTestHelper.UtcToday;

                using (var session = store.OpenSession())
                {
                    session.Store(new { Name = "Oren" }, "users/ayende");

                    var tsf = session.TimeSeriesFor("users/ayende", "Heartrate");
                    tsf.Append(baseline.AddMinutes(1), new[] { 70d, 120d, 80d }, "watches/apple");
                    tsf.Append(baseline.AddMinutes(2), new[] { 59d }, "watches/fitbit");
                    tsf.Append(baseline.AddMinutes(3), new[] { 69d }, "watches/fitbit");

                    session.SaveChanges();
                }


                using (var session = store.OpenSession())
                {
                    var vals = session.TimeSeriesFor("users/ayende", "Heartrate")
                        .Get(DateTime.MinValue, DateTime.MaxValue)
                        .ToList();
                    Assert.Equal(3, vals.Count);

                    Assert.Equal(new[] { 70d, 120d, 80d }, vals[0].Values);
                    Assert.Equal("watches/apple", vals[0].Tag);
                    Assert.Equal(baseline.AddMinutes(1), vals[0].Timestamp, RavenTestHelper.DateTimeComparer.Instance);

                    Assert.Equal(new[] { 59d }, vals[1].Values);
                    Assert.Equal("watches/fitbit", vals[1].Tag);
                    Assert.Equal(baseline.AddMinutes(2), vals[1].Timestamp, RavenTestHelper.DateTimeComparer.Instance);

                    Assert.Equal(new[] { 69d }, vals[2].Values);
                    Assert.Equal("watches/fitbit", vals[2].Tag);
                    Assert.Equal(baseline.AddMinutes(3), vals[2].Timestamp, RavenTestHelper.DateTimeComparer.Instance);
                }
            }
        }

        [RavenFact(RavenTestCategory.TimeSeries)]
        public void CanStoreAndReadMultipleTimestamps()
        {
            using (var store = GetDocumentStore())
            {
                var baseline = RavenTestHelper.UtcToday;

                using (var session = store.OpenSession())
                {
                    session.Store(new { Name = "Oren" }, "users/ayende");
                    session.TimeSeriesFor("users/ayende", "Heartrate")
                        .Append(baseline.AddMinutes(1), new[] { 59d }, "watches/fitbit");
                    session.SaveChanges();
                }

                using (var session = store.OpenSession())
                {
                    var tsf = session.TimeSeriesFor("users/ayende", "Heartrate");
                    tsf.Append(baseline.AddMinutes(2), new[] { 61d }, "watches/fitbit");
                    tsf.Append(baseline.AddMinutes(3), new[] { 62d }, "watches/apple-watch");

                    session.SaveChanges();
                }

                using (var session = store.OpenSession())
                {
                    var vals = session.TimeSeriesFor("users/ayende", "Heartrate")
                        .Get(DateTime.MinValue, DateTime.MaxValue)
                        .ToList();
                    Assert.Equal(3, vals.Count);

                    Assert.Equal(new[] { 59d }, vals[0].Values);
                    Assert.Equal("watches/fitbit", vals[0].Tag);
                    Assert.Equal(baseline.AddMinutes(1), vals[0].Timestamp, RavenTestHelper.DateTimeComparer.Instance);

                    Assert.Equal(new[] { 61d }, vals[1].Values);
                    Assert.Equal("watches/fitbit", vals[1].Tag);
                    Assert.Equal(baseline.AddMinutes(2), vals[1].Timestamp, RavenTestHelper.DateTimeComparer.Instance);

                    Assert.Equal(new[] { 62d }, vals[2].Values);
                    Assert.Equal("watches/apple-watch", vals[2].Tag);
                    Assert.Equal(baseline.AddMinutes(3), vals[2].Timestamp, RavenTestHelper.DateTimeComparer.Instance);
                }
            }
        }

        [RavenFact(RavenTestCategory.TimeSeries)]
        public void CanStoreLargeNumberOfValues()
        {
            using (var store = GetDocumentStore())
            {
                var baseline = RavenTestHelper.UtcToday;

                using (var session = store.OpenSession())
                {
                    session.Store(new { Name = "Oren" }, "users/ayende");
                    session.SaveChanges();
                }

                var offset = 0;

                for (int i = 0; i < 10; i++)
                {
                    using (var session = store.OpenSession())
                    {
                        var tsf = session.TimeSeriesFor("users/ayende", "Heartrate");

                        for (int j = 0; j < 1000; j++)
                        {
                            tsf.Append(baseline.AddMinutes(offset++), new double[] { offset }, "watches/fitbit");
                        }

                        session.SaveChanges();
                    }
                }

                using (var session = store.OpenSession())
                {
                    var vals = session.TimeSeriesFor("users/ayende", "Heartrate")
                        .Get(DateTime.MinValue, DateTime.MaxValue)
                        .ToList();
                    Assert.Equal(10_000, vals.Count);

                    for (int i = 0; i < 10_000; i++)
                    {
                        Assert.Equal(baseline.AddMinutes(i), vals[i].Timestamp, RavenTestHelper.DateTimeComparer.Instance);
                        Assert.Equal(1 + i, vals[i].Values[0]);
                    }
                }
            }
        }

        [RavenFact(RavenTestCategory.TimeSeries)]
        public void CanStoreValuesOutOfOrder()
        {
            using (var store = GetDocumentStore())
            {
                var baseline = RavenTestHelper.UtcToday;

                using (var session = store.OpenSession())
                {
                    session.Store(new { Name = "Oren" }, "users/ayende");
                    session.SaveChanges();
                }

                const int retries = 1000;

                var offset = 0;

                using (var session = store.OpenSession())
                {
                    var tsf = session.TimeSeriesFor("users/ayende", "Heartrate");

                    for (int j = 0; j < retries; j++)
                    {
                        tsf.Append(baseline.AddMinutes(offset), new double[] { offset }, "watches/fitbit");

                        offset += 5;
                    }

                    session.SaveChanges();
                }

                offset = 1;

                using (var session = store.OpenSession())
                {
                    var tsf = session.TimeSeriesFor("users/ayende", "Heartrate");
                    var vals = tsf.Get(DateTime.MinValue, DateTime.MaxValue).ToList();
                    Assert.Equal(retries, vals.Count);

                    for (int j = 0; j < retries; j++)
                    {
                        tsf.Append(baseline.AddMinutes(offset), new double[] { offset }, "watches/fitbit");
                        offset += 5;
                    }

                    session.SaveChanges();
                }

                using (var session = store.OpenSession())
                {
                    var vals = session.TimeSeriesFor("users/ayende", "Heartrate")
                        .Get(DateTime.MinValue, DateTime.MaxValue)
                        .ToList();
                    Assert.Equal(2 * retries, vals.Count);

                    offset = 0;
                    for (int i = 0; i < retries; i++)
                    {
                        Assert.Equal(baseline.AddMinutes(offset), vals[i].Timestamp, RavenTestHelper.DateTimeComparer.Instance);
                        Assert.Equal(offset, vals[i].Values[0]);

                        offset++;
                        i++;

                        Assert.Equal(baseline.AddMinutes(offset), vals[i].Timestamp, RavenTestHelper.DateTimeComparer.Instance);
                        Assert.Equal(offset, vals[i].Values[0]);

                        offset += 4;
                    }
                }
            }
        }

        [RavenFact(RavenTestCategory.TimeSeries)]
        public void CanUseLocalDateTimeWhenRequestingTimeSeriesRange()
        {
            using (var store = GetDocumentStore())
            {
                var baseline = RavenTestHelper.UtcToday;

                using (var session = store.OpenSession())
                {
                    session.Store(new { Name = "Oren" }, "users/ayende");
                    session.TimeSeriesFor("users/ayende", "Heartrate")
                        .Append(baseline, new[] { 0d }, "watches/fitbit");
                    session.SaveChanges();
                }

                using (var session = store.OpenSession())
                {
                    var timeSeriesFor = session.TimeSeriesFor("users/ayende", "Heartrate");

                    for (double i = 1; i < 10; i++)
                    {
                        timeSeriesFor.Append(baseline.AddMinutes(i), new[] { i }, "watches/fitbit");
                    }

                    session.SaveChanges();
                }


                for (int i = 0; i < 10; i++)
                {
                    using (var session = store.OpenSession())
                    {
                        var vals = session.TimeSeriesFor("users/ayende", "Heartrate")
                            .Get(baseline.AddMinutes(i), DateTime.MaxValue)
                            .ToList();

                        Assert.Equal(10 - i, vals.Count);

                        for (double j = 0; j < vals.Count; j++)
                        {
                            Assert.Equal(new[] { j + i }, vals[(int)j].Values);
                        }
                    }
                }


                var maxTimeStamp = baseline.AddMinutes(9);

                for (int i = 1; i < 10; i++)
                {
                    using (var session = store.OpenSession())
                    {
                        var vals = session.TimeSeriesFor("users/ayende", "Heartrate")
                            .Get(baseline, maxTimeStamp.AddMinutes(-i))
                            .ToList();

                        Assert.Equal(10 - i, vals.Count);

                        for (double j = 0; j < vals.Count; j++)
                        {
                            Assert.Equal(new[] { j }, vals[(int)j].Values);
                        }
                    }
                }
            }
        }

        [RavenFact(RavenTestCategory.TimeSeries)]
        public void CanRequestNonExistingTimeSeriesRange()
        {
            using (var store = GetDocumentStore())
            {
                var baseline = RavenTestHelper.UtcToday;

                using (var session = store.OpenSession())
                {
                    session.Store(new { Name = "Oren" }, "users/ayende");
                    var tsf = session.TimeSeriesFor("users/ayende", "Heartrate");
                    tsf.Append(baseline, new[] { 58d }, "watches/fitbit");
                    tsf.Append(baseline.AddMinutes(10), new[] { 60d }, "watches/fitbit");

                    session.SaveChanges();
                }

                using (var session = store.OpenSession())
                {
                    var vals = session.TimeSeriesFor("users/ayende", "Heartrate")
                        .Get(baseline.AddMinutes(-10), baseline.AddMinutes(-5))?
                        .ToList();

                    Assert.Empty(vals);

                    vals = session.TimeSeriesFor("users/ayende", "Heartrate")
                        .Get(baseline.AddMinutes(5), baseline.AddMinutes(9))?
                        .ToList();

                    Assert.Empty(vals);
                }
            }
        }

        internal class CanGetTimeSeriesRangeCases : IEnumerable<object[]>
        {
            private readonly List<object[]> _data = new List<object[]>
            {
                new object[] {null, null, 4},
                new object[] {new DateTime(2020, 1, 1), null, 3},
                new object[] {null, new DateTime(2020, 2, 1), 3},
                new object[] {new DateTime(2020, 1, 1), new DateTime(2020, 2, 1), 2},
            };

            public IEnumerator<object[]> GetEnumerator() => _data.GetEnumerator();

            IEnumerator IEnumerable.GetEnumerator() => GetEnumerator();
        }

        [Theory]
        [ClassData(typeof(CanGetTimeSeriesRangeCases))]
        public void CanGetTimeSeriesRange(DateTime? from, DateTime? to, int expectedValue)
        {
            using (var store = GetDocumentStore())
            {
                var baseline = new DateTime(2019, 12, 1);

                using (var session = store.OpenSession())
                {
                    session.Store(new { Name = "Oren" }, "users/ayende");
                    var tsf = session.TimeSeriesFor("users/ayende", "Heartrate");
                    tsf.Append(baseline, new[] { 58d }, "watches/fitbit");
                    tsf.Append(baseline.AddMonths(1), new[] { 60d }, "watches/fitbit");
                    tsf.Append(baseline.AddMonths(2), new[] { 60d }, "watches/fitbit");
                    tsf.Append(baseline.AddMonths(3), new[] { 60d }, "watches/fitbit");

                    session.SaveChanges();
                }

                using (var session = store.OpenSession())
                {
                    var vals = session.TimeSeriesFor("users/ayende", "Heartrate")
                        .Get(from, to)
                        .ToList();

                    Assert.Equal(expectedValue, vals.Count);
                }
            }
        }

        [RavenFact(RavenTestCategory.TimeSeries)]
        public void CanGetMultipleTimeSeriesRange()
        {
            using (var store = GetDocumentStore())
            {
                var baseline = new DateTime(2019, 12, 1);

                using (var session = store.OpenSession())
                {
                    session.Store(new { Name = "Oren" }, "users/ayende");
                    var tsf = session.TimeSeriesFor("users/ayende", "Heartrate");
                    tsf.Append(baseline, new[] { 58d }, "watches/fitbit");
                    tsf.Append(baseline.AddMonths(1), new[] { 60d }, "watches/fitbit");
                    tsf.Append(baseline.AddMonths(2), new[] { 60d }, "watches/fitbit");
                    tsf.Append(baseline.AddMonths(3), new[] { 60d }, "watches/fitbit");

                    session.SaveChanges();
                }

                var ranges = new CanGetTimeSeriesRangeCases().Select(c=> new TimeSeriesRange
                {
                    From = (DateTime?)c[0],
                    To = (DateTime?)c[1],
                    Name = "Heartrate"
                });

                var results = store.Operations.Send(new GetMultipleTimeSeriesOperation("users/ayende", ranges));
                var param = new CanGetTimeSeriesRangeCases().ToList();
                for (var index = 0; index < param.Count; index++)
                {
                    var range = param[index];
                    var rangeResult = results.Values["Heartrate"][index];
                    Assert.Equal(range[0] ?? DateTime.MinValue, rangeResult.From);
                    Assert.Equal(range[1] ?? DateTime.MaxValue, rangeResult.To);
                    Assert.Equal(range[2], rangeResult.Entries.Length);
                }
            }
        }

        [RavenFact(RavenTestCategory.TimeSeries)]
        public void CanGetTimeSeriesNames()
        {
            using (var store = GetDocumentStore())
            {
                using (var session = store.OpenSession())
                {
                    session.Store(new User(), "users/karmel");
                    session.TimeSeriesFor("users/karmel", "Nasdaq2")
                        .Append(DateTime.Now, new[] { 7547.31 }, "web");

                    session.SaveChanges();
                }

                using (var session = store.OpenSession())
                {
                    session.TimeSeriesFor("users/karmel", "Heartrate2")
                        .Append(DateTime.Now, new[] { 7547.31 }, "web");

                    session.SaveChanges();
                }

                using (var session = store.OpenSession())
                {
                    session.Store(new User(), "users/ayende");
                    session.TimeSeriesFor("users/ayende", "Nasdaq")
                        .Append(DateTime.Now, new[] { 7547.31 }, "web");

                    session.SaveChanges();
                }

                using (var session = store.OpenSession())
                {
                    session.TimeSeriesFor("users/ayende", "Heartrate")
                        .Append(DateTime.Today.AddMinutes(1), new[] { 58d }, "fitbit");

                    session.SaveChanges();
                }

                using (var session = store.OpenSession())
                {
                    var user = session.Load<User>("users/ayende");
                    var tsNames = session.Advanced.GetTimeSeriesFor(user);
                    Assert.Equal(2, tsNames.Count);

                    // should be sorted
                    Assert.Equal("Heartrate", tsNames[0]);
                    Assert.Equal("Nasdaq", tsNames[1]);
                }

                using (var session = store.OpenSession())
                {
                    var user = session.Load<User>("users/karmel");
                    var tsNames = session.Advanced.GetTimeSeriesFor(user);
                    Assert.Equal(2, tsNames.Count);

                    // should be sorted
                    Assert.Equal("Heartrate2", tsNames[0]);
                    Assert.Equal("Nasdaq2", tsNames[1]);
                }

                using (var session = store.OpenSession())
                {
                    session.TimeSeriesFor("users/ayende", "heartrate")  // putting ts name as lower cased
                        .Append(DateTime.Today.AddMinutes(1), new[] { 58d }, "fitbit");

                    session.SaveChanges();
                }

                using (var session = store.OpenSession())
                {
                    var user = session.Load<User>("users/ayende");
                    var tsNames = session.Advanced.GetTimeSeriesFor(user);
                    Assert.Equal(2, tsNames.Count);

                    // should preserve original casing
                    Assert.Equal("Heartrate", tsNames[0]);
                    Assert.Equal("Nasdaq", tsNames[1]);
                }
            }
        }

        [RavenFact(RavenTestCategory.TimeSeries)]
        public void CanGetTimeSeriesNames2()
        {
            using (var store = GetDocumentStore())
            {
                var baseline = DateTime.Today.ToUniversalTime();

                using (var session = store.OpenSession())
                {
                    session.Store(new { Name = "Oren" }, "users/ayende");
                    session.SaveChanges();
                }

                var offset = 0;

                for (int i = 0; i < 100; i++)
                {
                    using (var session = store.OpenSession())
                    {
                        var tsf = session.TimeSeriesFor("users/ayende", "Heartrate");

                        for (int j = 0; j < 1000; j++)
                        {
                            tsf.Append(baseline.AddMinutes(offset++), new double[] { offset }, "watches/fitbit");
                        }

                        session.SaveChanges();
                    }
                }

                offset = 0;

                for (int i = 0; i < 100; i++)
                {
                    using (var session = store.OpenSession())
                    {
                        var tsf = session.TimeSeriesFor("users/ayende", "Pulse");

                        for (int j = 0; j < 1000; j++)
                        {
                            tsf.Append(baseline.AddMinutes(offset++), new double[] { offset }, "watches/fitbit");
                        }

                        session.SaveChanges();
                    }
                }

                using (var session = store.OpenSession())
                {
                    var vals = session.TimeSeriesFor("users/ayende", "Heartrate")
                        .Get(DateTime.MinValue, DateTime.MaxValue)
                        .ToList();
                    Assert.Equal(100_000, vals.Count);

                    for (int i = 0; i < 100_000; i++)
                    {
                        Assert.Equal(baseline.AddMinutes(i), vals[i].Timestamp, RavenTestHelper.DateTimeComparer.Instance);
                        Assert.Equal(1 + i, vals[i].Values[0]);
                    }
                }

                using (var session = store.OpenSession())
                {
                    var vals = session.TimeSeriesFor("users/ayende", "Pulse")
                        .Get(DateTime.MinValue, DateTime.MaxValue)
                        .ToList();
                    Assert.Equal(100_000, vals.Count);

                    for (int i = 0; i < 100_000; i++)
                    {
                        Assert.Equal(baseline.AddMinutes(i), vals[i].Timestamp, RavenTestHelper.DateTimeComparer.Instance);
                        Assert.Equal(1 + i, vals[i].Values[0]);
                    }
                }

                using (var session = store.OpenSession())
                {
                    var user = session.Load<User>("users/ayende");
                    var tsNames = session.Advanced.GetTimeSeriesFor(user);
                    Assert.Equal(2, tsNames.Count);

                    // should be sorted
                    Assert.Equal("Heartrate", tsNames[0]);
                    Assert.Equal("Pulse", tsNames[1]);
                }
            }
        }

        [RavenFact(RavenTestCategory.TimeSeries)]
        public void DocumentsChangeVectorShouldBeUpdatedAfterAddingNewTimeSeries()
        {
            using (var store = GetDocumentStore())
            {
                var baseline = RavenTestHelper.UtcToday;

                using (var session = store.OpenSession())
                {
                    for (int i = 1; i <= 5; i++)
                    {
                        var id = $"users/{i}";
                        session.Store(new User
                        {
                            Name = "Oren"
                        }, id);

                        session.TimeSeriesFor(id, "Heartrate")
                            .Append(baseline.AddMinutes(1), new[] { 59d }, "watches/fitbit");
                    }

                    session.SaveChanges();
                }

                var cvs = new List<string>();

                using (var session = store.OpenSession())
                {
                    for (int i = 2; i < 5; i++)
                    {
                        var id = $"users/{i}";
                        var u = session.Load<User>(id);
                        var cv = session.Advanced.GetChangeVectorFor(u);
                        cvs.Add(cv);

                        session.TimeSeriesFor(id, "Nasdaq")
                            .Append(baseline.AddMinutes(1), new[] { 4012.5d }, "web");
                    }

                    session.SaveChanges();
                }

                using (var session = store.OpenSession())
                {
                    for (int i = 2; i < 5; i++)
                    {
                        var u = session.Load<User>($"users/{i}");
                        var cv = session.Advanced.GetChangeVectorFor(u);
                        var oldCv = cvs[i - 2];
                        var conflictStatus = ChangeVectorUtils.GetConflictStatus(cv, oldCv);

                        Assert.Equal(ConflictStatus.Update, conflictStatus);
                    }
                }
            }
        }

        [RavenFact(RavenTestCategory.TimeSeries)]
        public void CanUseIEnumerableValues()
        {
            using (var store = GetDocumentStore())
            {
                var baseline = RavenTestHelper.UtcToday;

                IEnumerable<double> values = new List<double>
                {
                    59d
                };

                using (var session = store.OpenSession())
                {
                    session.Store(new { Name = "Oren" }, "users/ayende");
                    session.TimeSeriesFor("users/ayende", "Heartrate")
                        .Append(baseline.AddMinutes(1), values, "watches/fitbit");
                    session.SaveChanges();
                }

                using (var session = store.OpenSession())
                {
                    var val = session.TimeSeriesFor("users/ayende", "Heartrate")
                        .Get(DateTime.MinValue, DateTime.MaxValue)
                        .Single();
                    Assert.Equal(new[] { 59d }, val.Values);
                    Assert.Equal("watches/fitbit", val.Tag);
                    Assert.Equal(baseline.AddMinutes(1), val.Timestamp, RavenTestHelper.DateTimeComparer.Instance);
                }
            }
        }

        [RavenFact(RavenTestCategory.TimeSeries)]
        public void ShouldDeleteTimeSeriesUponDocumentDeletion()
        {
            using (var store = GetDocumentStore())
            {
                var baseline = RavenTestHelper.UtcToday;
                var id = "users/ayende";

                using (var session = store.OpenSession())
                {
                    session.Store(new User { Name = "Oren" }, id);

                    var timeSeriesFor = session.TimeSeriesFor(id, "Heartrate");
                    timeSeriesFor.Append(baseline.AddMinutes(1), new []{ 59d }, "watches/fitbit");
                    timeSeriesFor.Append(baseline.AddMinutes(2), new[] { 59d }, "watches/fitbit");

                    session.TimeSeriesFor(id, "Heartrate2")
                        .Append(baseline.AddMinutes(1), new[] { 59d }, "watches/apple");

                    session.SaveChanges();
                }

                using (var session = store.OpenSession())
                {
                    session.Delete(id);
                    session.SaveChanges();
                }

                using (var session = store.OpenSession())
                {
                    var vals = session.TimeSeriesFor(id, "Heartrate").Get(DateTime.MinValue, DateTime.MaxValue);
                    Assert.Null(vals);

                    vals = session.TimeSeriesFor(id, "Heartrate2").Get(DateTime.MinValue, DateTime.MaxValue);
                    Assert.Null(vals);
                }
            }
        }

        [RavenFact(RavenTestCategory.TimeSeries)]
        public void CanSkipAndTakeTimeSeries()
        {
            using (var store = GetDocumentStore())
            {
                var baseline = RavenTestHelper.UtcToday;

                using (var session = store.OpenSession())
                {
                    session.Store(new { Name = "Oren" }, "users/ayende");

                    var tsf = session.TimeSeriesFor("users/ayende", "Heartrate");

                    for (int i = 0; i < 100; i++)
                    {
                        tsf.Append(baseline.AddMinutes(i), new[] { 100d + i }, "watches/fitbit");
                    }

                    session.SaveChanges();
                }

                using (var session = store.OpenSession())
                {
                    var vals = session.TimeSeriesFor("users/ayende", "Heartrate")
                        .Get(DateTime.MinValue, DateTime.MaxValue, start: 5, pageSize :20)
                        .ToList();

                    Assert.Equal(20, vals.Count);

                    for (int i = 0; i < vals.Count; i++)
                    {
                        Assert.Equal(baseline.AddMinutes(5 + i), vals[i].Timestamp, RavenTestHelper.DateTimeComparer.Instance);
                        Assert.Equal(105d + i, vals[i].Value);
                    }
                }
            }
        }

        [RavenFact(RavenTestCategory.TimeSeries)]
        public void ShouldEvictTimeSeriesUponEntityEviction()
        {
            using (var store = GetDocumentStore())
            {
                var baseline = RavenTestHelper.UtcToday;

                var documentId = "users/ayende";

                using (var session = store.OpenSession())
                {
                    session.Store(new User { Name = "Oren" }, documentId);

                    var tsf = session.TimeSeriesFor(documentId, "Heartrate");

                    for (int i = 0; i < 60; i++)
                    {
                        tsf.Append(baseline.AddMinutes(i), new[] { 100d + i }, "watches/fitbit");
                    }

                    tsf = session.TimeSeriesFor(documentId, "BloodPressure");

                    for (int i = 0; i < 10; i++)
                    {
                        tsf.Append(baseline.AddMinutes(i), new[] { 120d - i, 80 + i }, "watches/apple");
                    }

                    session.SaveChanges();
                }

                using (var session = store.OpenSession())
                {
                    var user = session.Load<User>(documentId);

                    var tsf = session.TimeSeriesFor(user, "Heartrate");

                    var vals = tsf.Get(baseline, baseline.AddMinutes(10)).ToList();

                    Assert.Equal(11, vals.Count);

                    vals = tsf.Get(baseline.AddMinutes(20), baseline.AddMinutes(50)).ToList();

                    Assert.Equal(31, vals.Count);

                    tsf = session.TimeSeriesFor(user, "BloodPressure");

                    vals = tsf.Get(DateTime.MinValue, DateTime.MaxValue).ToList();

                    Assert.Equal(10, vals.Count);

                    var sessionOperations = (InMemoryDocumentSessionOperations)session;

                    Assert.Equal(1, sessionOperations.TimeSeriesByDocId.Count);
                    Assert.True(sessionOperations.TimeSeriesByDocId.TryGetValue(documentId, out var cache));
                    Assert.Equal(2, cache.Count);
                    Assert.True(cache.TryGetValue("Heartrate", out var ranges));
                    Assert.Equal(2, ranges.Count);
                    Assert.Equal(baseline, ranges[0].From, RavenTestHelper.DateTimeComparer.Instance);
                    Assert.Equal(baseline.AddMinutes(10), ranges[0].To, RavenTestHelper.DateTimeComparer.Instance);
                    Assert.Equal(11, ranges[0].Entries.Length);
                    Assert.Equal(baseline.AddMinutes(20), ranges[1].From, RavenTestHelper.DateTimeComparer.Instance);
                    Assert.Equal(baseline.AddMinutes(50), ranges[1].To, RavenTestHelper.DateTimeComparer.Instance);
                    Assert.Equal(31, ranges[1].Entries.Length);
                    Assert.True(cache.TryGetValue("BloodPressure", out ranges));
                    Assert.Equal(1, ranges.Count);
                    Assert.Equal(DateTime.MinValue, ranges[0].From);
                    Assert.Equal(DateTime.MaxValue, ranges[0].To);
                    Assert.Equal(10, ranges[0].Entries.Length);

                    session.Advanced.Evict(user);

                    Assert.False(sessionOperations.TimeSeriesByDocId.TryGetValue(documentId, out cache));
                    Assert.Equal(0, sessionOperations.TimeSeriesByDocId.Count);

                }
            }
        }

        [RavenFact(RavenTestCategory.TimeSeries)]
        public void GetAllTimeSeriesNamesWhenNoTimeSeries()
        {
            using (var store = GetDocumentStore())
            {
                using (var session = store.OpenSession())
                {
                    session.Store(new User(), "users/karmel");
                    session.SaveChanges();
                }
                
                using (var session = store.OpenSession())
                {
                    var user = session.Load<User>("users/karmel");
                    var tsNames = session.Advanced.GetTimeSeriesFor(user);
                    Assert.Equal(0, tsNames.Count);
                }
            }
        }

        [RavenFact(RavenTestCategory.TimeSeries)]
        public void GetSingleTimeSeriesWhenNoTimeSeries()
        {
            using (var store = GetDocumentStore())
            {
                using (var session = store.OpenSession())
                {
                    session.Store(new User(), "users/karmel");
                    session.SaveChanges();
                }
                
                using (var session = store.OpenSession())
                {
                    var user = session.Load<User>("users/karmel");
                    var ts = session.TimeSeriesFor(user, "unicorns").Get(DateTime.MinValue, DateTime.MaxValue);
                    Assert.Null(ts);
                }
            }
        }

        [RavenFact(RavenTestCategory.TimeSeries)]
        public void CanDeleteWithoutProvidingFromAndToDates()
        {
            using (var store = GetDocumentStore())
            {
                var baseline = DateTime.Today.EnsureUtc();

                var docId = "users/ayende";

                using (var session = store.OpenSession())
                {
                    session.Store(new User(), docId);

                    var tsf = session.TimeSeriesFor(docId, "HeartRate");
                    var tsf2 = session.TimeSeriesFor(docId, "BloodPressure");
                    var tsf3 = session.TimeSeriesFor(docId, "BodyTemperature");

                    for (int j = 0; j < 100; j++)
                    {
                        tsf.Append(baseline.AddMinutes(j), j);
                        tsf2.Append(baseline.AddMinutes(j), j);
                        tsf3.Append(baseline.AddMinutes(j), j);
                    }

                    session.SaveChanges();
                }

                using (var session = store.OpenSession())
                {
                    var tsf = session.TimeSeriesFor(docId, "Heartrate");

                    var entries = tsf.Get()?.ToList();
                    Assert.Equal(100, entries?.Count);

                    // null From, To
                    tsf.Delete();
                    session.SaveChanges();
                }

                using (var session = store.OpenSession())
                {
                    var entries = session.TimeSeriesFor(docId, "Heartrate").Get()?.ToList();
                    Assert.Null(entries);
                }

                using (var session = store.OpenSession())
                {
                    var tsf = session.TimeSeriesFor(docId, "BloodPressure");

                    var entries = tsf.Get()?.ToList();
                    Assert.Equal(100, entries?.Count);

                    // null To
                    tsf.Delete(baseline.AddMinutes(50), null);
                    session.SaveChanges();
                }

                using (var session = store.OpenSession())
                {
                    var entries = session.TimeSeriesFor(docId, "BloodPressure").Get()?.ToList();
                    Assert.Equal(50, entries?.Count);
                }

                using (var session = store.OpenSession())
                {
                    var tsf = session.TimeSeriesFor(docId, "BodyTemperature");

                    var entries = tsf.Get()?.ToList();
                    Assert.Equal(100, entries?.Count);

                    // null From
                    tsf.Delete(null, baseline.AddMinutes(19));
                    session.SaveChanges();
                }

                using (var session = store.OpenSession())
                {
                    var entries = session.TimeSeriesFor(docId, "BodyTemperature").Get()?.ToList();
                    Assert.Equal(80, entries?.Count);
                }
            }
        }
    }
}<|MERGE_RESOLUTION|>--- conflicted
+++ resolved
@@ -84,7 +84,6 @@
             }
         }
 
-<<<<<<< HEAD
         [RavenTheory(RavenTestCategory.ClientApi | RavenTestCategory.TimeSeries)]
         [RavenData(DatabaseMode = RavenDatabaseMode.All)]
         public void CanCreateSimpleTimeSeries3(Options options)
@@ -119,10 +118,7 @@
             }
         }
 
-        [Fact]
-=======
         [RavenFact(RavenTestCategory.TimeSeries | RavenTestCategory.Querying)]
->>>>>>> e24de812
         public async Task TimeSeriesShouldBeCaseInsensitiveAndKeepOriginalCasing()
         {
             using (var store = GetDocumentStore())
