using System;
using System.Collections.Generic;
using System.Threading.Tasks;
using Raven.Client.Documents;
using Raven.Client.Documents.Conventions;
using Raven.Client.Documents.Operations.Revisions;
<<<<<<< HEAD
=======
using Raven.Client.Documents.Session;
using Raven.Client.ServerWide.Operations;
>>>>>>> b729d33d
using Sparrow.Json;

namespace FastTests.Utils
{
    public class RevisionsHelper
    {
<<<<<<< HEAD
        public static async Task<long> SetupRevisionsAsync(
            IDocumentStore store,
            string database = null,
            RevisionsConfiguration configuration = null,
            Action<RevisionsConfiguration> modifyConfiguration = null)
=======
        public static async Task SetupConflictedRevisionsAsync(IDocumentStore store, Raven.Server.ServerWide.ServerStore serverStore, RevisionsCollectionConfiguration configuration)
        {
            if (store == null)
                throw new ArgumentNullException(nameof(store));
            if (serverStore == null)
                throw new ArgumentNullException(nameof(serverStore));
            if (configuration == null)
                throw new ArgumentNullException(nameof(configuration));

            var result = await store.Maintenance.Server.SendAsync(new ConfigureRevisionsForConflictsOperation(store.Database, configuration));

            var documentDatabase = await serverStore.DatabasesLandlord.TryGetOrCreateResourceStore(store.Database);
            await documentDatabase.RachisLogIndexNotifications.WaitForIndexNotification(result.RaftCommandIndex.Value, serverStore.Engine.OperationTimeout);
        }

        public static async Task SetupRevisions(IDocumentStore store, Raven.Server.ServerWide.ServerStore serverStore, RevisionsConfiguration configuration)
>>>>>>> b729d33d
        {
            if (store == null)
                throw new ArgumentNullException(nameof(store));

            configuration ??= Default;

            modifyConfiguration?.Invoke(configuration);

            var result = await store.Maintenance.ForDatabase(database ?? store.Database).SendAsync(new ConfigureRevisionsOperation(configuration));
            return result.RaftCommandIndex ?? -1;
        }

       

        public static async Task<long> SetupRevisions(Raven.Server.ServerWide.ServerStore serverStore, string database, Action<RevisionsConfiguration> modifyConfiguration = null, int minRevisionToKeep = 5)
        {
            var configuration = new RevisionsConfiguration
            {
                Default = new RevisionsCollectionConfiguration
                {
                    Disabled = false,
                    MinimumRevisionsToKeep = minRevisionToKeep
                },
                Collections = new Dictionary<string, RevisionsCollectionConfiguration>
                {
                    ["Users"] = new RevisionsCollectionConfiguration
                    {
                        Disabled = false,
                        PurgeOnDelete = true,
                        MinimumRevisionsToKeep = 123
                    },
                    ["People"] = new RevisionsCollectionConfiguration
                    {
                        Disabled = false,
                        MinimumRevisionsToKeep = 10
                    },
                    ["Comments"] = new RevisionsCollectionConfiguration
                    {
                        Disabled = true
                    },
                    ["Products"] = new RevisionsCollectionConfiguration
                    {
                        Disabled = true
                    }
                }
            };

            modifyConfiguration?.Invoke(configuration);
            var index = await SetupRevisions(serverStore, database, configuration);
            var documentDatabase = await serverStore.DatabasesLandlord.TryGetOrCreateResourceStore(database);
            await documentDatabase.RachisLogIndexNotifications.WaitForIndexNotification(index, serverStore.Engine.OperationTimeout);
            return index;
        }

        public static async Task<long> SetupRevisions(IDocumentStore documentStore, Raven.Server.ServerWide.ServerStore serverStore)
        {
            var configuration = new RevisionsConfiguration
            {
                Default = new RevisionsCollectionConfiguration
                {
                    Disabled = false
                }
            };

            var database = documentStore.Database;
            var index = await SetupRevisions(serverStore, database, configuration);

            var documentDatabase = await serverStore.DatabasesLandlord.TryGetOrCreateResourceStore(database);
            await documentDatabase.RachisLogIndexNotifications.WaitForIndexNotification(index, serverStore.Engine.OperationTimeout);

            return index;
        }

        public static async Task<long> SetupRevisions(Raven.Server.ServerWide.ServerStore serverStore, string database, RevisionsConfiguration configuration)
        {
            using (var context = JsonOperationContext.ShortTermSingleUse())
            {
                var configurationJson = DocumentConventions.Default.Serialization.DefaultConverter.ToBlittable(configuration, context);
                var (index, _) = await serverStore.ModifyDatabaseRevisions(context, database, configurationJson, Guid.NewGuid().ToString());
                return index;
            }
        }

        private static RevisionsConfiguration Default => new RevisionsConfiguration
        {
            Default = new RevisionsCollectionConfiguration
            {
                Disabled = false,
                MinimumRevisionsToKeep = 5
            },
            Collections = new Dictionary<string, RevisionsCollectionConfiguration>
            {
                ["Users"] = new RevisionsCollectionConfiguration
                {
                    Disabled = false,
                    PurgeOnDelete = true,
                    MinimumRevisionsToKeep = 123
                },
                ["People"] = new RevisionsCollectionConfiguration
                {
                    Disabled = false,
                    MinimumRevisionsToKeep = 10
                },
                ["Comments"] = new RevisionsCollectionConfiguration
                {
                    Disabled = true
                },
                ["Products"] = new RevisionsCollectionConfiguration
                {
                    Disabled = true
                }
            }
        };
    }
}<|MERGE_RESOLUTION|>--- conflicted
+++ resolved
@@ -4,24 +4,14 @@
 using Raven.Client.Documents;
 using Raven.Client.Documents.Conventions;
 using Raven.Client.Documents.Operations.Revisions;
-<<<<<<< HEAD
-=======
 using Raven.Client.Documents.Session;
 using Raven.Client.ServerWide.Operations;
->>>>>>> b729d33d
 using Sparrow.Json;
 
 namespace FastTests.Utils
 {
     public class RevisionsHelper
     {
-<<<<<<< HEAD
-        public static async Task<long> SetupRevisionsAsync(
-            IDocumentStore store,
-            string database = null,
-            RevisionsConfiguration configuration = null,
-            Action<RevisionsConfiguration> modifyConfiguration = null)
-=======
         public static async Task SetupConflictedRevisionsAsync(IDocumentStore store, Raven.Server.ServerWide.ServerStore serverStore, RevisionsCollectionConfiguration configuration)
         {
             if (store == null)
@@ -37,8 +27,11 @@
             await documentDatabase.RachisLogIndexNotifications.WaitForIndexNotification(result.RaftCommandIndex.Value, serverStore.Engine.OperationTimeout);
         }
 
-        public static async Task SetupRevisions(IDocumentStore store, Raven.Server.ServerWide.ServerStore serverStore, RevisionsConfiguration configuration)
->>>>>>> b729d33d
+        public static async Task<long> SetupRevisionsAsync(
+            IDocumentStore store,
+            string database = null,
+            RevisionsConfiguration configuration = null,
+            Action<RevisionsConfiguration> modifyConfiguration = null)
         {
             if (store == null)
                 throw new ArgumentNullException(nameof(store));
