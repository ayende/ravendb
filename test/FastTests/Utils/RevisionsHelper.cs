using System;
using System.Collections.Generic;
using System.Net.Http;
using System.Threading.Tasks;
using Raven.Client.Documents;
using Raven.Client.Documents.Conventions;
using Raven.Client.Documents.Operations;
using Raven.Client.Documents.Operations.Revisions;
<<<<<<< HEAD
using Raven.Client.ServerWide.Operations;
using Raven.Server.Documents.Commands;
=======
using Raven.Client.Http;
using Raven.Client.Json;
using Raven.Client.ServerWide.Operations;
using Raven.Server.Documents.Revisions;
>>>>>>> adc38566
using Sparrow.Json;

namespace FastTests.Utils
{
    public class RevisionsHelper
    {
        public static async Task SetupConflictedRevisionsAsync(IDocumentStore store, Raven.Server.ServerWide.ServerStore serverStore, RevisionsCollectionConfiguration configuration)
        {
            if (store == null)
                throw new ArgumentNullException(nameof(store));
            if (serverStore == null)
                throw new ArgumentNullException(nameof(serverStore));
            if (configuration == null)
                throw new ArgumentNullException(nameof(configuration));

            var result = await store.Maintenance.Server.SendAsync(new ConfigureRevisionsForConflictsOperation(store.Database, configuration));

            var documentDatabase = await serverStore.DatabasesLandlord.TryGetOrCreateResourceStore(store.Database);
            await documentDatabase.RachisLogIndexNotifications.WaitForIndexNotification(result.RaftCommandIndex.Value, serverStore.Engine.OperationTimeout);
        }

        public static async Task SetupConflictedRevisionsAsync(IDocumentStore store, RevisionsCollectionConfiguration configuration)
        {
            if (store == null)
                throw new ArgumentNullException(nameof(store));

            var result = await store.Maintenance.Server.SendAsync(new ConfigureRevisionsForConflictsOperation(store.Database, configuration));
            await store.Maintenance.SendAsync(new WaitForIndexNotificationOperation(result.RaftCommandIndex.Value));
        }

        public static async Task<long> SetupRevisionsAsync(
            IDocumentStore store,
            string database = null,
            RevisionsConfiguration configuration = null,
            Action<RevisionsConfiguration> modifyConfiguration = null)
        {
            if (store == null)
                throw new ArgumentNullException(nameof(store));

            configuration ??= Default;

            modifyConfiguration?.Invoke(configuration);

            var result = await store.Maintenance.ForDatabase(database ?? store.Database).SendAsync(new ConfigureRevisionsOperation(configuration));
            return result.RaftCommandIndex ?? -1;
        }

       

        public static async Task<long> SetupRevisionsAsync(Raven.Server.ServerWide.ServerStore serverStore, string database, Action<RevisionsConfiguration> modifyConfiguration = null, int minRevisionToKeep = 5)
        {
            var configuration = new RevisionsConfiguration
            {
                Default = new RevisionsCollectionConfiguration
                {
                    Disabled = false,
                    MinimumRevisionsToKeep = minRevisionToKeep
                },
                Collections = new Dictionary<string, RevisionsCollectionConfiguration>
                {
                    ["Users"] = new RevisionsCollectionConfiguration
                    {
                        Disabled = false,
                        PurgeOnDelete = true,
                        MinimumRevisionsToKeep = 123
                    },
                    ["People"] = new RevisionsCollectionConfiguration
                    {
                        Disabled = false,
                        MinimumRevisionsToKeep = 10
                    },
                    ["Comments"] = new RevisionsCollectionConfiguration
                    {
                        Disabled = true
                    },
                    ["Products"] = new RevisionsCollectionConfiguration
                    {
                        Disabled = true
                    }
                }
            };

            modifyConfiguration?.Invoke(configuration);
            var index = await SetupRevisionsInternal(serverStore, database, configuration);
            var documentDatabase = await serverStore.DatabasesLandlord.TryGetOrCreateResourceStore(database);
            await documentDatabase.RachisLogIndexNotifications.WaitForIndexNotification(index, serverStore.Engine.OperationTimeout);
            return index;
        }

        public static async Task<long> SetupRevisionsAsync(IDocumentStore documentStore, Raven.Server.ServerWide.ServerStore serverStore)
        {
            var configuration = new RevisionsConfiguration
            {
                Default = new RevisionsCollectionConfiguration
                {
                    Disabled = false
                }
            };

            var database = documentStore.Database;
            var index = await SetupRevisionsInternal(serverStore, database, configuration);

            var documentDatabase = await serverStore.DatabasesLandlord.TryGetOrCreateResourceStore(database);
            await documentDatabase.RachisLogIndexNotifications.WaitForIndexNotification(index, serverStore.Engine.OperationTimeout);

            return index;
        }

        public static async Task SetupRevisionsAsync(IDocumentStore store, Raven.Server.ServerWide.ServerStore serverStore, RevisionsConfiguration configuration)
        {
            if (store == null)
                throw new ArgumentNullException(nameof(store));
            if (serverStore == null)
                throw new ArgumentNullException(nameof(serverStore));
            if (configuration == null)
                throw new ArgumentNullException(nameof(configuration));

            var result = await store.Maintenance.SendAsync(new ConfigureRevisionsOperation(configuration));

            var documentDatabase = await serverStore.DatabasesLandlord.TryGetOrCreateResourceStore(store.Database);
            await documentDatabase.RachisLogIndexNotifications.WaitForIndexNotification(result.RaftCommandIndex.Value, serverStore.Engine.OperationTimeout);
        }

        private static async Task<long> SetupRevisionsInternal(Raven.Server.ServerWide.ServerStore serverStore, string database, RevisionsConfiguration configuration)
        {
            using (var context = JsonOperationContext.ShortTermSingleUse())
            {
                var configurationJson = DocumentConventions.Default.Serialization.DefaultConverter.ToBlittable(configuration, context);
                var (index, _) = await serverStore.ModifyDatabaseRevisions(context, database, configurationJson, Guid.NewGuid().ToString());
                return index;
            }
        }

<<<<<<< HEAD
        private static RevisionsConfiguration Default => new RevisionsConfiguration
        {
            Default = new RevisionsCollectionConfiguration
            {
                Disabled = false,
                MinimumRevisionsToKeep = 5
            },
            Collections = new Dictionary<string, RevisionsCollectionConfiguration>
            {
                ["Users"] = new RevisionsCollectionConfiguration
                {
                    Disabled = false,
                    PurgeOnDelete = true,
                    MinimumRevisionsToKeep = 123
                },
                ["People"] = new RevisionsCollectionConfiguration
                {
                    Disabled = false,
                    MinimumRevisionsToKeep = 10
                },
                ["Comments"] = new RevisionsCollectionConfiguration
                {
                    Disabled = true
                },
                ["Products"] = new RevisionsCollectionConfiguration
                {
                    Disabled = true
                }
            }
        };
=======
        public class RevertRevisionsOperation : IMaintenanceOperation<OperationIdResult>
        {
            private readonly RevertRevisionsRequest _request;

            public RevertRevisionsOperation(DateTime time, long window)
            {
                _request = new RevertRevisionsRequest()
                {
                    Time = time,
                    WindowInSec = window,
                };
            }

            public RevertRevisionsOperation(DateTime time, long window, string[] collections) : this(time, window)
            {
                if (collections == null || collections.Length == 0)
                    throw new InvalidOperationException("Collections array cant be null or empty.");
                _request.Collections = collections;
            }

            public RevertRevisionsOperation(RevertRevisionsRequest request)
            {
                _request = request ?? throw new ArgumentNullException(nameof(request));
            }

            public RavenCommand<OperationIdResult> GetCommand(DocumentConventions conventions, JsonOperationContext context)
            {
                return new RevertRevisionsCommand(_request);
            }

            private class RevertRevisionsCommand : RavenCommand<OperationIdResult>
            {
                private readonly RevertRevisionsRequest _request;

                public RevertRevisionsCommand(RevertRevisionsRequest request)
                {
                    _request = request;
                }

                public override bool IsReadRequest => false;

                public override HttpRequestMessage CreateRequest(JsonOperationContext ctx, ServerNode node, out string url)
                {
                    url = $"{node.Url}/databases/{node.Database}/revisions/revert";

                    return new HttpRequestMessage
                    {
                        Method = HttpMethod.Post,
                        Content = new BlittableJsonContent(async stream => await ctx.WriteAsync(stream, DocumentConventions.Default.Serialization.DefaultConverter.ToBlittable(_request, ctx)).ConfigureAwait(false))
                    };
                }

                public override void SetResponse(JsonOperationContext context, BlittableJsonReaderObject response, bool fromCache)
                {
                    if (response == null)
                        ThrowInvalidResponse();

                    Result = DocumentConventions.Default.Serialization.DefaultConverter.FromBlittable<OperationIdResult>(response);
                }
            }
        }


>>>>>>> adc38566
    }
}<|MERGE_RESOLUTION|>--- conflicted
+++ resolved
@@ -6,15 +6,11 @@
 using Raven.Client.Documents.Conventions;
 using Raven.Client.Documents.Operations;
 using Raven.Client.Documents.Operations.Revisions;
-<<<<<<< HEAD
-using Raven.Client.ServerWide.Operations;
-using Raven.Server.Documents.Commands;
-=======
 using Raven.Client.Http;
 using Raven.Client.Json;
 using Raven.Client.ServerWide.Operations;
+using Raven.Server.Documents.Commands;
 using Raven.Server.Documents.Revisions;
->>>>>>> adc38566
 using Sparrow.Json;
 
 namespace FastTests.Utils
@@ -148,7 +144,68 @@
             }
         }
 
-<<<<<<< HEAD
+        public class RevertRevisionsOperation : IMaintenanceOperation<OperationIdResult>
+        {
+            private readonly RevertRevisionsRequest _request;
+
+            public RevertRevisionsOperation(DateTime time, long window)
+            {
+                _request = new RevertRevisionsRequest()
+                {
+                    Time = time,
+                    WindowInSec = window,
+                };
+            }
+
+            public RevertRevisionsOperation(DateTime time, long window, string[] collections) : this(time, window)
+            {
+                if (collections == null || collections.Length == 0)
+                    throw new InvalidOperationException("Collections array cant be null or empty.");
+                _request.Collections = collections;
+            }
+
+            public RevertRevisionsOperation(RevertRevisionsRequest request)
+            {
+                _request = request ?? throw new ArgumentNullException(nameof(request));
+            }
+
+            public RavenCommand<OperationIdResult> GetCommand(DocumentConventions conventions, JsonOperationContext context)
+            {
+                return new RevertRevisionsCommand(_request);
+            }
+
+            private class RevertRevisionsCommand : RavenCommand<OperationIdResult>
+            {
+                private readonly RevertRevisionsRequest _request;
+
+                public RevertRevisionsCommand(RevertRevisionsRequest request)
+                {
+                    _request = request;
+                }
+
+                public override bool IsReadRequest => false;
+
+                public override HttpRequestMessage CreateRequest(JsonOperationContext ctx, ServerNode node, out string url)
+                {
+                    url = $"{node.Url}/databases/{node.Database}/revisions/revert";
+
+                    return new HttpRequestMessage
+                    {
+                        Method = HttpMethod.Post,
+                        Content = new BlittableJsonContent(async stream => await ctx.WriteAsync(stream, DocumentConventions.Default.Serialization.DefaultConverter.ToBlittable(_request, ctx)).ConfigureAwait(false), DocumentConventions.Default)
+                    };
+                }
+
+                public override void SetResponse(JsonOperationContext context, BlittableJsonReaderObject response, bool fromCache)
+                {
+                    if (response == null)
+                        ThrowInvalidResponse();
+
+                    Result = DocumentConventions.Default.Serialization.DefaultConverter.FromBlittable<OperationIdResult>(response);
+                }
+            }
+        }
+
         private static RevisionsConfiguration Default => new RevisionsConfiguration
         {
             Default = new RevisionsCollectionConfiguration
@@ -179,70 +236,5 @@
                 }
             }
         };
-=======
-        public class RevertRevisionsOperation : IMaintenanceOperation<OperationIdResult>
-        {
-            private readonly RevertRevisionsRequest _request;
-
-            public RevertRevisionsOperation(DateTime time, long window)
-            {
-                _request = new RevertRevisionsRequest()
-                {
-                    Time = time,
-                    WindowInSec = window,
-                };
-            }
-
-            public RevertRevisionsOperation(DateTime time, long window, string[] collections) : this(time, window)
-            {
-                if (collections == null || collections.Length == 0)
-                    throw new InvalidOperationException("Collections array cant be null or empty.");
-                _request.Collections = collections;
-            }
-
-            public RevertRevisionsOperation(RevertRevisionsRequest request)
-            {
-                _request = request ?? throw new ArgumentNullException(nameof(request));
-            }
-
-            public RavenCommand<OperationIdResult> GetCommand(DocumentConventions conventions, JsonOperationContext context)
-            {
-                return new RevertRevisionsCommand(_request);
-            }
-
-            private class RevertRevisionsCommand : RavenCommand<OperationIdResult>
-            {
-                private readonly RevertRevisionsRequest _request;
-
-                public RevertRevisionsCommand(RevertRevisionsRequest request)
-                {
-                    _request = request;
-                }
-
-                public override bool IsReadRequest => false;
-
-                public override HttpRequestMessage CreateRequest(JsonOperationContext ctx, ServerNode node, out string url)
-                {
-                    url = $"{node.Url}/databases/{node.Database}/revisions/revert";
-
-                    return new HttpRequestMessage
-                    {
-                        Method = HttpMethod.Post,
-                        Content = new BlittableJsonContent(async stream => await ctx.WriteAsync(stream, DocumentConventions.Default.Serialization.DefaultConverter.ToBlittable(_request, ctx)).ConfigureAwait(false))
-                    };
-                }
-
-                public override void SetResponse(JsonOperationContext context, BlittableJsonReaderObject response, bool fromCache)
-                {
-                    if (response == null)
-                        ThrowInvalidResponse();
-
-                    Result = DocumentConventions.Default.Serialization.DefaultConverter.FromBlittable<OperationIdResult>(response);
-                }
-            }
-        }
-
-
->>>>>>> adc38566
     }
 }