--- conflicted
+++ resolved
@@ -59,12 +59,8 @@
   <ItemGroup>
     <FrameworkReference Include="Microsoft.AspNetCore.App" />
     <PackageReference Include="Microsoft.NET.Test.Sdk" Version="17.4.0" />
-<<<<<<< HEAD
-    <PackageReference Include="NodaTime" Version="3.1.5" />
+    <PackageReference Include="NodaTime" Version="3.1.6" />
     <PackageReference Include="Spatial4n" Version="0.4.1.1" />
-=======
-    <PackageReference Include="NodaTime" Version="3.1.6" />
->>>>>>> dc8d1081
     <PackageReference Include="xunit.runner.visualstudio" Version="2.4.5">
       <PrivateAssets>all</PrivateAssets>
       <IncludeAssets>runtime; build; native; contentfiles; analyzers</IncludeAssets>
