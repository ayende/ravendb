--- conflicted
+++ resolved
@@ -58,14 +58,9 @@
   </ItemGroup>
   <ItemGroup>
     <FrameworkReference Include="Microsoft.AspNetCore.App" />
-<<<<<<< HEAD
-    <PackageReference Include="Microsoft.NET.Test.Sdk" Version="17.3.2" />
-    <PackageReference Include="NodaTime" Version="3.1.4" />
-    <PackageReference Include="Spatial4n" Version="0.4.1.1" />
-=======
     <PackageReference Include="Microsoft.NET.Test.Sdk" Version="17.4.0" />
     <PackageReference Include="NodaTime" Version="3.1.5" />
->>>>>>> 6b6c7d47
+    <PackageReference Include="Spatial4n" Version="0.4.1.1" />
     <PackageReference Include="xunit.runner.visualstudio" Version="2.4.5">
       <PrivateAssets>all</PrivateAssets>
       <IncludeAssets>runtime; build; native; contentfiles; analyzers</IncludeAssets>
