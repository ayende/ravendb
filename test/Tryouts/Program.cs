using System;
using System.Diagnostics;
using System.Threading.Tasks;
using FastTests.Blittable;
using FastTests.Client.Subscriptions;
using FastTests.Client;
using RachisTests;
<<<<<<< HEAD
=======
using SlowTests.Client.TimeSeries.Replication;
>>>>>>> 597cb1b6
using SlowTests.Issues;
using SlowTests.MailingList;
using SlowTests.Rolling;
using SlowTests.Server.Documents.ETL.Raven;
using StressTests.Issues;
using Tests.Infrastructure;

namespace Tryouts
{
    public static class Program
    {
        static Program()
        {
            XunitLogging.RedirectStreams = false;
        }

        public static async Task Main(string[] args)
        {
            Console.WriteLine(Process.GetCurrentProcess().Id);
            for (int i = 0; i < 10_000; i++)
            {
                 Console.WriteLine($"Starting to run {i}");
                try
                {
                    using (var testOutputHelper = new ConsoleTestOutputHelper())
<<<<<<< HEAD
                    //using (var test = new RollingIndexesClusterTests(testOutputHelper))
                    using (var test = new SubscriptionsBasic(testOutputHelper))
                    {
                        //await test.RemoveNodeFromDatabaseGroupWhileRollingDeployment();
                        await test.ShouldStopPullingDocsAndCloseSubscriptionOnSubscriberErrorByDefault();
=======
                    using (var test = new ElectionTests(testOutputHelper))
                    {
                         await test.CanElectOnDivergence4();
>>>>>>> 597cb1b6
                    }
                }
                catch (Exception e)
                {
                    Console.ForegroundColor = ConsoleColor.Red;
                    Console.WriteLine(e);
                    Console.ForegroundColor = ConsoleColor.White;
                }
            }
        }
    }
}<|MERGE_RESOLUTION|>--- conflicted
+++ resolved
@@ -5,10 +5,7 @@
 using FastTests.Client.Subscriptions;
 using FastTests.Client;
 using RachisTests;
-<<<<<<< HEAD
-=======
 using SlowTests.Client.TimeSeries.Replication;
->>>>>>> 597cb1b6
 using SlowTests.Issues;
 using SlowTests.MailingList;
 using SlowTests.Rolling;
@@ -34,17 +31,9 @@
                 try
                 {
                     using (var testOutputHelper = new ConsoleTestOutputHelper())
-<<<<<<< HEAD
-                    //using (var test = new RollingIndexesClusterTests(testOutputHelper))
-                    using (var test = new SubscriptionsBasic(testOutputHelper))
-                    {
-                        //await test.RemoveNodeFromDatabaseGroupWhileRollingDeployment();
-                        await test.ShouldStopPullingDocsAndCloseSubscriptionOnSubscriberErrorByDefault();
-=======
                     using (var test = new ElectionTests(testOutputHelper))
                     {
                          await test.CanElectOnDivergence4();
->>>>>>> 597cb1b6
                     }
                 }
                 catch (Exception e)
