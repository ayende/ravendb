﻿using System;
using System.Collections.Generic;
using System.Diagnostics;
<<<<<<< HEAD
using System.Globalization;
using System.IO;
using System.IO.Compression;
using System.Linq;
using System.Runtime.InteropServices;
using System.Threading;
using System.Threading.Tasks;
using Raven.Abstractions;
using Raven.Abstractions.Json;
using Raven.Client.Document;
using Raven.Client.Extensions;
using Raven.Imports.Newtonsoft.Json;
using Raven.Json.Linq;
using FastTests;
using FastTests.Server.Documents.Replication;
using Raven.Abstractions.Util;
=======
using System.Threading;
>>>>>>> a8d51148

namespace Tryout
{
    class Program
    {
        static void Main(string[] args)
        {
            var threads = new List<Thread>();
            var loggerSetup = new Sparrow.Logging.LoggerSetup("logs");

            for (int i = 0; i < 16; i++)
            {
                var msg = "test ";
                for (int j = 0; j < i; j++)
                {
                    msg += " test ";
                }
                threads.Add(new Thread(() =>
                {
                    var logger = loggerSetup.GetLogger<Program>("Northwind");
                    for (int j = 0; j < 10 * 1000 * 1000; j++)
                    {
                        logger.Info(msg);
                    }
<<<<<<< HEAD
                }
                sp.Stop();

                Console.WriteLine($"Ellapsed time = {sp.ElapsedMilliseconds:#,#}, total={totalLen:#,#}");
            }
        }
    }

    public class DocInfo
    {
        public RavenJObject Document;
        public RavenJObject MetaData;
        public string Key;
    }


    public class MassiveTest : IDisposable
    {
        private readonly Random _seedRandom = new Random();
        private readonly Random _random;
        private string _logFilename;
        private readonly DocumentStore _store;
        private long _seqId;

        private class DocEntity
        {
            public int RandomId { get; set; }
            public long SerialId { get; set; }
            public object SomeRandomText { get; set; }
            public string[] Tags { get; set; }
        }

        public MassiveTest(string url, int? seed = null)
        {
            int usedSeed;
            if (seed == null)
                usedSeed = _seedRandom.Next();
            else
                usedSeed = seed.Value;

            _random = new Random(usedSeed);

            Log("Seed = " + usedSeed);

            _store = new DocumentStore
            {
                Url = url,
                DefaultDatabase = "test"
            };

            _store.Initialize();
        }

        private void Log(string txt, bool isError = false)
        {
            if (_logFilename == null)
            {
                _logFilename = Path.GetTempFileName();
                Console.ForegroundColor = ConsoleColor.Green;
                Console.WriteLine("Loggin into " + _logFilename);
                Console.ResetColor();
            }
            var errorStr = isError ? " *** ERROR ***" : "";
            string txtToLog = SystemTime.UtcNow.ToString("G", new CultureInfo("he-il")) + errorStr + " : " + txt;
            File.AppendAllText(_logFilename, txtToLog + Environment.NewLine);

            Console.WriteLine(txtToLog);
        }

        public void CreateDb(string dbname = null)
        {
            try
            {
                if (dbname == null)
                    dbname = "test";
                var doc = MultiDatabase.CreateDatabaseDocument(dbname);
                _store.AsyncDatabaseCommands.GlobalAdmin.CreateDatabaseAsync(doc).Wait();
            }
            catch (Exception ex)
            {
                if (ex.Message.Contains("already exists"))
                {
                    Log($"Database '{dbname}' already exists!");
                }
                else
                {
                    Log("Cannot create DB " + dbname + ". Exception : " + ex.Message, true);
                    throw;
                }
            }
        }

        private string RandomString(int length)
        {
            // return new string(Enumerable.Repeat('A', length).ToArray());
            const string chars = "abcdefghijklmnopqrstuvwxyzABCDEFGHIJKLMNOPQRSTUVWXYZ1234567890 ";
            return new string(Enumerable.Repeat(chars, length)
                .Select(s => s[_random.Next(s.Length)]).ToArray());
        }

        public void PerformBulkInsert(string collection, long numberOfDocuments, int? sizeOfDocuments,
            bool useSeqId = true)
        {
            var docSize = sizeOfDocuments == null ? _random.Next(5 * 1024 * 1024) : sizeOfDocuments.Value;
            var sizeStr = sizeOfDocuments == null ? $"Random Size of {docSize:#,#}" : $"size of {sizeOfDocuments:#,#}";
            Log($"About to perform Bulk Insert for {numberOfDocuments:##,###} documents with " + sizeStr);

            var entities = new DocEntity[3];
            var ids = new long[] { -1, -1, -1 };

            string[] tags = null;
            long id = 1;
            var sp = Stopwatch.StartNew();
            using (var bulkInsert = _store.BulkInsert())
            {
                for (long i = 0; i < numberOfDocuments; i++)
                {
                    if (i % (numberOfDocuments / 5) == 0)
                        Console.WriteLine($"{SystemTime.UtcNow.ToString("G")} : Progress {i:##,###} out of {numberOfDocuments} ...");

                    var entity = new DocEntity
                    {
                        SerialId = i,
                        RandomId = _random.Next(),
                        SomeRandomText = RandomString(docSize),
                        Tags = tags
                    };
                    var idToUse = useSeqId ? _seqId++ : id++;
                    bulkInsert.StoreAsync(entity, $"{collection}/{idToUse}").Wait();

                    if (i == 0)
                    {
                        ids[0] = idToUse;
                        entities[0] = entity;
                    }
                    else if (i == numberOfDocuments / 2)
                    {
                        ids[1] = idToUse;
                        entities[1] = entity;
                    }
                    else if (i == numberOfDocuments - 1)
                    {
                        ids[2] = idToUse;
                        entities[2] = entity;
                    }
                }

                if (ids[0] == -1 ||
                    ids[1] == -1 ||
                    ids[2] == -1)
                    throw new Exception("Internal Error");
            }

            var elapsed = sp.ElapsedMilliseconds;

            Log($"Finished Bulk Insert {numberOfDocuments:#,#} documents of size {docSize:#,#} at " + elapsed.ToString("#,#") + " mSec");

            if (sizeOfDocuments == null)
            {
                Log($"STATISTICS: N/A - Random Size");
            }
            else
            {
                long totalSize = numberOfDocuments * docSize;
                var totalRate = (totalSize / elapsed) / 1000;
                Log($"STATISTICS: Total Size {totalSize:#,#}, {totalRate:#,#} MB/Sec");
            }


            using (var session = _store.OpenSession())
            {
                var first = session.Load<DocEntity>($"{collection}/{ids[0]}");
                var middle = session.Load<DocEntity>($"{collection}/{ids[1]}");
                var last = session.Load<DocEntity>($"{collection}/{ids[2]}");

                if (first == null || middle == null || last == null)
                {
                    Log(
                        $"Data Verification Failed : isNull :: first={first == null}, middle={middle == null}, last={last == null}",
                        true);
                }
                else if (first.SerialId == 0 &&
                    middle.SerialId == numberOfDocuments / 2 &&
                    last.SerialId == numberOfDocuments - 1)
                {
                    Log("Data Successfully Verified!");
                }
                else
                {
                    Log(
                        $"Data Verification Failed : first={first.SerialId}, middle={middle.SerialId}, last={last.SerialId}",
                        true);
                }
            }

        }

        public void Dispose()
        {
            _store.Dispose();
        }
    }

	public class Program
	{
		public static void Main(string[] args)
		{

			for (int i = 0; i < 100; i++)
			{
				using (var test = new ReplicationBasicTests())
				{
					Console.WriteLine(i);
					test.Master_master_replication_from_etag_zero_without_conflict_should_work().Wait();
				}

			}
		}
	}
=======
                })
                {
                    IsBackground = true,
                    Name = "Worker"
                });
            }
            var sp = Stopwatch.StartNew();
            foreach (var thread in threads)
            {
                thread.Start();
            }

            foreach (var thread in threads)
            {
                thread.Join();
            }
            Console.WriteLine(sp.Elapsed);
        }
    }
>>>>>>> a8d51148
}<|MERGE_RESOLUTION|>--- conflicted
+++ resolved
@@ -1,26 +1,7 @@
 ﻿using System;
 using System.Collections.Generic;
 using System.Diagnostics;
-<<<<<<< HEAD
-using System.Globalization;
-using System.IO;
-using System.IO.Compression;
-using System.Linq;
-using System.Runtime.InteropServices;
 using System.Threading;
-using System.Threading.Tasks;
-using Raven.Abstractions;
-using Raven.Abstractions.Json;
-using Raven.Client.Document;
-using Raven.Client.Extensions;
-using Raven.Imports.Newtonsoft.Json;
-using Raven.Json.Linq;
-using FastTests;
-using FastTests.Server.Documents.Replication;
-using Raven.Abstractions.Util;
-=======
-using System.Threading;
->>>>>>> a8d51148
 
 namespace Tryout
 {
@@ -45,227 +26,6 @@
                     {
                         logger.Info(msg);
                     }
-<<<<<<< HEAD
-                }
-                sp.Stop();
-
-                Console.WriteLine($"Ellapsed time = {sp.ElapsedMilliseconds:#,#}, total={totalLen:#,#}");
-            }
-        }
-    }
-
-    public class DocInfo
-    {
-        public RavenJObject Document;
-        public RavenJObject MetaData;
-        public string Key;
-    }
-
-
-    public class MassiveTest : IDisposable
-    {
-        private readonly Random _seedRandom = new Random();
-        private readonly Random _random;
-        private string _logFilename;
-        private readonly DocumentStore _store;
-        private long _seqId;
-
-        private class DocEntity
-        {
-            public int RandomId { get; set; }
-            public long SerialId { get; set; }
-            public object SomeRandomText { get; set; }
-            public string[] Tags { get; set; }
-        }
-
-        public MassiveTest(string url, int? seed = null)
-        {
-            int usedSeed;
-            if (seed == null)
-                usedSeed = _seedRandom.Next();
-            else
-                usedSeed = seed.Value;
-
-            _random = new Random(usedSeed);
-
-            Log("Seed = " + usedSeed);
-
-            _store = new DocumentStore
-            {
-                Url = url,
-                DefaultDatabase = "test"
-            };
-
-            _store.Initialize();
-        }
-
-        private void Log(string txt, bool isError = false)
-        {
-            if (_logFilename == null)
-            {
-                _logFilename = Path.GetTempFileName();
-                Console.ForegroundColor = ConsoleColor.Green;
-                Console.WriteLine("Loggin into " + _logFilename);
-                Console.ResetColor();
-            }
-            var errorStr = isError ? " *** ERROR ***" : "";
-            string txtToLog = SystemTime.UtcNow.ToString("G", new CultureInfo("he-il")) + errorStr + " : " + txt;
-            File.AppendAllText(_logFilename, txtToLog + Environment.NewLine);
-
-            Console.WriteLine(txtToLog);
-        }
-
-        public void CreateDb(string dbname = null)
-        {
-            try
-            {
-                if (dbname == null)
-                    dbname = "test";
-                var doc = MultiDatabase.CreateDatabaseDocument(dbname);
-                _store.AsyncDatabaseCommands.GlobalAdmin.CreateDatabaseAsync(doc).Wait();
-            }
-            catch (Exception ex)
-            {
-                if (ex.Message.Contains("already exists"))
-                {
-                    Log($"Database '{dbname}' already exists!");
-                }
-                else
-                {
-                    Log("Cannot create DB " + dbname + ". Exception : " + ex.Message, true);
-                    throw;
-                }
-            }
-        }
-
-        private string RandomString(int length)
-        {
-            // return new string(Enumerable.Repeat('A', length).ToArray());
-            const string chars = "abcdefghijklmnopqrstuvwxyzABCDEFGHIJKLMNOPQRSTUVWXYZ1234567890 ";
-            return new string(Enumerable.Repeat(chars, length)
-                .Select(s => s[_random.Next(s.Length)]).ToArray());
-        }
-
-        public void PerformBulkInsert(string collection, long numberOfDocuments, int? sizeOfDocuments,
-            bool useSeqId = true)
-        {
-            var docSize = sizeOfDocuments == null ? _random.Next(5 * 1024 * 1024) : sizeOfDocuments.Value;
-            var sizeStr = sizeOfDocuments == null ? $"Random Size of {docSize:#,#}" : $"size of {sizeOfDocuments:#,#}";
-            Log($"About to perform Bulk Insert for {numberOfDocuments:##,###} documents with " + sizeStr);
-
-            var entities = new DocEntity[3];
-            var ids = new long[] { -1, -1, -1 };
-
-            string[] tags = null;
-            long id = 1;
-            var sp = Stopwatch.StartNew();
-            using (var bulkInsert = _store.BulkInsert())
-            {
-                for (long i = 0; i < numberOfDocuments; i++)
-                {
-                    if (i % (numberOfDocuments / 5) == 0)
-                        Console.WriteLine($"{SystemTime.UtcNow.ToString("G")} : Progress {i:##,###} out of {numberOfDocuments} ...");
-
-                    var entity = new DocEntity
-                    {
-                        SerialId = i,
-                        RandomId = _random.Next(),
-                        SomeRandomText = RandomString(docSize),
-                        Tags = tags
-                    };
-                    var idToUse = useSeqId ? _seqId++ : id++;
-                    bulkInsert.StoreAsync(entity, $"{collection}/{idToUse}").Wait();
-
-                    if (i == 0)
-                    {
-                        ids[0] = idToUse;
-                        entities[0] = entity;
-                    }
-                    else if (i == numberOfDocuments / 2)
-                    {
-                        ids[1] = idToUse;
-                        entities[1] = entity;
-                    }
-                    else if (i == numberOfDocuments - 1)
-                    {
-                        ids[2] = idToUse;
-                        entities[2] = entity;
-                    }
-                }
-
-                if (ids[0] == -1 ||
-                    ids[1] == -1 ||
-                    ids[2] == -1)
-                    throw new Exception("Internal Error");
-            }
-
-            var elapsed = sp.ElapsedMilliseconds;
-
-            Log($"Finished Bulk Insert {numberOfDocuments:#,#} documents of size {docSize:#,#} at " + elapsed.ToString("#,#") + " mSec");
-
-            if (sizeOfDocuments == null)
-            {
-                Log($"STATISTICS: N/A - Random Size");
-            }
-            else
-            {
-                long totalSize = numberOfDocuments * docSize;
-                var totalRate = (totalSize / elapsed) / 1000;
-                Log($"STATISTICS: Total Size {totalSize:#,#}, {totalRate:#,#} MB/Sec");
-            }
-
-
-            using (var session = _store.OpenSession())
-            {
-                var first = session.Load<DocEntity>($"{collection}/{ids[0]}");
-                var middle = session.Load<DocEntity>($"{collection}/{ids[1]}");
-                var last = session.Load<DocEntity>($"{collection}/{ids[2]}");
-
-                if (first == null || middle == null || last == null)
-                {
-                    Log(
-                        $"Data Verification Failed : isNull :: first={first == null}, middle={middle == null}, last={last == null}",
-                        true);
-                }
-                else if (first.SerialId == 0 &&
-                    middle.SerialId == numberOfDocuments / 2 &&
-                    last.SerialId == numberOfDocuments - 1)
-                {
-                    Log("Data Successfully Verified!");
-                }
-                else
-                {
-                    Log(
-                        $"Data Verification Failed : first={first.SerialId}, middle={middle.SerialId}, last={last.SerialId}",
-                        true);
-                }
-            }
-
-        }
-
-        public void Dispose()
-        {
-            _store.Dispose();
-        }
-    }
-
-	public class Program
-	{
-		public static void Main(string[] args)
-		{
-
-			for (int i = 0; i < 100; i++)
-			{
-				using (var test = new ReplicationBasicTests())
-				{
-					Console.WriteLine(i);
-					test.Master_master_replication_from_etag_zero_without_conflict_should_work().Wait();
-				}
-
-			}
-		}
-	}
-=======
                 })
                 {
                     IsBackground = true,
@@ -285,5 +45,4 @@
             Console.WriteLine(sp.Elapsed);
         }
     }
->>>>>>> a8d51148
 }