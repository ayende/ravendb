﻿using System;
using System.IO;
using System.Text;
using NewBlittable;
<<<<<<< HEAD
using NewBlittable.Tests;
using Newtonsoft.Json;
using Newtonsoft.Json.Linq;
using Raven.Abstractions.Extensions;
using Raven.Abstractions.Linq;
using Raven.Client.Document;
using Raven.Json.Linq;
//using Raven.Imports.Newtonsoft.Json;
//using Raven.Json.Linq;
=======
using Raven.Imports.Newtonsoft.Json;
>>>>>>> 9e89b1e7
using Raven.Server.Json;

namespace Tryouts
{
    public unsafe class Program
    {
        public static void Main(string[] args)
        {
            var json = JsonConvert.SerializeObject(new
            {
                Name = "Oren",
                Dogs = new[] { "Arava", "Oscar", "Phoebe" },
                Age = "34",
                Office = new
                {
                    Name = "Hibernating Rhinos",
                    Street = "Hanais 21",
                    City = "Hadera"
                }
            });

            using (var pool = new UnmanagedBuffersPool("test", 1024 * 1024))
            using (var ctx = new RavenOperationContext(pool))
            using (var obj = ctx.Read(new JsonTextReader(new StringReader(json)), "test/1"))
            {
                int size;
                var buffer = ctx.GetNativeTempBuffer(obj.SizeInBytes, out size);
                size = obj.CopyTo(buffer);
                var r = new BlittableJsonReaderObject(buffer, size, ctx);

                var stringBuilder = new StringBuilder();
                r.WriteTo(new StringWriter(stringBuilder));

                Console.WriteLine(stringBuilder.ToString()==json);
            }
        }
    }

}<|MERGE_RESOLUTION|>--- conflicted
+++ resolved
@@ -1,20 +1,9 @@
 ﻿using System;
 using System.IO;
 using System.Text;
+using BlittableTests.Benchmark;
 using NewBlittable;
-<<<<<<< HEAD
-using NewBlittable.Tests;
 using Newtonsoft.Json;
-using Newtonsoft.Json.Linq;
-using Raven.Abstractions.Extensions;
-using Raven.Abstractions.Linq;
-using Raven.Client.Document;
-using Raven.Json.Linq;
-//using Raven.Imports.Newtonsoft.Json;
-//using Raven.Json.Linq;
-=======
-using Raven.Imports.Newtonsoft.Json;
->>>>>>> 9e89b1e7
 using Raven.Server.Json;
 
 namespace Tryouts
@@ -23,7 +12,7 @@
     {
         public static void Main(string[] args)
         {
-            var json = JsonConvert.SerializeObject(new
+            /*var json = JsonConvert.SerializeObject(new
             {
                 Name = "Oren",
                 Dogs = new[] { "Arava", "Oscar", "Phoebe" },
@@ -49,7 +38,9 @@
                 r.WriteTo(new StringWriter(stringBuilder));
 
                 Console.WriteLine(stringBuilder.ToString()==json);
-            }
+            }*/
+
+            WriteToStreamBenchmark.PerformanceAnalysis();
         }
     }
 
