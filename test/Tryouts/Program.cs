--- conflicted
+++ resolved
@@ -1,38 +1,13 @@
-<<<<<<< HEAD
-﻿using System;
-using System.Linq;
-using System.Threading.Tasks;
-using FastTests.Client.Attachments;
-using Lucene.Net.Store;
-using Sparrow.Utils;
-using Voron;
-using Directory = System.IO.Directory;
-
-namespace Tryouts
-=======
 ﻿namespace Tryouts
->>>>>>> caed7804
 {
     public class Program
     {
         public static void Main(string[] args)
         {
-<<<<<<< HEAD
-            for (int i = 0; i < 100; i++)
-            {
-                Console.WriteLine(i);
-
-                using (var a = new FastTests.Server.Documents.Indexing.LiveIndexingPerformanceCollectorTests())
-                {
-                    a.CanObtainLiveIndexingPerformanceStats().Wait();
-                }
-=======
             using (var a = new SlowTests.Server.Rachis.BasicCluster())
             {
                 a.ClusterWithFiveNodesAndMultipleElections().Wait();
->>>>>>> caed7804
             }
-            
         }
     }
 }