--- conflicted
+++ resolved
@@ -91,9 +91,6 @@
         }
 
         [Fact]
-<<<<<<< HEAD
-        public async Task ShouldNotReplicateIncrementalTimeSeriesToOldServer2()
-=======
         public async Task ShouldNotReplicateCounterTombstonesToOldServer()
         {
             const string docId = "users/1";
@@ -105,8 +102,8 @@
                 {
                     await session.StoreAsync(new User { Name = "ayende" }, docId);
                     var cf = session.CountersFor(docId);
-                        cf.Increment("Likes", 1);
-                        cf.Increment("Likes2", 1);
+                    cf.Increment("Likes", 1);
+                    cf.Increment("Likes2", 1);
                     await session.SaveChangesAsync();
                 }
 
@@ -153,8 +150,8 @@
         }
 
 
-        private static async Task<ModifyOngoingTaskResult> SetupReplication(IDocumentStore src, IDocumentStore dst)
->>>>>>> 110a19df
+        [Fact]
+        public async Task ShouldNotReplicateIncrementalTimeSeriesToOldServer2()
         {
             const string version = "5.2.3";
             const string incrementalTsName = Constants.Headers.IncrementalTimeSeriesPrefix + "HeartRate";
