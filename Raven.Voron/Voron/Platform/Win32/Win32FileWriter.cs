﻿// -----------------------------------------------------------------------
//  <copyright file="Win32FileWriter.cs" company="Hibernating Rhinos LTD">
//      Copyright (c) Hibernating Rhinos LTD. All rights reserved.
//  </copyright>
// -----------------------------------------------------------------------
using System;
using System.Collections;
using System.Collections.Concurrent;
using System.Collections.Generic;
using System.ComponentModel;
using System.Runtime.InteropServices;
using System.Threading;
using System.Threading.Tasks;
using Microsoft.Win32.SafeHandles;
using Voron.Exceptions;
using Voron.Impl.Paging;
using Voron.Trees;

namespace Voron.Platform.Win32
{
    public unsafe class Win32FileWriter : IFileWriter
    {
        private readonly IVirtualPager _pager;
        private readonly SafeFileHandle _handle;
        private bool _hasWrites;
        private Queue<ManualResetEvent> _eventsQueue = new Queue<ManualResetEvent>();
        private List<PendingWrite> _pendingWrites = new List<PendingWrite>();
        private List<Page> _pendingPages = new List<Page>();
<<<<<<< HEAD

        // EventWaitHandle.WaitAny cannot work with more than 64 elements. It is probably not a good idea either to build something more complex
        // just to bypass this limit. We should be able to keep up with a queue of 64 parallel IO request (probably even lower would be better).
        // http://stackoverflow.com/questions/16646224/why-the-eventwaithandle-waitany-method-have-64-handle-limit
        private const int _maxPendingWrites = 64;
=======
        private const int _maxPendingWrites = 64; // max number that we can pass to WaitAny
>>>>>>> fa81d30e

        private class PendingWrite
        {
            public NativeOverlapped* NativeOverlapped;
            public ManualResetEvent Event;
            public int Status;
        }
        public Win32FileWriter(string file, IVirtualPager pager)
        {
            _pager = pager;
            _handle = Win32NativeFileMethods.CreateFile(file, Win32NativeFileAccess.GenericWrite,
                Win32NativeFileShare.Read | Win32NativeFileShare.Write | Win32NativeFileShare.Delete, IntPtr.Zero,
                Win32NativeFileCreationDisposition.OpenAlways, 
                Win32NativeFileAttributes.Overlapped |  Win32NativeFileAttributes.Write_Through | Win32NativeFileAttributes.NoBuffering, IntPtr.Zero);

            if (_handle.IsInvalid)
                throw new Win32Exception();

            if(ThreadPool.BindHandle(_handle) == false)
                throw new Win32Exception();
        }

        public void Dispose()
        {
            _handle.Dispose();
            foreach (var e in _eventsQueue)
            {
                e.Dispose();
            }

            foreach (var pendingWrite in _pendingWrites)
            {
                pendingWrite.Event.Dispose();
            }
            if(_hasWrites)
                ((Win32MemoryMapPager)_pager).RefreshMappedView(null);
        }

        public unsafe void Write(Page page)
        {
            _hasWrites = true;
            // nothing yet, so skip it 
            if (_pendingPages.Count == 0)
            {
                _pendingPages.Add(page);
                return;
            }

            // check if we have a continuous write
            var lastPage = _pendingPages[_pendingPages.Count-1];
            int pagesToWrite = lastPage.IsOverflow ? _pager.GetNumberOfOverflowPages(lastPage.OverflowSize) : 1;
            if (lastPage.PageNumber + pagesToWrite == page.PageNumber && _pendingPages.Count < _maxPendingWrites)
            {
                _pendingPages.Add(page);
                return;
            }

            FlushPendingPages();
            _pendingPages.Clear();

            _pendingPages.Add(page);
        }


        private void WaitIfHaveTooManyPendingWrites()
        {
            if (_pendingWrites.Count == 0 || _pendingWrites.Count < _maxPendingWrites)
                return;

            var index = WaitHandle.WaitAny(GetPendingWaitHandles());
            while (_pendingWrites.Count > 0)
            {
                if (_pendingWrites[index].Status != 0)
                    throw new Win32Exception(_pendingWrites[index].Status);
                
                _eventsQueue.Enqueue(_pendingWrites[index].Event);

                _pendingWrites.RemoveAt(index);

                if (_pendingWrites.Count == 0)
                    break;

                //now let us clear anything else that is also completed
                index = WaitHandle.WaitAny(GetPendingWaitHandles(), 0);
                if (index == WaitHandle.WaitTimeout)
                    break;
            } 
        }

        private WaitHandle[] GetPendingWaitHandles()
        {
            var events = new WaitHandle[_pendingWrites.Count];
            for (int i = 0; i < _pendingWrites.Count; i++)
            {
                events[i] = _pendingWrites[i].Event;
            }
            return events;
        }


        private void WaitForAllWritesToComplete()
        {
            if (Thread.CurrentThread.GetApartmentState() == ApartmentState.STA)
            {
                for (int i = 0; i < _pendingWrites.Count; i++)
                {
                    _pendingWrites[i].Event.WaitOne();
                }
            }
            else
            {
                if (WaitHandle.WaitAll(GetPendingWaitHandles()) == false)
                    throw new Win32Exception();
            }

            for (int i = 0; i < _pendingWrites.Count; i++)
            {
                if(_pendingWrites[i].Status != 0)
                    throw new Win32Exception(_pendingWrites[i].Status);
            }
        }

        private unsafe void FlushPendingPages()
        {
            if (_pendingPages.Count == 0)
                return;

            WaitIfHaveTooManyPendingWrites();

            var firstPage = _pendingPages[0];

            int pagesToWrite = 0;

            for (int i = 0; i < _pendingPages.Count; i++)
            {
                pagesToWrite+=_pendingPages[i].IsOverflow ? _pager.GetNumberOfOverflowPages(_pendingPages[i].OverflowSize) : 1;
            }

            var segments =  (Win32NativeFileMethods.FileSegmentElement*)(Marshal.AllocHGlobal( (pagesToWrite+1) * sizeof(Win32NativeFileMethods.FileSegmentElement)));
            int segmentsIndex = 0;
            for (int i = 0; i < _pendingPages.Count; i++)
            {
                var pageBase = _pendingPages[i].Base;
                if (!_pendingPages[i].IsOverflow)
                {
                    if (IntPtr.Size == 4)
                        segments[segmentsIndex++].Alignment = (ulong)pageBase;
                    else
                        segments[segmentsIndex++].Buffer = new IntPtr(pageBase);
                }
                else
                {
                    var overFlowSize = _pager.GetNumberOfOverflowPages(_pendingPages[i].OverflowSize);
                    for (int j = 0; j < overFlowSize; j++)
                    {
                        if (IntPtr.Size == 4)
                            segments[segmentsIndex++].Alignment = (ulong)(pageBase + j * AbstractPager.PageSize);
                        else
                            segments[segmentsIndex++].Buffer = new IntPtr(pageBase + j * AbstractPager.PageSize);
                    }
                }
            }
            segments[segmentsIndex].Alignment = 0;// null terminating

            var offset = firstPage.PageNumber * AbstractPager.PageSize;

            var mre = _eventsQueue.Count > 0 ? _eventsQueue.Dequeue() : new ManualResetEvent(false);
            mre.Reset();

            var pendingWrite = new PendingWrite { Event = mre };
           
            var lo = (int) (offset & 0xffffffff);
            var hi = (int) (offset >> 32);
            var overlapped = new Overlapped(lo, hi, mre.SafeWaitHandle.DangerousGetHandle(), null);
            pendingWrite.NativeOverlapped = overlapped.Pack((code, bytes, overlap) =>
            {
                pendingWrite.Status = (int)code;
                pendingWrite.NativeOverlapped = null;
                Overlapped.Unpack(overlap);
                Overlapped.Free(overlap);
                Marshal.FreeHGlobal(new IntPtr(segments));
            }, null);
            int remaining = pagesToWrite * AbstractPager.PageSize;

            if (Win32NativeFileMethods.WriteFileGather(_handle, segments, (uint)remaining, IntPtr.Zero, pendingWrite.NativeOverlapped) == false)
            {
                var lastWin32Error = Marshal.GetLastWin32Error();
                if (lastWin32Error != Win32NativeFileMethods.ErrorIOPending)
                {
                    _eventsQueue.Enqueue(pendingWrite.Event);
					throw new VoronUnrecoverableErrorException("Could not write to data file", new Win32Exception(lastWin32Error));
                }
                _pendingWrites.Add(pendingWrite);
            }
            else
            {
                uint transferred;
                if (Win32NativeFileMethods.GetOverlappedResult(_handle, pendingWrite.NativeOverlapped, out transferred, true) == false)
					throw new VoronUnrecoverableErrorException("Could not write to data file", new Win32Exception(Marshal.GetLastWin32Error()));
				 _eventsQueue.Enqueue(pendingWrite.Event);
            }
        }

        public void Sync()
        {
            if (_hasWrites == false)
                return;

            FlushPendingPages();

            WaitForAllWritesToComplete();
        }


        public void EnsureContinuous(long pageNumber, int numberOfPagesInLastPage)
        {
            _pager.EnsureContinuous(null, pageNumber, numberOfPagesInLastPage);
        }
    }
}<|MERGE_RESOLUTION|>--- conflicted
+++ resolved
@@ -26,15 +26,11 @@
         private Queue<ManualResetEvent> _eventsQueue = new Queue<ManualResetEvent>();
         private List<PendingWrite> _pendingWrites = new List<PendingWrite>();
         private List<Page> _pendingPages = new List<Page>();
-<<<<<<< HEAD
 
         // EventWaitHandle.WaitAny cannot work with more than 64 elements. It is probably not a good idea either to build something more complex
         // just to bypass this limit. We should be able to keep up with a queue of 64 parallel IO request (probably even lower would be better).
         // http://stackoverflow.com/questions/16646224/why-the-eventwaithandle-waitany-method-have-64-handle-limit
         private const int _maxPendingWrites = 64;
-=======
-        private const int _maxPendingWrites = 64; // max number that we can pass to WaitAny
->>>>>>> fa81d30e
 
         private class PendingWrite
         {
