﻿using System;
using System.Collections.Generic;
using System.IO;
using System.Threading.Tasks;
using NLog;
using RavenFS.Infrastructure;
using RavenFS.Rdc.Wrapper;

namespace RavenFS.Rdc
{
	public static class NeedListParser
	{
        private static readonly Logger log = LogManager.GetCurrentClassLogger();

		public static Task ParseAsync(IPartialDataAccess source, IPartialDataAccess seed, Stream output,
		                              IList<RdcNeed> needList)
		{
		    var tcs = new TaskCompletionSource<object>();

            // TODO: This code is causing a Stack Over Flow Exception, not sure how to fix this, so this is a workaround for now

<<<<<<< HEAD
			//Task.Factory.StartNew(() =>
			//                          {
=======
		    //Task.Factory.StartNew(() =>
		    //                          {
>>>>>>> 27854172
		                                  try
		                                  {
                                              foreach (var item in needList)
                                              {
                                                  switch (item.BlockType)
                                                  {
                                                      case RdcNeedType.Source:
                                                          source.CopyToAsync(output, Convert.ToInt64(item.FileOffset),
                                                                             Convert.ToInt64(item.BlockLength)).Wait();
                                                          break;
                                                      case RdcNeedType.Seed:
                                                          seed.CopyToAsync(output, Convert.ToInt64(item.FileOffset),
                                                                           Convert.ToInt64(item.BlockLength)).Wait();
                                                          break;
                                                      default:
                                                          throw new NotSupportedException();
                                                  }
                                              }

		                                      tcs.TrySetResult(null);
		                                  }
		                                  catch (Exception e)
		                                  {
                                              log.ErrorException("Error during need list parsing", e);
		                                      tcs.TrySetException(e);
		                                  }
<<<<<<< HEAD
		                              //});
=======
		      //                        });
>>>>>>> 27854172

		    return tcs.Task;
		}
	}
}<|MERGE_RESOLUTION|>--- conflicted
+++ resolved
@@ -1,64 +1,55 @@
-﻿using System;
-using System.Collections.Generic;
-using System.IO;
-using System.Threading.Tasks;
-using NLog;
-using RavenFS.Infrastructure;
-using RavenFS.Rdc.Wrapper;
-
-namespace RavenFS.Rdc
-{
-	public static class NeedListParser
-	{
-        private static readonly Logger log = LogManager.GetCurrentClassLogger();
-
-		public static Task ParseAsync(IPartialDataAccess source, IPartialDataAccess seed, Stream output,
-		                              IList<RdcNeed> needList)
-		{
-		    var tcs = new TaskCompletionSource<object>();
-
-            // TODO: This code is causing a Stack Over Flow Exception, not sure how to fix this, so this is a workaround for now
-
-<<<<<<< HEAD
-			//Task.Factory.StartNew(() =>
-			//                          {
-=======
-		    //Task.Factory.StartNew(() =>
-		    //                          {
->>>>>>> 27854172
-		                                  try
-		                                  {
-                                              foreach (var item in needList)
-                                              {
-                                                  switch (item.BlockType)
-                                                  {
-                                                      case RdcNeedType.Source:
-                                                          source.CopyToAsync(output, Convert.ToInt64(item.FileOffset),
-                                                                             Convert.ToInt64(item.BlockLength)).Wait();
-                                                          break;
-                                                      case RdcNeedType.Seed:
-                                                          seed.CopyToAsync(output, Convert.ToInt64(item.FileOffset),
-                                                                           Convert.ToInt64(item.BlockLength)).Wait();
-                                                          break;
-                                                      default:
-                                                          throw new NotSupportedException();
-                                                  }
-                                              }
-
-		                                      tcs.TrySetResult(null);
-		                                  }
-		                                  catch (Exception e)
-		                                  {
-                                              log.ErrorException("Error during need list parsing", e);
-		                                      tcs.TrySetException(e);
-		                                  }
-<<<<<<< HEAD
-		                              //});
-=======
-		      //                        });
->>>>>>> 27854172
-
-		    return tcs.Task;
-		}
-	}
-}+﻿using System;
+using System.Collections.Generic;
+using System.IO;
+using System.Threading.Tasks;
+using NLog;
+using RavenFS.Infrastructure;
+using RavenFS.Rdc.Wrapper;
+
+namespace RavenFS.Rdc
+{
+	public static class NeedListParser
+	{
+        private static readonly Logger log = LogManager.GetCurrentClassLogger();
+
+		public static Task ParseAsync(IPartialDataAccess source, IPartialDataAccess seed, Stream output,
+		                              IList<RdcNeed> needList)
+		{
+		    var tcs = new TaskCompletionSource<object>();
+
+            // TODO: This code is causing a Stack Over Flow Exception, not sure how to fix this, so this is a workaround for now
+
+		    //Task.Factory.StartNew(() =>
+		    //                          {
+		                                  try
+		                                  {
+                                              foreach (var item in needList)
+                                              {
+                                                  switch (item.BlockType)
+                                                  {
+                                                      case RdcNeedType.Source:
+                                                          source.CopyToAsync(output, Convert.ToInt64(item.FileOffset),
+                                                                             Convert.ToInt64(item.BlockLength)).Wait();
+                                                          break;
+                                                      case RdcNeedType.Seed:
+                                                          seed.CopyToAsync(output, Convert.ToInt64(item.FileOffset),
+                                                                           Convert.ToInt64(item.BlockLength)).Wait();
+                                                          break;
+                                                      default:
+                                                          throw new NotSupportedException();
+                                                  }
+                                              }
+
+		                                      tcs.TrySetResult(null);
+		                                  }
+		                                  catch (Exception e)
+		                                  {
+                                              log.ErrorException("Error during need list parsing", e);
+		                                      tcs.TrySetException(e);
+		                                  }
+		      //                        });
+
+		    return tcs.Task;
+		}
+	}
+}