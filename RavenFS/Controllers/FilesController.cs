using System;
using System.Collections.Generic;
using System.Collections.Specialized;
using System.Globalization;
using System.IO;
using System.Net;
using System.Net.Http;
using System.Threading.Tasks;
using System.Web.Http;
using RavenFS.Extensions;
using RavenFS.Infrastructure;
using RavenFS.Notifications;
using RavenFS.Storage;
using System.Linq;
using RavenFS.Util;

namespace RavenFS.Controllers
{
<<<<<<< HEAD
    public class FilesController : RavenController
    {
        public List<FileHeader> Get()
        {
            List<FileHeader> fileHeaders = null;
            Storage.Batch(accessor =>
            {
                fileHeaders = accessor.ReadFiles(Paging.Start, Paging.PageSize).ToList();
            });
            return fileHeaders;
        }

        public HttpResponseMessage Get(string name)
        {
            name = Uri.UnescapeDataString(name);
            FileAndPages fileAndPages = null;
            try
            {
                Storage.Batch(accessor => fileAndPages = accessor.GetFile(name, 0, 0));
            }
            catch (FileNotFoundException)
            {
                throw new HttpResponseException(HttpStatusCode.NotFound);
            }

            var ravenReadOnlyStream = new RavenReadOnlyStream(Storage, BufferPool, name);
            var result = StreamResult(name, ravenReadOnlyStream);
            MetadataExtensions.AddHeaders(result, fileAndPages);
            return result;
        }

        public HttpResponseMessage Delete(string name)
        {
            name = Uri.UnescapeDataString(name);
            Search.Delete(name);
            Storage.Batch(accessor => accessor.Delete(name));
            Publisher.Publish(new FileChange { File = name, Action = FileChangeAction.Delete });

            return new HttpResponseMessage(HttpStatusCode.NoContent);
        }

        [AcceptVerbs("HEAD")]
        public HttpResponseMessage Head(string name)
        {
            name = Uri.UnescapeDataString(name);
            FileAndPages fileAndPages = null;
            try
            {
                Storage.Batch(accessor => fileAndPages = accessor.GetFile(name, 0, 0));
            }
            catch (FileNotFoundException)
            {
                return new HttpResponseMessage(HttpStatusCode.NotFound);
            }

            var httpResponseMessage = new HttpResponseMessage(HttpStatusCode.OK);
            httpResponseMessage.Content = new HttpMessageContent(httpResponseMessage);
            MetadataExtensions.AddHeaders(httpResponseMessage, fileAndPages);
            return httpResponseMessage;
        }

        public HttpResponseMessage Post(string name)
        {
            name = Uri.UnescapeDataString(name);
            var headers = Request.Headers.FilterHeaders();
            headers.UpdateLastModified();
            HistoryUpdater.Update(name, headers);
            try
            {
                Storage.Batch(accessor => accessor.UpdateFileMetadata(name, headers));
                Search.Index(name, headers);
                Publisher.Publish(new FileChange { File = name, Action = FileChangeAction.Update });
            }
            catch (FileNotFoundException)
            {
                return new HttpResponseMessage(HttpStatusCode.NotFound);
            }

            return new HttpResponseMessage(HttpStatusCode.NoContent);
        }

        [AcceptVerbs("PATCH")]
        public HttpResponseMessage Patch(string name, string rename)
        {
            try
            {
                FileAndPages fileAndPages = null;
                Storage.Batch(accessor =>
                {
                    fileAndPages = accessor.GetFile(name, 0, 0);
                    accessor.RenameFile(name, rename);
                });
                Search.Delete(name);
                Search.Index(rename, fileAndPages.Metadata);
                Publisher.Publish(new FileChange { File = name, Action = FileChangeAction.Renaming });
                Publisher.Publish(new FileChange { File = rename, Action = FileChangeAction.Renamed });
            }
            catch (FileNotFoundException)
            {
                return new HttpResponseMessage(HttpStatusCode.NotFound);
            }

            return new HttpResponseMessage(HttpStatusCode.NoContent);
        }

        public Task<HttpResponseMessage> Put(string name)
        {
            var headers = Request.Headers.FilterHeaders();
            headers.UpdateLastModified();
            HistoryUpdater.Update(name, headers);
            name = Uri.UnescapeDataString(name);
            Storage.Batch(accessor =>
            {
                accessor.Delete(name);


                long? contentLength = Request.Content.Headers.ContentLength;
                if (Request.Headers.TransferEncodingChunked ?? false)
                {
                    contentLength = null;
                }
                accessor.PutFile(name, contentLength, headers);

                Search.Index(name, headers);
            });

            return Request.Content.ReadAsStreamAsync()
                .ContinueWith(task =>
                {
                    var readFileToDatabase = new ReadFileToDatabase(BufferPool, Storage, task.Result, name);
                    return readFileToDatabase.Execute()
                        .ContinueWith(readingTask =>
                        {
                            headers.UpdateLastModified();// update with the final file size
                            headers["Content-Length"] = readFileToDatabase.TotalSizeRead.ToString(CultureInfo.InvariantCulture);
                            Search.Index(name, headers);
                            Publisher.Publish(new FileChange { Action = FileChangeAction.Add, File = name });
                            readFileToDatabase.Dispose();
                            return readingTask;
                        })
                        .Unwrap();
                })
                .Unwrap()
                .ContinueWith(task =>
                {
                    task.AssertNotFaulted();

                    return new HttpResponseMessage(HttpStatusCode.Created);
                });
        }

        private class ReadFileToDatabase : IDisposable
        {
            private readonly BufferPool bufferPool;
            private readonly TransactionalStorage storage;
            private readonly string filename;
            private int pos;
            readonly byte[] buffer;
            private readonly Stream inputStream;
            public int TotalSizeRead;
            public ReadFileToDatabase(BufferPool bufferPool, TransactionalStorage storage, Stream inputStream, string filename)
            {
                this.bufferPool = bufferPool;
                this.inputStream = inputStream;
                this.storage = storage;
                this.filename = filename;
                buffer = bufferPool.TakeBuffer(64 * 1024);
            }

            public Task Execute()
            {
                return inputStream.ReadAsync(buffer)
                    .ContinueWith(task =>
                    {
                        TotalSizeRead += task.Result;

                        if (task.Result == 0) // nothing left to read
                        {
                            storage.Batch(accessor => accessor.CompleteFileUpload(filename));
                            return task; // task is done
                        }

                        storage.Batch(accessor =>
                        {
                            var hashKey = accessor.InsertPage(buffer, task.Result);
                            accessor.AssociatePage(filename, hashKey, pos, task.Result);
                        });

                        pos++;
                        return Execute();
                    })
                    .Unwrap();
            }

            public void Dispose()
            {
                bufferPool.ReturnBuffer(buffer);
            }
        }

        private class FileAccessTool
        {
            private readonly TransactionalStorage storage;
            private readonly BufferPool bufferPool;
            private const int PagesBatchSize = 64;

            public FileAccessTool(TransactionalStorage storage, BufferPool bufferPool)
            {
                this.storage = storage;
                this.bufferPool = bufferPool;
            }

            public Task<object> WriteFile(Stream output, string filename, int fromPage, long? maybeRange)
            {
                FileAndPages fileAndPages = null;
                storage.Batch(accessor => fileAndPages = accessor.GetFile(filename, fromPage, PagesBatchSize));
                if (fileAndPages.Pages.Count == 0)
                {
                    return Task.Factory.StartNew(() => new object());
                }

                var offset = 0;
                var pageIndex = 0;
                if (maybeRange != null)
                {
                    var range = maybeRange.Value;
                    foreach (var page in fileAndPages.Pages)
                    {
                        if (page.Size > range)
                        {
                            offset = (int)range;
                            break;
                        }
                        range -= page.Size;
                        pageIndex++;
                    }

                    if (pageIndex >= fileAndPages.Pages.Count)
                    {
                        return WriteFile(output, filename, fromPage + fileAndPages.Pages.Count, range);
                    }
                }

                return WritePages(output, fileAndPages.Pages, pageIndex, offset)
                    .ContinueWith(task =>
                    {
                        task.AssertNotFaulted();

                        return WriteFile(output, filename, fromPage + fileAndPages.Pages.Count, null);
                    }).Unwrap();
            }

            private Task WritePages(Stream output, List<PageInformation> pages, int index, int offset)
            {
                return WritePage(output, pages[index], offset)
                    .ContinueWith(task =>
                    {
                        if (task.Exception != null)
                            return task;

                        if (index + 1 >= pages.Count)
                            return task;

                        return WritePages(output, pages, index + 1, 0);
                    })
                    .Unwrap();
            }

            private Task WritePage(Stream output, PageInformation information, int offset)
            {
                var buffer = bufferPool.TakeBuffer(information.Size);
                try
                {
                    storage.Batch(accessor => accessor.ReadPage(information.Id, buffer));
                    return output.WriteAsync(buffer, offset, information.Size - offset)
                        .ContinueWith(task =>
                        {
                            bufferPool.ReturnBuffer(buffer);
                            return task;
                        })
                        .Unwrap();
                }
                catch (Exception)
                {
                    bufferPool.ReturnBuffer(buffer);
                    throw;
                }
            }
        }
    }
=======
	public class FilesController : RavenController
	{
		public List<FileHeader> Get()
		{
			List<FileHeader> fileHeaders = null;
			Storage.Batch(accessor =>
			{
				fileHeaders = accessor.ReadFiles(Paging.Start, Paging.PageSize).ToList();
			});
			return fileHeaders;
		}

		public HttpResponseMessage Get(string name)
		{
			name = Uri.UnescapeDataString(name);
			FileAndPages fileAndPages = null;
			try
			{
				Storage.Batch(accessor => fileAndPages = accessor.GetFile(name, 0, 0));
			}
			catch (FileNotFoundException)
			{
				throw new HttpResponseException(HttpStatusCode.NotFound);
			}

			var ravenReadOnlyStream = new RavenReadOnlyStream(Storage, BufferPool, name);
			var result = StreamResult(name, ravenReadOnlyStream);
			MetadataExtensions.AddHeaders(result, fileAndPages);
			return result;
		}

		public HttpResponseMessage Delete(string name)
		{
			name = Uri.UnescapeDataString(name);

			if (FileIsBeingSynced(name))
			{
				return FileIsBeingSyncedErrorMessage(name);
			}

			Search.Delete(name);
			Storage.Batch(accessor => accessor.Delete(name));
            Publisher.Publish(new FileChange { File = name, Action = FileChangeAction.Delete});

			return new HttpResponseMessage(HttpStatusCode.NoContent);
		}

		[AcceptVerbs("HEAD")]
		public HttpResponseMessage Head(string name)
		{
			name = Uri.UnescapeDataString(name); 
			FileAndPages fileAndPages = null;
			try
			{
				Storage.Batch(accessor => fileAndPages = accessor.GetFile(name, 0, 0));
			}
			catch (FileNotFoundException)
			{
				return new HttpResponseMessage(HttpStatusCode.NotFound);
			}

			var httpResponseMessage = new HttpResponseMessage(HttpStatusCode.OK);
			httpResponseMessage.Content = new HttpMessageContent(httpResponseMessage);
			MetadataExtensions.AddHeaders(httpResponseMessage, fileAndPages);
			return httpResponseMessage;
		}

		public HttpResponseMessage Post(string name)
		{
			name = Uri.UnescapeDataString(name);

			if (FileIsBeingSynced(name))
			{
				return FileIsBeingSyncedErrorMessage(name);
			}

			var headers = Request.Headers.FilterHeaders();
			headers.UpdateLastModified();
			try
			{
				Storage.Batch(accessor => accessor.UpdateFileMetadata(name, headers));
				Search.Index(name, headers);
                Publisher.Publish(new FileChange { File = name, Action = FileChangeAction.Update });
			}
			catch (FileNotFoundException)
			{
				return new HttpResponseMessage(HttpStatusCode.NotFound);
			}

			return new HttpResponseMessage(HttpStatusCode.NoContent);
		}

		[AcceptVerbs("PATCH")]
		public HttpResponseMessage Patch(string name, string rename)
		{
			if (FileIsBeingSynced(name))
			{
				return FileIsBeingSyncedErrorMessage(name);
			}

			try
			{
				FileAndPages fileAndPages = null;
				Storage.Batch(accessor =>
				{
					fileAndPages = accessor.GetFile(name, 0, 0);
					accessor.RenameFile(name, rename);
				});
				Search.Delete(name);
				Search.Index(rename, fileAndPages.Metadata);
                Publisher.Publish(new FileChange { File = name, Action = FileChangeAction.Renaming });
                Publisher.Publish(new FileChange { File = rename, Action = FileChangeAction.Renamed });
			}
			catch (FileNotFoundException)
			{
				return new HttpResponseMessage(HttpStatusCode.NotFound);
			}

			return new HttpResponseMessage(HttpStatusCode.NoContent);
		}

		public Task<HttpResponseMessage> Put(string name)
		{
			name = Uri.UnescapeDataString(name);

			if (FileIsBeingSynced(name))
			{
				return new CompletedTask<HttpResponseMessage>(FileIsBeingSyncedErrorMessage(name)); 
			}

			var headers = Request.Headers.FilterHeaders();
			headers.UpdateLastModified();
			
			Storage.Batch(accessor =>
			{
				accessor.Delete(name);

				
				long? contentLength = Request.Content.Headers.ContentLength;
				if (Request.Headers.TransferEncodingChunked ?? false)
				{
					contentLength = null;
				}
				accessor.PutFile(name, contentLength, headers);

				Search.Index(name, headers);
			});

			return Request.Content.ReadAsStreamAsync()
				.ContinueWith(task =>
				{
					var readFileToDatabase = new ReadFileToDatabase(BufferPool, Storage, task.Result, name);
					return readFileToDatabase.Execute()
						.ContinueWith(readingTask =>
						{
							headers.UpdateLastModified();// update with the final file size
							headers["Content-Length"] = readFileToDatabase.TotalSizeRead.ToString(CultureInfo.InvariantCulture);
							Search.Index(name, headers);
							Publisher.Publish(new FileChange { Action = FileChangeAction.Add, File = name });
							readFileToDatabase.Dispose();
							return readingTask;
						})
						.Unwrap();
				})
				.Unwrap()
				.ContinueWith(task =>
				{
					task.AssertNotFaulted();

					return new HttpResponseMessage(HttpStatusCode.Created);
				});
		}

		private HttpResponseMessage FileIsBeingSyncedErrorMessage(string filename)
		{
			return new HttpResponseMessage(HttpStatusCode.ServiceUnavailable)
			{
				Content = new StringContent(string.Format("File {0} is being synced", filename))
			};
		}

		private class ReadFileToDatabase : IDisposable
		{
			private readonly BufferPool bufferPool;
			private readonly TransactionalStorage storage;
			private readonly string filename;
			private int pos;
			readonly byte[] buffer;
			private readonly Stream inputStream;
			public int TotalSizeRead;
			public ReadFileToDatabase(BufferPool bufferPool, TransactionalStorage storage, Stream inputStream, string filename)
			{
				this.bufferPool = bufferPool;
				this.inputStream = inputStream;
				this.storage = storage;
				this.filename = filename;
				buffer = bufferPool.TakeBuffer(64 * 1024);
			}

			public Task Execute()
			{
				return inputStream.ReadAsync(buffer)
					.ContinueWith(task =>
					{
						TotalSizeRead += task.Result;

						if (task.Result == 0) // nothing left to read
						{
							storage.Batch(accessor => accessor.CompleteFileUpload(filename));
							return task; // task is done
						}

						storage.Batch(accessor =>
						{
							var hashKey = accessor.InsertPage(buffer, task.Result);
							accessor.AssociatePage(filename, hashKey, pos, task.Result);
						});

						pos++;
						return Execute();
					})
					.Unwrap();
			}

			public void Dispose()
			{
				bufferPool.ReturnBuffer(buffer);
			}
		}

		private class FileAccessTool
		{
			private readonly TransactionalStorage storage;
			private readonly BufferPool bufferPool;
			private const int PagesBatchSize = 64;

			public FileAccessTool(TransactionalStorage storage, BufferPool bufferPool)
			{
				this.storage = storage;
				this.bufferPool = bufferPool;
			}

			public Task<object> WriteFile(Stream output, string filename, int fromPage, long? maybeRange)
			{
				FileAndPages fileAndPages = null;
				storage.Batch(accessor => fileAndPages = accessor.GetFile(filename, fromPage, PagesBatchSize));
				if (fileAndPages.Pages.Count == 0)
				{
					return Task.Factory.StartNew(() => new object());
				}

				var offset = 0;
				var pageIndex = 0;
				if (maybeRange != null)
				{
					var range = maybeRange.Value;
					foreach (var page in fileAndPages.Pages)
					{
						if (page.Size > range)
						{
							offset = (int)range;
							break;
						}
						range -= page.Size;
						pageIndex++;
					}

					if (pageIndex >= fileAndPages.Pages.Count)
					{
						return WriteFile(output, filename, fromPage + fileAndPages.Pages.Count, range);
					}
				}

				return WritePages(output, fileAndPages.Pages, pageIndex, offset)
					.ContinueWith(task =>
					{
						task.AssertNotFaulted();

						return WriteFile(output, filename, fromPage + fileAndPages.Pages.Count, null);
					}).Unwrap();
			}

			private Task WritePages(Stream output, List<PageInformation> pages, int index, int offset)
			{
				return WritePage(output, pages[index], offset)
					.ContinueWith(task =>
					{
						if (task.Exception != null)
							return task;

						if (index + 1 >= pages.Count)
							return task;

						return WritePages(output, pages, index + 1, 0);
					})
					.Unwrap();
			}

			private Task WritePage(Stream output, PageInformation information, int offset)
			{
				var buffer = bufferPool.TakeBuffer(information.Size);
				try
				{
					storage.Batch(accessor => accessor.ReadPage(information.Id, buffer));
					return output.WriteAsync(buffer, offset, information.Size - offset)
						.ContinueWith(task =>
						{
							bufferPool.ReturnBuffer(buffer);
							return task;
						})
						.Unwrap();
				}
				catch (Exception)
				{
					bufferPool.ReturnBuffer(buffer);
					throw;
				}
			}
		}
	}
>>>>>>> f0961976
}<|MERGE_RESOLUTION|>--- conflicted
+++ resolved
@@ -1,632 +1,341 @@
-using System;
-using System.Collections.Generic;
-using System.Collections.Specialized;
-using System.Globalization;
-using System.IO;
-using System.Net;
-using System.Net.Http;
-using System.Threading.Tasks;
-using System.Web.Http;
-using RavenFS.Extensions;
-using RavenFS.Infrastructure;
-using RavenFS.Notifications;
-using RavenFS.Storage;
-using System.Linq;
-using RavenFS.Util;
-
-namespace RavenFS.Controllers
-{
-<<<<<<< HEAD
-    public class FilesController : RavenController
-    {
-        public List<FileHeader> Get()
-        {
-            List<FileHeader> fileHeaders = null;
-            Storage.Batch(accessor =>
-            {
-                fileHeaders = accessor.ReadFiles(Paging.Start, Paging.PageSize).ToList();
-            });
-            return fileHeaders;
-        }
-
-        public HttpResponseMessage Get(string name)
-        {
-            name = Uri.UnescapeDataString(name);
-            FileAndPages fileAndPages = null;
-            try
-            {
-                Storage.Batch(accessor => fileAndPages = accessor.GetFile(name, 0, 0));
-            }
-            catch (FileNotFoundException)
-            {
-                throw new HttpResponseException(HttpStatusCode.NotFound);
-            }
-
-            var ravenReadOnlyStream = new RavenReadOnlyStream(Storage, BufferPool, name);
-            var result = StreamResult(name, ravenReadOnlyStream);
-            MetadataExtensions.AddHeaders(result, fileAndPages);
-            return result;
-        }
-
-        public HttpResponseMessage Delete(string name)
-        {
-            name = Uri.UnescapeDataString(name);
-            Search.Delete(name);
-            Storage.Batch(accessor => accessor.Delete(name));
-            Publisher.Publish(new FileChange { File = name, Action = FileChangeAction.Delete });
-
-            return new HttpResponseMessage(HttpStatusCode.NoContent);
-        }
-
-        [AcceptVerbs("HEAD")]
-        public HttpResponseMessage Head(string name)
-        {
-            name = Uri.UnescapeDataString(name);
-            FileAndPages fileAndPages = null;
-            try
-            {
-                Storage.Batch(accessor => fileAndPages = accessor.GetFile(name, 0, 0));
-            }
-            catch (FileNotFoundException)
-            {
-                return new HttpResponseMessage(HttpStatusCode.NotFound);
-            }
-
-            var httpResponseMessage = new HttpResponseMessage(HttpStatusCode.OK);
-            httpResponseMessage.Content = new HttpMessageContent(httpResponseMessage);
-            MetadataExtensions.AddHeaders(httpResponseMessage, fileAndPages);
-            return httpResponseMessage;
-        }
-
-        public HttpResponseMessage Post(string name)
-        {
-            name = Uri.UnescapeDataString(name);
-            var headers = Request.Headers.FilterHeaders();
-            headers.UpdateLastModified();
-            HistoryUpdater.Update(name, headers);
-            try
-            {
-                Storage.Batch(accessor => accessor.UpdateFileMetadata(name, headers));
-                Search.Index(name, headers);
-                Publisher.Publish(new FileChange { File = name, Action = FileChangeAction.Update });
-            }
-            catch (FileNotFoundException)
-            {
-                return new HttpResponseMessage(HttpStatusCode.NotFound);
-            }
-
-            return new HttpResponseMessage(HttpStatusCode.NoContent);
-        }
-
-        [AcceptVerbs("PATCH")]
-        public HttpResponseMessage Patch(string name, string rename)
-        {
-            try
-            {
-                FileAndPages fileAndPages = null;
-                Storage.Batch(accessor =>
-                {
-                    fileAndPages = accessor.GetFile(name, 0, 0);
-                    accessor.RenameFile(name, rename);
-                });
-                Search.Delete(name);
-                Search.Index(rename, fileAndPages.Metadata);
-                Publisher.Publish(new FileChange { File = name, Action = FileChangeAction.Renaming });
-                Publisher.Publish(new FileChange { File = rename, Action = FileChangeAction.Renamed });
-            }
-            catch (FileNotFoundException)
-            {
-                return new HttpResponseMessage(HttpStatusCode.NotFound);
-            }
-
-            return new HttpResponseMessage(HttpStatusCode.NoContent);
-        }
-
-        public Task<HttpResponseMessage> Put(string name)
-        {
-            var headers = Request.Headers.FilterHeaders();
-            headers.UpdateLastModified();
-            HistoryUpdater.Update(name, headers);
-            name = Uri.UnescapeDataString(name);
-            Storage.Batch(accessor =>
-            {
-                accessor.Delete(name);
-
-
-                long? contentLength = Request.Content.Headers.ContentLength;
-                if (Request.Headers.TransferEncodingChunked ?? false)
-                {
-                    contentLength = null;
-                }
-                accessor.PutFile(name, contentLength, headers);
-
-                Search.Index(name, headers);
-            });
-
-            return Request.Content.ReadAsStreamAsync()
-                .ContinueWith(task =>
-                {
-                    var readFileToDatabase = new ReadFileToDatabase(BufferPool, Storage, task.Result, name);
-                    return readFileToDatabase.Execute()
-                        .ContinueWith(readingTask =>
-                        {
-                            headers.UpdateLastModified();// update with the final file size
-                            headers["Content-Length"] = readFileToDatabase.TotalSizeRead.ToString(CultureInfo.InvariantCulture);
-                            Search.Index(name, headers);
-                            Publisher.Publish(new FileChange { Action = FileChangeAction.Add, File = name });
-                            readFileToDatabase.Dispose();
-                            return readingTask;
-                        })
-                        .Unwrap();
-                })
-                .Unwrap()
-                .ContinueWith(task =>
-                {
-                    task.AssertNotFaulted();
-
-                    return new HttpResponseMessage(HttpStatusCode.Created);
-                });
-        }
-
-        private class ReadFileToDatabase : IDisposable
-        {
-            private readonly BufferPool bufferPool;
-            private readonly TransactionalStorage storage;
-            private readonly string filename;
-            private int pos;
-            readonly byte[] buffer;
-            private readonly Stream inputStream;
-            public int TotalSizeRead;
-            public ReadFileToDatabase(BufferPool bufferPool, TransactionalStorage storage, Stream inputStream, string filename)
-            {
-                this.bufferPool = bufferPool;
-                this.inputStream = inputStream;
-                this.storage = storage;
-                this.filename = filename;
-                buffer = bufferPool.TakeBuffer(64 * 1024);
-            }
-
-            public Task Execute()
-            {
-                return inputStream.ReadAsync(buffer)
-                    .ContinueWith(task =>
-                    {
-                        TotalSizeRead += task.Result;
-
-                        if (task.Result == 0) // nothing left to read
-                        {
-                            storage.Batch(accessor => accessor.CompleteFileUpload(filename));
-                            return task; // task is done
-                        }
-
-                        storage.Batch(accessor =>
-                        {
-                            var hashKey = accessor.InsertPage(buffer, task.Result);
-                            accessor.AssociatePage(filename, hashKey, pos, task.Result);
-                        });
-
-                        pos++;
-                        return Execute();
-                    })
-                    .Unwrap();
-            }
-
-            public void Dispose()
-            {
-                bufferPool.ReturnBuffer(buffer);
-            }
-        }
-
-        private class FileAccessTool
-        {
-            private readonly TransactionalStorage storage;
-            private readonly BufferPool bufferPool;
-            private const int PagesBatchSize = 64;
-
-            public FileAccessTool(TransactionalStorage storage, BufferPool bufferPool)
-            {
-                this.storage = storage;
-                this.bufferPool = bufferPool;
-            }
-
-            public Task<object> WriteFile(Stream output, string filename, int fromPage, long? maybeRange)
-            {
-                FileAndPages fileAndPages = null;
-                storage.Batch(accessor => fileAndPages = accessor.GetFile(filename, fromPage, PagesBatchSize));
-                if (fileAndPages.Pages.Count == 0)
-                {
-                    return Task.Factory.StartNew(() => new object());
-                }
-
-                var offset = 0;
-                var pageIndex = 0;
-                if (maybeRange != null)
-                {
-                    var range = maybeRange.Value;
-                    foreach (var page in fileAndPages.Pages)
-                    {
-                        if (page.Size > range)
-                        {
-                            offset = (int)range;
-                            break;
-                        }
-                        range -= page.Size;
-                        pageIndex++;
-                    }
-
-                    if (pageIndex >= fileAndPages.Pages.Count)
-                    {
-                        return WriteFile(output, filename, fromPage + fileAndPages.Pages.Count, range);
-                    }
-                }
-
-                return WritePages(output, fileAndPages.Pages, pageIndex, offset)
-                    .ContinueWith(task =>
-                    {
-                        task.AssertNotFaulted();
-
-                        return WriteFile(output, filename, fromPage + fileAndPages.Pages.Count, null);
-                    }).Unwrap();
-            }
-
-            private Task WritePages(Stream output, List<PageInformation> pages, int index, int offset)
-            {
-                return WritePage(output, pages[index], offset)
-                    .ContinueWith(task =>
-                    {
-                        if (task.Exception != null)
-                            return task;
-
-                        if (index + 1 >= pages.Count)
-                            return task;
-
-                        return WritePages(output, pages, index + 1, 0);
-                    })
-                    .Unwrap();
-            }
-
-            private Task WritePage(Stream output, PageInformation information, int offset)
-            {
-                var buffer = bufferPool.TakeBuffer(information.Size);
-                try
-                {
-                    storage.Batch(accessor => accessor.ReadPage(information.Id, buffer));
-                    return output.WriteAsync(buffer, offset, information.Size - offset)
-                        .ContinueWith(task =>
-                        {
-                            bufferPool.ReturnBuffer(buffer);
-                            return task;
-                        })
-                        .Unwrap();
-                }
-                catch (Exception)
-                {
-                    bufferPool.ReturnBuffer(buffer);
-                    throw;
-                }
-            }
-        }
-    }
-=======
-	public class FilesController : RavenController
-	{
-		public List<FileHeader> Get()
-		{
-			List<FileHeader> fileHeaders = null;
-			Storage.Batch(accessor =>
-			{
-				fileHeaders = accessor.ReadFiles(Paging.Start, Paging.PageSize).ToList();
-			});
-			return fileHeaders;
-		}
-
-		public HttpResponseMessage Get(string name)
-		{
-			name = Uri.UnescapeDataString(name);
-			FileAndPages fileAndPages = null;
-			try
-			{
-				Storage.Batch(accessor => fileAndPages = accessor.GetFile(name, 0, 0));
-			}
-			catch (FileNotFoundException)
-			{
-				throw new HttpResponseException(HttpStatusCode.NotFound);
-			}
-
-			var ravenReadOnlyStream = new RavenReadOnlyStream(Storage, BufferPool, name);
-			var result = StreamResult(name, ravenReadOnlyStream);
-			MetadataExtensions.AddHeaders(result, fileAndPages);
-			return result;
-		}
-
-		public HttpResponseMessage Delete(string name)
-		{
-			name = Uri.UnescapeDataString(name);
-
-			if (FileIsBeingSynced(name))
-			{
-				return FileIsBeingSyncedErrorMessage(name);
-			}
-
-			Search.Delete(name);
-			Storage.Batch(accessor => accessor.Delete(name));
-            Publisher.Publish(new FileChange { File = name, Action = FileChangeAction.Delete});
-
-			return new HttpResponseMessage(HttpStatusCode.NoContent);
-		}
-
-		[AcceptVerbs("HEAD")]
-		public HttpResponseMessage Head(string name)
-		{
-			name = Uri.UnescapeDataString(name); 
-			FileAndPages fileAndPages = null;
-			try
-			{
-				Storage.Batch(accessor => fileAndPages = accessor.GetFile(name, 0, 0));
-			}
-			catch (FileNotFoundException)
-			{
-				return new HttpResponseMessage(HttpStatusCode.NotFound);
-			}
-
-			var httpResponseMessage = new HttpResponseMessage(HttpStatusCode.OK);
-			httpResponseMessage.Content = new HttpMessageContent(httpResponseMessage);
-			MetadataExtensions.AddHeaders(httpResponseMessage, fileAndPages);
-			return httpResponseMessage;
-		}
-
-		public HttpResponseMessage Post(string name)
-		{
-			name = Uri.UnescapeDataString(name);
-
-			if (FileIsBeingSynced(name))
-			{
-				return FileIsBeingSyncedErrorMessage(name);
-			}
-
-			var headers = Request.Headers.FilterHeaders();
-			headers.UpdateLastModified();
-			try
-			{
-				Storage.Batch(accessor => accessor.UpdateFileMetadata(name, headers));
-				Search.Index(name, headers);
-                Publisher.Publish(new FileChange { File = name, Action = FileChangeAction.Update });
-			}
-			catch (FileNotFoundException)
-			{
-				return new HttpResponseMessage(HttpStatusCode.NotFound);
-			}
-
-			return new HttpResponseMessage(HttpStatusCode.NoContent);
-		}
-
-		[AcceptVerbs("PATCH")]
-		public HttpResponseMessage Patch(string name, string rename)
-		{
-			if (FileIsBeingSynced(name))
-			{
-				return FileIsBeingSyncedErrorMessage(name);
-			}
-
-			try
-			{
-				FileAndPages fileAndPages = null;
-				Storage.Batch(accessor =>
-				{
-					fileAndPages = accessor.GetFile(name, 0, 0);
-					accessor.RenameFile(name, rename);
-				});
-				Search.Delete(name);
-				Search.Index(rename, fileAndPages.Metadata);
-                Publisher.Publish(new FileChange { File = name, Action = FileChangeAction.Renaming });
-                Publisher.Publish(new FileChange { File = rename, Action = FileChangeAction.Renamed });
-			}
-			catch (FileNotFoundException)
-			{
-				return new HttpResponseMessage(HttpStatusCode.NotFound);
-			}
-
-			return new HttpResponseMessage(HttpStatusCode.NoContent);
-		}
-
-		public Task<HttpResponseMessage> Put(string name)
-		{
-			name = Uri.UnescapeDataString(name);
-
-			if (FileIsBeingSynced(name))
-			{
-				return new CompletedTask<HttpResponseMessage>(FileIsBeingSyncedErrorMessage(name)); 
-			}
-
-			var headers = Request.Headers.FilterHeaders();
-			headers.UpdateLastModified();
-			
-			Storage.Batch(accessor =>
-			{
-				accessor.Delete(name);
-
-				
-				long? contentLength = Request.Content.Headers.ContentLength;
-				if (Request.Headers.TransferEncodingChunked ?? false)
-				{
-					contentLength = null;
-				}
-				accessor.PutFile(name, contentLength, headers);
-
-				Search.Index(name, headers);
-			});
-
-			return Request.Content.ReadAsStreamAsync()
-				.ContinueWith(task =>
-				{
-					var readFileToDatabase = new ReadFileToDatabase(BufferPool, Storage, task.Result, name);
-					return readFileToDatabase.Execute()
-						.ContinueWith(readingTask =>
-						{
-							headers.UpdateLastModified();// update with the final file size
-							headers["Content-Length"] = readFileToDatabase.TotalSizeRead.ToString(CultureInfo.InvariantCulture);
-							Search.Index(name, headers);
-							Publisher.Publish(new FileChange { Action = FileChangeAction.Add, File = name });
-							readFileToDatabase.Dispose();
-							return readingTask;
-						})
-						.Unwrap();
-				})
-				.Unwrap()
-				.ContinueWith(task =>
-				{
-					task.AssertNotFaulted();
-
-					return new HttpResponseMessage(HttpStatusCode.Created);
-				});
-		}
-
-		private HttpResponseMessage FileIsBeingSyncedErrorMessage(string filename)
-		{
-			return new HttpResponseMessage(HttpStatusCode.ServiceUnavailable)
-			{
-				Content = new StringContent(string.Format("File {0} is being synced", filename))
-			};
-		}
-
-		private class ReadFileToDatabase : IDisposable
-		{
-			private readonly BufferPool bufferPool;
-			private readonly TransactionalStorage storage;
-			private readonly string filename;
-			private int pos;
-			readonly byte[] buffer;
-			private readonly Stream inputStream;
-			public int TotalSizeRead;
-			public ReadFileToDatabase(BufferPool bufferPool, TransactionalStorage storage, Stream inputStream, string filename)
-			{
-				this.bufferPool = bufferPool;
-				this.inputStream = inputStream;
-				this.storage = storage;
-				this.filename = filename;
-				buffer = bufferPool.TakeBuffer(64 * 1024);
-			}
-
-			public Task Execute()
-			{
-				return inputStream.ReadAsync(buffer)
-					.ContinueWith(task =>
-					{
-						TotalSizeRead += task.Result;
-
-						if (task.Result == 0) // nothing left to read
-						{
-							storage.Batch(accessor => accessor.CompleteFileUpload(filename));
-							return task; // task is done
-						}
-
-						storage.Batch(accessor =>
-						{
-							var hashKey = accessor.InsertPage(buffer, task.Result);
-							accessor.AssociatePage(filename, hashKey, pos, task.Result);
-						});
-
-						pos++;
-						return Execute();
-					})
-					.Unwrap();
-			}
-
-			public void Dispose()
-			{
-				bufferPool.ReturnBuffer(buffer);
-			}
-		}
-
-		private class FileAccessTool
-		{
-			private readonly TransactionalStorage storage;
-			private readonly BufferPool bufferPool;
-			private const int PagesBatchSize = 64;
-
-			public FileAccessTool(TransactionalStorage storage, BufferPool bufferPool)
-			{
-				this.storage = storage;
-				this.bufferPool = bufferPool;
-			}
-
-			public Task<object> WriteFile(Stream output, string filename, int fromPage, long? maybeRange)
-			{
-				FileAndPages fileAndPages = null;
-				storage.Batch(accessor => fileAndPages = accessor.GetFile(filename, fromPage, PagesBatchSize));
-				if (fileAndPages.Pages.Count == 0)
-				{
-					return Task.Factory.StartNew(() => new object());
-				}
-
-				var offset = 0;
-				var pageIndex = 0;
-				if (maybeRange != null)
-				{
-					var range = maybeRange.Value;
-					foreach (var page in fileAndPages.Pages)
-					{
-						if (page.Size > range)
-						{
-							offset = (int)range;
-							break;
-						}
-						range -= page.Size;
-						pageIndex++;
-					}
-
-					if (pageIndex >= fileAndPages.Pages.Count)
-					{
-						return WriteFile(output, filename, fromPage + fileAndPages.Pages.Count, range);
-					}
-				}
-
-				return WritePages(output, fileAndPages.Pages, pageIndex, offset)
-					.ContinueWith(task =>
-					{
-						task.AssertNotFaulted();
-
-						return WriteFile(output, filename, fromPage + fileAndPages.Pages.Count, null);
-					}).Unwrap();
-			}
-
-			private Task WritePages(Stream output, List<PageInformation> pages, int index, int offset)
-			{
-				return WritePage(output, pages[index], offset)
-					.ContinueWith(task =>
-					{
-						if (task.Exception != null)
-							return task;
-
-						if (index + 1 >= pages.Count)
-							return task;
-
-						return WritePages(output, pages, index + 1, 0);
-					})
-					.Unwrap();
-			}
-
-			private Task WritePage(Stream output, PageInformation information, int offset)
-			{
-				var buffer = bufferPool.TakeBuffer(information.Size);
-				try
-				{
-					storage.Batch(accessor => accessor.ReadPage(information.Id, buffer));
-					return output.WriteAsync(buffer, offset, information.Size - offset)
-						.ContinueWith(task =>
-						{
-							bufferPool.ReturnBuffer(buffer);
-							return task;
-						})
-						.Unwrap();
-				}
-				catch (Exception)
-				{
-					bufferPool.ReturnBuffer(buffer);
-					throw;
-				}
-			}
-		}
-	}
->>>>>>> f0961976
+using System;
+using System.Collections.Generic;
+using System.Collections.Specialized;
+using System.Globalization;
+using System.IO;
+using System.Net;
+using System.Net.Http;
+using System.Threading.Tasks;
+using System.Web.Http;
+using RavenFS.Extensions;
+using RavenFS.Infrastructure;
+using RavenFS.Notifications;
+using RavenFS.Storage;
+using System.Linq;
+using RavenFS.Util;
+
+namespace RavenFS.Controllers
+{
+    public class FilesController : RavenController
+    {
+        public List<FileHeader> Get()
+        {
+            List<FileHeader> fileHeaders = null;
+            Storage.Batch(accessor =>
+            {
+                fileHeaders = accessor.ReadFiles(Paging.Start, Paging.PageSize).ToList();
+            });
+            return fileHeaders;
+        }
+
+        public HttpResponseMessage Get(string name)
+        {
+            name = Uri.UnescapeDataString(name);
+            FileAndPages fileAndPages = null;
+            try
+            {
+                Storage.Batch(accessor => fileAndPages = accessor.GetFile(name, 0, 0));
+            }
+            catch (FileNotFoundException)
+            {
+                throw new HttpResponseException(HttpStatusCode.NotFound);
+            }
+
+            var ravenReadOnlyStream = new RavenReadOnlyStream(Storage, BufferPool, name);
+            var result = StreamResult(name, ravenReadOnlyStream);
+            MetadataExtensions.AddHeaders(result, fileAndPages);
+            return result;
+        }
+
+        public HttpResponseMessage Delete(string name)
+        {
+            name = Uri.UnescapeDataString(name);
+
+			if (FileIsBeingSynced(name))
+			{
+				return FileIsBeingSyncedErrorMessage(name);
+			}
+
+            Search.Delete(name);
+            Storage.Batch(accessor => accessor.Delete(name));
+            Publisher.Publish(new FileChange { File = name, Action = FileChangeAction.Delete });
+
+            return new HttpResponseMessage(HttpStatusCode.NoContent);
+        }
+
+        [AcceptVerbs("HEAD")]
+        public HttpResponseMessage Head(string name)
+        {
+            name = Uri.UnescapeDataString(name);
+            FileAndPages fileAndPages = null;
+            try
+            {
+                Storage.Batch(accessor => fileAndPages = accessor.GetFile(name, 0, 0));
+            }
+            catch (FileNotFoundException)
+            {
+                return new HttpResponseMessage(HttpStatusCode.NotFound);
+            }
+
+            var httpResponseMessage = new HttpResponseMessage(HttpStatusCode.OK);
+            httpResponseMessage.Content = new HttpMessageContent(httpResponseMessage);
+            MetadataExtensions.AddHeaders(httpResponseMessage, fileAndPages);
+            return httpResponseMessage;
+        }
+
+        public HttpResponseMessage Post(string name)
+        {
+            name = Uri.UnescapeDataString(name);
+
+			if (FileIsBeingSynced(name))
+			{
+				return FileIsBeingSyncedErrorMessage(name);
+			}
+
+            var headers = Request.Headers.FilterHeaders();
+            headers.UpdateLastModified();
+            HistoryUpdater.Update(name, headers);
+            try
+            {
+                Storage.Batch(accessor => accessor.UpdateFileMetadata(name, headers));
+                Search.Index(name, headers);
+                Publisher.Publish(new FileChange { File = name, Action = FileChangeAction.Update });
+            }
+            catch (FileNotFoundException)
+            {
+                return new HttpResponseMessage(HttpStatusCode.NotFound);
+            }
+
+            return new HttpResponseMessage(HttpStatusCode.NoContent);
+        }
+
+        [AcceptVerbs("PATCH")]
+        public HttpResponseMessage Patch(string name, string rename)
+        {
+			if (FileIsBeingSynced(name))
+			{
+				return FileIsBeingSyncedErrorMessage(name);
+			}
+
+            try
+            {
+                FileAndPages fileAndPages = null;
+                Storage.Batch(accessor =>
+                {
+                    fileAndPages = accessor.GetFile(name, 0, 0);
+                    accessor.RenameFile(name, rename);
+                });
+                Search.Delete(name);
+                Search.Index(rename, fileAndPages.Metadata);
+                Publisher.Publish(new FileChange { File = name, Action = FileChangeAction.Renaming });
+                Publisher.Publish(new FileChange { File = rename, Action = FileChangeAction.Renamed });
+            }
+            catch (FileNotFoundException)
+            {
+                return new HttpResponseMessage(HttpStatusCode.NotFound);
+            }
+
+            return new HttpResponseMessage(HttpStatusCode.NoContent);
+        }
+
+        public Task<HttpResponseMessage> Put(string name)
+        {
+			name = Uri.UnescapeDataString(name);
+
+			if (FileIsBeingSynced(name))
+			{
+				return new CompletedTask<HttpResponseMessage>(FileIsBeingSyncedErrorMessage(name)); 
+			}
+
+            var headers = Request.Headers.FilterHeaders();
+            headers.UpdateLastModified();
+            HistoryUpdater.Update(name, headers);
+            name = Uri.UnescapeDataString(name);
+            Storage.Batch(accessor =>
+            {
+                accessor.Delete(name);
+
+
+                long? contentLength = Request.Content.Headers.ContentLength;
+                if (Request.Headers.TransferEncodingChunked ?? false)
+                {
+                    contentLength = null;
+                }
+                accessor.PutFile(name, contentLength, headers);
+
+                Search.Index(name, headers);
+            });
+
+            return Request.Content.ReadAsStreamAsync()
+                .ContinueWith(task =>
+                {
+                    var readFileToDatabase = new ReadFileToDatabase(BufferPool, Storage, task.Result, name);
+                    return readFileToDatabase.Execute()
+                        .ContinueWith(readingTask =>
+                        {
+                            headers.UpdateLastModified();// update with the final file size
+                            headers["Content-Length"] = readFileToDatabase.TotalSizeRead.ToString(CultureInfo.InvariantCulture);
+                            Search.Index(name, headers);
+                            Publisher.Publish(new FileChange { Action = FileChangeAction.Add, File = name });
+                            readFileToDatabase.Dispose();
+                            return readingTask;
+                        })
+                        .Unwrap();
+                })
+                .Unwrap()
+                .ContinueWith(task =>
+                {
+                    task.AssertNotFaulted();
+
+                    return new HttpResponseMessage(HttpStatusCode.Created);
+                });
+        }
+
+		private HttpResponseMessage FileIsBeingSyncedErrorMessage(string filename)
+		{
+			return new HttpResponseMessage(HttpStatusCode.ServiceUnavailable)
+			{
+				Content = new StringContent(string.Format("File {0} is being synced", filename))
+			};
+		}
+
+        private class ReadFileToDatabase : IDisposable
+        {
+            private readonly BufferPool bufferPool;
+            private readonly TransactionalStorage storage;
+            private readonly string filename;
+            private int pos;
+            readonly byte[] buffer;
+            private readonly Stream inputStream;
+            public int TotalSizeRead;
+            public ReadFileToDatabase(BufferPool bufferPool, TransactionalStorage storage, Stream inputStream, string filename)
+            {
+                this.bufferPool = bufferPool;
+                this.inputStream = inputStream;
+                this.storage = storage;
+                this.filename = filename;
+                buffer = bufferPool.TakeBuffer(64 * 1024);
+            }
+
+            public Task Execute()
+            {
+                return inputStream.ReadAsync(buffer)
+                    .ContinueWith(task =>
+                    {
+                        TotalSizeRead += task.Result;
+
+                        if (task.Result == 0) // nothing left to read
+                        {
+                            storage.Batch(accessor => accessor.CompleteFileUpload(filename));
+                            return task; // task is done
+                        }
+
+                        storage.Batch(accessor =>
+                        {
+                            var hashKey = accessor.InsertPage(buffer, task.Result);
+                            accessor.AssociatePage(filename, hashKey, pos, task.Result);
+                        });
+
+                        pos++;
+                        return Execute();
+                    })
+                    .Unwrap();
+            }
+
+            public void Dispose()
+            {
+                bufferPool.ReturnBuffer(buffer);
+            }
+        }
+
+        private class FileAccessTool
+        {
+            private readonly TransactionalStorage storage;
+            private readonly BufferPool bufferPool;
+            private const int PagesBatchSize = 64;
+
+            public FileAccessTool(TransactionalStorage storage, BufferPool bufferPool)
+            {
+                this.storage = storage;
+                this.bufferPool = bufferPool;
+            }
+
+            public Task<object> WriteFile(Stream output, string filename, int fromPage, long? maybeRange)
+            {
+                FileAndPages fileAndPages = null;
+                storage.Batch(accessor => fileAndPages = accessor.GetFile(filename, fromPage, PagesBatchSize));
+                if (fileAndPages.Pages.Count == 0)
+                {
+                    return Task.Factory.StartNew(() => new object());
+                }
+
+                var offset = 0;
+                var pageIndex = 0;
+                if (maybeRange != null)
+                {
+                    var range = maybeRange.Value;
+                    foreach (var page in fileAndPages.Pages)
+                    {
+                        if (page.Size > range)
+                        {
+                            offset = (int)range;
+                            break;
+                        }
+                        range -= page.Size;
+                        pageIndex++;
+                    }
+
+                    if (pageIndex >= fileAndPages.Pages.Count)
+                    {
+                        return WriteFile(output, filename, fromPage + fileAndPages.Pages.Count, range);
+                    }
+                }
+
+                return WritePages(output, fileAndPages.Pages, pageIndex, offset)
+                    .ContinueWith(task =>
+                    {
+                        task.AssertNotFaulted();
+
+                        return WriteFile(output, filename, fromPage + fileAndPages.Pages.Count, null);
+                    }).Unwrap();
+            }
+
+            private Task WritePages(Stream output, List<PageInformation> pages, int index, int offset)
+            {
+                return WritePage(output, pages[index], offset)
+                    .ContinueWith(task =>
+                    {
+                        if (task.Exception != null)
+                            return task;
+
+                        if (index + 1 >= pages.Count)
+                            return task;
+
+                        return WritePages(output, pages, index + 1, 0);
+                    })
+                    .Unwrap();
+            }
+
+            private Task WritePage(Stream output, PageInformation information, int offset)
+            {
+                var buffer = bufferPool.TakeBuffer(information.Size);
+                try
+                {
+                    storage.Batch(accessor => accessor.ReadPage(information.Id, buffer));
+                    return output.WriteAsync(buffer, offset, information.Size - offset)
+                        .ContinueWith(task =>
+                        {
+                            bufferPool.ReturnBuffer(buffer);
+                            return task;
+                        })
+                        .Unwrap();
+                }
+                catch (Exception)
+                {
+                    bufferPool.ReturnBuffer(buffer);
+                    throw;
+                }
+            }
+        }
+    }
 }