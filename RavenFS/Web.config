--- conflicted
+++ resolved
@@ -7,11 +7,7 @@
 
 <configuration>
   <system.web>
-<<<<<<< HEAD
-    <httpRuntime maxRequestLength="1073741823" executionTimeout="540000"/> <!-- 1 GB limit there -->
-=======
     <httpRuntime maxRequestLength="1073741824" executionTimeout="540000" /> <!-- 1 GB limit there -->
->>>>>>> ed6dcc7d
     <compilation debug="true" targetFramework="4.0" />
     <httpHandlers>
       <add path="*" verb="*" type="RavenFS.Infrastructure.RouterHandlerFactory, RavenFS"/>
