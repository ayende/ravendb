//-----------------------------------------------------------------------
// <copyright file="MappedResultsStorageAction.cs" company="Hibernating Rhinos LTD">
//     Copyright (c) Hibernating Rhinos LTD. All rights reserved.
// </copyright>
//-----------------------------------------------------------------------
using System;
using System.Collections.Generic;
using System.IO;
using System.Linq;
using Raven.Abstractions;
using Raven.Abstractions.Extensions;
using Raven.Abstractions.MEF;
using Raven.Abstractions.Util;
using Raven.Database.Extensions;
using Raven.Database.Impl;
using Raven.Database.Indexing;
using Raven.Database.Plugins;
using Raven.Database.Storage;
using Raven.Database.Util;
using Raven.Json.Linq;
using Raven.Storage.Managed.Impl;
using Table = Raven.Munin.Table;

namespace Raven.Storage.Managed
{

	public class MappedResultsStorageAction : IMappedResultsStorageAction
	{
		private readonly TableStorage storage;
		private readonly IUuidGenerator generator;
		private readonly OrderedPartCollection<AbstractDocumentCodec> documentCodecs;

		public MappedResultsStorageAction(TableStorage storage, IUuidGenerator generator, OrderedPartCollection<AbstractDocumentCodec> documentCodecs)
		{
			this.storage = storage;
			this.generator = generator;
			this.documentCodecs = documentCodecs;
		}

		public void PutMappedResult(string view, string docId, string reduceKey, RavenJObject data)
		{
			var ms = new MemoryStream();

			using (var stream = documentCodecs.Aggregate((Stream)ms, (ds, codec) => codec.Value.Encode(reduceKey, data, null, ds)))
			{
				data.WriteTo(stream);
			}
			var byteArray = generator.CreateSequentialUuid(UuidType.MappedResults).ToByteArray();
			var key = new RavenJObject
			{
				{"view", view},
				{"reduceKey", reduceKey},
				{"docId", docId},
				{"etag", byteArray},
				{"bucket", IndexingUtil.MapBucket(docId)},
				{"timestamp", SystemTime.UtcNow}
			};
			storage.MappedResults.Put(key, ms.ToArray());
		}

		private RavenJObject LoadMappedResult(Table.ReadResult readResult)
		{
			var key = readResult.Key.Value<string>("reduceKey");

			Stream memoryStream = new MemoryStream(readResult.Data());
			using (var stream = documentCodecs.Aggregate(memoryStream, (ds, codec) => codec.Decode(key, null, ds)))
			{
				return stream.ToJObject();
			}
		}

		public void DeleteMappedResultsForDocumentId(string documentId, string view, HashSet<ReduceKeyAndBucket> removed)
		{
			foreach (var key in storage.MappedResults["ByViewAndDocumentId"].SkipTo(new RavenJObject
			{
				{"view", view},
				{"docId", documentId}
			}).TakeWhile(x => StringComparer.InvariantCultureIgnoreCase.Equals(x.Value<string>("view"), view) &&
							  StringComparer.InvariantCultureIgnoreCase.Equals(x.Value<string>("docId"), documentId)))
			{
				storage.MappedResults.Remove(key);

				var reduceKey = key.Value<string>("reduceKey");
				removed.Add(new ReduceKeyAndBucket(key.Value<int>("bucket"), reduceKey));

			}
		}

		public void UpdateRemovedMapReduceStats(string view, HashSet<ReduceKeyAndBucket> removed)
		{
			var statsByKey = new Dictionary<string, int>();
			foreach (var reduceKeyAndBucket in removed)
			{
				statsByKey[reduceKeyAndBucket.ReduceKey] = statsByKey.GetOrDefault(reduceKeyAndBucket.ReduceKey) - 1;
			}

			foreach (var reduceKeyStat in statsByKey)
			{
				IncrementReduceKeyCounter(view, reduceKeyStat.Key, reduceKeyStat.Value);
			}
		}

		public void DeleteMappedResultsForView(string view)
		{
			var statsByKey = new Dictionary<string, int>();
			foreach (var key in storage.MappedResults["ByViewAndReduceKey"].SkipTo(new RavenJObject { { "view", view } })
			.TakeWhile(x => StringComparer.InvariantCultureIgnoreCase.Equals(x.Value<string>("view"), view)))
			{
				storage.MappedResults.Remove(key);

				var reduceKey = key.Value<string>("reduceKey");
				statsByKey[reduceKey] = statsByKey.GetOrDefault(reduceKey) - 1;
			}
			foreach (var reduceKeyStat in statsByKey)
			{
				IncrementReduceKeyCounter(view, reduceKeyStat.Key, reduceKeyStat.Value);
			}
		}

		public void ScheduleReductions(string view, int level, ReduceKeyAndBucket reduceKeysAndBucket)
		{
			var etag = generator.CreateSequentialUuid(UuidType.ScheduledReductions).ToByteArray();
			storage.ScheduleReductions.UpdateKey(new RavenJObject
			{
				{"view", view},
				{"reduceKey", reduceKeysAndBucket.ReduceKey},
				{"bucket", reduceKeysAndBucket.Bucket},
				{"level", level},
				{"etag", etag},
				{"timestamp", SystemTime.UtcNow}
			});
		}

		public ScheduledReductionInfo DeleteScheduledReduction(List<object> itemsToDelete)
		{
			var result = new ScheduledReductionInfo();
			var hasResult = false;
			var currentEtagBinary = Guid.Empty.ToByteArray();
			foreach (RavenJToken token in itemsToDelete)
			{
				var readResult = storage.ScheduleReductions.Read(token);
				if (readResult == null)
					continue;

				var etagBinary = readResult.Key.Value<byte[]>("etag");
				if (new ComparableByteArray(etagBinary).CompareTo(currentEtagBinary) > 0)
				{
					hasResult = true;
					var timestamp = readResult.Key.Value<DateTime>("timestamp");
					result.Etag = etagBinary.TransfromToGuidWithProperSorting();
					result.Timestamp = timestamp;
				}

				storage.ScheduleReductions.Remove(token);
			}
			return hasResult ? result : null;
		}

		public IEnumerable<MappedResultInfo> GetItemsToReduce(GetItemsToReduceParams getItemsToReduceParams)
		{
			var seenLocally = new HashSet<Tuple<string, int>>();
			foreach (var reduceKey in getItemsToReduceParams.ReduceKeys.ToArray())
			{
				var keyCriteria = new RavenJObject
			                  {
				                  {"view", getItemsToReduceParams.Index},
				                  {"level", getItemsToReduceParams.Level},
								  {"reduceKey", reduceKey}
			                  };

				foreach (var result in storage.ScheduleReductions["ByViewLevelReduceKeyAndBucket"].SkipTo(keyCriteria))
				{
					var indexFromDb = result.Value<string>("view");
					var levelFromDb = result.Value<int>("level");
					var reduceKeyFromDb = result.Value<string>("reduceKey");

					if (string.Equals(indexFromDb, getItemsToReduceParams.Index, StringComparison.InvariantCultureIgnoreCase) == false ||
						levelFromDb != getItemsToReduceParams.Level)
						break;

					if (string.Equals(reduceKeyFromDb, reduceKey, StringComparison.Ordinal) == false)
					{
						break;
					}

					var bucket = result.Value<int>("bucket");

					var rowKey = Tuple.Create(reduceKeyFromDb, bucket);
					var thisIsNewScheduledReductionRow = getItemsToReduceParams.ItemsToDelete.Contains(result, RavenJTokenEqualityComparer.Default) == false;
					var neverSeenThisKeyAndBucket = getItemsToReduceParams.ItemsAlreadySeen.Add(rowKey);
					if (thisIsNewScheduledReductionRow || neverSeenThisKeyAndBucket)
					{
						if (seenLocally.Add(rowKey))
						{
							foreach (var mappedResultInfo in GetResultsForBucket(getItemsToReduceParams.Index, getItemsToReduceParams.Level, reduceKeyFromDb, bucket, getItemsToReduceParams.LoadData))
							{
								getItemsToReduceParams.Take--;
								yield return mappedResultInfo;
							}
						}
					}
					if(thisIsNewScheduledReductionRow)
						getItemsToReduceParams.ItemsToDelete.Add(result);

					if (getItemsToReduceParams.Take <= 0)
						break;
				}

				getItemsToReduceParams.ReduceKeys.Remove(reduceKey);

				if (getItemsToReduceParams.Take <= 0)
					break;
			}
		}

		private IEnumerable<MappedResultInfo> GetResultsForBucket(string index, int level, string reduceKey, int bucket, bool loadData)
		{
			switch (level)
			{
				case 0:
					return GetMappedResultsForBucket(index, reduceKey, bucket, loadData);
				case 1:
				case 2:
					return GetReducedResultsForBucket(index, reduceKey, level, bucket, loadData);
				default:
					throw new ArgumentException("Invalid level: " + level);
			}
		}

		private IEnumerable<MappedResultInfo> GetReducedResultsForBucket(string index, string reduceKey, int level, int bucket, bool loadData)
		{
			var results = storage.ReduceResults["ByViewReduceKeyLevelAndBucket"]
				.SkipTo(new RavenJObject
				{
					{"view", index},
					{"reduceKey", reduceKey},
					{"level", level},
					{"bucket", bucket}
				})
				.TakeWhile(x => string.Equals(index, x.Value<string>("view"), StringComparison.InvariantCultureIgnoreCase) &&
								string.Equals(reduceKey, x.Value<string>("reduceKey"), StringComparison.InvariantCultureIgnoreCase) &&
								level == x.Value<int>("level") &&
								bucket == x.Value<int>("bucket"));

			bool hasResults = false;
			foreach (var result in results)
			{
				hasResults = true;
				var readResult = storage.ReduceResults.Read(result);

				var mappedResultInfo = new MappedResultInfo
				{
					ReduceKey = readResult.Key.Value<string>("reduceKey"),
					Etag = new Guid(readResult.Key.Value<byte[]>("etag")),
					Timestamp = readResult.Key.Value<DateTime>("timestamp"),
					Bucket = readResult.Key.Value<int>("bucket"),
					Source = readResult.Key.Value<int>("sourceBucket").ToString(),
					Size = readResult.Size,
					Data = loadData ? LoadMappedResult(readResult) : null
				};

				yield return mappedResultInfo;
			}

			if (hasResults)
				yield break;

			yield return new MappedResultInfo
			{
				Bucket = bucket,
				ReduceKey = reduceKey
			};
		}

		private IEnumerable<MappedResultInfo> GetMappedResultsForBucket(string index, string reduceKey, int bucket, bool loadData)
		{
			var results = storage.MappedResults["ByViewReduceKeyAndBucket"]
				.SkipTo(new RavenJObject
				{
					{"view", index},
					{"reduceKey", reduceKey},
					{"bucket", bucket}
				})
				.TakeWhile(x => string.Equals(index, x.Value<string>("view"), StringComparison.InvariantCultureIgnoreCase) &&
								string.Equals(reduceKey, x.Value<string>("reduceKey"), StringComparison.InvariantCultureIgnoreCase) &&
								bucket == x.Value<int>("bucket"));

			bool hasResults = false;
			foreach (var result in results)
			{
				hasResults = true;
				var readResult = storage.MappedResults.Read(result);

				yield return new MappedResultInfo
				{
					ReduceKey = readResult.Key.Value<string>("reduceKey"),
					Etag = new Guid(readResult.Key.Value<byte[]>("etag")),
					Timestamp = readResult.Key.Value<DateTime>("timestamp"),
					Bucket = readResult.Key.Value<int>("bucket"),
					Source = readResult.Key.Value<string>("docId"),
					Size = readResult.Size,
					Data = loadData ? LoadMappedResult(readResult) : null
				};
			}

			if (hasResults)
				yield break;

			yield return new MappedResultInfo
			{
				Bucket = bucket,
				ReduceKey = reduceKey
			};
		}

		public void PutReducedResult(string name, string reduceKey, int level, int sourceBucket, int bucket, RavenJObject data)
		{
			var ms = new MemoryStream();

			using (var stream = documentCodecs.Aggregate((Stream)ms, (ds, codec) => codec.Value.Encode(reduceKey, data, null, ds)))
			{
				data.WriteTo(stream);
			}

			var etag = generator.CreateSequentialUuid(UuidType.ReduceResults).ToByteArray();

			storage.ReduceResults.Put(new RavenJObject
			{
				{"view", name},
				{"etag", etag},
				{"reduceKey", reduceKey},
				{"level", level},
				{"sourceBucket", sourceBucket},
				{"bucket", bucket},
				{"timestamp", SystemTime.UtcNow}
			}, ms.ToArray());
		}

		public void RemoveReduceResults(string indexName, int level, string reduceKey, int sourceBucket)
		{
			var results = storage.ReduceResults["ByViewReduceKeyAndSourceBucket"].SkipTo(new RavenJObject
			{
				{"view", indexName},
				{"reduceKey", reduceKey},
				{"level", level},
				{"sourceBucket", sourceBucket},
			}).TakeWhile(x => string.Equals(indexName, x.Value<string>("view"), StringComparison.InvariantCultureIgnoreCase) &&
								string.Equals(reduceKey, x.Value<string>("reduceKey"), StringComparison.InvariantCultureIgnoreCase) &&
								sourceBucket == x.Value<int>("sourceBucket") &&
								level == x.Value<int>("level"));

			foreach (var result in results)
			{
				storage.ReduceResults.Remove(result);
			}
		}

		public IEnumerable<ReduceTypePerKey> GetReduceTypesPerKeys(string indexName, int take, int limitOfItemsToReduceInSingleStep)
		{
			var allKeysToReduce = new HashSet<string>(StringComparer.InvariantCultureIgnoreCase);

			foreach (var reduction in storage.ScheduleReductions["ByViewLevelReduceKeyAndBucket"].SkipTo(new RavenJObject
			{
				{"view", indexName}
			}).TakeWhile(x => string.Equals(indexName, x.Value<string>("view"), StringComparison.InvariantCultureIgnoreCase))
								.Take(take))
			{
				allKeysToReduce.Add(reduction.Value<string>("reduceKey"));
			}

			var reduceTypesPerKeys = allKeysToReduce.ToDictionary(x => x, x => ReduceType.SingleStep);

			foreach (var reduceKey in allKeysToReduce)
			{
				var count = GetNumberOfMappedItemsPerReduceKey(indexName, reduceKey);
				if (count >= limitOfItemsToReduceInSingleStep)
				{
					reduceTypesPerKeys[reduceKey] = ReduceType.MultiStep;
				}
			}

			return reduceTypesPerKeys.Select(x => new ReduceTypePerKey(x.Key, x.Value));
		}

		public void UpdatePerformedReduceType(string indexName, string reduceKey, ReduceType reduceType)
		{
			var readResult = storage.ReduceKeys.Read(new RavenJObject { { "view", indexName }, { "reduceKey", reduceKey } });

			if (readResult == null)
			{
				storage.ReduceKeys.Put(new RavenJObject
				{
					                       {"view", indexName},
					                       {"reduceKey", reduceKey},
					                       {"reduceType", (int) reduceType},
					                       {"mappedItemsCount", 0}
				                       }, null);
				return;
			}

			var key = (RavenJObject)readResult.Key.CloneToken();
			key["reduceType"] = (int)reduceType;
			storage.ReduceKeys.UpdateKey(key);
		}

		public ReduceType GetLastPerformedReduceType(string indexName, string reduceKey)
		{
			var readResult = storage.ReduceKeys.Read(new RavenJObject { { "view", indexName }, { "reduceKey", reduceKey } });

			if (readResult == null)
				return ReduceType.None;

			return (ReduceType)readResult.Key.Value<int>("reduceType");
		}

		public IEnumerable<int> GetMappedBuckets(string indexName, string reduceKey)
		{
			return storage.MappedResults["ByViewAndReduceKey"].SkipTo(new RavenJObject
			{
				{"view", indexName},
				{"reduceKey", reduceKey}
			}).TakeWhile(x => string.Equals(indexName, x.Value<string>("view"), StringComparison.InvariantCultureIgnoreCase) &&
								string.Equals(reduceKey, x.Value<string>("reduceKey"), StringComparison.InvariantCultureIgnoreCase))
				.Select(x => x.Value<int>("bucket"))
				.Distinct();
		}

		public IEnumerable<MappedResultInfo> GetMappedResults(string indexName, IEnumerable<string> keysToReduce, bool loadData)
		{
			foreach (var reduceKey in keysToReduce)
			{
				string key = reduceKey;

				foreach (var item in storage.MappedResults["ByViewAndReduceKey"].SkipTo(new RavenJObject
				{
					{"view", indexName},
					{"reduceKey", reduceKey}
				})
				.TakeWhile(
					x => StringComparer.InvariantCultureIgnoreCase.Equals(x.Value<string>("view"), indexName) &&
						 StringComparer.InvariantCultureIgnoreCase.Equals(x.Value<string>("reduceKey"), key)))
				{
					var readResult = storage.MappedResults.Read(item);

					yield return new MappedResultInfo
					{
						ReduceKey = readResult.Key.Value<string>("reduceKey"),
						Etag = new Guid(readResult.Key.Value<byte[]>("etag")),
						Timestamp = readResult.Key.Value<DateTime>("timestamp"),
						Bucket = readResult.Key.Value<int>("bucket"),
						Source = readResult.Key.Value<string>("docId"),
						Size = readResult.Size,
						Data = loadData ? LoadMappedResult(readResult) : null
					};
				}
			}
		}

		public IEnumerable<string> GetKeysForIndexForDebug(string indexName, int start, int take)
		{
			return storage.MappedResults["ByViewReduceKeyAndBucket"].SkipTo(new RavenJObject
			{
				{"view", indexName},
			}).TakeWhile(x => string.Equals(indexName, x.Value<string>("view"), StringComparison.InvariantCultureIgnoreCase))
				.Select(x => x.Value<string>("reduceKey"))
				.Distinct()
				.Skip(start)
				.Take(take);
		}

		public IEnumerable<MappedResultInfo> GetMappedResultsForDebug(string indexName, string key, int start, int take)
		{
			var results = storage.MappedResults["ByViewReduceKeyAndBucket"].SkipTo(new RavenJObject
			{
				{"view", indexName},
				{"reduceKey", key},
			}).TakeWhile(x => string.Equals(indexName, x.Value<string>("view"), StringComparison.InvariantCultureIgnoreCase) &&
							  string.Equals(key, x.Value<string>("reduceKey"), StringComparison.InvariantCultureIgnoreCase))
				.Skip(start)
				.Take(take);

			return from result in results
				   select storage.MappedResults.Read(result)
					   into readResult
					   where readResult != null
					   select new MappedResultInfo
					   {
						   ReduceKey = readResult.Key.Value<string>("reduceKey"),
						   Etag = new Guid(readResult.Key.Value<byte[]>("etag")),
						   Timestamp = readResult.Key.Value<DateTime>("timestamp"),
						   Bucket = readResult.Key.Value<int>("bucket"),
						   Source = readResult.Key.Value<string>("docId"),
						   Size = readResult.Size,
						   Data = LoadMappedResult(readResult)
					   };
		}

		public IEnumerable<ScheduledReductionDebugInfo> GetScheduledReductionForDebug(string indexName, int start, int take)
		{
			var keyCriteria = new RavenJObject
			{
				{"view", indexName},
			};

			foreach (var result in storage.ScheduleReductions["ByViewLevelReduceKeyAndBucket"].SkipTo(keyCriteria)
				.TakeWhile(x => StringComparer.InvariantCultureIgnoreCase.Equals(x.Value<string>("view"), indexName))
				.Skip(start)
				.Take(take)
			)
			{
				yield return new ScheduledReductionDebugInfo
				{
					Key = result.Value<string>("reduceKey"),
					Bucket = result.Value<int>("bucket"),
					Etag = new Guid(result.Value<byte[]>("etag")),
					Level = result.Value<int>("level"),
					Timestamp = result.Value<DateTime>("timestamp"),
				};
			}
		}

		public IEnumerable<MappedResultInfo> GetReducedResultsForDebug(string indexName, string key, int level, int start, int take)
		{
			var results = storage.ReduceResults["ByViewReduceKeyLevelAndBucket"].SkipTo(new RavenJObject
			{
				{"view", indexName},
				{"reduceKey", key},
				{"level", level}
			}).TakeWhile(x => string.Equals(indexName, x.Value<string>("view"), StringComparison.InvariantCultureIgnoreCase) &&
							  string.Equals(key, x.Value<string>("reduceKey"), StringComparison.InvariantCultureIgnoreCase) &&
							  level == x.Value<int>("level"))
				.Skip(start)
				.Take(take);

			return from result in results
				   select storage.ReduceResults.Read(result)
					   into readResult
					   where readResult != null
					   select new MappedResultInfo
					   {
						   ReduceKey = readResult.Key.Value<string>("reduceKey"),
						   Etag = new Guid(readResult.Key.Value<byte[]>("etag")),
						   Timestamp = readResult.Key.Value<DateTime>("timestamp"),
						   Bucket = readResult.Key.Value<int>("bucket"),
						   Source = readResult.Key.Value<string>("docId"),
						   Size = readResult.Size,
						   Data = LoadMappedResult(readResult)
					   };
		}

		public IEnumerable<ReduceKeyAndCount> GetKeysStats(string view, int start, int pageSize)
		{
			return storage.ReduceKeys["ByView"].SkipTo(new RavenJObject { { "view", view } })
				.TakeWhile(x => StringComparer.InvariantCultureIgnoreCase.Equals(x.Value<string>("view"), view))
				.Skip(start)
				.Take(pageSize)
				.Select(token => new ReduceKeyAndCount
				{
					Count = token.Value<int>("mappedItemsCount"),
					Key = token.Value<string>("reduceKey")
				});
		}

<<<<<<< HEAD
		public IEnumerable<ReduceTypePerKey> GetReduceKeysAndTypes(string view, int start, int take)
		{
			return storage.ReduceKeys["ByView"].SkipTo(new RavenJObject { { "view", view } })
				.TakeWhile(x => StringComparer.InvariantCultureIgnoreCase.Equals(x.Value<string>("view"), view))
				.Skip(start)
				.Take(take)
				.Select(token => new ReduceTypePerKey(token.Value<string>("reduceKey"), (ReduceType)token.Value<int>("reduceType")));
		}

		Dictionary<Tuple<string, string>, int> reduceKeyChanges;
		private void IncrementReduceKeyCounter(string view, string reduceKey, int val)
		{
			if (reduceKeyChanges == null)
			{
				reduceKeyChanges = new Dictionary<Tuple<string, string>, int>();
			}

			var key = Tuple.Create(view, reduceKey);
			reduceKeyChanges[key] = reduceKeyChanges.GetOrAdd(key) + val;
		}
=======
>>>>>>> 95aeb22f

		public void IncrementReduceKeyCounter(string view, string reduceKey, int value)
		{
			var readResult = storage.ReduceKeys.Read(new RavenJObject { { "view", view }, { "reduceKey", reduceKey } });

			if (readResult == null)
			{
				if (value <= 0)
					return;
				storage.ReduceKeys.Put(new RavenJObject()
				                       {
					                       {"view", view},
					                       {"reduceKey", reduceKey},
					                       {"reduceType", (int) ReduceType.None},
					                       {"mappedItemsCount", value}
				                       }, null);
				return;
			}

			var rkey = (RavenJObject)readResult.Key.CloneToken();

			var decrementedValue = rkey.Value<int>("mappedItemsCount") + value;

			if (decrementedValue > 0)
			{
				rkey["mappedItemsCount"] = decrementedValue;
				storage.ReduceKeys.UpdateKey(rkey);
			}
			else
			{
				storage.ReduceKeys.Remove(rkey);
			}
		}

		private int GetNumberOfMappedItemsPerReduceKey(string view, string reduceKey)
		{
			var readResult = storage.ReduceKeys.Read(new RavenJObject { { "view", view }, { "reduceKey", reduceKey } });

			if (readResult == null)
				return 0;

			return readResult.Key.Value<int>("mappedItemsCount");
		}
	}
}<|MERGE_RESOLUTION|>--- conflicted
+++ resolved
@@ -561,29 +561,6 @@
 				});
 		}
 
-<<<<<<< HEAD
-		public IEnumerable<ReduceTypePerKey> GetReduceKeysAndTypes(string view, int start, int take)
-		{
-			return storage.ReduceKeys["ByView"].SkipTo(new RavenJObject { { "view", view } })
-				.TakeWhile(x => StringComparer.InvariantCultureIgnoreCase.Equals(x.Value<string>("view"), view))
-				.Skip(start)
-				.Take(take)
-				.Select(token => new ReduceTypePerKey(token.Value<string>("reduceKey"), (ReduceType)token.Value<int>("reduceType")));
-		}
-
-		Dictionary<Tuple<string, string>, int> reduceKeyChanges;
-		private void IncrementReduceKeyCounter(string view, string reduceKey, int val)
-		{
-			if (reduceKeyChanges == null)
-			{
-				reduceKeyChanges = new Dictionary<Tuple<string, string>, int>();
-			}
-
-			var key = Tuple.Create(view, reduceKey);
-			reduceKeyChanges[key] = reduceKeyChanges.GetOrAdd(key) + val;
-		}
-=======
->>>>>>> 95aeb22f
 
 		public void IncrementReduceKeyCounter(string view, string reduceKey, int value)
 		{
@@ -627,5 +604,14 @@
 
 			return readResult.Key.Value<int>("mappedItemsCount");
 		}
+
+		public IEnumerable<ReduceTypePerKey> GetReduceKeysAndTypes(string view, int start, int take)
+		{
+			return storage.ReduceKeys["ByView"].SkipTo(new RavenJObject { { "view", view } })
+				.TakeWhile(x => StringComparer.InvariantCultureIgnoreCase.Equals(x.Value<string>("view"), view))
+				.Skip(start)
+				.Take(take)
+				.Select(token => new ReduceTypePerKey(token.Value<string>("reduceKey"), (ReduceType)token.Value<int>("reduceType")));
+		}
 	}
 }