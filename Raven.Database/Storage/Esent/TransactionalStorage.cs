//-----------------------------------------------------------------------
// <copyright file="TransactionalStorage.cs" company="Hibernating Rhinos LTD">
//     Copyright (c) Hibernating Rhinos LTD. All rights reserved.
// </copyright>
//-----------------------------------------------------------------------
using System;
using System.Collections.Generic;
using System.ComponentModel.Composition;
using System.Diagnostics;
using System.IO;
using System.Runtime.ConstrainedExecution;
using System.Threading;
using System.Threading.Tasks;

using Lucene.Net.Store;

using Microsoft.Isam.Esent.Interop;
using Raven.Abstractions.Data;
using Raven.Abstractions.Exceptions;
using Raven.Abstractions.Extensions;
using Raven.Abstractions.Logging;
using Raven.Abstractions.MEF;
using Raven.Abstractions.Util;
using Raven.Database;
using Raven.Database.Commercial;
using Raven.Database.Config;
using Raven.Database.Data;
using Raven.Database.Impl;
using Raven.Database.Impl.DTC;
using Raven.Database.Plugins;
using System.Linq;
using Raven.Database.Storage;
using Raven.Database.Storage.Esent;
using Raven.Database.Storage.Esent.Backup;
using Raven.Database.Storage.Esent.Debug;
using Raven.Database.Util;
using Raven.Json.Linq;
using Raven.Storage.Esent.Backup;
using Raven.Storage.Esent.SchemaUpdates;
using Raven.Storage.Esent.StorageActions;

namespace Raven.Storage.Esent
{
	public class TransactionalStorage : CriticalFinalizerObject, ITransactionalStorage
	{
		private static int instanceCounter;
		private readonly ThreadLocal<StorageActionsAccessor> current = new ThreadLocal<StorageActionsAccessor>();
		private readonly ThreadLocal<object> disableBatchNesting = new ThreadLocal<object>();
		private readonly ThreadLocal<EsentTransactionContext> dtcTransactionContext = new ThreadLocal<EsentTransactionContext>();
		private readonly string database;
		private readonly InMemoryRavenConfiguration configuration;
		private readonly Action onCommit;
		private readonly ReaderWriterLockSlim disposerLock = new ReaderWriterLockSlim(LockRecursionPolicy.SupportsRecursion);
		private readonly string path;
		private volatile bool disposed;

		private JET_INSTANCE instance;
		private readonly TableColumnsCache tableColumnsCache = new TableColumnsCache();
		private IUuidGenerator generator;
		private readonly IDocumentCacher documentCacher;
		private EsentInFlightTransactionalState inFlightTransactionalState;

		private static readonly ILog log = LogManager.GetCurrentClassLogger();

		[ImportMany]
		public OrderedPartCollection<ISchemaUpdate> Updaters { get; set; }

		private static readonly object UpdateLocker = new object();

		static TransactionalStorage()
		{
			try
			{
				SystemParameters.MaxInstances = 1024;
			}
			catch (EsentErrorException e)
			{
				// this is expected if we had done something like recycling the app domain
				// because the engine state is actually at the process level (unmanaged)
				// so we ignore this error
				if (e.Error == JET_err.AlreadyInitialized)
					return;
				throw;
			}
		}

		public TransactionalStorage(InMemoryRavenConfiguration configuration, Action onCommit)
		{
			configuration.Container.SatisfyImportsOnce(this);
			documentCacher = new DocumentCacher(configuration);
			database = configuration.DataDirectory;
			this.configuration = configuration;
			this.onCommit = onCommit;
			path = database;
			if (Path.IsPathRooted(database) == false)
				path = Path.Combine(AppDomain.CurrentDomain.BaseDirectory, database);
			database = Path.Combine(path, "Data");

			RecoverFromFailedCompact(database);

			new TransactionalStorageConfigurator(configuration, this).LimitSystemCache();

			uniquePrefix = Interlocked.Increment(ref instanceCounter) + "-" + Base62Util.Base62Random();
			CreateInstance(out instance, uniquePrefix + "-" + database);
		}

		public TableColumnsCache TableColumnsCache
		{
			get { return tableColumnsCache; }
		}

		public JET_INSTANCE Instance
		{
			get { return instance; }
		}

		public string Database
		{
			get { return database; }
		}

		public Guid Id { get; private set; }



		public void Dispose()
		{
			var tryEnterWriteLock = disposerLock.TryEnterWriteLock(TimeSpan.FromMinutes(2));
			try
			{
				if (tryEnterWriteLock == false)
					log.Warn("After waiting for 2 minutes, could not aqcuire disposal lock, will force disposal anyway, pending transactions will all error");

				if (disposed)
					return;

				var exceptionAggregator = new ExceptionAggregator(log, "Could not close database properly");
				disposed = true;
				exceptionAggregator.Execute(current.Dispose);
				if (documentCacher != null)
					exceptionAggregator.Execute(documentCacher.Dispose);

				if (inFlightTransactionalState != null)
					exceptionAggregator.Execute(inFlightTransactionalState.Dispose);

				exceptionAggregator.Execute(() =>
					{
						try
						{
							Api.JetTerm2(instance, TermGrbit.Complete);
						}
						catch (Exception e1)
						{
							log.ErrorException(
								"Unexpected error occured while terminating Esent Storage. Ignoring this error to allow to shutdown RavenDB instance.",
								e1);

							try
							{
								log.Warn(
									"Will now attempt to perform an abrupt shutdown, because asking nicely didn't work. You might need to run defrag on the database to recover potentially lost space (but no data will be lost).");
								Api.JetTerm2(instance, TermGrbit.Abrupt);
							}
							catch (Exception e2)
							{

								log.FatalException(
									"Couldn't shut down the database server even when using abrupt, something is probably wrong and you'll need to restart the server process to access the database",
									e2);
							}
						}
						finally
						{
							GC.SuppressFinalize(this);
						}
<<<<<<< HEAD
                        
                        GC.SuppressFinalize(this);
                    });

                exceptionAggregator.ThrowIfNeeded();
            }
            catch (Exception e)
            {
                log.FatalException("Could not dispose of the transactional storage for " + path, e);
                throw;
            }
            finally
            {
                if (tryEnterWriteLock)
                    disposerLock.ExitWriteLock();
            }
        }

        public void StartBackupOperation(DocumentDatabase docDb, string backupDestinationDirectory, bool incrementalBackup, DatabaseDocument documentDatabase)
        {
            if (new InstanceParameters(instance).Recovery == false)
                throw new InvalidOperationException("Cannot start backup operation since the recovery option is disabled. In order to enable the recovery please set the RunInUnreliableYetFastModeThatIsNotSuitableForProduction configuration parameter value to false.");

            var backupOperation = new BackupOperation(docDb, docDb.Configuration.DataDirectory, backupDestinationDirectory, incrementalBackup, documentDatabase);
            Task.Factory.StartNew(backupOperation.Execute);
        }

        public void Restore(RestoreRequest  restoreRequest, Action<string> output)
        {
            new RestoreOperation(restoreRequest, configuration, output).Execute();
        }

        public DatabaseSizeInformation GetDatabaseSize()
        {
            long allocatedSizeInBytes;
            long usedSizeInBytes;

            using (var pht = new DocumentStorageActions(instance, database, tableColumnsCache, DocumentCodecs, generator, documentCacher, null, this))
            {
                int sizeInPages, pageSize, spaceOwnedInPages;
                Api.JetGetDatabaseInfo(pht.Session, pht.Dbid, out sizeInPages, JET_DbInfo.Filesize);
                Api.JetGetDatabaseInfo(pht.Session, pht.Dbid, out spaceOwnedInPages, JET_DbInfo.SpaceOwned);
                Api.JetGetDatabaseInfo(pht.Session, pht.Dbid, out pageSize, JET_DbInfo.PageSize);
                allocatedSizeInBytes = ((long)sizeInPages) * pageSize;
                usedSizeInBytes = ((long)spaceOwnedInPages) * pageSize;
            }

            return new DatabaseSizeInformation
                   {
                       AllocatedSizeInBytes = allocatedSizeInBytes,
                       UsedSizeInBytes = usedSizeInBytes
                   };
        }

        public long GetDatabaseCacheSizeInBytes()
        {
            return SystemParameters.CacheSize * SystemParameters.DatabasePageSize;
        }

        private long getDatabaseTransactionVersionSizeInBytesErrorValue;
        private bool reportedGetDatabaseTransactionCacheSizeInBytesError;
        private readonly string uniquePrefix;

        public long GetDatabaseTransactionVersionSizeInBytes()
        {
            if (getDatabaseTransactionVersionSizeInBytesErrorValue != 0)
                return getDatabaseTransactionVersionSizeInBytesErrorValue;

            try
            {
                const string categoryName = "Database ==> Instances";
                if (PerformanceCounterCategory.Exists(categoryName) == false)
                    return getDatabaseTransactionVersionSizeInBytesErrorValue = -1;
                var category = new PerformanceCounterCategory(categoryName);
                var instances = category.GetInstanceNames();
                var ravenInstance = instances.FirstOrDefault(x => x.Contains(uniquePrefix));
                const string counterName = "Version Buckets Allocated";
                if (ravenInstance == null || !category.CounterExists(counterName))
                {
                    return getDatabaseTransactionVersionSizeInBytesErrorValue = -2;
                }
                using (var counter = new PerformanceCounter(categoryName, counterName, ravenInstance, readOnly: true))
                {
                    var value = counter.NextValue();
                    return (long)(value * StorageConfigurator.GetVersionPageSize());
                }
            }
            catch (Exception e)
            {
                if (reportedGetDatabaseTransactionCacheSizeInBytesError == false)
                {
                    reportedGetDatabaseTransactionCacheSizeInBytesError = true;
                    log.WarnException("Failed to get Version Buckets Allocated value, this error will only be reported once.", e);
                }
                return getDatabaseTransactionVersionSizeInBytesErrorValue = -3;
            }
        }

	    public StorageStats GetStorageStats()
	    {
		    return new StorageStats()
		    {
			    EsentStats = new EsentStorageStats()
		    };
	    }

        public string FriendlyName
        {
            get { return "Esent"; }
        }

        public bool HandleException(Exception exception)
        {
            var e = exception as EsentErrorException;
            if (e == null)
                return false;
            // we need to protect ourself from rollbacks happening in an async manner
            // after the database was already shut down.
            return e.Error == JET_err.InvalidInstance;
        }

        public bool SupportsDtc { get { return true; } }

        void ITransactionalStorage.Compact(InMemoryRavenConfiguration cfg)
        {
            Compact(cfg, (sesid, snp, snt, data) => JET_err.Success);
        }

        private static void RecoverFromFailedCompact(string file)
        {
            string renamedFile = file + ".RenameOp";
            if (File.Exists(renamedFile) == false) // not in the middle of compact op, we are good
                return;

            if (File.Exists(file))
            // we successfully renamed the new file and crashed before we could remove the old copy
            {
                //just complete the op and we are good (committed)
                File.Delete(renamedFile);
            }
            else // we successfully renamed the old file and crashed before we could remove the new file
            {
                // just undo the op and we are good (rollback)
                File.Move(renamedFile, file);
            }
        }


		private static object compactLocker = new object();

	    public static void Compact(InMemoryRavenConfiguration ravenConfiguration, JET_PFNSTATUS statusCallback)
	    {
		    bool lockTaken = false;
		    try
		    {
			    Monitor.TryEnter(compactLocker, 30*1000, ref lockTaken);
			    if (lockTaken == false)
			    {
				    throw new TimeoutException("Could not take Esent Compact Lock. Because of a probable bug in Esent, we only allow a single database to be compacted at a given time.\r\n" +
				                               "However, we waited for 30 seconds for the compact lock to be released, and gave up. The database wasn't compacted, please try again later, when the other compaction process is over.");
			    }
				CompactInternal(ravenConfiguration, statusCallback);
		    }
		    finally
		    {

			    if (lockTaken)
				    Monitor.Exit(compactLocker);
		    }
	    }

	    private static void CompactInternal(InMemoryRavenConfiguration ravenConfiguration, JET_PFNSTATUS statusCallback)
        {
            var src = Path.Combine(ravenConfiguration.DataDirectory, "Data");
            var compactPath = Path.Combine(ravenConfiguration.DataDirectory, "Data.Compact");

            if (File.Exists(compactPath))
                File.Delete(compactPath);
            RecoverFromFailedCompact(src);


            JET_INSTANCE compactInstance;
            CreateInstance(out compactInstance, ravenConfiguration.DataDirectory + Guid.NewGuid());
            try
            {
                new TransactionalStorageConfigurator(ravenConfiguration, null)
                    .ConfigureInstance(compactInstance, ravenConfiguration.DataDirectory);
                DisableIndexChecking(compactInstance);
                Api.JetInit(ref compactInstance);
                using (var session = new Session(compactInstance))
                {
                    Api.JetAttachDatabase(session, src, AttachDatabaseGrbit.None);
                    try
                    {
                        Api.JetCompact(session, src, compactPath, statusCallback, null,
                                   CompactGrbit.None);
                    }
                    finally
                    {
                        Api.JetDetachDatabase(session, src);
                    }
                }
            }
            finally
            {
                Api.JetTerm2(compactInstance, TermGrbit.Complete);
            }

            File.Move(src, src + ".RenameOp");
            File.Move(compactPath, src);
            File.Delete(src + ".RenameOp");

        }

        public static void CreateInstance(out JET_INSTANCE compactInstance, string name)
        {
            Api.JetCreateInstance(out compactInstance, name);

            DisableIndexChecking(compactInstance);
        }

        public Guid ChangeId()
        {
            Guid newId = Guid.NewGuid();
            instance.WithDatabase(database, (session, dbid) =>
            {
                using (var details = new Table(session, dbid, "details", OpenTableGrbit.None))
                {
                    Api.JetMove(session, details, JET_Move.First, MoveGrbit.None);
                    var columnids = Api.GetColumnDictionary(session, details);
                    using (var update = new Update(session, details, JET_prep.Replace))
                    {
                        Api.SetColumn(session, details, columnids["id"], newId.ToByteArray());
                        update.Save();
                    }
                }
            });
            Id = newId;
            return newId;
        }

        public void DumpAllStorageTables()
        {
            Batch(accessor =>
            {
                var session = current.Value.Inner.Session;
                var jetDbid = current.Value.Inner.Dbid;
                foreach (var tableName in Api.GetTableNames(session, jetDbid))
                {
                    using (var table = new Table(session, jetDbid, tableName, OpenTableGrbit.ReadOnly))
                    using (var file = new FileStream(tableName + "-table.csv", FileMode.Create, FileAccess.ReadWrite, FileShare.None))
                    {
                        EsentUtil.DumpTable(session, table, file);
                    }
                }
            });
        }

        public IList<string> ComputeDetailedStorageInformation()
        {
            return StorageSizes.ReportOn(this);
        }

        public InFlightTransactionalState GetInFlightTransactionalState(DocumentDatabase self, Func<string, Etag, RavenJObject, RavenJObject, TransactionInformation, PutResult> put, Func<string, Etag, TransactionInformation, bool> delete)
	    {
=======
					});

				exceptionAggregator.ThrowIfNeeded();
			}
			catch (Exception e)
			{
				log.FatalException("Could not dispose of the transactional storage for " + path, e);
				throw;
			}
			finally
			{
				if (tryEnterWriteLock)
					disposerLock.ExitWriteLock();
			}
		}

		public void StartBackupOperation(DocumentDatabase docDb, string backupDestinationDirectory, bool incrementalBackup, DatabaseDocument documentDatabase)
		{
			if (new InstanceParameters(instance).Recovery == false)
				throw new InvalidOperationException("Cannot start backup operation since the recovery option is disabled. In order to enable the recovery please set the RunInUnreliableYetFastModeThatIsNotSuitableForProduction configuration parameter value to false.");

			var backupOperation = new BackupOperation(docDb, docDb.Configuration.DataDirectory, backupDestinationDirectory, incrementalBackup, documentDatabase);
			Task.Factory.StartNew(backupOperation.Execute);
		}

		public void Restore(RestoreRequest restoreRequest, Action<string> output)
		{
			new RestoreOperation(restoreRequest, configuration, output).Execute();
		}

		public DatabaseSizeInformation GetDatabaseSize()
		{
			long allocatedSizeInBytes;
			long usedSizeInBytes;

			using (var pht = new DocumentStorageActions(instance, database, tableColumnsCache, DocumentCodecs, generator, documentCacher, null, this))
			{
				int sizeInPages, pageSize, spaceOwnedInPages;
				Api.JetGetDatabaseInfo(pht.Session, pht.Dbid, out sizeInPages, JET_DbInfo.Filesize);
				Api.JetGetDatabaseInfo(pht.Session, pht.Dbid, out spaceOwnedInPages, JET_DbInfo.SpaceOwned);
				Api.JetGetDatabaseInfo(pht.Session, pht.Dbid, out pageSize, JET_DbInfo.PageSize);
				allocatedSizeInBytes = ((long)sizeInPages) * pageSize;
				usedSizeInBytes = ((long)spaceOwnedInPages) * pageSize;
			}

			return new DatabaseSizeInformation
				   {
					   AllocatedSizeInBytes = allocatedSizeInBytes,
					   UsedSizeInBytes = usedSizeInBytes
				   };
		}

		public long GetDatabaseCacheSizeInBytes()
		{
			return SystemParameters.CacheSize * SystemParameters.DatabasePageSize;
		}

		private long getDatabaseTransactionVersionSizeInBytesErrorValue;
		private bool reportedGetDatabaseTransactionCacheSizeInBytesError;
		private readonly string uniquePrefix;

		public long GetDatabaseTransactionVersionSizeInBytes()
		{
			if (getDatabaseTransactionVersionSizeInBytesErrorValue != 0)
				return getDatabaseTransactionVersionSizeInBytesErrorValue;

			try
			{
				const string categoryName = "Database ==> Instances";
				if (PerformanceCounterCategory.Exists(categoryName) == false)
					return getDatabaseTransactionVersionSizeInBytesErrorValue = -1;
				var category = new PerformanceCounterCategory(categoryName);
				var instances = category.GetInstanceNames();
				var ravenInstance = instances.FirstOrDefault(x => x.Contains(uniquePrefix));
				const string counterName = "Version Buckets Allocated";
				if (ravenInstance == null || !category.CounterExists(counterName))
				{
					return getDatabaseTransactionVersionSizeInBytesErrorValue = -2;
				}
				using (var counter = new PerformanceCounter(categoryName, counterName, ravenInstance, readOnly: true))
				{
					var value = counter.NextValue();
					return (long)(value * StorageConfigurator.GetVersionPageSize());
				}
			}
			catch (Exception e)
			{
				if (reportedGetDatabaseTransactionCacheSizeInBytesError == false)
				{
					reportedGetDatabaseTransactionCacheSizeInBytesError = true;
					log.WarnException("Failed to get Version Buckets Allocated value, this error will only be reported once.", e);
				}
				return getDatabaseTransactionVersionSizeInBytesErrorValue = -3;
			}
		}

		public StorageStats GetStorageStats()
		{
			return new StorageStats()
			{
				EsentStats = new EsentStorageStats()
			};
		}

		public string FriendlyName
		{
			get { return "Esent"; }
		}

		public bool HandleException(Exception exception)
		{
			var e = exception as EsentErrorException;
			if (e == null)
				return false;
			// we need to protect ourself from rollbacks happening in an async manner
			// after the database was already shut down.
			return e.Error == JET_err.InvalidInstance;
		}

		public bool SupportsDtc { get { return true; } }

		void ITransactionalStorage.Compact(InMemoryRavenConfiguration cfg)
		{
			Compact(cfg, (sesid, snp, snt, data) => JET_err.Success);
		}

		private static void RecoverFromFailedCompact(string file)
		{
			string renamedFile = file + ".RenameOp";
			if (File.Exists(renamedFile) == false) // not in the middle of compact op, we are good
				return;

			if (File.Exists(file))
			// we successfully renamed the new file and crashed before we could remove the old copy
			{
				//just complete the op and we are good (committed)
				File.Delete(renamedFile);
			}
			else // we successfully renamed the old file and crashed before we could remove the new file
			{
				// just undo the op and we are good (rollback)
				File.Move(renamedFile, file);
			}
		}

		public static void Compact(InMemoryRavenConfiguration ravenConfiguration, JET_PFNSTATUS statusCallback)
		{
			var src = Path.Combine(ravenConfiguration.DataDirectory, "Data");
			var compactPath = Path.Combine(ravenConfiguration.DataDirectory, "Data.Compact");

			if (File.Exists(compactPath))
				File.Delete(compactPath);
			RecoverFromFailedCompact(src);


			JET_INSTANCE compactInstance;
			CreateInstance(out compactInstance, ravenConfiguration.DataDirectory + Guid.NewGuid());
			try
			{
				new TransactionalStorageConfigurator(ravenConfiguration, null)
					.ConfigureInstance(compactInstance, ravenConfiguration.DataDirectory);
				DisableIndexChecking(compactInstance);
				Api.JetInit(ref compactInstance);
				using (var session = new Session(compactInstance))
				{
					Api.JetAttachDatabase(session, src, AttachDatabaseGrbit.None);
					try
					{
						Api.JetCompact(session, src, compactPath, statusCallback, null,
								   CompactGrbit.None);
					}
					finally
					{
						Api.JetDetachDatabase(session, src);
					}
				}
			}
			finally
			{
				Api.JetTerm2(compactInstance, TermGrbit.Complete);
			}

			File.Move(src, src + ".RenameOp");
			File.Move(compactPath, src);
			File.Delete(src + ".RenameOp");

		}

		public static void CreateInstance(out JET_INSTANCE compactInstance, string name)
		{
			Api.JetCreateInstance(out compactInstance, name);

			DisableIndexChecking(compactInstance);
		}

		public Guid ChangeId()
		{
			Guid newId = Guid.NewGuid();
			instance.WithDatabase(database, (session, dbid) =>
			{
				using (var details = new Table(session, dbid, "details", OpenTableGrbit.None))
				{
					Api.JetMove(session, details, JET_Move.First, MoveGrbit.None);
					var columnids = Api.GetColumnDictionary(session, details);
					using (var update = new Update(session, details, JET_prep.Replace))
					{
						Api.SetColumn(session, details, columnids["id"], newId.ToByteArray());
						update.Save();
					}
				}
			});
			Id = newId;
			return newId;
		}

		public void DumpAllStorageTables()
		{
			Batch(accessor =>
			{
				var session = current.Value.Inner.Session;
				var jetDbid = current.Value.Inner.Dbid;
				foreach (var tableName in Api.GetTableNames(session, jetDbid))
				{
					using (var table = new Table(session, jetDbid, tableName, OpenTableGrbit.ReadOnly))
					using (var file = new FileStream(tableName + "-table.csv", FileMode.Create, FileAccess.ReadWrite, FileShare.None))
					{
						EsentUtil.DumpTable(session, table, file);
					}
				}
			});
		}

		public IList<string> ComputeDetailedStorageInformation()
		{
			return StorageSizes.ReportOn(this);
		}

		public InFlightTransactionalState GetInFlightTransactionalState(DocumentDatabase self, Func<string, Etag, RavenJObject, RavenJObject, TransactionInformation, PutResult> put, Func<string, Etag, TransactionInformation, bool> delete)
		{
>>>>>>> e35bb291
			var txMode = configuration.TransactionMode == TransactionMode.Lazy
			   ? CommitTransactionGrbit.LazyFlush
			   : CommitTransactionGrbit.None;

			return inFlightTransactionalState ?? (inFlightTransactionalState = new EsentInFlightTransactionalState(self, this, txMode, put, delete));
		}

		public void ClearCaches()
		{
			var cacheSizeMax = SystemParameters.CacheSizeMax;
			SystemParameters.CacheSize = 1; // force emptying of the cache
			SystemParameters.CacheSizeMax = 1;
			SystemParameters.CacheSize = 0;
			SystemParameters.CacheSizeMax = cacheSizeMax;
		}

		public void Initialize(IUuidGenerator uuidGenerator, OrderedPartCollection<AbstractDocumentCodec> documentCodecs)
		{
			try
			{
				DocumentCodecs = documentCodecs;
				generator = uuidGenerator;

				InstanceParameters instanceParameters = new TransactionalStorageConfigurator(configuration, this).ConfigureInstance(instance, path);

				if (configuration.RunInUnreliableYetFastModeThatIsNotSuitableForProduction)
					instanceParameters.Recovery = false;

				log.Info(@"Esent Settings:
  MaxVerPages      = {0}
  CacheSizeMax     = {1}
  DatabasePageSize = {2}", instanceParameters.MaxVerPages, SystemParameters.CacheSizeMax,
<<<<<<< HEAD
                         SystemParameters.DatabasePageSize);

                Api.JetInit(ref instance);

                EnsureDatabaseIsCreatedAndAttachToDatabase();

                SetIdFromDb();

                tableColumnsCache.InitColumDictionaries(instance, database);
            }
            catch (Exception e)
            {
                Dispose();
                var fileAccessException = e as EsentFileAccessDeniedException;
                if (fileAccessException == null)
                    throw new InvalidOperationException("Could not open transactional storage: " + database, e);
                throw new InvalidOperationException("Could not write to location: " + path + ". Make sure you have read/write permissions for this path.", e);
            }
        }

        protected OrderedPartCollection<AbstractDocumentCodec> DocumentCodecs { get; set; }

        public long MaxVerPagesValueInBytes { get; set; }

        private void SetIdFromDb()
        {
            try
            {
                instance.WithDatabase(database, (session, dbid) =>
                {
                    using (var details = new Table(session, dbid, "details", OpenTableGrbit.ReadOnly))
                    {
                        Api.JetMove(session, details, JET_Move.First, MoveGrbit.None);
                        var columnids = Api.GetColumnDictionary(session, details);
                        var column = Api.RetrieveColumn(session, details, columnids["id"]);
                        Id = new Guid(column);
                        var schemaVersion = Api.RetrieveColumnAsString(session, details, columnids["schema_version"]);
                        if (schemaVersion == SchemaCreator.SchemaVersion)
                            return;

                        using (var ticker = new OutputTicker(TimeSpan.FromSeconds(3), () =>
                        {
                            log.Info(".");
                            Console.Write(".");
                        }, null, () =>
                        {
                            log.Info("OK");
                            Console.Write("OK");
                            Console.WriteLine();
                        }))
                        {
                            bool lockTaken = false;
                            try
                            {
                                Monitor.TryEnter(UpdateLocker, TimeSpan.FromSeconds(15), ref lockTaken);
                                if (lockTaken == false)
                                    throw new TimeoutException("Could not take upgrade lock after 15 seconds, probably another database is upgrading itself and we can't interupt it midway. Please try again later");

                                do
                                {
                                    var updater = Updaters.FirstOrDefault(update => update.Value.FromSchemaVersion == schemaVersion);
                                    if (updater == null)
                                        throw new InvalidOperationException(
                                            string.Format(
                                                "The version on disk ({0}) is different that the version supported by this library: {1}{2}You need to migrate the disk version to the library version, alternatively, if the data isn't important, you can delete the file and it will be re-created (with no data) with the library version.",
                                                schemaVersion, SchemaCreator.SchemaVersion, Environment.NewLine));

                                    log.Info("Updating schema from version {0}: ", schemaVersion);
                                    Console.WriteLine("Updating schema from version {0}: ", schemaVersion);

                                    ticker.Start();

                                    updater.Value.Init(generator, configuration);
                                    updater.Value.Update(session, dbid, Output);
                                    schemaVersion = Api.RetrieveColumnAsString(session, details, columnids["schema_version"]);

                                    ticker.Stop();

                                } while (schemaVersion != SchemaCreator.SchemaVersion);
                            }
                            finally
                            {
                                if(lockTaken)
                                    Monitor.Exit(UpdateLocker);
                            }
                        }
                    }
                });
            }
            catch (Exception e)
            {
                throw new InvalidOperationException(
                    "Could not read db details from disk. It is likely that there is a version difference between the library and the db on the disk." +
                        Environment.NewLine +
                            "You need to migrate the disk version to the library version, alternatively, if the data isn't important, you can delete the file and it will be re-created (with no data) with the library version.",
                    e);
            }
        }

        private bool EnsureDatabaseIsCreatedAndAttachToDatabase()
        {

            int maxSize = 0;
            try
            {
                string value;
                if (ValidateLicense.CurrentLicense.Attributes.TryGetValue("maxSizeInMb", out value))
                {
                    if (value != "unlimited")
                    {
                        maxSize = (int)((long.Parse(value) * 1024 * 1024) / SystemParameters.DatabasePageSize);
                    }
                }
                using (var session = new Session(instance))
                {
                    Api.JetAttachDatabase2(session, database, maxSize, AttachDatabaseGrbit.None);
                }
                return false;
            }
            catch (EsentErrorException e)
            {
                switch (e.Error)
                {
                    case JET_err.SecondaryIndexCorrupted:
                        Output("Secondary Index Corrupted detected, attempting to compact...");
                        Api.JetTerm2(instance, TermGrbit.Complete);
                        Compact(configuration, (sesid, snp, snt, data) =>
                        {
                            Output(string.Format("{0}, {1}, {2}, {3}", sesid, snp, snt, data));
                            return JET_err.Success;
                        });
                        CreateInstance(out instance, uniquePrefix + "-" + database);
                        Api.JetInit(ref instance);
                        using (var session = new Session(instance))
                        {
                            Api.JetAttachDatabase2(session, database, maxSize, AttachDatabaseGrbit.None);
                        }
                        return false;
                    case JET_err.DatabaseDirtyShutdown:
                        try
                        {
							Api.JetTerm2(instance, TermGrbit.Complete);
                            using (var recoverInstance = new Instance("Recovery instance for: " + database))
                            {
								new TransactionalStorageConfigurator(configuration, this).ConfigureInstance(recoverInstance.JetInstance, path);
								recoverInstance.Init();
                                using (var recoverSession = new Session(recoverInstance))
                                {
                                    Api.JetAttachDatabase(recoverSession, database,
                                                          AttachDatabaseGrbit.DeleteCorruptIndexes);
                                    Api.JetDetachDatabase(recoverSession, database);
                                }
                            }
                        }
                        catch (Exception e2)
                        {
	                        log.WarnException("Could not recover database " + database + ", will try opening it one last time. If that doesn't work, try using esentutl", e2);
                        }
						CreateInstance(out instance, uniquePrefix + "-" + database);
                        Api.JetInit(ref instance);
                        using (var session = new Session(instance))
                        {
                            Api.JetAttachDatabase2(session, database, maxSize, AttachDatabaseGrbit.None);
                        }
                        return false;
                }
                if (e.Error != JET_err.FileNotFound)
                    throw;
            }

            using (var session = new Session(instance))
            {
                new SchemaCreator(session).Create(database);
                Api.JetAttachDatabase2(session, database, maxSize, AttachDatabaseGrbit.None);
                return true;
            }
        }

        ~TransactionalStorage()
        {
            try
            {
                Trace.WriteLine(
                    "Disposing esent resources from finalizer! You should call TransactionalStorage.Dispose() instead!");
                Api.JetTerm2(instance, TermGrbit.Abrupt);
            }
            catch (Exception exception)
            {
                try
                {
                    Trace.WriteLine("Failed to dispose esent instance from finalizer because: " + exception);
                }
                catch
                {
                }
            }
        }
=======
						 SystemParameters.DatabasePageSize);

				Api.JetInit(ref instance);

				EnsureDatabaseIsCreatedAndAttachToDatabase();

				SetIdFromDb();

				tableColumnsCache.InitColumDictionaries(instance, database);
			}
			catch (Exception e)
			{
				Dispose();
				var fileAccessException = e as EsentFileAccessDeniedException;
				if (fileAccessException == null)
					throw new InvalidOperationException("Could not open transactional storage: " + database, e);
				throw new InvalidOperationException("Could not write to location: " + path + ". Make sure you have read/write permissions for this path.", e);
			}
		}

		protected OrderedPartCollection<AbstractDocumentCodec> DocumentCodecs { get; set; }

		public long MaxVerPagesValueInBytes { get; set; }

		private void SetIdFromDb()
		{
			try
			{
				instance.WithDatabase(database, (session, dbid) =>
				{
					using (var details = new Table(session, dbid, "details", OpenTableGrbit.ReadOnly))
					{
						Api.JetMove(session, details, JET_Move.First, MoveGrbit.None);
						var columnids = Api.GetColumnDictionary(session, details);
						var column = Api.RetrieveColumn(session, details, columnids["id"]);
						Id = new Guid(column);
						var schemaVersion = Api.RetrieveColumnAsString(session, details, columnids["schema_version"]);
						if (schemaVersion == SchemaCreator.SchemaVersion)
							return;

						using (var ticker = new OutputTicker(TimeSpan.FromSeconds(3), () =>
						{
							log.Info(".");
							Console.Write(".");
						}, null, () =>
						{
							log.Info("OK");
							Console.Write("OK");
							Console.WriteLine();
						}))
						{
							bool lockTaken = false;
							try
							{
								Monitor.TryEnter(UpdateLocker, TimeSpan.FromSeconds(15), ref lockTaken);
								if (lockTaken == false)
									throw new TimeoutException("Could not take upgrade lock after 15 seconds, probably another database is upgrading itself and we can't interupt it midway. Please try again later");

								do
								{
									var updater = Updaters.FirstOrDefault(update => update.Value.FromSchemaVersion == schemaVersion);
									if (updater == null)
										throw new InvalidOperationException(
											string.Format(
												"The version on disk ({0}) is different that the version supported by this library: {1}{2}You need to migrate the disk version to the library version, alternatively, if the data isn't important, you can delete the file and it will be re-created (with no data) with the library version.",
												schemaVersion, SchemaCreator.SchemaVersion, Environment.NewLine));

									log.Info("Updating schema from version {0}: ", schemaVersion);
									Console.WriteLine("Updating schema from version {0}: ", schemaVersion);

									ticker.Start();

									updater.Value.Init(generator, configuration);
									updater.Value.Update(session, dbid, Output);
									schemaVersion = Api.RetrieveColumnAsString(session, details, columnids["schema_version"]);

									ticker.Stop();

								} while (schemaVersion != SchemaCreator.SchemaVersion);
							}
							finally
							{
								if (lockTaken)
									Monitor.Exit(UpdateLocker);
							}
						}
					}
				});
			}
			catch (Exception e)
			{
				throw new InvalidOperationException(
					"Could not read db details from disk. It is likely that there is a version difference between the library and the db on the disk." +
						Environment.NewLine +
							"You need to migrate the disk version to the library version, alternatively, if the data isn't important, you can delete the file and it will be re-created (with no data) with the library version.",
					e);
			}
		}

		private bool EnsureDatabaseIsCreatedAndAttachToDatabase()
		{

			int maxSize = 0;
			try
			{
				string value;
				if (ValidateLicense.CurrentLicense.Attributes.TryGetValue("maxSizeInMb", out value))
				{
					if (value != "unlimited")
					{
						maxSize = (int)((long.Parse(value) * 1024 * 1024) / SystemParameters.DatabasePageSize);
					}
				}
				using (var session = new Session(instance))
				{
					Api.JetAttachDatabase2(session, database, maxSize, AttachDatabaseGrbit.None);
				}
				return false;
			}
			catch (EsentErrorException e)
			{
				switch (e.Error)
				{
					case JET_err.SecondaryIndexCorrupted:
						Output("Secondary Index Corrupted detected, attempting to compact...");
						Api.JetTerm2(instance, TermGrbit.Complete);
						Compact(configuration, (sesid, snp, snt, data) =>
						{
							Output(string.Format("{0}, {1}, {2}, {3}", sesid, snp, snt, data));
							return JET_err.Success;
						});
						CreateInstance(out instance, uniquePrefix + "-" + database);
						Api.JetInit(ref instance);
						using (var session = new Session(instance))
						{
							Api.JetAttachDatabase2(session, database, maxSize, AttachDatabaseGrbit.None);
						}
						return false;
					case JET_err.DatabaseDirtyShutdown:
						try
						{
							using (var recoverInstance = new Instance("Recovery instance for: " + database))
							{
								new TransactionalStorageConfigurator(configuration, this).ConfigureInstance(recoverInstance.JetInstance, path);
								recoverInstance.Init();
								using (var recoverSession = new Session(recoverInstance))
								{
									Api.JetAttachDatabase(recoverSession, database,
														  AttachDatabaseGrbit.DeleteCorruptIndexes);
									Api.JetDetachDatabase(recoverSession, database);
								}
							}
						}
						catch (Exception)
						{
						}
						using (var session = new Session(instance))
						{
							Api.JetAttachDatabase2(session, database, maxSize, AttachDatabaseGrbit.None);
						}
						return false;
				}
				if (e.Error != JET_err.FileNotFound)
					throw;
			}

			using (var session = new Session(instance))
			{
				new SchemaCreator(session).Create(database);
				Api.JetAttachDatabase2(session, database, maxSize, AttachDatabaseGrbit.None);
				return true;
			}
		}

		~TransactionalStorage()
		{
			try
			{
				Trace.WriteLine(
					"Disposing esent resources from finalizer! You should call TransactionalStorage.Dispose() instead!");
				Api.JetTerm2(instance, TermGrbit.Abrupt);
			}
			catch (Exception exception)
			{
				try
				{
					Trace.WriteLine("Failed to dispose esent instance from finalizer because: " + exception);
				}
				catch
				{
				}
			}
		}
>>>>>>> e35bb291

		public IDisposable DisableBatchNesting()
		{
			disableBatchNesting.Value = new object();
			return new DisposableAction(() => disableBatchNesting.Value = null);
		}

		public IDisposable SetTransactionContext(EsentTransactionContext context)
		{
			dtcTransactionContext.Value = context;

			return new DisposableAction(() =>
			{
				dtcTransactionContext.Value = null;
			});
		}

		//[DebuggerHidden, DebuggerNonUserCode, DebuggerStepThrough]
		[CLSCompliant(false)]
		public void Batch(Action<IStorageActionsAccessor> action)
		{
			var batchNestingAllowed = disableBatchNesting.Value == null;

			if (disposerLock.IsReadLockHeld && batchNestingAllowed) // we are currently in a nested Batch call and allow to nest batches
			{
				if (current.Value != null) // check again, just to be sure
				{
					current.Value.IsNested = true;
					action(current.Value);
					current.Value.IsNested = false;
					return;
				}
			}
			Action afterStorageCommit = null;

			disposerLock.EnterReadLock();
			try
			{
				afterStorageCommit = ExecuteBatch(action, batchNestingAllowed ? dtcTransactionContext.Value : null);

				if (dtcTransactionContext.Value != null)
				{
					dtcTransactionContext.Value.AfterCommit((Action)afterStorageCommit.Clone());
					afterStorageCommit = null; // delay until transaction will be committed
				}
<<<<<<< HEAD
            }
            catch (EsentErrorException e)
            {
                if (disposed)
                {
					Trace.WriteLine("TransactionalStorage.Batch was called after it was disposed, call was ignored.\r\n" + e);
                    return; // this may happen if someone is calling us from the finalizer thread, so we can't even throw on that
                }

                switch (e.Error)
                {
                    case JET_err.WriteConflict:
                    case JET_err.SessionWriteConflict:
                    case JET_err.WriteConflictPrimaryIndex:
                        throw new ConcurrencyException("Concurrent modification to the same document are not allowed", e);
                    default:
                        throw;
                }
            }
            finally
            {
                disposerLock.ExitReadLock();
=======
			}
			catch (EsentErrorException e)
			{
				if (disposed)
				{
					Trace.WriteLine("TransactionalStorage.Batch was called after it was disposed, call was ignored.");
					return; // this may happen if someone is calling us from the finalizer thread, so we can't even throw on that
				}

				switch (e.Error)
				{
					case JET_err.WriteConflict:
					case JET_err.SessionWriteConflict:
					case JET_err.WriteConflictPrimaryIndex:
						throw new ConcurrencyException("Concurrent modification to the same document are not allowed", e);
					default:
						throw;
				}
			}
			finally
			{
				disposerLock.ExitReadLock();
>>>>>>> e35bb291
				if (disposed == false && disableBatchNesting.Value == null)
					current.Value = null;
			}
			if (afterStorageCommit != null)
				afterStorageCommit();
			onCommit(); // call user code after we exit the lock
		}

		//[DebuggerHidden, DebuggerNonUserCode, DebuggerStepThrough]
		private Action ExecuteBatch(Action<IStorageActionsAccessor> action, EsentTransactionContext transactionContext)
		{
			var txMode = configuration.TransactionMode == TransactionMode.Lazy
				? CommitTransactionGrbit.LazyFlush
				: CommitTransactionGrbit.None;

			bool lockTaken = false;
			if (transactionContext != null)
				Monitor.Enter(transactionContext, ref lockTaken);

			try
			{
				using (var pht = new DocumentStorageActions(instance, database, tableColumnsCache, DocumentCodecs, generator, documentCacher, transactionContext, this))
				{
					var storageActionsAccessor = new StorageActionsAccessor(pht);
					if (disableBatchNesting.Value == null)
						current.Value = storageActionsAccessor;
					action(storageActionsAccessor);
					storageActionsAccessor.SaveAllTasks();

					if (pht.UsingLazyCommit)
					{
						txMode = CommitTransactionGrbit.None;
					}
					return pht.Commit(txMode);
				}
			}
			finally
			{
				if (lockTaken)
					Monitor.Exit(transactionContext);
			}
		}

		public IStorageActionsAccessor CreateAccessor()
		{
			var pht = new DocumentStorageActions(instance, database, tableColumnsCache, DocumentCodecs, generator,
				documentCacher, null, this);

			var accessor = new StorageActionsAccessor(pht);

			accessor.OnDispose += pht.Dispose;

			return accessor;
		}

		public void ExecuteImmediatelyOrRegisterForSynchronization(Action action)
		{
			if (current.Value == null)
			{
				action();
				return;
			}
			current.Value.OnStorageCommit += action;
		}

		public bool IsAlreadyInBatch
		{
			get { return current.Value != null; }
<<<<<<< HEAD
	    }

        internal StorageActionsAccessor GetCurrentBatch()
        {
            var batch = current.Value;
            if (batch == null)
                throw new InvalidOperationException("Batch was not started, you are not supposed to call this method");
            return batch;
        }

        public static void DisableIndexChecking(JET_INSTANCE jetInstance)
        {
            Api.JetSetSystemParameter(jetInstance, JET_SESID.Nil, JET_param.EnableIndexChecking, 0, null);
            if (Environment.OSVersion.Version >= new Version(5, 2))
            {
                // JET_paramEnableIndexCleanup is not supported on WindowsXP

                const int JET_paramEnableIndexCleanup = 54;

                Api.JetSetSystemParameter(jetInstance, JET_SESID.Nil, (JET_param)JET_paramEnableIndexCleanup, 0, null);
            }
        }

        private void Output(string message)
        {
            log.Info(message);
			Console.Write("DB {0}: ", Path.GetFileName(Path.GetDirectoryName(database)));
            Console.Write(message);
            Console.WriteLine();
        }
    }
=======
		}

		internal StorageActionsAccessor GetCurrentBatch()
		{
			var batch = current.Value;
			if (batch == null)
				throw new InvalidOperationException("Batch was not started, you are not supposed to call this method");
			return batch;
		}

		public static void DisableIndexChecking(JET_INSTANCE jetInstance)
		{
			Api.JetSetSystemParameter(jetInstance, JET_SESID.Nil, JET_param.EnableIndexChecking, 0, null);
			if (Environment.OSVersion.Version >= new Version(5, 2))
			{
				// JET_paramEnableIndexCleanup is not supported on WindowsXP

				const int JET_paramEnableIndexCleanup = 54;

				Api.JetSetSystemParameter(jetInstance, JET_SESID.Nil, (JET_param)JET_paramEnableIndexCleanup, 0, null);
			}
		}

		private void Output(string message)
		{
			log.Info(message);
			Console.Write(message);
			Console.WriteLine();
		}
	}
>>>>>>> e35bb291
}<|MERGE_RESOLUTION|>--- conflicted
+++ resolved
@@ -173,273 +173,6 @@
 						{
 							GC.SuppressFinalize(this);
 						}
-<<<<<<< HEAD
-                        
-                        GC.SuppressFinalize(this);
-                    });
-
-                exceptionAggregator.ThrowIfNeeded();
-            }
-            catch (Exception e)
-            {
-                log.FatalException("Could not dispose of the transactional storage for " + path, e);
-                throw;
-            }
-            finally
-            {
-                if (tryEnterWriteLock)
-                    disposerLock.ExitWriteLock();
-            }
-        }
-
-        public void StartBackupOperation(DocumentDatabase docDb, string backupDestinationDirectory, bool incrementalBackup, DatabaseDocument documentDatabase)
-        {
-            if (new InstanceParameters(instance).Recovery == false)
-                throw new InvalidOperationException("Cannot start backup operation since the recovery option is disabled. In order to enable the recovery please set the RunInUnreliableYetFastModeThatIsNotSuitableForProduction configuration parameter value to false.");
-
-            var backupOperation = new BackupOperation(docDb, docDb.Configuration.DataDirectory, backupDestinationDirectory, incrementalBackup, documentDatabase);
-            Task.Factory.StartNew(backupOperation.Execute);
-        }
-
-        public void Restore(RestoreRequest  restoreRequest, Action<string> output)
-        {
-            new RestoreOperation(restoreRequest, configuration, output).Execute();
-        }
-
-        public DatabaseSizeInformation GetDatabaseSize()
-        {
-            long allocatedSizeInBytes;
-            long usedSizeInBytes;
-
-            using (var pht = new DocumentStorageActions(instance, database, tableColumnsCache, DocumentCodecs, generator, documentCacher, null, this))
-            {
-                int sizeInPages, pageSize, spaceOwnedInPages;
-                Api.JetGetDatabaseInfo(pht.Session, pht.Dbid, out sizeInPages, JET_DbInfo.Filesize);
-                Api.JetGetDatabaseInfo(pht.Session, pht.Dbid, out spaceOwnedInPages, JET_DbInfo.SpaceOwned);
-                Api.JetGetDatabaseInfo(pht.Session, pht.Dbid, out pageSize, JET_DbInfo.PageSize);
-                allocatedSizeInBytes = ((long)sizeInPages) * pageSize;
-                usedSizeInBytes = ((long)spaceOwnedInPages) * pageSize;
-            }
-
-            return new DatabaseSizeInformation
-                   {
-                       AllocatedSizeInBytes = allocatedSizeInBytes,
-                       UsedSizeInBytes = usedSizeInBytes
-                   };
-        }
-
-        public long GetDatabaseCacheSizeInBytes()
-        {
-            return SystemParameters.CacheSize * SystemParameters.DatabasePageSize;
-        }
-
-        private long getDatabaseTransactionVersionSizeInBytesErrorValue;
-        private bool reportedGetDatabaseTransactionCacheSizeInBytesError;
-        private readonly string uniquePrefix;
-
-        public long GetDatabaseTransactionVersionSizeInBytes()
-        {
-            if (getDatabaseTransactionVersionSizeInBytesErrorValue != 0)
-                return getDatabaseTransactionVersionSizeInBytesErrorValue;
-
-            try
-            {
-                const string categoryName = "Database ==> Instances";
-                if (PerformanceCounterCategory.Exists(categoryName) == false)
-                    return getDatabaseTransactionVersionSizeInBytesErrorValue = -1;
-                var category = new PerformanceCounterCategory(categoryName);
-                var instances = category.GetInstanceNames();
-                var ravenInstance = instances.FirstOrDefault(x => x.Contains(uniquePrefix));
-                const string counterName = "Version Buckets Allocated";
-                if (ravenInstance == null || !category.CounterExists(counterName))
-                {
-                    return getDatabaseTransactionVersionSizeInBytesErrorValue = -2;
-                }
-                using (var counter = new PerformanceCounter(categoryName, counterName, ravenInstance, readOnly: true))
-                {
-                    var value = counter.NextValue();
-                    return (long)(value * StorageConfigurator.GetVersionPageSize());
-                }
-            }
-            catch (Exception e)
-            {
-                if (reportedGetDatabaseTransactionCacheSizeInBytesError == false)
-                {
-                    reportedGetDatabaseTransactionCacheSizeInBytesError = true;
-                    log.WarnException("Failed to get Version Buckets Allocated value, this error will only be reported once.", e);
-                }
-                return getDatabaseTransactionVersionSizeInBytesErrorValue = -3;
-            }
-        }
-
-	    public StorageStats GetStorageStats()
-	    {
-		    return new StorageStats()
-		    {
-			    EsentStats = new EsentStorageStats()
-		    };
-	    }
-
-        public string FriendlyName
-        {
-            get { return "Esent"; }
-        }
-
-        public bool HandleException(Exception exception)
-        {
-            var e = exception as EsentErrorException;
-            if (e == null)
-                return false;
-            // we need to protect ourself from rollbacks happening in an async manner
-            // after the database was already shut down.
-            return e.Error == JET_err.InvalidInstance;
-        }
-
-        public bool SupportsDtc { get { return true; } }
-
-        void ITransactionalStorage.Compact(InMemoryRavenConfiguration cfg)
-        {
-            Compact(cfg, (sesid, snp, snt, data) => JET_err.Success);
-        }
-
-        private static void RecoverFromFailedCompact(string file)
-        {
-            string renamedFile = file + ".RenameOp";
-            if (File.Exists(renamedFile) == false) // not in the middle of compact op, we are good
-                return;
-
-            if (File.Exists(file))
-            // we successfully renamed the new file and crashed before we could remove the old copy
-            {
-                //just complete the op and we are good (committed)
-                File.Delete(renamedFile);
-            }
-            else // we successfully renamed the old file and crashed before we could remove the new file
-            {
-                // just undo the op and we are good (rollback)
-                File.Move(renamedFile, file);
-            }
-        }
-
-
-		private static object compactLocker = new object();
-
-	    public static void Compact(InMemoryRavenConfiguration ravenConfiguration, JET_PFNSTATUS statusCallback)
-	    {
-		    bool lockTaken = false;
-		    try
-		    {
-			    Monitor.TryEnter(compactLocker, 30*1000, ref lockTaken);
-			    if (lockTaken == false)
-			    {
-				    throw new TimeoutException("Could not take Esent Compact Lock. Because of a probable bug in Esent, we only allow a single database to be compacted at a given time.\r\n" +
-				                               "However, we waited for 30 seconds for the compact lock to be released, and gave up. The database wasn't compacted, please try again later, when the other compaction process is over.");
-			    }
-				CompactInternal(ravenConfiguration, statusCallback);
-		    }
-		    finally
-		    {
-
-			    if (lockTaken)
-				    Monitor.Exit(compactLocker);
-		    }
-	    }
-
-	    private static void CompactInternal(InMemoryRavenConfiguration ravenConfiguration, JET_PFNSTATUS statusCallback)
-        {
-            var src = Path.Combine(ravenConfiguration.DataDirectory, "Data");
-            var compactPath = Path.Combine(ravenConfiguration.DataDirectory, "Data.Compact");
-
-            if (File.Exists(compactPath))
-                File.Delete(compactPath);
-            RecoverFromFailedCompact(src);
-
-
-            JET_INSTANCE compactInstance;
-            CreateInstance(out compactInstance, ravenConfiguration.DataDirectory + Guid.NewGuid());
-            try
-            {
-                new TransactionalStorageConfigurator(ravenConfiguration, null)
-                    .ConfigureInstance(compactInstance, ravenConfiguration.DataDirectory);
-                DisableIndexChecking(compactInstance);
-                Api.JetInit(ref compactInstance);
-                using (var session = new Session(compactInstance))
-                {
-                    Api.JetAttachDatabase(session, src, AttachDatabaseGrbit.None);
-                    try
-                    {
-                        Api.JetCompact(session, src, compactPath, statusCallback, null,
-                                   CompactGrbit.None);
-                    }
-                    finally
-                    {
-                        Api.JetDetachDatabase(session, src);
-                    }
-                }
-            }
-            finally
-            {
-                Api.JetTerm2(compactInstance, TermGrbit.Complete);
-            }
-
-            File.Move(src, src + ".RenameOp");
-            File.Move(compactPath, src);
-            File.Delete(src + ".RenameOp");
-
-        }
-
-        public static void CreateInstance(out JET_INSTANCE compactInstance, string name)
-        {
-            Api.JetCreateInstance(out compactInstance, name);
-
-            DisableIndexChecking(compactInstance);
-        }
-
-        public Guid ChangeId()
-        {
-            Guid newId = Guid.NewGuid();
-            instance.WithDatabase(database, (session, dbid) =>
-            {
-                using (var details = new Table(session, dbid, "details", OpenTableGrbit.None))
-                {
-                    Api.JetMove(session, details, JET_Move.First, MoveGrbit.None);
-                    var columnids = Api.GetColumnDictionary(session, details);
-                    using (var update = new Update(session, details, JET_prep.Replace))
-                    {
-                        Api.SetColumn(session, details, columnids["id"], newId.ToByteArray());
-                        update.Save();
-                    }
-                }
-            });
-            Id = newId;
-            return newId;
-        }
-
-        public void DumpAllStorageTables()
-        {
-            Batch(accessor =>
-            {
-                var session = current.Value.Inner.Session;
-                var jetDbid = current.Value.Inner.Dbid;
-                foreach (var tableName in Api.GetTableNames(session, jetDbid))
-                {
-                    using (var table = new Table(session, jetDbid, tableName, OpenTableGrbit.ReadOnly))
-                    using (var file = new FileStream(tableName + "-table.csv", FileMode.Create, FileAccess.ReadWrite, FileShare.None))
-                    {
-                        EsentUtil.DumpTable(session, table, file);
-                    }
-                }
-            });
-        }
-
-        public IList<string> ComputeDetailedStorageInformation()
-        {
-            return StorageSizes.ReportOn(this);
-        }
-
-        public InFlightTransactionalState GetInFlightTransactionalState(DocumentDatabase self, Func<string, Etag, RavenJObject, RavenJObject, TransactionInformation, PutResult> put, Func<string, Etag, TransactionInformation, bool> delete)
-	    {
-=======
 					});
 
 				exceptionAggregator.ThrowIfNeeded();
@@ -585,7 +318,31 @@
 			}
 		}
 
+
+		private static object compactLocker = new object();
+
 		public static void Compact(InMemoryRavenConfiguration ravenConfiguration, JET_PFNSTATUS statusCallback)
+		{
+			bool lockTaken = false;
+			try
+			{
+				Monitor.TryEnter(compactLocker, 30 * 1000, ref lockTaken);
+				if (lockTaken == false)
+				{
+					throw new TimeoutException("Could not take Esent Compact Lock. Because of a probable bug in Esent, we only allow a single database to be compacted at a given time.\r\n" +
+											   "However, we waited for 30 seconds for the compact lock to be released, and gave up. The database wasn't compacted, please try again later, when the other compaction process is over.");
+				}
+				CompactInternal(ravenConfiguration, statusCallback);
+			}
+			finally
+			{
+
+				if (lockTaken)
+					Monitor.Exit(compactLocker);
+			}
+		}
+
+		private static void CompactInternal(InMemoryRavenConfiguration ravenConfiguration, JET_PFNSTATUS statusCallback)
 		{
 			var src = Path.Combine(ravenConfiguration.DataDirectory, "Data");
 			var compactPath = Path.Combine(ravenConfiguration.DataDirectory, "Data.Compact");
@@ -679,7 +436,6 @@
 
 		public InFlightTransactionalState GetInFlightTransactionalState(DocumentDatabase self, Func<string, Etag, RavenJObject, RavenJObject, TransactionInformation, PutResult> put, Func<string, Etag, TransactionInformation, bool> delete)
 		{
->>>>>>> e35bb291
 			var txMode = configuration.TransactionMode == TransactionMode.Lazy
 			   ? CommitTransactionGrbit.LazyFlush
 			   : CommitTransactionGrbit.None;
@@ -712,205 +468,6 @@
   MaxVerPages      = {0}
   CacheSizeMax     = {1}
   DatabasePageSize = {2}", instanceParameters.MaxVerPages, SystemParameters.CacheSizeMax,
-<<<<<<< HEAD
-                         SystemParameters.DatabasePageSize);
-
-                Api.JetInit(ref instance);
-
-                EnsureDatabaseIsCreatedAndAttachToDatabase();
-
-                SetIdFromDb();
-
-                tableColumnsCache.InitColumDictionaries(instance, database);
-            }
-            catch (Exception e)
-            {
-                Dispose();
-                var fileAccessException = e as EsentFileAccessDeniedException;
-                if (fileAccessException == null)
-                    throw new InvalidOperationException("Could not open transactional storage: " + database, e);
-                throw new InvalidOperationException("Could not write to location: " + path + ". Make sure you have read/write permissions for this path.", e);
-            }
-        }
-
-        protected OrderedPartCollection<AbstractDocumentCodec> DocumentCodecs { get; set; }
-
-        public long MaxVerPagesValueInBytes { get; set; }
-
-        private void SetIdFromDb()
-        {
-            try
-            {
-                instance.WithDatabase(database, (session, dbid) =>
-                {
-                    using (var details = new Table(session, dbid, "details", OpenTableGrbit.ReadOnly))
-                    {
-                        Api.JetMove(session, details, JET_Move.First, MoveGrbit.None);
-                        var columnids = Api.GetColumnDictionary(session, details);
-                        var column = Api.RetrieveColumn(session, details, columnids["id"]);
-                        Id = new Guid(column);
-                        var schemaVersion = Api.RetrieveColumnAsString(session, details, columnids["schema_version"]);
-                        if (schemaVersion == SchemaCreator.SchemaVersion)
-                            return;
-
-                        using (var ticker = new OutputTicker(TimeSpan.FromSeconds(3), () =>
-                        {
-                            log.Info(".");
-                            Console.Write(".");
-                        }, null, () =>
-                        {
-                            log.Info("OK");
-                            Console.Write("OK");
-                            Console.WriteLine();
-                        }))
-                        {
-                            bool lockTaken = false;
-                            try
-                            {
-                                Monitor.TryEnter(UpdateLocker, TimeSpan.FromSeconds(15), ref lockTaken);
-                                if (lockTaken == false)
-                                    throw new TimeoutException("Could not take upgrade lock after 15 seconds, probably another database is upgrading itself and we can't interupt it midway. Please try again later");
-
-                                do
-                                {
-                                    var updater = Updaters.FirstOrDefault(update => update.Value.FromSchemaVersion == schemaVersion);
-                                    if (updater == null)
-                                        throw new InvalidOperationException(
-                                            string.Format(
-                                                "The version on disk ({0}) is different that the version supported by this library: {1}{2}You need to migrate the disk version to the library version, alternatively, if the data isn't important, you can delete the file and it will be re-created (with no data) with the library version.",
-                                                schemaVersion, SchemaCreator.SchemaVersion, Environment.NewLine));
-
-                                    log.Info("Updating schema from version {0}: ", schemaVersion);
-                                    Console.WriteLine("Updating schema from version {0}: ", schemaVersion);
-
-                                    ticker.Start();
-
-                                    updater.Value.Init(generator, configuration);
-                                    updater.Value.Update(session, dbid, Output);
-                                    schemaVersion = Api.RetrieveColumnAsString(session, details, columnids["schema_version"]);
-
-                                    ticker.Stop();
-
-                                } while (schemaVersion != SchemaCreator.SchemaVersion);
-                            }
-                            finally
-                            {
-                                if(lockTaken)
-                                    Monitor.Exit(UpdateLocker);
-                            }
-                        }
-                    }
-                });
-            }
-            catch (Exception e)
-            {
-                throw new InvalidOperationException(
-                    "Could not read db details from disk. It is likely that there is a version difference between the library and the db on the disk." +
-                        Environment.NewLine +
-                            "You need to migrate the disk version to the library version, alternatively, if the data isn't important, you can delete the file and it will be re-created (with no data) with the library version.",
-                    e);
-            }
-        }
-
-        private bool EnsureDatabaseIsCreatedAndAttachToDatabase()
-        {
-
-            int maxSize = 0;
-            try
-            {
-                string value;
-                if (ValidateLicense.CurrentLicense.Attributes.TryGetValue("maxSizeInMb", out value))
-                {
-                    if (value != "unlimited")
-                    {
-                        maxSize = (int)((long.Parse(value) * 1024 * 1024) / SystemParameters.DatabasePageSize);
-                    }
-                }
-                using (var session = new Session(instance))
-                {
-                    Api.JetAttachDatabase2(session, database, maxSize, AttachDatabaseGrbit.None);
-                }
-                return false;
-            }
-            catch (EsentErrorException e)
-            {
-                switch (e.Error)
-                {
-                    case JET_err.SecondaryIndexCorrupted:
-                        Output("Secondary Index Corrupted detected, attempting to compact...");
-                        Api.JetTerm2(instance, TermGrbit.Complete);
-                        Compact(configuration, (sesid, snp, snt, data) =>
-                        {
-                            Output(string.Format("{0}, {1}, {2}, {3}", sesid, snp, snt, data));
-                            return JET_err.Success;
-                        });
-                        CreateInstance(out instance, uniquePrefix + "-" + database);
-                        Api.JetInit(ref instance);
-                        using (var session = new Session(instance))
-                        {
-                            Api.JetAttachDatabase2(session, database, maxSize, AttachDatabaseGrbit.None);
-                        }
-                        return false;
-                    case JET_err.DatabaseDirtyShutdown:
-                        try
-                        {
-							Api.JetTerm2(instance, TermGrbit.Complete);
-                            using (var recoverInstance = new Instance("Recovery instance for: " + database))
-                            {
-								new TransactionalStorageConfigurator(configuration, this).ConfigureInstance(recoverInstance.JetInstance, path);
-								recoverInstance.Init();
-                                using (var recoverSession = new Session(recoverInstance))
-                                {
-                                    Api.JetAttachDatabase(recoverSession, database,
-                                                          AttachDatabaseGrbit.DeleteCorruptIndexes);
-                                    Api.JetDetachDatabase(recoverSession, database);
-                                }
-                            }
-                        }
-                        catch (Exception e2)
-                        {
-	                        log.WarnException("Could not recover database " + database + ", will try opening it one last time. If that doesn't work, try using esentutl", e2);
-                        }
-						CreateInstance(out instance, uniquePrefix + "-" + database);
-                        Api.JetInit(ref instance);
-                        using (var session = new Session(instance))
-                        {
-                            Api.JetAttachDatabase2(session, database, maxSize, AttachDatabaseGrbit.None);
-                        }
-                        return false;
-                }
-                if (e.Error != JET_err.FileNotFound)
-                    throw;
-            }
-
-            using (var session = new Session(instance))
-            {
-                new SchemaCreator(session).Create(database);
-                Api.JetAttachDatabase2(session, database, maxSize, AttachDatabaseGrbit.None);
-                return true;
-            }
-        }
-
-        ~TransactionalStorage()
-        {
-            try
-            {
-                Trace.WriteLine(
-                    "Disposing esent resources from finalizer! You should call TransactionalStorage.Dispose() instead!");
-                Api.JetTerm2(instance, TermGrbit.Abrupt);
-            }
-            catch (Exception exception)
-            {
-                try
-                {
-                    Trace.WriteLine("Failed to dispose esent instance from finalizer because: " + exception);
-                }
-                catch
-                {
-                }
-            }
-        }
-=======
 						 SystemParameters.DatabasePageSize);
 
 				Api.JetInit(ref instance);
@@ -1052,6 +609,7 @@
 					case JET_err.DatabaseDirtyShutdown:
 						try
 						{
+							Api.JetTerm2(instance, TermGrbit.Complete);
 							using (var recoverInstance = new Instance("Recovery instance for: " + database))
 							{
 								new TransactionalStorageConfigurator(configuration, this).ConfigureInstance(recoverInstance.JetInstance, path);
@@ -1064,9 +622,12 @@
 								}
 							}
 						}
-						catch (Exception)
-						{
+						catch (Exception e2)
+						{
+							log.WarnException("Could not recover database " + database + ", will try opening it one last time. If that doesn't work, try using esentutl", e2);
 						}
+						CreateInstance(out instance, uniquePrefix + "-" + database);
+						Api.JetInit(ref instance);
 						using (var session = new Session(instance))
 						{
 							Api.JetAttachDatabase2(session, database, maxSize, AttachDatabaseGrbit.None);
@@ -1104,7 +665,6 @@
 				}
 			}
 		}
->>>>>>> e35bb291
 
 		public IDisposable DisableBatchNesting()
 		{
@@ -1150,36 +710,12 @@
 					dtcTransactionContext.Value.AfterCommit((Action)afterStorageCommit.Clone());
 					afterStorageCommit = null; // delay until transaction will be committed
 				}
-<<<<<<< HEAD
-            }
-            catch (EsentErrorException e)
-            {
-                if (disposed)
-                {
+			}
+			catch (EsentErrorException e)
+			{
+				if (disposed)
+				{
 					Trace.WriteLine("TransactionalStorage.Batch was called after it was disposed, call was ignored.\r\n" + e);
-                    return; // this may happen if someone is calling us from the finalizer thread, so we can't even throw on that
-                }
-
-                switch (e.Error)
-                {
-                    case JET_err.WriteConflict:
-                    case JET_err.SessionWriteConflict:
-                    case JET_err.WriteConflictPrimaryIndex:
-                        throw new ConcurrencyException("Concurrent modification to the same document are not allowed", e);
-                    default:
-                        throw;
-                }
-            }
-            finally
-            {
-                disposerLock.ExitReadLock();
-=======
-			}
-			catch (EsentErrorException e)
-			{
-				if (disposed)
-				{
-					Trace.WriteLine("TransactionalStorage.Batch was called after it was disposed, call was ignored.");
 					return; // this may happen if someone is calling us from the finalizer thread, so we can't even throw on that
 				}
 
@@ -1196,7 +732,6 @@
 			finally
 			{
 				disposerLock.ExitReadLock();
->>>>>>> e35bb291
 				if (disposed == false && disableBatchNesting.Value == null)
 					current.Value = null;
 			}
@@ -1265,39 +800,6 @@
 		public bool IsAlreadyInBatch
 		{
 			get { return current.Value != null; }
-<<<<<<< HEAD
-	    }
-
-        internal StorageActionsAccessor GetCurrentBatch()
-        {
-            var batch = current.Value;
-            if (batch == null)
-                throw new InvalidOperationException("Batch was not started, you are not supposed to call this method");
-            return batch;
-        }
-
-        public static void DisableIndexChecking(JET_INSTANCE jetInstance)
-        {
-            Api.JetSetSystemParameter(jetInstance, JET_SESID.Nil, JET_param.EnableIndexChecking, 0, null);
-            if (Environment.OSVersion.Version >= new Version(5, 2))
-            {
-                // JET_paramEnableIndexCleanup is not supported on WindowsXP
-
-                const int JET_paramEnableIndexCleanup = 54;
-
-                Api.JetSetSystemParameter(jetInstance, JET_SESID.Nil, (JET_param)JET_paramEnableIndexCleanup, 0, null);
-            }
-        }
-
-        private void Output(string message)
-        {
-            log.Info(message);
-			Console.Write("DB {0}: ", Path.GetFileName(Path.GetDirectoryName(database)));
-            Console.Write(message);
-            Console.WriteLine();
-        }
-    }
-=======
 		}
 
 		internal StorageActionsAccessor GetCurrentBatch()
@@ -1324,9 +826,9 @@
 		private void Output(string message)
 		{
 			log.Info(message);
+			Console.Write("DB {0}: ", Path.GetFileName(Path.GetDirectoryName(database)));
 			Console.Write(message);
 			Console.WriteLine();
 		}
 	}
->>>>>>> e35bb291
 }