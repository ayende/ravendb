--- conflicted
+++ resolved
@@ -3,34 +3,13 @@
 //      Copyright (c) Hibernating Rhinos LTD. All rights reserved.
 //  </copyright>
 // -----------------------------------------------------------------------
-<<<<<<< HEAD
-using System;
 using Raven.Database.Common;
-using Raven.Database.Config;
-=======
-using Raven.Database.Common;
->>>>>>> 77af144d
 using Raven.Database.Server.Tenancy;
 
 namespace Raven.Database.TimeSeries.Controllers
 {
 	public class BaseAdminTimeSeriesApiController : AdminResourceApiController<TimeSeriesStorage, TimeSeriesLandlord>
 	{
-<<<<<<< HEAD
-		public override InMemoryRavenConfiguration ResourceConfiguration
-		{
-			get
-			{
-				throw new NotSupportedException("Use TimeSeries.Configuration instead.");
-			}
-		}
-
-		public string TimeSeriesName => ResourceName;
-
-		public TimeSeriesStorage TimeSeries => Resource;
-
-		public override ResourceType ResourceType => ResourceType.TimeSeries;
-=======
 		public string TimeSeriesName
 		{
 			get { return ResourceName; }
@@ -48,7 +27,6 @@
 				return ResourceType.TimeSeries;
 			}
 		}
->>>>>>> 77af144d
 
 		public override void MarkRequestDuration(long duration)
 		{
