﻿using System;
using System.Collections.Concurrent;
using System.DirectoryServices.AccountManagement;
using System.DirectoryServices.ActiveDirectory;
using System.Linq;
using System.Security.Principal;
using System.Threading;
using Raven.Abstractions;
using Raven.Abstractions.Data;
using Raven.Abstractions.Logging;
using Raven.Database.Server;
using Raven.Database.Server.Abstractions;
using Raven.Database.Server.Security.OAuth;

namespace Raven.Database.Extensions
{
	public static class AdminFinder
	{
		private static readonly CachingAdminFinder cachingAdminFinder = new CachingAdminFinder();

		public static bool IsAdministrator(this IPrincipal principal, AnonymousUserAccessMode mode)
		{
			if (principal == null || principal.Identity == null | principal.Identity.IsAuthenticated == false)
			{
				if (mode == AnonymousUserAccessMode.Admin)
					return true; 
				return false;
			}

			var databaseAccessPrincipal = principal as PrincipalWithDatabaseAccess;
			var windowsPrincipal = databaseAccessPrincipal == null ? principal as WindowsPrincipal : databaseAccessPrincipal.Principal;
			
			if (windowsPrincipal != null)
			{
				var current = WindowsIdentity.GetCurrent();
				var windowsIdentity = ((WindowsIdentity)windowsPrincipal.Identity);

				// if the request was made using the same user as RavenDB is running as, 
				// we consider this to be an administrator request
				if (current != null && current.User == windowsIdentity.User)
					return true;

				if (windowsPrincipal.IsInRole(WindowsBuiltInRole.Administrator))
					return true;

				if (windowsIdentity.User == null)
					return false; // we aren't sure who this use is, probably anonymous?
				// we still need to make this check, to by pass UAC non elevated admin issue
				return cachingAdminFinder.IsAdministrator(windowsIdentity);
			}

			return principal.IsInRole("Administrators");
		}

		public class CachingAdminFinder
		{
			private static readonly ILog log = LogManager.GetCurrentClassLogger();

			private class CachedResult
			{
				public int Usage;
				public DateTime Timestamp;
				public Lazy<bool> Value;
			}

			private const int CacheMaxSize = 1024;
			private static readonly TimeSpan maxDuration = TimeSpan.FromMinutes(15);

			private readonly ConcurrentDictionary<SecurityIdentifier, CachedResult> cache =
				new ConcurrentDictionary<SecurityIdentifier, CachedResult>();

			public bool IsAdministrator(WindowsIdentity windowsIdentity)
			{
				CachedResult value;
				if (cache.TryGetValue(windowsIdentity.User, out value) && (SystemTime.UtcNow - value.Timestamp) <= maxDuration)
				{
					Interlocked.Increment(ref value.Usage);
					return value.Value.Value;
				}

				var cachedResult = new CachedResult
				{
					Usage = value == null ? 1 : value.Usage + 1,
					Value = new Lazy<bool>(() =>
					{
						try
						{
							return IsAdministratorNoCache(windowsIdentity.Name);
						}
						catch (Exception e)
						{
							log.WarnException("Could not determine whatever user is admin or not, assuming not", e);
							return false;
						}
					}),
					Timestamp = SystemTime.UtcNow
				};

				cache.AddOrUpdate(windowsIdentity.User, cachedResult, (_, __) => cachedResult);
				if (cache.Count > CacheMaxSize)
				{
					foreach (var source in cache
							.Where(x => (SystemTime.UtcNow - x.Value.Timestamp) > maxDuration))
					{
						CachedResult ignored;
						cache.TryRemove(source.Key, out ignored);
						log.Debug("Removing expired {0} from cache", source.Key);
					}
					if (cache.Count > CacheMaxSize)
					{
						foreach (var source in cache
						.OrderByDescending(x => x.Value.Usage)
						.ThenBy(x => x.Value.Timestamp)
						.Skip(CacheMaxSize))
						{
							if (source.Key == windowsIdentity.User)
								continue; // we don't want to remove the one we just added
							CachedResult ignored;
							cache.TryRemove(source.Key, out ignored);
							log.Debug("Removing least used {0} from cache", source.Key);
						}
					}
				}

				return cachedResult.Value.Value;
			}

			private static bool IsAdministratorNoCache(string username)
			{
				var ctx = GeneratePrincipalContext();
				var up = UserPrincipal.FindByIdentity(ctx, IdentityType.SamAccountName, username);
				if (up != null)
				{
					PrincipalSearchResult<Principal> authGroups = up.GetAuthorizationGroups();
					return authGroups.Any(principal =>
											principal.Sid.IsWellKnown(WellKnownSidType.BuiltinAdministratorsSid) ||
											principal.Sid.IsWellKnown(WellKnownSidType.AccountDomainAdminsSid) ||
											principal.Sid.IsWellKnown(WellKnownSidType.AccountAdministratorSid) ||
											principal.Sid.IsWellKnown(WellKnownSidType.AccountEnterpriseAdminsSid));
				}
				return false;
			}

			private static bool? useLocalMachine;
			private static PrincipalContext GeneratePrincipalContext()
			{
				if(useLocalMachine == true)
					return new PrincipalContext(ContextType.Machine);
				try
				{
					if(useLocalMachine == null)
					{
						Domain.GetComputerDomain();
						useLocalMachine = false;
					}
					try
					{
						return new PrincipalContext(ContextType.Domain);
					}
					catch (PrincipalServerDownException)
					{
						// can't access domain, check local machine instead 
						return new PrincipalContext(ContextType.Machine);
					}
				}
				catch (ActiveDirectoryObjectNotFoundException)
				{
					useLocalMachine = true;
					// not in a domain
					return new PrincipalContext(ContextType.Machine);
				}
			}
		}

		public static bool IsAdministrator(this IPrincipal principal, DocumentDatabase database)
		{
			return IsAdministrator(principal, database.Name);
		}

		public static bool IsAdministrator(this IPrincipal principal, string databaseNane)
		{
			var databaseAccessPrincipal = principal as PrincipalWithDatabaseAccess;
			if (databaseAccessPrincipal != null)
			{
				if (databaseAccessPrincipal.AdminDatabases.Any(name => name == "*")
				    && databaseNane != null && databaseNane != Constants.SystemDatabase)
					return true;
<<<<<<< HEAD
				if (databaseAccessPrincipal.AdminDatabases.Any(name => string.Equals(name, database.Name, StringComparison.OrdinalIgnoreCase)))
=======
				if (
					databaseAccessPrincipal.AdminDatabases.Any(
						name => string.Equals(name, databaseNane, StringComparison.InvariantCultureIgnoreCase)))
>>>>>>> 309e47c1
					return true;
				if (databaseNane == null &&
				    databaseAccessPrincipal.AdminDatabases.Any(
					    name => string.Equals(name, Constants.SystemDatabase, StringComparison.InvariantCultureIgnoreCase)))
					return true;
				return false;
			}

			var oauthPrincipal = principal as OAuthPrincipal;
			if (oauthPrincipal != null)
			{
				foreach (var dbAccess in oauthPrincipal.TokenBody.AuthorizedDatabases.Where(x => x.Admin))
				{
					if (dbAccess.TenantId == "*" && databaseNane != null && databaseNane != Constants.SystemDatabase)
						return true;
					if (string.Equals(dbAccess.TenantId, databaseNane, StringComparison.InvariantCultureIgnoreCase))
						return true;
					if (databaseNane == null &&
					    string.Equals(dbAccess.TenantId, Constants.SystemDatabase, StringComparison.InvariantCultureIgnoreCase))
						return true;
					return false;
				}
			}


			return false;
		}
	}
}<|MERGE_RESOLUTION|>--- conflicted
+++ resolved
@@ -185,13 +185,7 @@
 				if (databaseAccessPrincipal.AdminDatabases.Any(name => name == "*")
 				    && databaseNane != null && databaseNane != Constants.SystemDatabase)
 					return true;
-<<<<<<< HEAD
-				if (databaseAccessPrincipal.AdminDatabases.Any(name => string.Equals(name, database.Name, StringComparison.OrdinalIgnoreCase)))
-=======
-				if (
-					databaseAccessPrincipal.AdminDatabases.Any(
-						name => string.Equals(name, databaseNane, StringComparison.InvariantCultureIgnoreCase)))
->>>>>>> 309e47c1
+				if (databaseAccessPrincipal.AdminDatabases.Any(name => string.Equals(name, databaseNane, StringComparison.InvariantCultureIgnoreCase)))
 					return true;
 				if (databaseNane == null &&
 				    databaseAccessPrincipal.AdminDatabases.Any(
@@ -211,9 +205,10 @@
 						return true;
 					if (databaseNane == null &&
 					    string.Equals(dbAccess.TenantId, Constants.SystemDatabase, StringComparison.InvariantCultureIgnoreCase))
-						return true;
+				if (databaseAccessPrincipal.AdminDatabases.Any(name => string.Equals(name, database.Name, StringComparison.OrdinalIgnoreCase)))
+					return true;
 					return false;
-				}
+			}
 			}
 
 
