using System;
using System.Collections.Concurrent;
using System.Collections.Generic;
using System.Linq;
using System.Reflection;
using System.Reflection.Emit;
using System.Security;
using System.Security.Permissions;
using System.Text;
using Mono.Reflection;

namespace Raven.Database.Linq
{
<<<<<<< HEAD
	public static class CodeVerifier
	{
		public static bool Active { get; set; }

		static CodeVerifier()
		{
			var limitIndexesCapabilities =
				System.Configuration.ConfigurationManager.AppSettings["Raven/LimitIndexesCapabilities"];

			if (string.IsNullOrEmpty(limitIndexesCapabilities))
				return;

			Active = bool.Parse(limitIndexesCapabilities);
		}

		private static readonly string[] forbiddenNamespaces = new[]
		{
			typeof(System.IO.File).Namespace,
			typeof(System.Threading.Thread).Namespace,
			typeof(Microsoft.Win32.Registry).Namespace,
			typeof(System.Net.WebRequest).Namespace,
			typeof(System.Data.IDbConnection).Namespace,
			typeof(System.ServiceModel.ChannelFactory).Namespace,
			typeof(System.Security.IPermission).Namespace,
			typeof(System.Transactions.Transaction).Namespace,
			typeof(System.Reflection.Assembly).Namespace,
			typeof(System.Configuration.ConfigurationManager).Namespace,
		};
		
		private static readonly Type[] forbiddenTypes = new[]
		{
			typeof (Environment),
			typeof(AppDomain),
			typeof(AppDomainManager),
			typeof(CodeVerifier),
		};

		public static void AssertNoSecurityCriticalCalls(Assembly asm)
		{
			if (Active == false)
				return;

			foreach (var type in asm.GetTypes())
			{
				foreach (var methodInfo in type.GetMethods(BindingFlags.NonPublic | BindingFlags.Public | BindingFlags.Instance | BindingFlags.Static))
				{
					if (methodInfo.DeclaringType != type)
						continue;
					foreach (var instruction in methodInfo.GetInstructions())
					{
						if (instruction.OpCode != OpCodes.Call && instruction.OpCode != OpCodes.Call &&
						    instruction.OpCode != OpCodes.Callvirt && instruction.OpCode != OpCodes.Newobj)
							continue;

						var memberInfo = instruction.Operand as MemberInfo;
						if (memberInfo == null)
						{
							continue;
						}
						var msg = PrepareSecurityMessage(memberInfo);
						if (msg == null)
							continue;

						throw new SecurityException(msg);
					}
				}
			}
		}

		private static IEnumerable<object> GetAttributesForMethodAndType(MemberInfo memberInfo, Type type)
		{
			var declaringType = memberInfo.DeclaringType;
			if (declaringType == null)
				return memberInfo.GetCustomAttributes(type, true);
			return memberInfo.GetCustomAttributes(type, true)
				.Concat(declaringType.GetCustomAttributes(type, true));
		}

		private static string PrepareSecurityMessage(MemberInfo memberInfo)
		{
			var attributes = GetAttributesForMethodAndType(memberInfo, typeof(SecurityCriticalAttribute))
				.Concat(GetAttributesForMethodAndType(memberInfo, typeof(HostProtectionAttribute)))
				.Where(HasSecurityIssue).ToArray();

			var forbiddenNamespace =
				forbiddenNamespaces.FirstOrDefault(
					x =>
					memberInfo.DeclaringType != null && memberInfo.DeclaringType.Namespace != null &&
					memberInfo.DeclaringType.Namespace.StartsWith(x));

			var forbiddenType = forbiddenTypes.FirstOrDefault(x => x == memberInfo.DeclaringType);



			if (attributes.Length == 0 && forbiddenNamespace == null && forbiddenType == null)
			{
				return null;

			}
			var sb = new StringBuilder();
			sb.Append("Cannot use an index which calls method '")
				.Append(memberInfo.DeclaringType == null ? "" : memberInfo.DeclaringType.FullName)
				.Append(".")
				.Append(memberInfo.Name)
				.AppendLine(" because it or its declaring type has been marked as not safe for indexing.");

			if (forbiddenNamespace != null && memberInfo.DeclaringType != null)
				sb.Append("\tCannot use methods on namespace: ").Append(memberInfo.DeclaringType.Namespace).AppendLine();

			if (forbiddenType != null)
				sb.Append("\tCannot use methods from type: ").Append(forbiddenType.FullName).AppendLine();

			foreach (var attribute in attributes)
			{
				if (attribute is SecurityCriticalAttribute)
					sb.AppendLine("\tMarked with [SecurityCritical] attribute");

				if (attribute is SecuritySafeCriticalAttribute)
					sb.AppendLine("\tMarked with [SecuritySafeCritical] attribute");

				var hostProtectionAttribute = attribute as HostProtectionAttribute;
				if (hostProtectionAttribute == null)
					continue;

				sb.Append("\t[HostProtection(Action = ")
					.Append(hostProtectionAttribute.Action)
					.Append(", ExternalProcessMgmt = ")
					.Append(hostProtectionAttribute.ExternalProcessMgmt)
					.Append(", ExternalThreading = ")
					.Append(hostProtectionAttribute.ExternalThreading)
					.Append(", Resources = ")
					.Append(hostProtectionAttribute.Resources)
					.Append(", SecurityInfrastructure = ")
					.Append(hostProtectionAttribute.SecurityInfrastructure)
					.Append(", SelfAffectingProcessMgmt = ")
					.Append(hostProtectionAttribute.SelfAffectingProcessMgmt)
					.Append(", SelfAffectingThreading = ")
					.Append(hostProtectionAttribute.SelfAffectingThreading)
					.Append(", SharedState = ")
					.Append(hostProtectionAttribute.SharedState)
					.Append(", Synchronization = ")
					.Append(hostProtectionAttribute.Synchronization)
					.Append(", MayLeakOnAbort = ")
					.Append(hostProtectionAttribute.MayLeakOnAbort)
					.Append(", Unrestricted = ")
					.Append(hostProtectionAttribute.Unrestricted)
					.Append(", UI =")
					.Append(hostProtectionAttribute.UI)
					.AppendLine("]");
			}

			return sb.ToString();
		}

		private static bool HasSecurityIssue(object arg)
		{
			var hostProtectionAttribute = arg as HostProtectionAttribute;
			if (hostProtectionAttribute == null)
				return true;

			if (hostProtectionAttribute.ExternalProcessMgmt ||
			    hostProtectionAttribute.ExternalThreading ||
			    (hostProtectionAttribute.Resources != HostProtectionResource.None && hostProtectionAttribute.Resources != HostProtectionResource.MayLeakOnAbort) ||
			    hostProtectionAttribute.SecurityInfrastructure ||
			    hostProtectionAttribute.SelfAffectingProcessMgmt ||
			    hostProtectionAttribute.SelfAffectingThreading ||
			    hostProtectionAttribute.SharedState ||
			    hostProtectionAttribute.Synchronization ||
			    hostProtectionAttribute.UI ||
			    hostProtectionAttribute.Unrestricted)
				return true;

			// we can live with this one
			if (hostProtectionAttribute.MayLeakOnAbort)
				return false;

			//maybe something else happened?
			return true;
		}
	}
=======
    public static class CodeVerifier
    {
        public static bool Active { get; set; }

        static CodeVerifier()
        {
            var limitIndexesCapabilities =
                System.Configuration.ConfigurationManager.AppSettings["Raven/LimitIndexesCapabilities"];

            if (string.IsNullOrEmpty(limitIndexesCapabilities))
                return;

            Active = bool.Parse(limitIndexesCapabilities);
        }

        private static readonly string[] forbiddenNamespaces = new[]
        {
            typeof(System.IO.File).Namespace,
            typeof(System.Threading.Thread).Namespace,
            typeof(Microsoft.Win32.Registry).Namespace,
            typeof(System.Net.WebRequest).Namespace,
            typeof(System.Data.IDbConnection).Namespace,
            typeof(System.ServiceModel.ChannelFactory).Namespace,
            typeof(System.Security.IPermission).Namespace,
            typeof(System.Transactions.Transaction).Namespace,
            typeof(System.Reflection.Assembly).Namespace,
            typeof(System.Configuration.ConfigurationManager).Namespace,
            typeof(Microsoft.Isam.Esent.EsentException).Namespace,
        };
        
        private static readonly Type[] forbiddenTypes = new[]
        {
            typeof (Environment),
            typeof(AppDomain),
            typeof(AppDomainManager),
            typeof(CodeVerifier),
        };

        public static void AssertNoSecurityCriticalCalls(Assembly asm)
        {
            if (Active == false)
                return;

            foreach (var type in asm.GetTypes())
            {
                foreach (var methodInfo in type.GetMethods(BindingFlags.NonPublic | BindingFlags.Public | BindingFlags.Instance | BindingFlags.Static))
                {
                    if (methodInfo.DeclaringType != type)
                        continue;
                    foreach (var instruction in methodInfo.GetInstructions())
                    {
                        if (instruction.OpCode != OpCodes.Call && instruction.OpCode != OpCodes.Call &&
                            instruction.OpCode != OpCodes.Callvirt && instruction.OpCode != OpCodes.Newobj)
                            continue;

                        var memberInfo = instruction.Operand as MemberInfo;
                        if (memberInfo == null)
                        {
                            continue;
                        }
                        var msg = PrepareSecurityMessage(memberInfo);
                        if (msg == null)
                            continue;

                        throw new SecurityException(msg);
                    }
                }
            }
        }

        private static IEnumerable<object> GetAttributesForMethodAndType(MemberInfo memberInfo, Type type)
        {
            var declaringType = memberInfo.DeclaringType;
            if (declaringType == null)
                return memberInfo.GetCustomAttributes(type, true);
            return memberInfo.GetCustomAttributes(type, true)
                .Concat(declaringType.GetCustomAttributes(type, true));
        }

        private static string PrepareSecurityMessage(MemberInfo memberInfo)
        {
            var attributes = GetAttributesForMethodAndType(memberInfo, typeof(SecurityCriticalAttribute))
                .Concat(GetAttributesForMethodAndType(memberInfo, typeof(HostProtectionAttribute)))
                .Where(HasSecurityIssue).ToArray();

            var forbiddenNamespace =
                forbiddenNamespaces.FirstOrDefault(
                    x =>
                    memberInfo.DeclaringType != null && memberInfo.DeclaringType.Namespace != null &&
                    memberInfo.DeclaringType.Namespace.StartsWith(x));

            var forbiddenType = forbiddenTypes.FirstOrDefault(x => x == memberInfo.DeclaringType);



            if (attributes.Length == 0 && forbiddenNamespace == null && forbiddenType == null)
            {
                return null;

            }
            var sb = new StringBuilder();
            sb.Append("Cannot use an index which calls method '")
                .Append(memberInfo.DeclaringType == null ? "" : memberInfo.DeclaringType.FullName)
                .Append(".")
                .Append(memberInfo.Name)
                .AppendLine(" because it or its declaring type has been marked as not safe for indexing.");

            if (forbiddenNamespace != null && memberInfo.DeclaringType != null)
                sb.Append("\tCannot use methods on namespace: ").Append(memberInfo.DeclaringType.Namespace).AppendLine();

            if (forbiddenType != null)
                sb.Append("\tCannot use methods from type: ").Append(forbiddenType.FullName).AppendLine();

            foreach (var attribute in attributes)
            {
                if (attribute is SecurityCriticalAttribute)
                    sb.AppendLine("\tMarked with [SecurityCritical] attribute");

                if (attribute is SecuritySafeCriticalAttribute)
                    sb.AppendLine("\tMarked with [SecuritySafeCritical] attribute");

                var hostProtectionAttribute = attribute as HostProtectionAttribute;
                if (hostProtectionAttribute == null)
                    continue;

                sb.Append("\t[HostProtection(Action = ")
                    .Append(hostProtectionAttribute.Action)
                    .Append(", ExternalProcessMgmt = ")
                    .Append(hostProtectionAttribute.ExternalProcessMgmt)
                    .Append(", ExternalThreading = ")
                    .Append(hostProtectionAttribute.ExternalThreading)
                    .Append(", Resources = ")
                    .Append(hostProtectionAttribute.Resources)
                    .Append(", SecurityInfrastructure = ")
                    .Append(hostProtectionAttribute.SecurityInfrastructure)
                    .Append(", SelfAffectingProcessMgmt = ")
                    .Append(hostProtectionAttribute.SelfAffectingProcessMgmt)
                    .Append(", SelfAffectingThreading = ")
                    .Append(hostProtectionAttribute.SelfAffectingThreading)
                    .Append(", SharedState = ")
                    .Append(hostProtectionAttribute.SharedState)
                    .Append(", Synchronization = ")
                    .Append(hostProtectionAttribute.Synchronization)
                    .Append(", MayLeakOnAbort = ")
                    .Append(hostProtectionAttribute.MayLeakOnAbort)
                    .Append(", Unrestricted = ")
                    .Append(hostProtectionAttribute.Unrestricted)
                    .Append(", UI =")
                    .Append(hostProtectionAttribute.UI)
                    .AppendLine("]");
            }

            return sb.ToString();
        }

        private static bool HasSecurityIssue(object arg)
        {
            var hostProtectionAttribute = arg as HostProtectionAttribute;
            if (hostProtectionAttribute == null)
                return true;

            if (hostProtectionAttribute.ExternalProcessMgmt ||
                hostProtectionAttribute.ExternalThreading ||
                (hostProtectionAttribute.Resources != HostProtectionResource.None && hostProtectionAttribute.Resources != HostProtectionResource.MayLeakOnAbort) ||
                hostProtectionAttribute.SecurityInfrastructure ||
                hostProtectionAttribute.SelfAffectingProcessMgmt ||
                hostProtectionAttribute.SelfAffectingThreading ||
                hostProtectionAttribute.SharedState ||
                hostProtectionAttribute.Synchronization ||
                hostProtectionAttribute.UI ||
                hostProtectionAttribute.Unrestricted)
                return true;

            // we can live with this one
            if (hostProtectionAttribute.MayLeakOnAbort)
                return false;

            //maybe something else happened?
            return true;
        }
    }
>>>>>>> 68f1ca50
}<|MERGE_RESOLUTION|>--- conflicted
+++ resolved
@@ -11,188 +11,6 @@
 
 namespace Raven.Database.Linq
 {
-<<<<<<< HEAD
-	public static class CodeVerifier
-	{
-		public static bool Active { get; set; }
-
-		static CodeVerifier()
-		{
-			var limitIndexesCapabilities =
-				System.Configuration.ConfigurationManager.AppSettings["Raven/LimitIndexesCapabilities"];
-
-			if (string.IsNullOrEmpty(limitIndexesCapabilities))
-				return;
-
-			Active = bool.Parse(limitIndexesCapabilities);
-		}
-
-		private static readonly string[] forbiddenNamespaces = new[]
-		{
-			typeof(System.IO.File).Namespace,
-			typeof(System.Threading.Thread).Namespace,
-			typeof(Microsoft.Win32.Registry).Namespace,
-			typeof(System.Net.WebRequest).Namespace,
-			typeof(System.Data.IDbConnection).Namespace,
-			typeof(System.ServiceModel.ChannelFactory).Namespace,
-			typeof(System.Security.IPermission).Namespace,
-			typeof(System.Transactions.Transaction).Namespace,
-			typeof(System.Reflection.Assembly).Namespace,
-			typeof(System.Configuration.ConfigurationManager).Namespace,
-		};
-		
-		private static readonly Type[] forbiddenTypes = new[]
-		{
-			typeof (Environment),
-			typeof(AppDomain),
-			typeof(AppDomainManager),
-			typeof(CodeVerifier),
-		};
-
-		public static void AssertNoSecurityCriticalCalls(Assembly asm)
-		{
-			if (Active == false)
-				return;
-
-			foreach (var type in asm.GetTypes())
-			{
-				foreach (var methodInfo in type.GetMethods(BindingFlags.NonPublic | BindingFlags.Public | BindingFlags.Instance | BindingFlags.Static))
-				{
-					if (methodInfo.DeclaringType != type)
-						continue;
-					foreach (var instruction in methodInfo.GetInstructions())
-					{
-						if (instruction.OpCode != OpCodes.Call && instruction.OpCode != OpCodes.Call &&
-						    instruction.OpCode != OpCodes.Callvirt && instruction.OpCode != OpCodes.Newobj)
-							continue;
-
-						var memberInfo = instruction.Operand as MemberInfo;
-						if (memberInfo == null)
-						{
-							continue;
-						}
-						var msg = PrepareSecurityMessage(memberInfo);
-						if (msg == null)
-							continue;
-
-						throw new SecurityException(msg);
-					}
-				}
-			}
-		}
-
-		private static IEnumerable<object> GetAttributesForMethodAndType(MemberInfo memberInfo, Type type)
-		{
-			var declaringType = memberInfo.DeclaringType;
-			if (declaringType == null)
-				return memberInfo.GetCustomAttributes(type, true);
-			return memberInfo.GetCustomAttributes(type, true)
-				.Concat(declaringType.GetCustomAttributes(type, true));
-		}
-
-		private static string PrepareSecurityMessage(MemberInfo memberInfo)
-		{
-			var attributes = GetAttributesForMethodAndType(memberInfo, typeof(SecurityCriticalAttribute))
-				.Concat(GetAttributesForMethodAndType(memberInfo, typeof(HostProtectionAttribute)))
-				.Where(HasSecurityIssue).ToArray();
-
-			var forbiddenNamespace =
-				forbiddenNamespaces.FirstOrDefault(
-					x =>
-					memberInfo.DeclaringType != null && memberInfo.DeclaringType.Namespace != null &&
-					memberInfo.DeclaringType.Namespace.StartsWith(x));
-
-			var forbiddenType = forbiddenTypes.FirstOrDefault(x => x == memberInfo.DeclaringType);
-
-
-
-			if (attributes.Length == 0 && forbiddenNamespace == null && forbiddenType == null)
-			{
-				return null;
-
-			}
-			var sb = new StringBuilder();
-			sb.Append("Cannot use an index which calls method '")
-				.Append(memberInfo.DeclaringType == null ? "" : memberInfo.DeclaringType.FullName)
-				.Append(".")
-				.Append(memberInfo.Name)
-				.AppendLine(" because it or its declaring type has been marked as not safe for indexing.");
-
-			if (forbiddenNamespace != null && memberInfo.DeclaringType != null)
-				sb.Append("\tCannot use methods on namespace: ").Append(memberInfo.DeclaringType.Namespace).AppendLine();
-
-			if (forbiddenType != null)
-				sb.Append("\tCannot use methods from type: ").Append(forbiddenType.FullName).AppendLine();
-
-			foreach (var attribute in attributes)
-			{
-				if (attribute is SecurityCriticalAttribute)
-					sb.AppendLine("\tMarked with [SecurityCritical] attribute");
-
-				if (attribute is SecuritySafeCriticalAttribute)
-					sb.AppendLine("\tMarked with [SecuritySafeCritical] attribute");
-
-				var hostProtectionAttribute = attribute as HostProtectionAttribute;
-				if (hostProtectionAttribute == null)
-					continue;
-
-				sb.Append("\t[HostProtection(Action = ")
-					.Append(hostProtectionAttribute.Action)
-					.Append(", ExternalProcessMgmt = ")
-					.Append(hostProtectionAttribute.ExternalProcessMgmt)
-					.Append(", ExternalThreading = ")
-					.Append(hostProtectionAttribute.ExternalThreading)
-					.Append(", Resources = ")
-					.Append(hostProtectionAttribute.Resources)
-					.Append(", SecurityInfrastructure = ")
-					.Append(hostProtectionAttribute.SecurityInfrastructure)
-					.Append(", SelfAffectingProcessMgmt = ")
-					.Append(hostProtectionAttribute.SelfAffectingProcessMgmt)
-					.Append(", SelfAffectingThreading = ")
-					.Append(hostProtectionAttribute.SelfAffectingThreading)
-					.Append(", SharedState = ")
-					.Append(hostProtectionAttribute.SharedState)
-					.Append(", Synchronization = ")
-					.Append(hostProtectionAttribute.Synchronization)
-					.Append(", MayLeakOnAbort = ")
-					.Append(hostProtectionAttribute.MayLeakOnAbort)
-					.Append(", Unrestricted = ")
-					.Append(hostProtectionAttribute.Unrestricted)
-					.Append(", UI =")
-					.Append(hostProtectionAttribute.UI)
-					.AppendLine("]");
-			}
-
-			return sb.ToString();
-		}
-
-		private static bool HasSecurityIssue(object arg)
-		{
-			var hostProtectionAttribute = arg as HostProtectionAttribute;
-			if (hostProtectionAttribute == null)
-				return true;
-
-			if (hostProtectionAttribute.ExternalProcessMgmt ||
-			    hostProtectionAttribute.ExternalThreading ||
-			    (hostProtectionAttribute.Resources != HostProtectionResource.None && hostProtectionAttribute.Resources != HostProtectionResource.MayLeakOnAbort) ||
-			    hostProtectionAttribute.SecurityInfrastructure ||
-			    hostProtectionAttribute.SelfAffectingProcessMgmt ||
-			    hostProtectionAttribute.SelfAffectingThreading ||
-			    hostProtectionAttribute.SharedState ||
-			    hostProtectionAttribute.Synchronization ||
-			    hostProtectionAttribute.UI ||
-			    hostProtectionAttribute.Unrestricted)
-				return true;
-
-			// we can live with this one
-			if (hostProtectionAttribute.MayLeakOnAbort)
-				return false;
-
-			//maybe something else happened?
-			return true;
-		}
-	}
-=======
     public static class CodeVerifier
     {
         public static bool Active { get; set; }
@@ -220,7 +38,6 @@
             typeof(System.Transactions.Transaction).Namespace,
             typeof(System.Reflection.Assembly).Namespace,
             typeof(System.Configuration.ConfigurationManager).Namespace,
-            typeof(Microsoft.Isam.Esent.EsentException).Namespace,
         };
         
         private static readonly Type[] forbiddenTypes = new[]
@@ -374,5 +191,4 @@
             return true;
         }
     }
->>>>>>> 68f1ca50
 }