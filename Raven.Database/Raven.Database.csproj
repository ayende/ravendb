--- conflicted
+++ resolved
@@ -227,12 +227,9 @@
     <Compile Include="Bundles\SqlReplication\RelationalDatabaseWriterSimulator.cs" />
     <Compile Include="Indexing\IndexPrettyPrinter.cs" />
     <Compile Include="Indexing\GenerateIndexDefinitionCode.cs" />
-<<<<<<< HEAD
     <Compile Include="Plugins\IServerStartupTask.cs" />
     <Compile Include="Plugins\Builtins\CustomFunctionsPutTrigger.cs" />
-=======
     <Compile Include="Server\Abstractions\IResourceStore.cs" />
->>>>>>> 2f2b9305
     <Compile Include="Server\Connections\HttpTracePushContent.cs" />
     <Compile Include="Server\Controllers\HttpTraceController.cs" />
     <Compile Include="Server\Connections\ILogsTransport.cs" />
