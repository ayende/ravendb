﻿<?xml version="1.0" encoding="utf-8"?>
<Project ToolsVersion="4.0" DefaultTargets="Build" xmlns="http://schemas.microsoft.com/developer/msbuild/2003">
  <PropertyGroup>
    <Configuration Condition=" '$(Configuration)' == '' ">Debug</Configuration>
    <Platform Condition=" '$(Platform)' == '' ">AnyCPU</Platform>
    <ProjectGuid>{212823CD-25E1-41AC-92D1-D6DF4D53FC85}</ProjectGuid>
    <OutputType>Library</OutputType>
    <AppDesignerFolder>Properties</AppDesignerFolder>
    <RootNamespace>Raven.Database</RootNamespace>
    <AssemblyName>Raven.Database</AssemblyName>
    <TargetFrameworkVersion>v4.5</TargetFrameworkVersion>
    <FileAlignment>512</FileAlignment>
    <FileUpgradeFlags>
    </FileUpgradeFlags>
    <OldToolsVersion>3.5</OldToolsVersion>
    <UpgradeBackupLocation />
    <PublishUrl>publish\</PublishUrl>
    <Install>true</Install>
    <InstallFrom>Disk</InstallFrom>
    <UpdateEnabled>false</UpdateEnabled>
    <UpdateMode>Foreground</UpdateMode>
    <UpdateInterval>7</UpdateInterval>
    <UpdateIntervalUnits>Days</UpdateIntervalUnits>
    <UpdatePeriodically>false</UpdatePeriodically>
    <UpdateRequired>false</UpdateRequired>
    <MapFileExtensions>true</MapFileExtensions>
    <ApplicationRevision>0</ApplicationRevision>
    <ApplicationVersion>1.0.0.%2a</ApplicationVersion>
    <IsWebBootstrapper>false</IsWebBootstrapper>
    <UseApplicationTrust>false</UseApplicationTrust>
    <BootstrapperEnabled>true</BootstrapperEnabled>
    <TargetFrameworkProfile />
    <SolutionDir Condition="$(SolutionDir) == '' Or $(SolutionDir) == '*Undefined*'">..\</SolutionDir>
    <Prefer32Bit>false</Prefer32Bit>
    <RestorePackages>true</RestorePackages>
    <NuGetPackageImportStamp>7003453f</NuGetPackageImportStamp>
  </PropertyGroup>
  <PropertyGroup Condition=" '$(Configuration)|$(Platform)' == 'Debug|AnyCPU' ">
    <DebugSymbols>true</DebugSymbols>
    <DebugType>full</DebugType>
    <Optimize>false</Optimize>
    <OutputPath>bin\Debug\</OutputPath>
    <DefineConstants>TRACE;DEBUG;NET_4_0</DefineConstants>
    <OutputPath>bin\Debug\</OutputPath>
    <DefineConstants>TRACE;DEBUG;NET_4_0 NET45</DefineConstants>
    <ErrorReport>prompt</ErrorReport>
    <WarningLevel>4</WarningLevel>
    <NoWarn>1607, 1591, 618</NoWarn>
    <CodeAnalysisRuleSet>AllRules.ruleset</CodeAnalysisRuleSet>
    <Prefer32Bit>false</Prefer32Bit>
    <DocumentationFile>
    </DocumentationFile>
    <AllowUnsafeBlocks>true</AllowUnsafeBlocks>
  </PropertyGroup>
  <PropertyGroup Condition=" '$(Configuration)|$(Platform)' == 'Release|AnyCPU' ">
    <DebugType>pdbonly</DebugType>
    <Optimize>true</Optimize>
    <OutputPath>bin\Release\</OutputPath>
    <DefineConstants>TRACE;NET_4_0</DefineConstants>
    <ErrorReport>prompt</ErrorReport>
    <WarningLevel>4</WarningLevel>
    <CodeAnalysisRuleSet>AllRules.ruleset</CodeAnalysisRuleSet>
    <StyleCopTreatErrorsAsWarnings>false</StyleCopTreatErrorsAsWarnings>
<<<<<<< HEAD
    <NoWarn>1607, 1591</NoWarn>
=======
    <DocumentationFile>
    </DocumentationFile>
    <NoWarn>1607, 1591, 618</NoWarn>
>>>>>>> a9347902
    <AllowUnsafeBlocks>true</AllowUnsafeBlocks>
  </PropertyGroup>
  <PropertyGroup>
    <SignAssembly>true</SignAssembly>
  </PropertyGroup>
  <PropertyGroup>
    <AssemblyOriginatorKeyFile>RavenDB.snk</AssemblyOriginatorKeyFile>
  </PropertyGroup>
  <PropertyGroup Condition="'$(Configuration)|$(Platform)' == 'Profiling|AnyCPU'">
    <OutputPath>bin\Profiling\</OutputPath>
    <DefineConstants>TRACE;NET_4_0 NET45 PROFILING</DefineConstants>
    <Optimize>true</Optimize>
    <NoWarn>1607, 1591, 618</NoWarn>
    <DebugType>pdbonly</DebugType>
    <PlatformTarget>AnyCPU</PlatformTarget>
    <ErrorReport>prompt</ErrorReport>
    <CodeAnalysisRuleSet>AllRules.ruleset</CodeAnalysisRuleSet>
    <AllowUnsafeBlocks>true</AllowUnsafeBlocks>
    <WarningLevel>4</WarningLevel>
  </PropertyGroup>
  <ItemGroup>
    <Reference Include="Esent.Interop">
      <HintPath>..\SharedLibs\Esent.Interop.dll</HintPath>
    </Reference>
    <Reference Include="Jint">
      <HintPath>..\SharedLibs\Jint.dll</HintPath>
    </Reference>
    <Reference Include="Lucene.Net.Contrib.Spatial.NTS">
      <HintPath>..\SharedLibs\Lucene.Net.Contrib.Spatial.NTS.dll</HintPath>
    </Reference>
    <Reference Include="metrics">
      <HintPath>..\SharedLibs\metrics.dll</HintPath>
    </Reference>
    <Reference Include="Microsoft.CSharp" />
    <Reference Include="Microsoft.VisualBasic" />
    <Reference Include="NetTopologySuite">
      <HintPath>..\SharedLibs\NetTopologySuite.dll</HintPath>
    </Reference>
    <Reference Include="NLog, Version=3.2.1.0, Culture=neutral, PublicKeyToken=5120e14c03d0593c, processorArchitecture=MSIL">
      <SpecificVersion>False</SpecificVersion>
      <HintPath>..\packages\NLog.3.2.1\lib\net45\NLog.dll</HintPath>
    </Reference>
    <Reference Include="Owin">
      <HintPath>..\packages\Owin.1.0\lib\net40\Owin.dll</HintPath>
    </Reference>
    <Reference Include="Spatial4n.Core.NTS">
      <HintPath>..\SharedLibs\Spatial4n.Core.NTS.dll</HintPath>
    </Reference>
    <Reference Include="System" />
    <Reference Include="System.ComponentModel.Composition" />
    <Reference Include="System.Core" />
    <Reference Include="System.Data.Services.Client" />
    <Reference Include="System.DirectoryServices" />
    <Reference Include="System.IO.Compression" />
    <Reference Include="System.IO.Compression.FileSystem" />
    <Reference Include="System.Management" />
    <Reference Include="System.Net" />
    <Reference Include="System.Net.Http" />
    <Reference Include="System.Net.Http.WebRequest" />
    <Reference Include="System.Runtime.Caching" />
    <Reference Include="System.Security" />
    <Reference Include="System.ServiceModel" />
    <Reference Include="System.Transactions" />
    <Reference Include="System.Data" />
    <Reference Include="System.Web">
      <EmbedInteropTypes>False</EmbedInteropTypes>
    </Reference>
    <Reference Include="System.Xml" />
    <Reference Include="System.Xml.Linq" />
    <Reference Include="GeoAPI">
      <HintPath>..\SharedLibs\GeoAPI.dll</HintPath>
    </Reference>
    <Reference Include="HtmlAgilityPack">
      <HintPath>..\packages\HtmlAgilityPack.1.4.9\lib\Net45\HtmlAgilityPack.dll</HintPath>
    </Reference>
    <Reference Include="ICSharpCode.NRefactory">
      <HintPath>..\packages\ICSharpCode.NRefactory.5.3.0\lib\Net40\ICSharpCode.NRefactory.dll</HintPath>
    </Reference>
    <Reference Include="ICSharpCode.NRefactory.CSharp">
      <HintPath>..\packages\ICSharpCode.NRefactory.5.3.0\lib\Net40\ICSharpCode.NRefactory.CSharp.dll</HintPath>
    </Reference>
    <Reference Include="ICSharpCode.NRefactory.Xml">
      <HintPath>..\packages\ICSharpCode.NRefactory.5.3.0\lib\Net40\ICSharpCode.NRefactory.Xml.dll</HintPath>
    </Reference>
    <Reference Include="Lucene.Net">
      <HintPath>..\SharedLibs\Lucene.Net.dll</HintPath>
    </Reference>
    <Reference Include="Microsoft.Owin">
      <HintPath>..\packages\Microsoft.Owin.3.0.0\lib\net45\Microsoft.Owin.dll</HintPath>
    </Reference>
    <Reference Include="Microsoft.Owin.Host.HttpListener">
      <HintPath>..\packages\Microsoft.Owin.Host.HttpListener.3.0.0\lib\net45\Microsoft.Owin.Host.HttpListener.dll</HintPath>
    </Reference>
    <Reference Include="Microsoft.Owin.Hosting">
      <HintPath>..\packages\Microsoft.Owin.Hosting.3.0.0\lib\net45\Microsoft.Owin.Hosting.dll</HintPath>
    </Reference>
    <Reference Include="Mono.Cecil">
      <HintPath>..\packages\Mono.Cecil.0.9.5.4\lib\net40\Mono.Cecil.dll</HintPath>
    </Reference>
    <Reference Include="Mono.Cecil.Mdb">
      <HintPath>..\packages\Mono.Cecil.0.9.5.4\lib\net40\Mono.Cecil.Mdb.dll</HintPath>
    </Reference>
    <Reference Include="Mono.Cecil.Pdb">
      <HintPath>..\packages\Mono.Cecil.0.9.5.4\lib\net40\Mono.Cecil.Pdb.dll</HintPath>
    </Reference>
    <Reference Include="Mono.Cecil.Rocks">
      <HintPath>..\packages\Mono.Cecil.0.9.5.4\lib\net40\Mono.Cecil.Rocks.dll</HintPath>
    </Reference>
    <Reference Include="Newtonsoft.Json">
      <HintPath>..\packages\Newtonsoft.Json.6.0.6\lib\net45\Newtonsoft.Json.dll</HintPath>
    </Reference>
    <Reference Include="System.Configuration" />
    <Reference Include="System.Net.Http.Formatting">
      <HintPath>..\packages\Microsoft.AspNet.WebApi.Client.5.2.2\lib\net45\System.Net.Http.Formatting.dll</HintPath>
    </Reference>
    <Reference Include="System.Reactive.Core">
      <HintPath>..\packages\Rx-Core.2.2.5\lib\net45\System.Reactive.Core.dll</HintPath>
    </Reference>
    <Reference Include="System.Reactive.Interfaces">
      <HintPath>..\packages\Rx-Interfaces.2.2.5\lib\net45\System.Reactive.Interfaces.dll</HintPath>
    </Reference>
    <Reference Include="System.Reactive.Linq">
      <HintPath>..\packages\Rx-Linq.2.2.5\lib\net45\System.Reactive.Linq.dll</HintPath>
    </Reference>
    <Reference Include="System.Reactive.PlatformServices">
      <HintPath>..\packages\Rx-PlatformServices.2.2.5\lib\net45\System.Reactive.PlatformServices.dll</HintPath>
    </Reference>
    <Reference Include="System.Web.Http">
      <HintPath>..\packages\Microsoft.AspNet.WebApi.Core.5.2.2\lib\net45\System.Web.Http.dll</HintPath>
    </Reference>
    <Reference Include="System.Web.Http.Owin">
      <HintPath>..\packages\Microsoft.AspNet.WebApi.Owin.5.2.2\lib\net45\System.Web.Http.Owin.dll</HintPath>
    </Reference>
    <Reference Include="SharpSnmpLib.Full, Version=8.5.10222.9, Culture=neutral, PublicKeyToken=4c00852d3788e005">
      <HintPath>..\packages\Lextm.SharpSnmpLib.8.5.0.0\lib\net40\SharpSnmpLib.Full.dll</HintPath>
    </Reference>
    <Reference Include="SharpSnmpLib.Portable, Version=8.5.10222.9, Culture=neutral, PublicKeyToken=4c00852d3788e005">
      <HintPath>..\packages\Lextm.SharpSnmpLib.8.5.0.0\lib\net40\SharpSnmpLib.Portable.dll</HintPath>
    </Reference>
    <Reference Include="Raven.SpecificPlatform.Windows">
      <HintPath>..\SharedLibs\Raven.SpecificPlatform.Windows.dll</HintPath>
    </Reference>
  </ItemGroup>
  <ItemGroup>
    <Compile Include="..\CommonAssemblyInfo.cs">
      <Link>Properties\CommonAssemblyInfo.cs</Link>
    </Compile>
    <Compile Include="Actions\ActionsBase.cs" />
    <Compile Include="Actions\AttachmentActions.cs" />
    <Compile Include="Actions\LastCollectionEtags.cs" />
    <Compile Include="Actions\MaintenanceActions.cs" />
    <Compile Include="Actions\DocumentActions.cs" />
    <Compile Include="Actions\IndexActions.cs" />
    <Compile Include="Actions\NotificationActions.cs" />
    <Compile Include="Actions\PatchActions.cs" />
    <Compile Include="Actions\QueryActions.cs" />
    <Compile Include="Actions\SubscriptionActions.cs" />
    <Compile Include="Actions\TaskActions.cs" />
    <Compile Include="Counters\Backup\BackupOperation.cs" />
    <Compile Include="Counters\Backup\RestoreOperation.cs" />
    <Compile Include="JsConsole\AdminJsConsole.cs" />
    <Compile Include="JsConsole\AdminJsScript.cs" />
    <Compile Include="Plugins\Builtins\Monitoring\Snmp\Objects\DatabaseScalarObjectBase.cs" />
    <Compile Include="Plugins\Builtins\Monitoring\Snmp\Objects\DatabaseBundleScalarObjectBase.cs" />
    <Compile Include="Plugins\Builtins\Monitoring\Snmp\Objects\Database\Bundles\Replication\ReplicationBundleEnabled.cs" />
    <Compile Include="Plugins\Builtins\Monitoring\Snmp\Objects\Database\Bundles\Replication\ReplicationDestinationTimeSinceLastReplication.cs" />
    <Compile Include="Plugins\Builtins\Monitoring\Snmp\Objects\Database\Bundles\Replication\ReplicationDestinationUrl.cs" />
    <Compile Include="Plugins\Builtins\Monitoring\Snmp\Objects\Database\Bundles\Replication\ReplicationDestinationEnabled.cs" />
    <Compile Include="Plugins\Builtins\Monitoring\Snmp\Objects\Database\Bundles\Replication\ReplicationDestinationScalarObjectBase.cs" />
    <Compile Include="Plugins\Builtins\Monitoring\Snmp\Objects\Database\Indexes\DatabaseIndexTimeSinceLastQuery.cs" />
    <Compile Include="Plugins\Builtins\Monitoring\Snmp\Objects\Database\Indexes\DatabaseIndexReduceErrors.cs" />
    <Compile Include="Plugins\Builtins\Monitoring\Snmp\Objects\Database\Indexes\DatabaseIndexReduceSuccesses.cs" />
    <Compile Include="Plugins\Builtins\Monitoring\Snmp\Objects\Database\Indexes\DatabaseIndexReduceAttempts.cs" />
    <Compile Include="Plugins\Builtins\Monitoring\Snmp\Objects\Database\Indexes\DatabaseIndexErrors.cs" />
    <Compile Include="Plugins\Builtins\Monitoring\Snmp\Objects\Database\Indexes\DatabaseIndexSuccesses.cs" />
    <Compile Include="Plugins\Builtins\Monitoring\Snmp\Objects\Database\Indexes\DatabaseIndexAttempts.cs" />
    <Compile Include="Plugins\Builtins\Monitoring\Snmp\Objects\Database\Indexes\DatabaseIndexExists.cs" />
    <Compile Include="Plugins\Builtins\Monitoring\Snmp\Objects\Database\Indexes\DatabaseIndexId.cs" />
    <Compile Include="Plugins\Builtins\Monitoring\Snmp\Objects\Database\Indexes\DatabaseIndexName.cs" />
    <Compile Include="Plugins\Builtins\Monitoring\Snmp\Objects\Database\Indexes\DatabaseIndexPriority.cs" />
    <Compile Include="Plugins\Builtins\Monitoring\Snmp\Objects\DatabaseIndexScalarObjectBase.cs" />
    <Compile Include="Plugins\Builtins\Monitoring\Snmp\Objects\Database\Requests\DatabaseDocsWritePerSecond.cs">
      <SubType>Code</SubType>
    </Compile>
    <Compile Include="Plugins\Builtins\Monitoring\Snmp\Objects\Database\Requests\DatabaseIndexedPerSecond.cs">
      <SubType>Code</SubType>
    </Compile>
    <Compile Include="Plugins\Builtins\Monitoring\Snmp\Objects\Database\Requests\DatabaseReducedPerSecond.cs">
      <SubType>Code</SubType>
    </Compile>
    <Compile Include="Plugins\Builtins\Monitoring\Snmp\Objects\Database\Requests\DatabaseRequestDurationLastMinuteMax.cs" />
    <Compile Include="Plugins\Builtins\Monitoring\Snmp\Objects\Database\Requests\DatabaseRequestDurationLastMinuteMin.cs" />
    <Compile Include="Plugins\Builtins\Monitoring\Snmp\Objects\Database\Requests\DatabaseRequestDurationLastMinuteAvg.cs">
      <SubType>Code</SubType>
    </Compile>
    <Compile Include="Plugins\Builtins\Monitoring\Snmp\Objects\Database\Requests\DatabaseRequestsPerSecond.cs">
      <SubType>Code</SubType>
    </Compile>
    <Compile Include="Plugins\Builtins\Monitoring\Snmp\Objects\Database\Statistics\DatabaseCurrentNumberOfItemsToReduceInSingleBatch.cs" />
    <Compile Include="Plugins\Builtins\Monitoring\Snmp\Objects\Database\Statistics\DatabaseCurrentNumberOfItemsToIndexInSingleBatch.cs" />
    <Compile Include="Plugins\Builtins\Monitoring\Snmp\Objects\Database\Statistics\DatabaseCountOfAttachments.cs" />
    <Compile Include="Plugins\Builtins\Monitoring\Snmp\Objects\Database\Statistics\DatabaseCountOfDocuments.cs" />
    <Compile Include="Plugins\Builtins\Monitoring\Snmp\Objects\Database\Statistics\DatabaseCountOfTransformers.cs" />
    <Compile Include="Plugins\Builtins\Monitoring\Snmp\Objects\Database\Statistics\DatabaseNumberOfErrorIndexes.cs" />
    <Compile Include="Plugins\Builtins\Monitoring\Snmp\Objects\Database\Statistics\DatabaseNumberOfDisabledIndexes.cs" />
    <Compile Include="Plugins\Builtins\Monitoring\Snmp\Objects\Database\Statistics\DatabaseNumberOfAbandonedIndexes.cs" />
    <Compile Include="Plugins\Builtins\Monitoring\Snmp\Objects\Database\Statistics\DatabaseNumberOfIdleIndexes.cs" />
    <Compile Include="Plugins\Builtins\Monitoring\Snmp\Objects\Database\Statistics\DatabaseNumberOfStaticIndexes.cs" />
    <Compile Include="Plugins\Builtins\Monitoring\Snmp\Objects\Database\Statistics\DatabaseNumberOfAutoIndexes.cs" />
    <Compile Include="Plugins\Builtins\Monitoring\Snmp\Objects\Database\Statistics\DatabaseNumberOfIndexes.cs" />
    <Compile Include="Plugins\Builtins\Monitoring\Snmp\Objects\Database\Statistics\DatabaseErrors.cs" />
    <Compile Include="Plugins\Builtins\Monitoring\Snmp\Objects\Database\Statistics\DatabaseActiveBundles.cs" />
    <Compile Include="Plugins\Builtins\Monitoring\Snmp\Objects\Database\Statistics\DatabaseId.cs" />
    <Compile Include="Plugins\Builtins\Monitoring\Snmp\Objects\Database\Statistics\DatabaseLoaded.cs" />
    <Compile Include="Plugins\Builtins\Monitoring\Snmp\Objects\Database\Statistics\DatabaseStaleIndexes.cs" />
    <Compile Include="Plugins\Builtins\Monitoring\Snmp\Objects\Database\Statistics\DatabaseCountOfIndexes.cs" />
    <Compile Include="Plugins\Builtins\Monitoring\Snmp\Objects\Database\Statistics\DatabaseApproximateTaskCount.cs" />
    <Compile Include="Plugins\Builtins\Monitoring\Snmp\Objects\Database\Statistics\DatabaseName.cs" />
    <Compile Include="Plugins\Builtins\Monitoring\Snmp\Objects\Database\DatabaseLoadedCount.cs" />
    <Compile Include="Plugins\Builtins\Monitoring\Snmp\Objects\Database\DatabaseTotalCount.cs" />
    <Compile Include="Plugins\Builtins\Monitoring\Snmp\Objects\Database\Storage\DatabaseTotalStorageSize.cs" />
    <Compile Include="Plugins\Builtins\Monitoring\Snmp\Objects\Database\Storage\DatabaseIndexStorageSize.cs" />
    <Compile Include="Plugins\Builtins\Monitoring\Snmp\Objects\Database\Storage\DatabaseIndexStorageDiskRemainingSpace.cs" />
    <Compile Include="Plugins\Builtins\Monitoring\Snmp\Objects\Database\Storage\DatabaseTransactionalStorageDiskRemainingSpace.cs" />
    <Compile Include="Plugins\Builtins\Monitoring\Snmp\Objects\Database\Storage\DatabaseTransactionalStorageUsedSize.cs" />
    <Compile Include="Plugins\Builtins\Monitoring\Snmp\Objects\Database\Storage\DatabaseTransactionalStorageAllocatedSize.cs" />
    <Compile Include="Plugins\Builtins\Monitoring\Snmp\Objects\ScalarObjectBase.cs" />
    <Compile Include="Plugins\Builtins\Monitoring\Snmp\Objects\Server\ServerConcurrentRequests.cs" />
    <Compile Include="Plugins\Builtins\Monitoring\Snmp\Objects\Server\ServerIndexingErrors.cs" />
    <Compile Include="Plugins\Builtins\Monitoring\Snmp\Objects\Server\ServerCpu.cs" />
    <Compile Include="Plugins\Builtins\Monitoring\Snmp\Objects\Server\ServerLastRequestTime.cs" />
    <Compile Include="Plugins\Builtins\Monitoring\Snmp\Objects\Server\ServerUrl.cs" />
    <Compile Include="Plugins\Builtins\Monitoring\Snmp\Objects\Server\ServerTotalMemory.cs" />
    <Compile Include="Plugins\Builtins\Monitoring\Snmp\Objects\Server\ServerPid.cs" />
    <Compile Include="Plugins\Builtins\Monitoring\Snmp\Objects\Server\ServerProductVersion.cs" />
    <Compile Include="Plugins\Builtins\Monitoring\Snmp\Objects\Server\ServerBuildVersion.cs" />
    <Compile Include="Plugins\Builtins\Monitoring\Snmp\Objects\Server\ServerName.cs" />
    <Compile Include="Plugins\Builtins\Monitoring\Snmp\Objects\Server\ServerTotalRequests.cs" />
    <Compile Include="Plugins\Builtins\Monitoring\Snmp\Objects\Server\ServerUpTime.cs" />
    <Compile Include="Plugins\Builtins\Monitoring\Snmp\SnmpDatabase.cs" />
    <Compile Include="Plugins\Builtins\Monitoring\Snmp\SnmpTask.cs" />
    <Compile Include="Bundles\Replication\Controllers\ReplicationTopologyController.cs" />
    <Compile Include="Bundles\Replication\Triggers\RenameConflictDocumentIdIndexTrigger.cs" />
    <Compile Include="Bundles\SqlReplication\SqlReplicationClassifier.cs" />
    <Compile Include="Bundles\Versioning\Data\FileVersioningConfiguration.cs" />
    <Compile Include="Config\CpuStatistics.cs" />
    <Compile Include="Config\GlobalSettingsDocument.cs" />
    <Compile Include="Config\GlobalSettingsDocumentProtector.cs" />
    <Compile Include="Config\Retriever\ConfigurationDocument.cs" />
    <Compile Include="Config\Retriever\ConfigurationRetriever.cs" />
    <Compile Include="Config\Retriever\ConfigurationRetrieverBase.cs" />
    <Compile Include="Config\Retriever\ConfigurationSettingRetriever.cs" />
    <Compile Include="Config\Retriever\ConfigurationSettingsDocument.cs" />
    <Compile Include="Config\Retriever\JavascriptFunctionsRetriever.cs" />
    <Compile Include="Config\Retriever\ReplicationConflictResolutionConfigurationRetriever.cs" />
    <Compile Include="Config\Retriever\PeriodicExportConfigurationRetriever.cs" />
    <Compile Include="Config\Retriever\ReplicationConfigurationRetriever.cs" />
    <Compile Include="Config\Retriever\SqlReplicationConfigurationRetriever.cs" />
    <Compile Include="Config\Retriever\VersioningConfigurationRetriever.cs" />
    <Compile Include="Config\Settings\EnumSetting.cs" />
    <Compile Include="Config\Settings\NullableIntegerSettingWithMin.cs" />
    <Compile Include="Counters\Controllers\CountersChangesController.cs" />
    <Compile Include="Counters\Notifications\NotificationPublisher.cs" />
    <Compile Include="FileSystem\Actions\ActionsBase.cs" />
    <Compile Include="FileSystem\Actions\FileActions.cs" />
    <Compile Include="FileSystem\Actions\ReadFileToDatabase.cs" />
    <Compile Include="FileSystem\Actions\SynchronizationActions.cs" />
    <Compile Include="FileSystem\Actions\TaskActions.cs" />
    <Compile Include="FileSystem\Bundles\Versioning\Plugins\VersioningRenameTrigger.cs" />
    <Compile Include="FileSystem\Bundles\Versioning\Plugins\VersioningSynchronizationTrigger.cs" />
    <Compile Include="FileSystem\Bundles\Versioning\Plugins\VersioningTriggerActions.cs" />
    <Compile Include="FileSystem\Plugins\AbstractFileRenameTrigger.cs" />
    <Compile Include="FileSystem\Plugins\AbstractSynchronizationTrigger.cs" />
    <Compile Include="FileSystem\Plugins\Builtins\HideDeletingFilesTrigger.cs" />
    <Compile Include="Counters\Controllers\CountersStatsController.cs" />
    <Compile Include="Counters\CounterGroup.cs" />
    <Compile Include="Counters\CounterValue.cs" />
    <Compile Include="Counters\ReplicationCounter.cs" />
    <Compile Include="Counters\ValueSign.cs" />
    <Compile Include="FileSystem\Bundles\Versioning\Plugins\HideVersionedFilesFromIndexingTrigger.cs" />
    <Compile Include="FileSystem\Bundles\Versioning\Plugins\VersioningDeleteTrigger.cs" />
    <Compile Include="FileSystem\Bundles\Versioning\Plugins\VersioningMetadataUpdateTrigger.cs" />
    <Compile Include="FileSystem\Bundles\Versioning\Plugins\VersioningPutTrigger.cs" />
    <Compile Include="FileSystem\Bundles\Versioning\VersioningUtil.cs" />
    <Compile Include="FileSystem\Controllers\FsStudioTasksController.cs" />
    <Compile Include="FileSystem\Controllers\FsOperationsController.cs" />
    <Compile Include="FileSystem\Plugins\AbstractFileDeleteTrigger.cs" />
    <Compile Include="FileSystem\Plugins\AbstractFileMetadataUpdateTrigger.cs" />
    <Compile Include="FileSystem\Plugins\AbstractFileReadTrigger.cs" />
    <Compile Include="FileSystem\Plugins\AbstractFilePutTrigger.cs" />
    <Compile Include="FileSystem\Plugins\TriggerExtensions.cs" />
    <Compile Include="Impl\BackgroundTaskExecuter\DefaultBackgroundTaskExecuter.cs" />
    <Compile Include="Impl\BackgroundTaskExecuter\IBackgroundTaskExecuter.cs" />
    <Compile Include="Impl\BackgroundTaskExecuter\RavenThreadPool.cs" />
    <Compile Include="FileSystem\Smuggler\SmugglerEmbeddedFilesOperations.cs" />
    <Compile Include="FileSystem\Storage\Esent\Schema\Updates\From04To05.cs" />
    <Compile Include="FileSystem\Storage\CopyFileOperation.cs" />
    <Compile Include="FileSystem\Storage\Esent\Schema\Updates\From05To06.cs" />
    <Compile Include="FileSystem\Storage\Voron\Schema\Updates\From10To11.cs" />
    <Compile Include="FileSystem\Synchronization\SynchronizationBehavior.cs" />
    <Compile Include="FileSystem\Synchronization\SynchronizationConfigAccessor.cs" />
    <Compile Include="Indexing\PropertyAccessor.cs" />
    <Compile Include="Indexing\Sorting\AlphaNumeric\AlphaNumericComparatorSource.cs" />
    <Compile Include="Indexing\Sorting\AlphaNumeric\AlphaNumericFieldComparator.cs" />
    <Compile Include="Indexing\Sorting\Custom\CustomSortField.cs" />
    <Compile Include="Indexing\Sorting\Custom\CustomSortFieldCompartor.cs" />
    <Compile Include="Indexing\Sorting\Custom\IndexEntriesToComparablesGenerator.cs" />
    <Compile Include="Raft\ClusterKeeperTask.cs" />
    <Compile Include="Raft\ClusterManager.cs" />
    <Compile Include="Raft\Commands\ClusterConfigurationUpdateCommand.cs" />
    <Compile Include="Raft\Commands\DatabaseDeletedCommand.cs" />
    <Compile Include="Raft\Commands\DatabaseUpdateCommand.cs" />
    <Compile Include="Raft\ConnectivityStatus.cs" />
    <Compile Include="Raft\Controllers\ClusterAdminController.cs" />
    <Compile Include="Raft\Controllers\ClusterController.cs" />
    <Compile Include="Raft\Dto\ClusterConfiguration.cs" />
    <Compile Include="Raft\ClusterManagementHttpClient.cs" />
    <Compile Include="Raft\Storage\ClusterStateMachine.cs" />
    <Compile Include="Raft\Storage\Handlers\ClusterConfigurationUpdateCommandHandler.cs" />
    <Compile Include="Raft\Storage\Handlers\CommandHandler.cs" />
    <Compile Include="Raft\Storage\Handlers\DatabaseDeletedCommandHandler.cs" />
    <Compile Include="Raft\Storage\Handlers\DatabaseUpdateCommandHandler.cs" />
    <Compile Include="Raft\Util\RaftHelper.cs" />
    <Compile Include="Raft\ClusterManagerFactory.cs" />
    <Compile Include="Server\Connections\CounterStorageConnectionState.cs" />
    <Compile Include="Server\Connections\DocumentsConnectionState.cs" />
    <Compile Include="Server\Connections\FileSystemConnectionState.cs" />
    <Compile Include="Server\Controllers\Admin\AdminJsConsoleController.cs" />
    <Compile Include="Server\Controllers\ClusterAwareRavenDbApiController.cs" />
    <Compile Include="Server\Controllers\ConfigurationController.cs" />
    <Compile Include="Server\Connections\WebSocketBufferPool.cs" />
    <Compile Include="Server\WebApi\MultiGetSafeStringContent.cs" />
    <Compile Include="Server\WebApi\RavenInlineConstraintResolver.cs" />
    <Compile Include="Server\WebApi\Attributes\RavenRouteAttribute.cs" />
    <Compile Include="DiskIO\DiskPerformanceTester.cs" />
    <Compile Include="DiskIO\PerformanceTestRequest.cs" />
    <Compile Include="FileSystem\Bundles\Encryption\Plugin\FileEncryption.cs" />
    <Compile Include="FileSystem\Plugins\AbstractFileCodec.cs" />
    <Compile Include="FileSystem\Plugins\IRequiresFileSystemInitialization.cs" />
    <Compile Include="FileSystem\Storage\Esent\Schema\IFileSystemSchemaUpdate.cs" />
    <Compile Include="FileSystem\Storage\Esent\Schema\Updates\From03To04.cs" />
    <Compile Include="Indexing\IndexReplacer.cs" />
    <Compile Include="Impl\Generators\JsonCodeGenerator.cs" />
    <Compile Include="Plugins\Builtins\CheckFreeDiskSpace.cs" />
    <Compile Include="Plugins\Builtins\CheckIncrementalBackupStatus.cs" />
    <Compile Include="Plugins\Builtins\PurgeOutdatedTombstones.cs" />
    <Compile Include="Properties\AssemblyInfo.cs" />
    <Compile Include="Bundles\Replication\Data\ReplicationTopologyNode.cs" />
    <Compile Include="Bundles\Replication\Data\ReplicationTopology.cs" />
    <Compile Include="Bundles\Replication\Data\ReplicatonNodeState.cs" />
    <Compile Include="Bundles\Replication\Impl\ReplicationTopologyDiscoverer.cs" />
    <Compile Include="Bundles\Replication\Utils\ReplicationUtils.cs" />
    <Compile Include="Bundles\SqlReplication\RelationalDatabaseWriterSimulator.cs" />
    <Compile Include="Bundles\SqlReplication\SqlReplicationMetricsCountersManager.cs" />
    <Compile Include="Indexing\GenerateIndexDefinitionCode.cs" />
    <Compile Include="Plugins\Builtins\HighestEtagsPerCollection.cs" />
    <Compile Include="Plugins\IServerStartupTask.cs" />
    <Compile Include="Server\Abstractions\IResourceStore.cs" />
    <Compile Include="Server\Connections\HttpTracePushContent.cs" />
    <Compile Include="Server\Connections\WebSocketsRequestParser.cs" />
    <Compile Include="Server\Connections\WebSocketRequest.cs" />
    <Compile Include="Server\Controllers\GeneratorsController.cs" />
    <Compile Include="Server\Controllers\HttpTraceController.cs" />
    <Compile Include="Server\Connections\ILogsTransport.cs" />
    <Compile Include="Server\Connections\LogPushContent.cs" />
    <Compile Include="Server\Connections\AdminLogsConnectionState.cs" />
    <Compile Include="Server\Connections\AdminLogsTarget.cs" />
    <Compile Include="FileSystem\Controllers\FilesStreamsController.cs" />
    <Compile Include="FileSystem\Controllers\HttpTraceFsController.cs" />
    <Compile Include="FileSystem\Storage\BaseBackupOperation.cs" />
    <Compile Include="FileSystem\Storage\BaseRestoreOperation.cs" />
    <Compile Include="FileSystem\Storage\Esent\Backup\BackupOperation.cs" />
    <Compile Include="FileSystem\Storage\Esent\Backup\RestoreOperation.cs" />
    <Compile Include="FileSystem\Storage\Voron\Backup\BackupOperation.cs" />
    <Compile Include="FileSystem\Storage\Voron\Backup\RestoreOperation.cs" />
    <Compile Include="FileSystem\Synchronization\ConflictResolvedInFavourOfCurrentVersion.cs" />
    <Compile Include="FileSystem\Synchronization\Conflictuality\Resolvers\AbstractFileSynchronizationConflictResolver.cs" />
    <Compile Include="FileSystem\Synchronization\Conflictuality\Resolvers\LatestFileSynchronizationConflictResolver.cs" />
    <Compile Include="FileSystem\Synchronization\Conflictuality\Resolvers\RemoteFileSynchronizationConflictResolver.cs" />
    <Compile Include="FileSystem\Synchronization\Conflictuality\Resolvers\LocalFileSynchronizationConflictResolver.cs" />
    <Compile Include="Server\Controllers\SubscriptionsController.cs" />
    <Compile Include="Server\IgnoreSslCertificateErrorsMode.cs" />
    <Compile Include="Server\WebApi\Handlers\ThrottlingHandler.cs" />
    <Compile Include="Server\WebApi\RouteCacher.cs" />
    <Compile Include="Server\WebApi\RavenRouteCollectionRoute .cs" />
    <Compile Include="FileSystem\Smuggler\FilesystemDataDumper.cs" />
    <Compile Include="Smuggler\SmugglerAbstractOperation.cs" />
    <Compile Include="Smuggler\SmugglerCounterApi.cs" />
    <Compile Include="Smuggler\SmugglerDatabaseApi.cs" />
    <Compile Include="Smuggler\SmugglerDatabaseOperationDispatcher.cs" />
    <Compile Include="Smuggler\SmugglerEmbeddedDatabaseOperations.cs" />
    <Compile Include="Smuggler\SmugglerFilesApi.cs" />
    <Compile Include="Smuggler\SmugglerFilesOperationDispatcher.cs" />
    <Compile Include="Smuggler\SmugglerJintHelper.cs" />
    <Compile Include="Smuggler\SmugglerOperationDispatcher.cs" />
    <Compile Include="Smuggler\SmugglerRemoteDatabaseOperations.cs" />
    <Compile Include="Smuggler\SmugglerRemoteFilesOperations.cs" />
    <Compile Include="Storage\Esent\SchemaUpdates\Updates\From50To51.cs" />
    <Compile Include="Storage\Esent\StorageConfigurator.cs" />
    <Compile Include="Storage\IncrementalBackupState.cs" />
    <Compile Include="Storage\StringHelper.cs" />
    <Compile Include="Storage\Voron\Impl\TableOfStructures.cs" />
    <Compile Include="Storage\Voron\Schema\Updates\From11To12.cs" />
    <Compile Include="Storage\Voron\Schema\Updates\From10To11.cs" />
    <Compile Include="Storage\Voron\StorageActions\StructureSchemas\DocumentReferencesFields.cs" />
    <Compile Include="Storage\Voron\StorageActions\StructureSchemas\IndexingWorkStatsFields.cs" />
    <Compile Include="Storage\Voron\StorageActions\StructureSchemas\LastIndexedStatsFields.cs" />
    <Compile Include="Storage\Voron\StorageActions\StructureSchemas\MappedResultFields.cs" />
    <Compile Include="Storage\Voron\StorageActions\StructureSchemas\ReduceKeyCountFields.cs" />
    <Compile Include="Storage\Voron\StorageActions\StructureSchemas\ReduceKeyTypeFields.cs" />
    <Compile Include="Storage\Voron\StorageActions\StructureSchemas\ReduceResultFields.cs" />
    <Compile Include="Storage\Voron\StorageActions\StructureSchemas\ReducingWorkStatsFields.cs" />
    <Compile Include="Storage\Voron\StorageActions\StructureSchemas\ScheduledReductionFields.cs" />
    <Compile Include="Storage\Voron\StorageActions\StructureSchemas\TaskFields.cs" />
    <Compile Include="Storage\DocCountWithSampleDocIds.cs" />
    <Compile Include="Tasks\CleanupTestIndexesTask.cs" />
    <Compile Include="Util\DatabaseHelper.cs" />
    <Compile Include="Util\DevelopmentHelper.cs" />
    <Compile Include="Util\CultureHelper.cs" />
    <Compile Include="Util\DebugInfoProvider.cs" />
    <Compile Include="Util\ResourceTimerManager.cs" />
    <Compile Include="Util\SortFieldHelper.cs" />
    <Compile Include="Util\StopwatchScope.cs" />
    <Compile Include="Util\TimedEnumerable.cs" />
    <Compile Include="Actions\TransformerActions.cs" />
    <Compile Include="Backup\ProgressNotifier.cs" />
    <Compile Include="Bundles\PeriodicExports\Triggers\AttachmentAncestryPutTrigger.cs" />
    <Compile Include="Bundles\PeriodicExports\Triggers\VirtualAttachmentDeleteTrigger.cs" />
    <Compile Include="Bundles\Replication\Plugins\LatestDocumentReplicationConflictResolver.cs" />
    <Compile Include="Bundles\Replication\Plugins\LocalAttachmentReplicationConflictResolver.cs" />
    <Compile Include="Bundles\Replication\Plugins\RemoteAttachmentReplicationConflictResolver.cs" />
    <Compile Include="Bundles\Replication\Plugins\RemoteDocumentReplicationConflictResolver.cs" />
    <Compile Include="Bundles\Replication\Plugins\LocalDocumentReplicationConflictResolver.cs" />
    <Compile Include="Bundles\PeriodicExports\Controllers\AdminPeriodicBackupController.cs" />
    <Compile Include="Bundles\PeriodicExports\Triggers\AncestryPutTrigger.cs" />
    <Compile Include="Bundles\PeriodicExports\Triggers\VirtualDeleteTrigger.cs" />
    <Compile Include="Client\Aws\RavenAwsClient.cs" />
    <Compile Include="Client\Aws\RavenAwsHelper.cs" />
    <Compile Include="Client\EmbeddableDocumentStore.cs" />
    <Compile Include="Client\EmbeddedDocumentStore.cs" />
    <Compile Include="Client\Aws\RavenAwsGlacierClient.cs" />
    <Compile Include="Client\Aws\RavenAwsS3Client.cs" />
    <Compile Include="Client\Azure\RavenAzureClient.cs" />
    <Compile Include="Client\RavenStorageClient.cs" />
    <Compile Include="Counters\Controllers\AdminCounterStorageController.cs" />
    <Compile Include="Counters\Controllers\CountersReplicationController.cs" />
    <Compile Include="Counters\Controllers\CountersController.cs" />
    <Compile Include="Counters\Controllers\ReplicationTask.cs" />
    <Compile Include="Counters\Controllers\RavenCountersApiController.cs" />
    <Compile Include="Counters\CountersMetricsManager.cs" />
    <Compile Include="Counters\ReplicationMessage.cs" />
    <Compile Include="Counters\Counter.cs" />
    <Compile Include="Counters\CounterStorage.cs" />
    <Compile Include="Config\Settings\NullableIntegerSetting.cs" />
    <Compile Include="Embedded\ResponseStream.cs" />
    <Compile Include="Extensions\HttpExtensions.cs" />
    <Compile Include="Extensions\MetricExtension.cs" />
    <Compile Include="Impl\DTC\DtcNotSupportedTransactionalState.cs" />
    <Compile Include="Indexing\IndexMerging\ChangeRootReferenceVisitor.cs" />
    <Compile Include="Indexing\IndexMerging\IndexData.cs" />
    <Compile Include="Indexing\IndexMerging\IndexMerger.cs" />
    <Compile Include="Indexing\IndexMerging\IndexVisitor.cs" />
    <Compile Include="Indexing\IndexMerging\MergeProposal.cs" />
    <Compile Include="Indexing\PrecomputedIndexing.cs" />
    <Compile Include="Embedded\OwinEmbeddedHost.cs" />
    <Compile Include="Embedded\OwinClientHandler.cs" />
    <Compile Include="Bundles\ScriptedIndexResults\ScriptedIndexResultsJsonPatcherScope.cs" />
    <Compile Include="Json\JintOperationScope.cs" />
    <Compile Include="Json\ScriptedJsonPatcherOperationScope.cs" />
    <Compile Include="Bundles\SqlReplication\SqlReplicationScriptedJsonPatcherOperationScope.cs" />
    <Compile Include="Plugins\Builtins\ReadOnlyDeleteTrigger.cs" />
    <Compile Include="Plugins\Builtins\ReadOnlyPutTrigger.cs" />
    <Compile Include="Linq\Ast\TransformDynamicInvocationExpressions.cs" />
    <Compile Include="Counters\Controllers\CounterOperationsController.cs" />
    <Compile Include="Server\Connections\WebSocketsTransport.cs" />
    <EmbeddedResource Include="Server\Assets\EmbeddedData\NorthwindHelpData.cs" />
    <Compile Include="Server\RavenDbServer.cs" />
    <Compile Include="Server\AppBuilderExtensions.cs" />
    <Compile Include="Backup\DirectoryBackup.cs" />
    <Compile Include="Bundles\PeriodicExports\PeriodicBackupTask.cs" />
    <Compile Include="Backup\RemoveBackupDocumentStartupTask.cs" />
    <Compile Include="Bundles\Compression\Plugin\DocumentCompression.cs" />
    <Compile Include="Bundles\Compression\Streams\CompressStream.cs" />
    <Compile Include="Bundles\Compression\Streams\DecompressStream.cs" />
    <Compile Include="Bundles\Compression\Streams\StreamReaderWithUnread.cs" />
    <Compile Include="Bundles\Encryption\Codec.cs" />
    <Compile Include="Bundles\Encryption\Plugin\DocumentEncryption.cs" />
    <Compile Include="Bundles\Encryption\Plugin\EncryptionSettingsDeleteTrigger.cs" />
    <Compile Include="Bundles\Encryption\Plugin\EncryptionSettingsPutTrigger.cs" />
    <Compile Include="Bundles\Encryption\Plugin\IndexEncryption.cs" />
    <Compile Include="Bundles\Encryption\Settings\EncryptionSettings.cs" />
    <Compile Include="Bundles\Encryption\Settings\EncryptionSettingsManager.cs" />
    <Compile Include="Bundles\Encryption\Streams\BlockReaderWriter.cs" />
    <Compile Include="Bundles\Encryption\Streams\EncryptedFile.cs" />
    <Compile Include="Bundles\Encryption\Streams\SeekableCryptoStream.cs" />
    <Compile Include="Bundles\Encryption\Streams\StructConverter.cs" />
    <Compile Include="Bundles\Expiration\ExpirationReadTrigger.cs" />
    <Compile Include="Bundles\Expiration\ExpiredDocumentsCleaner.cs" />
    <Compile Include="Bundles\MoreLikeThis\MoreLikeThis.cs" />
    <Compile Include="Bundles\Replication\Controllers\AdminReplicationController.cs" />
    <Compile Include="Bundles\Replication\Controllers\ReplicationController.cs" />
    <Compile Include="Bundles\Replication\Impl\Historian.cs" />
    <Compile Include="Bundles\Replication\Impl\ReplicationData.cs" />
    <Compile Include="Bundles\Replication\Plugins\DefaultAttachmentReplicationConflictResolver.cs" />
    <Compile Include="Bundles\Replication\Plugins\DefaultDocumentReplicationConflictResolver.cs" />
    <Compile Include="Bundles\Replication\Responders\Behaviors\AttachmentReplicationBehavior.cs" />
    <Compile Include="Bundles\Replication\Responders\Behaviors\DocumentReplicationBehavior.cs" />
    <Compile Include="Bundles\Replication\Responders\Behaviors\SingleItemReplicationBehavior.cs" />
    <Compile Include="Bundles\Replication\Tasks\ReplicationStrategy.cs" />
    <Compile Include="Bundles\Replication\Triggers\RemoveConflictOnAttachmentDeleteTrigger.cs" />
    <Compile Include="Bundles\Replication\Triggers\RemoveConflictOnDeleteTrigger.cs" />
    <Compile Include="Bundles\ScriptedIndexResults\ScriptedIndexResultsIndexTrigger.cs" />
    <Compile Include="Bundles\SqlReplication\ConversionScriptResult.cs" />
    <Compile Include="Bundles\SqlReplication\ItemToReplicate.cs" />
    <Compile Include="Bundles\SqlReplication\RelationalDatabaseWriter.cs" />
    <Compile Include="Bundles\SqlReplication\SqlReplicationScriptedJsonPatcher.cs" />
    <Compile Include="Bundles\SqlReplication\SqlReplicationStatistics.cs" />
    <Compile Include="Extensions\StringExtensions.cs" />
    <Compile Include="Extensions\CancellationTokenSource.cs" />
    <Compile Include="Impl\DTC\EsentInFlightTransactionalState.cs" />
    <Compile Include="Impl\DTC\EsentTransactionContext.cs" />
    <Compile Include="Impl\PutSerialLock.cs" />
    <Compile Include="Indexing\IndependentBatchSizeAutoTuner.cs" />
    <Compile Include="Indexing\IndexReaderWarmersWrapper.cs" />
    <Compile Include="Linq\AttachmentForIndexing.cs" />
    <Compile Include="Plugins\AbstractIndexReaderWarmer.cs" />
    <Compile Include="Linq\Ast\ThrowOnInvalidMethodCallsInReduce.cs" />
    <Compile Include="Linq\Ast\TransformFromClauses.cs" />
    <Compile Include="Prefetching\ConcurrentJsonDocumentSortedList.cs" />
    <Compile Include="Prefetching\Prefetcher.cs" />
    <Compile Include="Server\AssemblyExtractor.cs" />
    <Compile Include="Server\Controllers\AdminBundlesApiController.cs" />
    <Compile Include="Server\Controllers\Admin\AdminController.cs" />
    <Compile Include="Server\Controllers\BundlesApiController.cs" />
    <Compile Include="Server\Controllers\StudioTasksController.cs" />
    <Compile Include="Server\Controllers\RavenBaseApiController.cs" />
    <Compile Include="Server\Contents\StaticHeadContent.cs" />
    <Compile Include="Server\Controllers\StudioController.cs" />
    <Compile Include="Server\RavenDBOptions.cs" />
    <Compile Include="Server\Connections\IEventsTransport.cs" />
    <Compile Include="Server\Connections\ChangesPushContent.cs" />
    <Compile Include="Server\Controllers\Admin\AdminDatabasesController.cs" />
    <Compile Include="Server\Controllers\Admin\BaseAdminController.cs" />
    <Compile Include="Server\Controllers\BuildController.cs" />
    <Compile Include="Server\Controllers\BulkInsertController.cs" />
    <Compile Include="Server\Controllers\ChangesController.cs" />
    <Compile Include="Server\Controllers\DatabasesController.cs" />
    <Compile Include="Server\Controllers\DebugController.cs" />
    <Compile Include="Server\Controllers\DocumentsBatchController.cs" />
    <Compile Include="Server\Controllers\DocumentsController.cs" />
    <Compile Include="Server\Controllers\FacetsController.cs" />
    <Compile Include="Server\Controllers\HardRouteController.cs" />
    <Compile Include="Server\Controllers\IdentityController.cs" />
    <Compile Include="Server\Controllers\IndexController.cs" />
    <Compile Include="Server\Controllers\LicensingController.cs" />
    <Compile Include="Server\Controllers\LogsController.cs" />
    <Compile Include="Server\Controllers\MoreLikeThisController.cs" />
    <Compile Include="Server\Controllers\MultiGetController.cs" />
    <Compile Include="Server\Controllers\OAuthController.cs" />
    <Compile Include="Server\Controllers\OperationsController.cs" />
    <Compile Include="Server\Controllers\PluginController.cs" />
    <Compile Include="Server\Controllers\QueriesController.cs" />
    <Compile Include="Server\Controllers\RavenDbApiController.cs" />
    <Compile Include="Server\Controllers\SilverlightController.cs" />
    <Compile Include="Server\Controllers\SingleAuthTokenController.cs" />
    <Compile Include="Server\Controllers\StaticController.cs" />
    <Compile Include="Server\Controllers\StatisticsController.cs" />
    <Compile Include="Server\Controllers\StreamsController.cs" />
    <Compile Include="Server\Controllers\SuggestionController.cs" />
    <Compile Include="Server\Controllers\TermsController.cs" />
    <Compile Include="Server\Controllers\TransactionController.cs" />
    <Compile Include="Server\Controllers\TransformersController.cs" />
    <Compile Include="Server\OwinHttpServer.cs" />
    <Compile Include="FileSystem\Controllers\AdminFileSystemController.cs" />
    <Compile Include="FileSystem\Controllers\FilesChangesController.cs" />
    <Compile Include="FileSystem\Controllers\ConfigController.cs" />
    <Compile Include="FileSystem\Controllers\FilesController.cs" />
    <Compile Include="FileSystem\Controllers\FoldersController.cs" />
    <Compile Include="FileSystem\Controllers\RavenFsApiController.cs" />
    <Compile Include="FileSystem\Controllers\RdcController.cs" />
    <Compile Include="FileSystem\Controllers\SearchController.cs" />
    <Compile Include="FileSystem\Controllers\StaticFSController.cs" />
    <Compile Include="FileSystem\Controllers\StatsController.cs" />
    <Compile Include="FileSystem\Controllers\StorageController.cs" />
    <Compile Include="FileSystem\Controllers\SynchronizationController.cs" />
    <Compile Include="FileSystem\Controllers\FileSystemsController.cs" />
    <Compile Include="FileSystem\Extensions\ConfigurationExtension.cs" />
    <Compile Include="FileSystem\Extensions\EnumExtensions.cs" />
    <Compile Include="FileSystem\Extensions\HttpExtensions.cs" />
    <Compile Include="FileSystem\Extensions\MetadataExtensions.cs" />
    <Compile Include="FileSystem\Extensions\StreamExtensions.cs" />
    <Compile Include="FileSystem\Infrastructure\Historian.cs" />
    <Compile Include="FileSystem\Infrastructure\LimitedStream.cs" />
    <Compile Include="FileSystem\Infrastructure\NoBufferPolicySelector.cs" />
    <Compile Include="FileSystem\Infrastructure\SequenceActions.cs" />
    <Compile Include="FileSystem\Infrastructure\TempDirectoryTools.cs" />
    <Compile Include="FileSystem\Infrastructure\UuidGenerator.cs" />
    <Compile Include="FileSystem\Notifications\INotificationPublisher.cs" />
    <Compile Include="FileSystem\Notifications\NotificationPublisher.cs" />
    <Compile Include="FileSystem\Notifications\TypeHidingJsonSerializer.cs" />
    <Compile Include="FileSystem\RavenFileSystem.cs" />
    <Compile Include="FileSystem\Search\IndexSearcherHolder.cs" />
    <Compile Include="FileSystem\Search\IndexStorage.cs" />
    <Compile Include="FileSystem\Search\SimpleFilesQueryParser.cs" />
    <Compile Include="FileSystem\Storage\DeleteFileOperation.cs" />
    <Compile Include="FileSystem\Storage\Esent\EsentExtension.cs" />
    <Compile Include="FileSystem\Storage\Exceptions\FileExistsException.cs" />
    <Compile Include="FileSystem\Storage\IStorageActionsAccessor.cs" />
    <Compile Include="FileSystem\Storage\ITransactionalStorage.cs" />
    <Compile Include="FileSystem\Storage\FileAndPagesInformation.cs" />
    <Compile Include="FileSystem\Storage\PageInformation.cs" />
    <Compile Include="FileSystem\Storage\RenameFileOperation.cs" />
    <Compile Include="FileSystem\Storage\Esent\SchemaCreator.cs" />
    <Compile Include="FileSystem\Storage\SignatureReadOnlyStream.cs" />
    <Compile Include="FileSystem\Storage\Esent\StorageActionsAccessor.cs" />
    <Compile Include="FileSystem\Storage\Esent\TransactionalStorageConfigurator.cs" />
    <Compile Include="FileSystem\Storage\StorageConstants.cs" />
    <Compile Include="FileSystem\Storage\Esent\TableColumnsCache.cs" />
    <Compile Include="FileSystem\Storage\Esent\TransactionalStorage.cs" />
    <Compile Include="FileSystem\Storage\Voron\IdGenerator.cs" />
    <Compile Include="FileSystem\Storage\Voron\Impl\Index.cs" />
    <Compile Include="FileSystem\Storage\Voron\Impl\Table.cs" />
    <Compile Include="FileSystem\Storage\Voron\Impl\TableBase.cs" />
    <Compile Include="FileSystem\Storage\Voron\Impl\Tables.cs" />
    <Compile Include="FileSystem\Storage\Voron\Impl\TableStorage.cs" />
    <Compile Include="FileSystem\Storage\Voron\Schema\SchemaCreator.cs" />
    <Compile Include="FileSystem\Storage\Voron\Schema\ISchemaUpdate.cs" />
    <Compile Include="FileSystem\Storage\Voron\Schema\Updates\SchemaUpdateBase.cs" />
    <Compile Include="FileSystem\Storage\Voron\StorageActionsAccessor.cs" />
    <Compile Include="FileSystem\Storage\Voron\StorageActionsBase.cs" />
    <Compile Include="FileSystem\Storage\Voron\TransactionalStorage.cs" />
    <Compile Include="FileSystem\Synchronization\Conflictuality\ConflictArtifactManager.cs" />
    <Compile Include="FileSystem\Synchronization\Conflictuality\ConflictDetector.cs" />
    <Compile Include="FileSystem\Synchronization\Conflictuality\ConflictResolution.cs" />
    <Compile Include="FileSystem\Synchronization\Conflictuality\ConflictResolver.cs" />
    <Compile Include="FileSystem\Synchronization\ContentUpdateWorkItem.cs" />
    <Compile Include="FileSystem\Synchronization\DataInfo.cs" />
    <Compile Include="FileSystem\Synchronization\DeleteWorkItem.cs" />
    <Compile Include="FileSystem\Synchronization\FileHeaderNameEqualityComparer.cs" />
    <Compile Include="FileSystem\Synchronization\FileLockManager.cs" />
    <Compile Include="FileSystem\Synchronization\MetadataUpdateWorkItem.cs" />
    <Compile Include="FileSystem\Synchronization\Multipart\MultipartSyncStreamProvider.cs" />
    <Compile Include="FileSystem\Synchronization\Multipart\SeedFilePart.cs" />
    <Compile Include="FileSystem\Synchronization\Multipart\SourceFilePart.cs" />
    <Compile Include="FileSystem\Synchronization\Multipart\SynchronizationMultipartRequest.cs" />
    <Compile Include="FileSystem\Synchronization\NoSyncReason.cs" />
    <Compile Include="FileSystem\Synchronization\Rdc\IPartialDataAccess.cs" />
    <Compile Include="FileSystem\Synchronization\Rdc\LocalRdcManager.cs" />
    <Compile Include="FileSystem\Synchronization\Rdc\NeedListParser.cs" />
    <Compile Include="FileSystem\Synchronization\Rdc\RemoteRdcManager.cs" />
    <Compile Include="FileSystem\Synchronization\Rdc\RemoteSignaturePartialAccess.cs" />
    <Compile Include="FileSystem\Synchronization\Rdc\SignatureLevels.cs" />
    <Compile Include="FileSystem\Synchronization\Rdc\SignaturePartialAccess.cs" />
    <Compile Include="FileSystem\Synchronization\Rdc\Wrapper\ISignatureRepository.cs" />
    <Compile Include="FileSystem\Synchronization\Rdc\Wrapper\NeedListGenerator.cs" />
    <Compile Include="FileSystem\Synchronization\Rdc\Wrapper\RdcException.cs" />
    <Compile Include="FileSystem\Synchronization\Rdc\Wrapper\RdcFileReader.cs" />
    <Compile Include="FileSystem\Synchronization\Rdc\Wrapper\RdcNeed.cs" />
    <Compile Include="FileSystem\Synchronization\Rdc\Wrapper\RdcNeedType.cs" />
    <Compile Include="FileSystem\Synchronization\Rdc\Wrapper\RdcVersion.cs" />
    <Compile Include="FileSystem\Synchronization\Rdc\Wrapper\RdcVersionChecker.cs" />
    <Compile Include="FileSystem\Synchronization\Rdc\Wrapper\SigGenerator.cs" />
    <Compile Include="FileSystem\Synchronization\Rdc\Wrapper\SignatureInfo.cs" />
    <Compile Include="FileSystem\Synchronization\Rdc\Wrapper\StorageSignatureRepository.cs" />
    <Compile Include="FileSystem\Synchronization\Rdc\Wrapper\Unmanaged\GeneratorParametersType.cs" />
    <Compile Include="FileSystem\Synchronization\Rdc\Wrapper\Unmanaged\IRdcComparator.cs" />
    <Compile Include="FileSystem\Synchronization\Rdc\Wrapper\Unmanaged\IRdcFileReader.cs" />
    <Compile Include="FileSystem\Synchronization\Rdc\Wrapper\Unmanaged\IRdcGenerator.cs" />
    <Compile Include="FileSystem\Synchronization\Rdc\Wrapper\Unmanaged\IRdcGeneratorFilterMaxParameters.cs" />
    <Compile Include="FileSystem\Synchronization\Rdc\Wrapper\Unmanaged\IRdcGeneratorParameters.cs" />
    <Compile Include="FileSystem\Synchronization\Rdc\Wrapper\Unmanaged\IRdcLibrary.cs" />
    <Compile Include="FileSystem\Synchronization\Rdc\Wrapper\Unmanaged\IRdcSignatureReader.cs" />
    <Compile Include="FileSystem\Synchronization\Rdc\Wrapper\Unmanaged\IRdcSimilarityGenerator.cs" />
    <Compile Include="FileSystem\Synchronization\Rdc\Wrapper\Unmanaged\Msrdc.cs" />
    <Compile Include="FileSystem\Synchronization\Rdc\Wrapper\Unmanaged\RdcBufferPointer.cs" />
    <Compile Include="FileSystem\Synchronization\Rdc\Wrapper\Unmanaged\RdcBufferTools.cs" />
    <Compile Include="FileSystem\Synchronization\Rdc\Wrapper\Unmanaged\RdcError.cs" />
    <Compile Include="FileSystem\Synchronization\Rdc\Wrapper\Unmanaged\RdcLibrary.cs" />
    <Compile Include="FileSystem\Synchronization\Rdc\Wrapper\Unmanaged\RdcNeedPointer.cs" />
    <Compile Include="FileSystem\Synchronization\Rdc\Wrapper\Unmanaged\RdcSignature.cs" />
    <Compile Include="FileSystem\Synchronization\Rdc\Wrapper\Unmanaged\RdcSignaturePointer.cs" />
    <Compile Include="FileSystem\Synchronization\Rdc\Wrapper\Unmanaged\SimilarityData.cs" />
    <Compile Include="FileSystem\Synchronization\Rdc\Wrapper\VolatileSignatureRepository.cs" />
    <Compile Include="FileSystem\Synchronization\RenameWorkItem.cs" />
    <Compile Include="FileSystem\Synchronization\SynchronizationHiLo.cs" />
    <Compile Include="FileSystem\Synchronization\SynchronizationLock.cs" />
    <Compile Include="FileSystem\Synchronization\SynchronizationQueue.cs" />
    <Compile Include="FileSystem\Synchronization\SynchronizationStrategy.cs" />
    <Compile Include="FileSystem\Synchronization\SynchronizationTask.cs" />
    <Compile Include="FileSystem\Synchronization\SynchronizationWorkItem.cs" />
    <Compile Include="FileSystem\Util\AwaitableQueue.cs" />
    <Compile Include="FileSystem\Util\CombinedStream.cs" />
    <Compile Include="FileSystem\Util\FilePathTools.cs" />
    <Compile Include="FileSystem\Util\HashKey.cs" />
    <Compile Include="FileSystem\Util\NarrowedStream.cs" />
    <Compile Include="FileSystem\Util\NaveValueCollectionJsonConverterOnlyForConfigFormatters.cs" />
    <Compile Include="FileSystem\Util\RabinKarpHasher.cs" />
    <Compile Include="FileSystem\Util\RavenFileNameHelper.cs" />
    <Compile Include="FileSystem\Util\StorageStream.cs" />
    <Compile Include="FileSystem\Util\StorageStreamAccess.cs" />
    <Compile Include="FileSystem\Util\SynchronizingFileStream.cs" />
    <Compile Include="Data\AddIncludesCommand.cs" />
    <Compile Include="Data\ExecutingQueryInfo.cs" />
    <Compile Include="Plugins\Builtins\ActiveBundlesProtection.cs" />
    <Compile Include="Plugins\Builtins\RecoverPendingTransactions.cs" />
    <Compile Include="Plugins\Builtins\RecoveryEnlistment.cs" />
    <Compile Include="Server\Security\Authentication.cs" />
    <Compile Include="Server\Security\AuthenticationForCommercialUseOnly.cs" />
    <Compile Include="Extensions\DocDbExtensions.cs" />
    <Compile Include="Impl\DTC\InFlightTransactionalState.cs" />
    <Compile Include="Imports\Lucene.Net\FastVectorHightlighter\BaseFragmentsBuilder.cs" />
    <Compile Include="Imports\Lucene.Net\FastVectorHightlighter\FastVectorHighlighter.cs" />
    <Compile Include="Imports\Lucene.Net\FastVectorHightlighter\FieldFragList.cs" />
    <Compile Include="Imports\Lucene.Net\FastVectorHightlighter\FieldPhraseList.cs" />
    <Compile Include="Imports\Lucene.Net\FastVectorHightlighter\FieldQuery.cs" />
    <Compile Include="Imports\Lucene.Net\FastVectorHightlighter\FieldTermStack.cs" />
    <Compile Include="Imports\Lucene.Net\FastVectorHightlighter\FragListBuilder.cs" />
    <Compile Include="Imports\Lucene.Net\FastVectorHightlighter\FragmentsBuilder.cs" />
    <Compile Include="Imports\Lucene.Net\FastVectorHightlighter\ScoreOrderFragmentsBuilder.cs" />
    <Compile Include="Imports\Lucene.Net\FastVectorHightlighter\SimpleFragListBuilder.cs" />
    <Compile Include="Imports\Lucene.Net\FastVectorHightlighter\SimpleFragmentsBuilder.cs" />
    <Compile Include="Imports\Lucene.Net\FastVectorHightlighter\StringUtils.cs" />
    <Compile Include="Imports\Lucene.Net\FastVectorHightlighter\Support.cs" />
    <Compile Include="Imports\Lucene.Net\FastVectorHightlighter\VectorHighlightMapper.cs" />
    <Compile Include="Imports\Lucene.Net\SpellChecker\IDictionary.cs" />
    <Compile Include="Imports\Lucene.Net\SpellChecker\JaroWinklerDistance.cs" />
    <Compile Include="Imports\Lucene.Net\SpellChecker\LevenshteinDistance.cs" />
    <Compile Include="Imports\Lucene.Net\SpellChecker\LuceneDictionary.cs" />
    <Compile Include="Imports\Lucene.Net\SpellChecker\NGramDistance.cs" />
    <Compile Include="Imports\Lucene.Net\SpellChecker\PlainTextDictionary.cs" />
    <Compile Include="Imports\Lucene.Net\SpellChecker\SpellChecker.cs" />
    <Compile Include="Imports\Lucene.Net\SpellChecker\StringDistance.cs" />
    <Compile Include="Imports\Lucene.Net\SpellChecker\SuggestWord.cs" />
    <Compile Include="Imports\Lucene.Net\SpellChecker\SuggestWordQueue.cs" />
    <Compile Include="Imports\Lucene.Net\SpellChecker\TRStringDistance.cs" />
    <Compile Include="Bundles\SqlReplication\LastReplicatedEtag.cs" />
    <Compile Include="Bundles\SqlReplication\SqlReplicationConfig.cs" />
    <Compile Include="Bundles\SqlReplication\SqlReplicationStatus.cs" />
    <Compile Include="Bundles\SqlReplication\SqlReplicationTask.cs" />
    <Compile Include="Bundles\Versioning\Data\VersioningConfiguration.cs" />
    <Compile Include="Bundles\Versioning\Triggers\HideVersionedDocumentsFromIndexingTrigger.cs" />
    <Compile Include="Bundles\Versioning\Triggers\VersioningDeleteTrigger.cs" />
    <Compile Include="Bundles\Versioning\Triggers\VersioningPutTrigger.cs" />
    <Compile Include="Bundles\Versioning\VersioningUtil.cs" />
    <Compile Include="Config\StronglyTypedRavenSettings.cs" />
    <Compile Include="Config\Settings\BooleanSetting.cs" />
    <Compile Include="Config\Settings\IntegerSetting.cs" />
    <Compile Include="Config\Settings\IntegerSettingWithMin.cs" />
    <Compile Include="Config\Settings\MultipliedIntegerSetting.cs" />
    <Compile Include="Config\Settings\Setting.cs" />
    <Compile Include="Config\Settings\StringSetting.cs" />
    <Compile Include="Config\Settings\TimeSpanSetting.cs" />
    <Compile Include="Data\TouchedDocumentInfo.cs" />
    <Compile Include="Extensions\RoleFinder.cs" />
    <Compile Include="Extensions\WhoIsLocking.cs" />
    <Compile Include="Indexing\CurrentIndexingScope.cs" />
    <Compile Include="Indexing\CurrentTransformationScope.cs" />
    <Compile Include="Indexing\IndexCommitPoint.cs" />
    <Compile Include="Indexing\IndexCommitPointDirectory.cs" />
    <Compile Include="Indexing\DynamicLuceneOrDocumntObject.cs" />
    <Compile Include="Indexing\IndexedTerms.cs" />
    <Compile Include="Indexing\FilteredDocument.cs" />
    <Compile Include="Indexing\IndexingBatch.cs" />
    <Compile Include="Indexing\IndexedItemsInfo.cs" />
    <Compile Include="Indexing\IndexingUtil.cs" />
    <Compile Include="Indexing\IndexSegmentsInfo.cs" />
    <Compile Include="Indexing\Analyzers\LowerCaseKeywordTokenizer.cs" />
    <Compile Include="Indexing\Analyzers\LowerCaseWhitespaceAnalyzer.cs" />
    <Compile Include="Indexing\Analyzers\LowerCaseWhitespaceTokenizer.cs" />
    <Compile Include="Indexing\LuceneIntegration\TermsMatchQuery.cs" />
    <Compile Include="Prefetching\PrefetchingBehavior.cs" />
    <Compile Include="Indexing\RavenIndexWriter.cs" />
    <Compile Include="Indexing\RavenPerFieldAnalyzerWrapper.cs" />
    <Compile Include="Indexing\Spatial\BBoxStrategyThatSupportsAllShapes.cs" />
    <Compile Include="Indexing\Spatial\RecursivePrefixTreeStrategyThatSupportsWithin.cs" />
    <Compile Include="Indexing\Spatial\ShapeStringReadWriter.cs" />
    <Compile Include="Indexing\Spatial\ShapeStringConverter.cs" />
    <Compile Include="Json\ScriptsCache.cs" />
    <Compile Include="Linq\AbstractTransformer.cs" />
    <Compile Include="Linq\Ast\ThrowOnInvalidMethodCallsForTransformResults.cs" />
    <Compile Include="Linq\Ast\TransformObsoleteMethods.cs" />
    <Compile Include="Linq\CodeVerifier.cs" />
    <Compile Include="Linq\DynamicCompilerBase.cs" />
    <Compile Include="Linq\DynamicTransofrmerCompiler.cs" />
    <Compile Include="Linq\Mono.Reflection\ByteBuffer.cs" />
    <Compile Include="Linq\Mono.Reflection\Disassembler.cs" />
    <Compile Include="Linq\Mono.Reflection\Instruction.cs" />
    <Compile Include="Linq\Mono.Reflection\MethodBodyReader.cs" />
    <Compile Include="Linq\PrivateExtensions\DynamicEnumerable.cs" />
    <Compile Include="Linq\StringLiteralExpression.cs" />
    <Compile Include="Plugins\PluginsStatus.cs" />
    <Compile Include="Queries\MoreLikeThisQueryRunner.cs" />
    <Compile Include="Queries\MoreLikeThisQueryExtensions.cs" />
    <Compile Include="Queries\MatchNoDocsQuery.cs" />
    <Compile Include="Server\Abstractions\PrincipalWithDatabaseAccess.cs" />
    <Compile Include="Server\RequestWebApiEventArgs.cs" />
    <Compile Include="Server\Connections\ConnectionState.cs" />
    <Compile Include="Bundles\MoreLikeThis\RavenMoreLikeThis.cs" />
    <Compile Include="Bundles\Quotas\Documents\DocQuotaConfiguration.cs" />
    <Compile Include="Bundles\Quotas\Documents\Triggers\DatabaseCountDocumentDeleteTrigger.cs" />
    <Compile Include="Bundles\Quotas\Documents\Triggers\DatabaseCountQuotaForDocumentsPutTrigger.cs" />
    <Compile Include="Bundles\Quotas\Size\SizeQuotaConfiguration.cs" />
    <Compile Include="Bundles\Quotas\Size\Triggers\DatabaseSizeAttachmentDeleteTrigger.cs" />
    <Compile Include="Bundles\Quotas\Size\Triggers\DatabaseSizeDocumentDeleteTrigger.cs" />
    <Compile Include="Bundles\Quotas\Size\Triggers\DatabaseSizeQuotaForAttachmentsPutTrigger.cs" />
    <Compile Include="Bundles\Quotas\Size\Triggers\DatabaseSizeQuotaForDocumentsPutTrigger.cs" />
    <Compile Include="Bundles\Replication\Data\DestinationFailureInformation.cs" />
    <Compile Include="Bundles\Replication\Data\SourceReplicationInformation.cs" />
    <Compile Include="Bundles\Replication\Impl\ReplicationHiLo.cs" />
    <Compile Include="Bundles\Replication\Plugins\AbstractAttachmentReplicationConflictResolver.cs" />
    <Compile Include="Bundles\Replication\Plugins\AbstractDocumentReplicationConflictResolver.cs" />
    <Compile Include="Bundles\Replication\Tasks\ReplicationTask.cs" />
    <Compile Include="Bundles\Replication\Triggers\AncestryPutTrigger.cs" />
    <Compile Include="Bundles\Replication\Triggers\AttachmentAncestryPutTrigger.cs" />
    <Compile Include="Bundles\Replication\Triggers\HideVirtuallyDeletedAttachmentsReadTrigger.cs" />
    <Compile Include="Bundles\Replication\Triggers\HideVirtuallyDeletedDocumentsReadTrigger.cs" />
    <Compile Include="Bundles\Replication\Triggers\PreventConflictDocumentsPutTrigger.cs" />
    <Compile Include="Bundles\Replication\Triggers\RemoveConflictOnAttachmentPutTrigger.cs" />
    <Compile Include="Bundles\Replication\Triggers\RemoveConflictOnPutTrigger.cs" />
    <Compile Include="Bundles\Replication\Triggers\VirtualAttachmentDeleteTrigger.cs" />
    <Compile Include="Bundles\Replication\Triggers\VirtualDeleteTrigger.cs" />
    <Compile Include="Commercial\ValidateLicense.cs" />
    <Compile Include="Config\ConfigOptionDocs.cs" />
    <Compile Include="Config\MemoryStatistics.cs" />
    <Compile Include="Data\QueryResultWithIncludes.cs" />
    <Compile Include="Impl\Clustering\ClusterInspecter.cs" />
    <Compile Include="Impl\Clustering\ClusterResourceState.cs" />
    <Compile Include="Impl\Clustering\ErrorCodes.cs" />
    <Compile Include="Impl\Clustering\NodeClusterState.cs" />
    <Compile Include="Impl\Clustering\RegSam.cs" />
    <Compile Include="Impl\ExceptionAggregator.cs" />
    <Compile Include="Indexing\BaseBatchSizeAutoTuner.cs" />
    <Compile Include="Indexing\LuceneCodecDirectory.cs" />
    <Compile Include="Indexing\ReduceBatchSizeAutoTuner.cs" />
    <Compile Include="Indexing\BackgroundTaskExecuter.cs" />
    <Compile Include="Indexing\IIndexingClassifier.cs" />
    <Compile Include="Indexing\IndexBatchSizeAutoTuner.cs" />
    <Compile Include="Indexing\DefaultIndexingClassifier.cs" />
    <Compile Include="Indexing\IndexingWorkStats.cs" />
    <Compile Include="Indexing\IndexToWorkOn.cs" />
    <Compile Include="Indexing\IntersectionCollector.cs" />
    <Compile Include="Indexing\NotForQueryingAttribute.cs" />
    <Compile Include="Indexing\Sorting\RandomFieldComparatorSource.cs" />
    <Compile Include="Indexing\Sorting\RandomFieldComparator.cs" />
    <Compile Include="Indexing\Sorting\RandomSortField.cs" />
    <Compile Include="Indexing\Sorting\SpatialDistanceFieldComparatorSource.cs">
      <SubType>Code</SubType>
    </Compile>
    <Compile Include="Json\ScriptedJsonPatcher.cs" />
    <Compile Include="Linq\Ast\TransformDynamicLambdaExpressions.cs" />
    <Compile Include="Linq\RecursiveFunction.cs" />
    <Compile Include="Plugins\Builtins\InvalidDocumentNames.cs" />
    <Compile Include="Plugins\Catalogs\BuiltinFilteringCatalog.cs" />
    <Compile Include="Plugins\AbstractIndexCodec.cs" />
    <Compile Include="Plugins\Catalogs\BundlesFilteredCatalog.cs" />
    <Compile Include="Plugins\Catalogs\FilteredCatalog.cs" />
    <Compile Include="Rhino.Licensing\AbstractLicenseValidator.cs" />
    <Compile Include="Rhino.Licensing\Discovery\DiscoveryClient.cs" />
    <Compile Include="Rhino.Licensing\Discovery\DiscoveryHost.cs" />
    <Compile Include="Rhino.Licensing\FloatingLicenseNotAvailableException.cs" />
    <Compile Include="Rhino.Licensing\ILicensingService.cs" />
    <Compile Include="Rhino.Licensing\InvalidationType.cs" />
    <Compile Include="Rhino.Licensing\ISubscriptionLicensingService.cs" />
    <Compile Include="Rhino.Licensing\LicenseExpiredException.cs" />
    <Compile Include="Rhino.Licensing\LicenseFileNotFoundException.cs" />
    <Compile Include="Rhino.Licensing\LicenseGenerator.cs" />
    <Compile Include="Rhino.Licensing\LicenseNotFoundException.cs" />
    <Compile Include="Rhino.Licensing\LicenseType.cs" />
    <Compile Include="Rhino.Licensing\LicenseValidator.cs" />
    <Compile Include="Rhino.Licensing\LicensingService.cs" />
    <Compile Include="Rhino.Licensing\RhinoLicensingException.cs" />
    <Compile Include="Rhino.Licensing\CorruptLicenseFileException.cs" />
    <Compile Include="Rhino.Licensing\SntpClient.cs" />
    <Compile Include="Rhino.Licensing\StringLicenseValidator.cs" />
    <Compile Include="Linq\Ast\DynamicExtensionMethodsTranslator.cs" />
    <Compile Include="Linq\PrivateExtensions\DynamicExtensionMethods.cs" />
    <Compile Include="Plugins\AbstractIndexQueryTrigger.cs" />
    <Compile Include="Server\Abstractions\UrlExtension.cs" />
    <Compile Include="Server\AnonymousUserAccessMode.cs" />
    <Compile Include="Server\CurrentOperationContext.cs" />
    <Compile Include="Server\HttpEndpointRegistration.cs" />
    <Compile Include="Server\LogHttpRequestStatsParams.cs" />
    <Compile Include="Server\NonAdminHttp.cs" />
    <Compile Include="Plugins\ISilverlightRequestedAware.cs" />
    <Compile Include="Server\Security\AbstractRequestAuthorizer.cs" />
    <Compile Include="Server\Security\IgnoreDb.cs" />
    <Compile Include="Server\Security\MixedModeRequestAuthorizer.cs" />
    <Compile Include="Server\Security\NeverSecret.cs" />
    <Compile Include="Server\Security\OAuth\AccessToken.cs" />
    <Compile Include="Server\Security\OAuth\OAuthRequestAuthorizer.cs" />
    <Compile Include="Server\Security\OAuth\OAuthServerHelper.cs" />
    <Compile Include="Server\Security\Triggers\OAuthPutTrigger.cs" />
    <Compile Include="Server\Security\Triggers\WindowsAuthDeleteTrigger.cs" />
    <Compile Include="Server\Security\Triggers\WindowsAuthPutTrigger.cs" />
    <Compile Include="Server\Security\Windows\WindowsAuthDocument.cs" />
    <Compile Include="Server\Security\Windows\WindowsAuthConfigureHttpListener.cs" />
    <Compile Include="Server\Security\Windows\WindowsRequestAuthorizer.cs" />
    <Compile Include="Impl\CachedDocument.cs" />
    <Compile Include="Impl\DatabaseBulkOperations.cs" />
    <Compile Include="Data\DynamicQueryMapping.cs" />
    <Compile Include="Data\DynamicQueryMappingItem.cs" />
    <Compile Include="Impl\DocumentCacher.cs" />
    <Compile Include="Impl\DocumentRetriever.cs" />
    <Compile Include="Impl\IDocumentCacher.cs" />
    <Compile Include="Indexing\AbstractIndexingExecuter.cs" />
    <Compile Include="Indexing\ErrorLoggingConcurrentMergeScheduler.cs" />
    <Compile Include="Indexing\FieldsToFetch.cs" />
    <Compile Include="Indexing\IIndexExtension.cs" />
    <Compile Include="Indexing\IndexSearcherHolder.cs" />
    <Compile Include="Indexing\ReducingExecuter.cs" />
    <Compile Include="Linq\Ast\CaptureQueryParameterNamesVisitor.cs" />
    <Compile Include="Linq\Ast\ThrowOnInvalidMethodCalls.cs" />
    <Compile Include="Linq\Ast\TransformNullCoalescingOperatorTransformer.cs" />
    <Compile Include="Plugins\AbstractAnalyzerGenerator.cs" />
    <Compile Include="Plugins\Builtins\CreateSilverlightIndexes.cs" />
    <Compile Include="Plugins\IAlterConfiguration.cs" />
    <Compile Include="Queries\FacetedQueryRunner.cs" />
    <Compile Include="Queries\FacetedQueryRunnerExtensions.cs" />
    <Compile Include="Queries\DynamicQueryExtensions.cs" />
    <Compile Include="Queries\DynamicQueryOptimizer.cs" />
    <Compile Include="Queries\DynamicQueryRunner.cs" />
    <Compile Include="Extensions\CommandExtensions.cs" />
    <Compile Include="Extensions\GuidExtensions.cs" />
    <Compile Include="Extensions\IndexingExtensions.cs" />
    <Compile Include="Extensions\MonoHttpEncoder.cs">
      <SubType>Code</SubType>
    </Compile>
    <Compile Include="Extensions\MonoHttpUtility.cs" />
    <Compile Include="Extensions\IOExtensions.cs" />
    <Compile Include="Impl\DummyUuidGenerator.cs" />
    <Compile Include="Indexing\Collation\AbstractCultureCollationAnalyzer.cs" />
    <Compile Include="Indexing\Collation\CollationKeyFilter.cs" />
    <Compile Include="Indexing\Collation\CollationAnalyzer.cs" />
    <Compile Include="Indexing\Collation\Cultures\AfCollationAnalyzer.cs" />
    <Compile Include="Indexing\Collation\Cultures\AmCollationAnalyzer.cs" />
    <Compile Include="Indexing\Collation\Cultures\ArCollationAnalyzer.cs" />
    <Compile Include="Indexing\Collation\Cultures\ArnCollationAnalyzer.cs" />
    <Compile Include="Indexing\Collation\Cultures\AsCollationAnalyzer.cs" />
    <Compile Include="Indexing\Collation\Cultures\AzCollationAnalyzer.cs" />
    <Compile Include="Indexing\Collation\Cultures\BaCollationAnalyzer.cs" />
    <Compile Include="Indexing\Collation\Cultures\BeCollationAnalyzer.cs" />
    <Compile Include="Indexing\Collation\Cultures\BgCollationAnalyzer.cs" />
    <Compile Include="Indexing\Collation\Cultures\BnCollationAnalyzer.cs" />
    <Compile Include="Indexing\Collation\Cultures\BoCollationAnalyzer.cs" />
    <Compile Include="Indexing\Collation\Cultures\BrCollationAnalyzer.cs" />
    <Compile Include="Indexing\Collation\Cultures\BsCollationAnalyzer.cs" />
    <Compile Include="Indexing\Collation\Cultures\CaCollationAnalyzer.cs" />
    <Compile Include="Indexing\Collation\Cultures\CoCollationAnalyzer.cs" />
    <Compile Include="Indexing\Collation\Cultures\CsCollationAnalyzer.cs" />
    <Compile Include="Indexing\Collation\Cultures\CyCollationAnalyzer.cs" />
    <Compile Include="Indexing\Collation\Cultures\DaCollationAnalyzer.cs" />
    <Compile Include="Indexing\Collation\Cultures\DeCollationAnalyzer.cs" />
    <Compile Include="Indexing\Collation\Cultures\DsbCollationAnalyzer.cs" />
    <Compile Include="Indexing\Collation\Cultures\DvCollationAnalyzer.cs" />
    <Compile Include="Indexing\Collation\Cultures\ElCollationAnalyzer.cs" />
    <Compile Include="Indexing\Collation\Cultures\EnCollationAnalyzer.cs" />
    <Compile Include="Indexing\Collation\Cultures\EsCollationAnalyzer.cs" />
    <Compile Include="Indexing\Collation\Cultures\EtCollationAnalyzer.cs" />
    <Compile Include="Indexing\Collation\Cultures\EuCollationAnalyzer.cs" />
    <Compile Include="Indexing\Collation\Cultures\FaCollationAnalyzer.cs" />
    <Compile Include="Indexing\Collation\Cultures\FiCollationAnalyzer.cs" />
    <Compile Include="Indexing\Collation\Cultures\FilCollationAnalyzer.cs" />
    <Compile Include="Indexing\Collation\Cultures\FoCollationAnalyzer.cs" />
    <Compile Include="Indexing\Collation\Cultures\FrCollationAnalyzer.cs" />
    <Compile Include="Indexing\Collation\Cultures\FyCollationAnalyzer.cs" />
    <Compile Include="Indexing\Collation\Cultures\GaCollationAnalyzer.cs" />
    <Compile Include="Indexing\Collation\Cultures\GdCollationAnalyzer.cs" />
    <Compile Include="Indexing\Collation\Cultures\GlCollationAnalyzer.cs" />
    <Compile Include="Indexing\Collation\Cultures\GswCollationAnalyzer.cs" />
    <Compile Include="Indexing\Collation\Cultures\GuCollationAnalyzer.cs" />
    <Compile Include="Indexing\Collation\Cultures\HaCollationAnalyzer.cs" />
    <Compile Include="Indexing\Collation\Cultures\HeCollationAnalyzer.cs" />
    <Compile Include="Indexing\Collation\Cultures\HiCollationAnalyzer.cs" />
    <Compile Include="Indexing\Collation\Cultures\HrCollationAnalyzer.cs" />
    <Compile Include="Indexing\Collation\Cultures\HsbCollationAnalyzer.cs" />
    <Compile Include="Indexing\Collation\Cultures\HuCollationAnalyzer.cs" />
    <Compile Include="Indexing\Collation\Cultures\HyCollationAnalyzer.cs" />
    <Compile Include="Indexing\Collation\Cultures\IdCollationAnalyzer.cs" />
    <Compile Include="Indexing\Collation\Cultures\IgCollationAnalyzer.cs" />
    <Compile Include="Indexing\Collation\Cultures\IiCollationAnalyzer.cs" />
    <Compile Include="Indexing\Collation\Cultures\IsCollationAnalyzer.cs" />
    <Compile Include="Indexing\Collation\Cultures\ItCollationAnalyzer.cs" />
    <Compile Include="Indexing\Collation\Cultures\IuCollationAnalyzer.cs" />
    <Compile Include="Indexing\Collation\Cultures\IvCollationAnalyzer.cs" />
    <Compile Include="Indexing\Collation\Cultures\JaCollationAnalyzer.cs" />
    <Compile Include="Indexing\Collation\Cultures\KaCollationAnalyzer.cs" />
    <Compile Include="Indexing\Collation\Cultures\KkCollationAnalyzer.cs" />
    <Compile Include="Indexing\Collation\Cultures\KlCollationAnalyzer.cs" />
    <Compile Include="Indexing\Collation\Cultures\KmCollationAnalyzer.cs" />
    <Compile Include="Indexing\Collation\Cultures\KnCollationAnalyzer.cs" />
    <Compile Include="Indexing\Collation\Cultures\KoCollationAnalyzer.cs" />
    <Compile Include="Indexing\Collation\Cultures\KokCollationAnalyzer.cs" />
    <Compile Include="Indexing\Collation\Cultures\KyCollationAnalyzer.cs" />
    <Compile Include="Indexing\Collation\Cultures\LbCollationAnalyzer.cs" />
    <Compile Include="Indexing\Collation\Cultures\LoCollationAnalyzer.cs" />
    <Compile Include="Indexing\Collation\Cultures\LtCollationAnalyzer.cs" />
    <Compile Include="Indexing\Collation\Cultures\LvCollationAnalyzer.cs" />
    <Compile Include="Indexing\Collation\Cultures\MiCollationAnalyzer.cs" />
    <Compile Include="Indexing\Collation\Cultures\MkCollationAnalyzer.cs" />
    <Compile Include="Indexing\Collation\Cultures\MlCollationAnalyzer.cs" />
    <Compile Include="Indexing\Collation\Cultures\MnCollationAnalyzer.cs" />
    <Compile Include="Indexing\Collation\Cultures\MohCollationAnalyzer.cs" />
    <Compile Include="Indexing\Collation\Cultures\MrCollationAnalyzer.cs" />
    <Compile Include="Indexing\Collation\Cultures\MsCollationAnalyzer.cs" />
    <Compile Include="Indexing\Collation\Cultures\MtCollationAnalyzer.cs" />
    <Compile Include="Indexing\Collation\Cultures\NbCollationAnalyzer.cs" />
    <Compile Include="Indexing\Collation\Cultures\NeCollationAnalyzer.cs" />
    <Compile Include="Indexing\Collation\Cultures\NlCollationAnalyzer.cs" />
    <Compile Include="Indexing\Collation\Cultures\NnCollationAnalyzer.cs" />
    <Compile Include="Indexing\Collation\Cultures\NsoCollationAnalyzer.cs" />
    <Compile Include="Indexing\Collation\Cultures\OcCollationAnalyzer.cs" />
    <Compile Include="Indexing\Collation\Cultures\OrCollationAnalyzer.cs" />
    <Compile Include="Indexing\Collation\Cultures\PaCollationAnalyzer.cs" />
    <Compile Include="Indexing\Collation\Cultures\PlCollationAnalyzer.cs" />
    <Compile Include="Indexing\Collation\Cultures\PrsCollationAnalyzer.cs" />
    <Compile Include="Indexing\Collation\Cultures\PsCollationAnalyzer.cs" />
    <Compile Include="Indexing\Collation\Cultures\PtCollationAnalyzer.cs" />
    <Compile Include="Indexing\Collation\Cultures\QutCollationAnalyzer.cs" />
    <Compile Include="Indexing\Collation\Cultures\QuzCollationAnalyzer.cs" />
    <Compile Include="Indexing\Collation\Cultures\RmCollationAnalyzer.cs" />
    <Compile Include="Indexing\Collation\Cultures\RoCollationAnalyzer.cs" />
    <Compile Include="Indexing\Collation\Cultures\RuCollationAnalyzer.cs" />
    <Compile Include="Indexing\Collation\Cultures\RwCollationAnalyzer.cs" />
    <Compile Include="Indexing\Collation\Cultures\SaCollationAnalyzer.cs" />
    <Compile Include="Indexing\Collation\Cultures\SahCollationAnalyzer.cs" />
    <Compile Include="Indexing\Collation\Cultures\SeCollationAnalyzer.cs" />
    <Compile Include="Indexing\Collation\Cultures\SiCollationAnalyzer.cs" />
    <Compile Include="Indexing\Collation\Cultures\SkCollationAnalyzer.cs" />
    <Compile Include="Indexing\Collation\Cultures\SlCollationAnalyzer.cs" />
    <Compile Include="Indexing\Collation\Cultures\SmaCollationAnalyzer.cs" />
    <Compile Include="Indexing\Collation\Cultures\SmjCollationAnalyzer.cs" />
    <Compile Include="Indexing\Collation\Cultures\SmnCollationAnalyzer.cs" />
    <Compile Include="Indexing\Collation\Cultures\SmsCollationAnalyzer.cs" />
    <Compile Include="Indexing\Collation\Cultures\SqCollationAnalyzer.cs" />
    <Compile Include="Indexing\Collation\Cultures\SrCollationAnalyzer.cs" />
    <Compile Include="Indexing\Collation\Cultures\SvCollationAnalyzer.cs" />
    <Compile Include="Indexing\Collation\Cultures\SwCollationAnalyzer.cs" />
    <Compile Include="Indexing\Collation\Cultures\SyrCollationAnalyzer.cs" />
    <Compile Include="Indexing\Collation\Cultures\TaCollationAnalyzer.cs" />
    <Compile Include="Indexing\Collation\Cultures\TeCollationAnalyzer.cs" />
    <Compile Include="Indexing\Collation\Cultures\TgCollationAnalyzer.cs" />
    <Compile Include="Indexing\Collation\Cultures\ThCollationAnalyzer.cs" />
    <Compile Include="Indexing\Collation\Cultures\TkCollationAnalyzer.cs" />
    <Compile Include="Indexing\Collation\Cultures\TnCollationAnalyzer.cs" />
    <Compile Include="Indexing\Collation\Cultures\TrCollationAnalyzer.cs" />
    <Compile Include="Indexing\Collation\Cultures\TtCollationAnalyzer.cs" />
    <Compile Include="Indexing\Collation\Cultures\TzmCollationAnalyzer.cs" />
    <Compile Include="Indexing\Collation\Cultures\UgCollationAnalyzer.cs" />
    <Compile Include="Indexing\Collation\Cultures\UkCollationAnalyzer.cs" />
    <Compile Include="Indexing\Collation\Cultures\UrCollationAnalyzer.cs" />
    <Compile Include="Indexing\Collation\Cultures\UzCollationAnalyzer.cs" />
    <Compile Include="Indexing\Collation\Cultures\ViCollationAnalyzer.cs" />
    <Compile Include="Indexing\Collation\Cultures\WoCollationAnalyzer.cs" />
    <Compile Include="Indexing\Collation\Cultures\XhCollationAnalyzer.cs" />
    <Compile Include="Indexing\Collation\Cultures\YoCollationAnalyzer.cs" />
    <Compile Include="Indexing\Collation\Cultures\ZhCollationAnalyzer.cs" />
    <Compile Include="Indexing\Collation\Cultures\ZuCollationAnalyzer.cs" />
    <Compile Include="Indexing\Collation\IndexableBinaryStringTools_UsingArrays.cs" />
    <Compile Include="Indexing\GatherAllCollector.cs" />
    <Compile Include="Indexing\Analyzers\LowerCaseKeywordAnalyzer.cs" />
    <Compile Include="Indexing\RangeQueryParser.cs" />
    <Compile Include="Indexing\RobustEnumerator.cs" />
    <Compile Include="Indexing\SpatialField.cs" />
    <Compile Include="Indexing\SimpleQueryParser.cs" />
    <Compile Include="Config\InMemoryRavenConfiguration.cs" />
    <Compile Include="Impl\IUuidGenerator.cs" />
    <Compile Include="Linq\Ast\CaptureSelectNewFieldNamesVisitor.cs" />
    <Compile Include="Plugins\AbstractAttachmentDeleteTrigger.cs" />
    <Compile Include="Plugins\AbstractAttachmentPutTrigger.cs" />
    <Compile Include="Plugins\AbstractAttachmentReadTrigger.cs" />
    <Compile Include="Plugins\IStartupTask.cs" />
    <Compile Include="Linq\GroupByKeyFunc.cs" />
    <Compile Include="Linq\ITranslatorDatabaseAccessor.cs" />
    <Compile Include="Linq\PrivateExtensions\MetadataExtensions.cs" />
    <Compile Include="Linq\TranslatorFunc.cs" />
    <Compile Include="Plugins\AbstractBackgroundTask.cs" />
    <Compile Include="Plugins\AbstractDocumentCodec.cs" />
    <Compile Include="Plugins\AbstractDynamicCompilationExtension.cs" />
    <Compile Include="Plugins\Builtins\CreateFolderIcon.cs" />
    <Compile Include="Plugins\Builtins\DeleteRemovedIndexes.cs" />
    <Compile Include="Plugins\Builtins\FilterRavenInternalDocumentsReadTrigger.cs" />
    <Compile Include="Plugins\AbstractIndexUpdateTrigger.cs" />
    <Compile Include="Plugins\AbstractReadTrigger.cs" />
    <Compile Include="Plugins\Builtins\SpatialDynamicCompilationExtension.cs" />
    <Compile Include="Plugins\AbstractIndexUpdateTriggerBatcher.cs" />
    <Compile Include="Plugins\ReadOperation.cs" />
    <Compile Include="Plugins\ReadVetoResult.cs" />
    <Compile Include="Data\CommandDataFactory.cs" />
    <Compile Include="Data\IndexQueryResult.cs" />
    <Compile Include="Extensions\EnumerableExtensions.cs" />
    <Compile Include="Indexing\MapReduceIndex.cs" />
    <Compile Include="Indexing\QueryBuilder.cs" />
    <Compile Include="Indexing\SimpleIndex.cs" />
    <Compile Include="Plugins\AbstractDeleteTrigger.cs" />
    <Compile Include="Plugins\AbstractPutTrigger.cs" />
    <Compile Include="Plugins\IRequiresDocumentDatabaseInitialization.cs" />
    <Compile Include="DocumentDatabase.cs" />
    <Compile Include="Indexing\Index.cs" />
    <Compile Include="Indexing\AnonymousObjectToLuceneDocumentConverter.cs" />
    <Compile Include="Indexing\StatefulEnumerableWrapper.cs" />
    <Compile Include="Indexing\IndexingExecuter.cs" />
    <Compile Include="Indexing\WorkContext.cs" />
    <Compile Include="Json\DynamicObjectExtensions.cs" />
    <Compile Include="Json\JsonPatcher.cs" />
    <Compile Include="Json\JsonToExpando.cs" />
    <Compile Include="Linq\AbstractViewGenerator.cs" />
    <Compile Include="Linq\QueryParsingUtils.cs" />
    <Compile Include="Linq\DynamicViewCompiler.cs" />
    <Compile Include="Linq\IndexingFunc.cs" />
    <Compile Include="Linq\PrivateExtensions\LinqOnDynamic.cs" />
    <Compile Include="Plugins\VetoResult.cs" />
    <Compile Include="Config\RavenConfiguration.cs" />
    <Compile Include="Queries\SuggestionQueryExtensions.cs" />
    <Compile Include="Queries\SuggestionQueryIndexExtension.cs" />
    <Compile Include="Queries\TermsQueryRunner.cs" />
    <Compile Include="Queries\TermsQueryRunnerExtensions.cs" />
    <Compile Include="Server\Connections\TransportState.cs" />
    <Compile Include="Server\Connections\TimeSensitiveStore.cs" />
    <Compile Include="Server\Startup.cs" />
    <Compile Include="Server\Tenancy\AbstractLandlord.cs" />
    <Compile Include="Server\Tenancy\CountersLandlord.cs" />
    <Compile Include="Server\Tenancy\DatabaseLandlord.cs" />
    <Compile Include="Server\Tenancy\FileSystemsLandlord.cs" />
    <Compile Include="Server\WebApi\Attributes\HttpEvalAttribute.cs" />
    <Compile Include="Server\WebApi\Attributes\HttpResetAttribute.cs" />
    <Compile Include="Server\WebApi\Filters\RavenExceptionFilterAttribute.cs" />
    <Compile Include="Server\WebApi\IRavenServer.cs" />
    <Compile Include="Server\WebApi\Handlers\GZipToJsonAndCompressHandler.cs" />
    <Compile Include="Server\WebApi\RequestManager.cs" />
    <Compile Include="Smuggler\DatabaseDataDumper.cs" />
    <Compile Include="Storage\BaseBackupOperation.cs" />
    <Compile Include="Storage\BaseRestoreOperation.cs" />
    <Compile Include="Storage\DatabaseSizeInformation.cs" />
    <Compile Include="Storage\DocumentInTransactionData.cs" />
    <Compile Include="Storage\Esent\Backup\BackupOperation.cs" />
    <Compile Include="Storage\Esent\Backup\EsentBackup.cs" />
    <Compile Include="Storage\Esent\Backup\RestoreOperation.cs" />
    <Compile Include="Storage\Esent\Debug\StorageSizes.cs" />
    <Compile Include="Storage\Esent\EsentExtension.cs" />
    <Compile Include="Storage\Esent\SchemaCreator.cs" />
    <Compile Include="Storage\Esent\SchemaUpdates\ISchemaUpdate.cs" />
    <Compile Include="Storage\Esent\SchemaUpdates\Updates\From42To43.cs" />
    <Compile Include="Storage\Esent\SchemaUpdates\Updates\From41To42.cs" />
    <Compile Include="Storage\Esent\SchemaUpdates\Updates\From39To40.cs" />
    <Compile Include="Storage\Esent\SchemaUpdates\Updates\From38To39.cs" />
    <Compile Include="Storage\Esent\SchemaUpdates\Updates\From36To37.cs" />
    <Compile Include="Storage\Esent\SchemaUpdates\Updates\From37To38.cs" />
    <Compile Include="Storage\Esent\SchemaUpdates\Updates\From40To41.cs" />
    <Compile Include="Storage\Esent\SchemaUpdates\Updates\From43To44.cs" />
    <Compile Include="Storage\Esent\SchemaUpdates\Updates\From44To45.cs" />
    <Compile Include="Storage\Esent\SchemaUpdates\Updates\From45To46.cs" />
    <Compile Include="Storage\Esent\SchemaUpdates\Updates\From46To47.cs" />
    <Compile Include="Storage\Esent\SchemaUpdates\Updates\From47To48.cs" />
    <Compile Include="Storage\Esent\SchemaUpdates\Updates\From48To50.cs">
      <SubType>Code</SubType>
    </Compile>
    <Compile Include="Storage\Esent\StorageActionsAccessor.cs" />
    <Compile Include="Storage\Esent\StorageActions\Documents.cs" />
    <Compile Include="Storage\Esent\StorageActions\Attachments.cs" />
    <Compile Include="Storage\Esent\Debug\EsentUtil.cs" />
    <Compile Include="Storage\Esent\StorageActions\General.cs" />
    <Compile Include="Storage\Esent\StorageActions\Indexing.cs" />
    <Compile Include="Storage\Esent\StorageActions\Lists.cs" />
    <Compile Include="Storage\Esent\StorageActions\MappedResults.cs" />
    <Compile Include="Storage\Esent\StorageActions\OptimizedDeleter.cs" />
    <Compile Include="Storage\Esent\StorageActions\OptimizedIndexReader.cs" />
    <Compile Include="Storage\Esent\StorageActions\Queue.cs" />
    <Compile Include="Storage\Esent\StorageActions\Staleness.cs" />
    <Compile Include="Storage\Esent\StorageActions\TableProperties.cs" />
    <Compile Include="Storage\Esent\StorageActions\Tasks.cs" />
    <Compile Include="Storage\Esent\StorageActions\Util.cs" />
    <Compile Include="Storage\Esent\TableColumnsCache.cs" />
    <Compile Include="Storage\Esent\TransactionalStorage.cs" />
    <Compile Include="Storage\Esent\TransactionalStorageConfigurator.cs" />
    <Compile Include="Storage\IAttachmentsStorageActions.cs" />
    <Compile Include="Storage\IDocumentStorageActions.cs" />
    <Compile Include="Storage\IGeneralStorageActions.cs" />
    <Compile Include="Storage\IIndexingStorageActions.cs" />
    <Compile Include="Storage\IListsStorageActions.cs" />
    <Compile Include="Storage\IMappedResultsStorageAction.cs" />
    <Compile Include="Storage\IndexCreationOptions.cs" />
    <Compile Include="Storage\IndexDefinitionStorage.cs" />
    <Compile Include="Storage\IQueueStorageActions.cs" />
    <Compile Include="Storage\IStalenessStorageActions.cs" />
    <Compile Include="Storage\IStorageActionsAccessor.cs" />
    <Compile Include="Storage\ITasksStorageActions.cs" />
    <Compile Include="Storage\ITransactionalStorage.cs" />
    <Compile Include="Queries\SuggestionQueryRunner.cs" />
    <Compile Include="Storage\Voron\Backup\BackupOperation.cs" />
    <Compile Include="Storage\Voron\Backup\RestoreOperation.cs" />
    <Compile Include="Storage\Voron\Schema\SchemaCreator.cs" />
    <Compile Include="Storage\Voron\Schema\ISchemaUpdate.cs" />
    <Compile Include="Storage\Voron\Schema\Updates\SchemaUpdateBase.cs" />
    <Compile Include="Storage\Voron\StorageActions\DocumentsStorageActions.cs" />
    <Compile Include="Storage\Voron\StorageActions\AttachmentsStorageActions.cs" />
    <Compile Include="Storage\Voron\Impl\Index.cs" />
    <Compile Include="Storage\Voron\StorageActions\GeneralStorageActions.cs" />
    <Compile Include="Storage\Voron\StorageActions\IndexingStorageActions.cs" />
    <Compile Include="Storage\Voron\Impl\Table.cs" />
    <Compile Include="Storage\Voron\StorageActions\ListsStorageActions.cs" />
    <Compile Include="Storage\Voron\StorageActions\MappedResultsStorageActions.cs" />
    <Compile Include="Storage\Voron\StorageActions\QueueStorageActions.cs" />
    <Compile Include="Storage\Voron\StorageActions\StalenessStorageActions.cs" />
    <Compile Include="Storage\Voron\StorageActionsAccessor.cs" />
    <Compile Include="Storage\Voron\Impl\TableBase.cs" />
    <Compile Include="Storage\Voron\Impl\Tables.cs" />
    <Compile Include="Storage\Voron\Impl\TableStorage.cs" />
    <Compile Include="Storage\Voron\StorageActions\StorageActionsBase.cs" />
    <Compile Include="Storage\Voron\StorageActions\TasksStorageActions.cs" />
    <Compile Include="Storage\Voron\TransactionalStorage.cs" />
    <Compile Include="Storage\Voron\UndisposableStream.cs" />
    <Compile Include="Storage\TransactionContextData.cs" />
    <Compile Include="Tasks\RemoveFromIndexTask.cs" />
    <Compile Include="Tasks\DatabaseTask.cs" />
    <Compile Include="Indexing\IndexStorage.cs" />
    <Compile Include="Tasks\TaskMetadata.cs" />
    <Compile Include="Tasks\TouchReferenceDocumentIfChangedTask.cs" />
    <Compile Include="Util\ActiveEnumerable.cs" />
    <Compile Include="Util\BundlesHelper.cs" />
    <Compile Include="Util\DatabaseMemoryTarget.cs" />
    <Compile Include="Util\MetricsCountersManager.cs" />
    <Compile Include="Util\OutputTicker.cs" />
    <Compile Include="Util\PerformanceCountersUtils.cs" />
    <Compile Include="Util\PortUtil.cs" />
    <Compile Include="Util\SequentialUuidGenerator.cs" />
    <Compile Include="Util\SizeHelper.cs" />
    <Compile Include="Util\SortedKeyList.cs" />
    <Compile Include="Util\Streams\BufferPoolStream.cs" />
    <Compile Include="Util\Streams\PartialStream.cs" />
    <Compile Include="Util\Streams\BufferPoolMemoryStream.cs" />
    <Compile Include="Util\Streams\BlockingStream.cs" />
    <Compile Include="Util\WildcardMatcher.cs" />
    <Compile Include="Extensions\FeatureNotSupportedOnPosixException.cs" />
    <Compile Include="Config\MemoryStatisticsPosix.cs" />
  </ItemGroup>
  <ItemGroup>
    <BootstrapperPackage Include="Microsoft.Net.Client.3.5">
      <Visible>False</Visible>
      <ProductName>.NET Framework 3.5 SP1 Client Profile</ProductName>
      <Install>false</Install>
    </BootstrapperPackage>
    <BootstrapperPackage Include="Microsoft.Net.Framework.3.5.SP1">
      <Visible>False</Visible>
      <ProductName>.NET Framework 3.5 SP1</ProductName>
      <Install>true</Install>
    </BootstrapperPackage>
    <BootstrapperPackage Include="Microsoft.Windows.Installer.3.1">
      <Visible>False</Visible>
      <ProductName>Windows Installer 3.1</ProductName>
      <Install>true</Install>
    </BootstrapperPackage>
  </ItemGroup>
  <ItemGroup>
    <Content Include="Plugins\Builtins\Monitoring\Snmp\Templates\RAVENDB-MIB.txt" />
    <Content Include="Plugins\Builtins\Monitoring\Snmp\Templates\zabbix_ravendb_template.xml" />
    <EmbeddedResource Include="Json\lodash.js" />
    <EmbeddedResource Include="Util\Raven.Debug\x86\Raven.Debug.exe" />
    <EmbeddedResource Include="Util\Raven.Debug\x64\Raven.Debug.exe" />
    <EmbeddedResource Include="Server\WebUI\raven-data.ico" />
    <EmbeddedResource Include="Server\WebUI\studio.html" />
    <EmbeddedResource Include="Server\WebUI\studio_not_found.html" />
    <EmbeddedResource Include="Server\WebUI\Raven.Studio.xap" />
    <EmbeddedResource Include="Json\ToJson.js" />
    <EmbeddedResource Include="Json\RavenDB.js" />
    <EmbeddedResource Include="Client\Aws\Amazon.AWS.endpoints.xml" />
    <Content Include="FodyWeavers.xml" />
  </ItemGroup>
  <ItemGroup>
    <EmbeddedResource Include="Commercial\RavenDB.public" />
    <None Include="App.config">
      <SubType>Designer</SubType>
    </None>
    <None Include="packages.config" />
    <None Include="RavenDB.snk" />
    <EmbeddedResource Include="Server\Assets\EmbeddedData\Northwind.dump" />
  </ItemGroup>
  <ItemGroup>
    <ProjectReference Include="..\Rachis\Rachis\Rachis.csproj">
      <Project>{F796F69F-D17B-4260-92D6-65CB94C0E05C}</Project>
      <Name>Rachis</Name>
    </ProjectReference>
    <ProjectReference Include="..\Raven.Abstractions\Raven.Abstractions.csproj">
      <Project>{41AC479E-1EB2-4D23-AAF2-E4C8DF1BC2BA}</Project>
      <Name>Raven.Abstractions</Name>
    </ProjectReference>
    <ProjectReference Include="..\Raven.Client.Lightweight\Raven.Client.Lightweight.csproj">
      <Project>{4E087ECB-E7CA-4891-AC3C-3C76702715B6}</Project>
      <Name>Raven.Client.Lightweight</Name>
    </ProjectReference>
    <ProjectReference Include="..\Raven.Sparrow\Sparrow\Sparrow.csproj">
      <Project>{104699c8-0fd3-4ab9-8542-e8fa89ed199b}</Project>
      <Name>Sparrow</Name>
    </ProjectReference>
    <ProjectReference Include="..\Raven.Voron\Voron\Voron.csproj">
      <Project>{FF83C7C2-BC7B-4DCC-A782-49EF9BBD9390}</Project>
      <Name>Voron</Name>
    </ProjectReference>
  </ItemGroup>
  <ItemGroup />
  <Import Project="$(MSBuildToolsPath)\Microsoft.CSharp.targets" Condition="'$(TasksTargetsImported)' == ''" />
  <!--  <Import Project="$(MSBuildProjectDirectory)\..\Tools\StyleCop\StyleCop.Targets" Condition="'$(TasksTargetsImported)' == ''" />-->
  <Target Name="BeforeBuild">
  </Target>
  <Import Project="$(SolutionDir)\.nuget\NuGet.targets" Condition="'$(TasksTargetsImported)' == ''" />
  <Import Project="..\Imports\Fody\Fody.targets" Condition="$(Configuration) == 'Release'" />
  <Import Project="..\Imports\Tasks.targets" Condition="'$(TasksTargetsImported)' == ''" />
</Project><|MERGE_RESOLUTION|>--- conflicted
+++ resolved
@@ -61,13 +61,10 @@
     <WarningLevel>4</WarningLevel>
     <CodeAnalysisRuleSet>AllRules.ruleset</CodeAnalysisRuleSet>
     <StyleCopTreatErrorsAsWarnings>false</StyleCopTreatErrorsAsWarnings>
-<<<<<<< HEAD
     <NoWarn>1607, 1591</NoWarn>
-=======
     <DocumentationFile>
     </DocumentationFile>
     <NoWarn>1607, 1591, 618</NoWarn>
->>>>>>> a9347902
     <AllowUnsafeBlocks>true</AllowUnsafeBlocks>
   </PropertyGroup>
   <PropertyGroup>
