--- conflicted
+++ resolved
@@ -542,8 +542,6 @@
     <Compile Include="Plugins\Builtins\RecoverPendingTransactions.cs" />
     <Compile Include="Plugins\Builtins\RecoveryEnlistment.cs" />
     <Compile Include="Prefetching\PrefetchingUser.cs" />
-<<<<<<< HEAD
-=======
     <Compile Include="Server\Responders\Admin\AdminDetailedSizeBreakdown.cs" />
     <Compile Include="Server\Responders\TransactionsList.cs" />
     <Compile Include="Server\Responders\Debugging\DebugDocumentsCount.cs" />
@@ -556,7 +554,6 @@
     <Compile Include="Server\Responders\SingleAuthToken.cs" />
     <Compile Include="Server\Responders\TransactionPrepare.cs" />
     <Compile Include="Server\Responders\TransactionsRollbackAll.cs" />
->>>>>>> 42c6e6db
     <Compile Include="Server\Security\Authentication.cs" />
     <Compile Include="Server\Security\AuthenticationForCommercialUseOnly.cs" />
     <Compile Include="Extensions\DocDbExtensions.cs" />
@@ -1043,7 +1040,6 @@
     <Compile Include="Storage\ITasksStorageActions.cs" />
     <Compile Include="Storage\ITransactionalStorage.cs" />
     <Compile Include="Queries\SuggestionQueryRunner.cs" />
-<<<<<<< HEAD
     <Compile Include="Storage\Voron\Backup\BackupOperation.cs" />
     <Compile Include="Storage\Voron\Backup\RestoreOperation.cs" />
     <Compile Include="Storage\Voron\Schema\SchemaCreator.cs" />
@@ -1067,7 +1063,6 @@
     <Compile Include="Storage\Voron\StorageActions\TasksStorageActions.cs" />
     <Compile Include="Storage\Voron\TransactionalStorage.cs" />
     <Compile Include="Storage\Voron\UndisposableStream.cs" />
-=======
     <Compile Include="Storage\Managed\AttachmentsStorageActions.cs" />
     <Compile Include="Storage\Managed\Backup\BackupOperation.cs" />
     <Compile Include="Storage\Managed\Backup\RestoreOperation.cs" />
@@ -1107,7 +1102,6 @@
     <Compile Include="Storage\Managed\TasksStorageActions.cs" />
     <Compile Include="Storage\Managed\TransactionalStorage.cs" />
     <Compile Include="Storage\TransactionContextData.cs" />
->>>>>>> 42c6e6db
     <Compile Include="Tasks\RemoveFromIndexTask.cs" />
     <Compile Include="Tasks\DatabaseTask.cs" />
     <Compile Include="Indexing\IndexStorage.cs" />
