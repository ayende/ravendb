--- conflicted
+++ resolved
@@ -331,8 +331,8 @@
                 if (ShouldHandleUnusedDocumentsAddedAfterCommit == false || 
                     DisableCollectingDocumentsAfterCommit)
                 {
-                    // we removed some documents from the queue
-                    // we'll try to create a new future batch, if possible
+                // we removed some documents from the queue
+                // we'll try to create a new future batch, if possible
                     MaybeAddFutureBatch(result.LastOrDefault());
                 }
 
@@ -702,7 +702,7 @@
                 // we'll try to create a new future batch using the last document
                 // from the results that we are going to return
                 MaybeAddFutureBatch(new List<JsonDocument> { lastDocumentFromResult });
-            }
+        }
         }
 
         private void MaybeAddFutureBatch(List<JsonDocument> past)
@@ -894,13 +894,8 @@
                 // in total count, it should be less than we can process in single batch
                 numOfDocsToTakeInEachSplit = Math.Max(
                     context.Configuration.InitialNumberOfItemsToProcessInSingleBatch,
-<<<<<<< HEAD
-                    (int)Math.Min((autoTuner.FetchingDocumentsFromDiskTimeout.TotalMilliseconds * 0.7) / loadTimePerDocMs,
-                        (autoTuner.MaximumSizeAllowedToFetchFromStorageInBytes * 0.7) / largestDocSize));
-=======
                     Math.Min(numOfDocsToTakeInEachSplit/numberOfSplitTasks,
                         maxDocsInASingleBatch/numberOfSplitTasks));
->>>>>>> 3435ab70
 
                 if (log.IsDebugEnabled)
                 {
