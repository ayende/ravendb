--- conflicted
+++ resolved
@@ -194,9 +194,9 @@
 			int prefetchingQueueSizeInBytes;
 			var prefetchingDurationTimer = Stopwatch.StartNew();
 
-			// We take an snapshot because the implementation of accessing Values from a ConcurrentDictionary involves a lock.
-			// Taking the snapshot should be safe enough.
-			long currentlyUsedBatchSizesInBytes = autoTuner.CurrentlyUsedBatchSizesInBytes.Values.Sum();
+            // We take an snapshot because the implementation of accessing Values from a ConcurrentDictionary involves a lock.
+            // Taking the snapshot should be safe enough. 
+            long currentlyUsedBatchSizesInBytes = autoTuner.CurrentlyUsedBatchSizesInBytes.Values.Sum();
 			do
 			{
 				var nextEtagToIndex = GetNextDocEtag(etag);
@@ -204,32 +204,32 @@
 
 				if (nextEtagToIndex != firstEtagInQueue)
 				{
-					// if we have no results, and there is a future batch for it, we would wait for the results
-					// if there are no other results that have been read.
-					if (TryLoadDocumentsFromFutureBatches(nextEtagToIndex, allowWaiting: result.Count == 0) == false)
+                    // if we have no results, and there is a future batch for it, we would wait for the results
+                    // if there are no other results that have been read.
+                    if (TryLoadDocumentsFromFutureBatches(nextEtagToIndex, allowWaiting: result.Count == 0) == false)
 					{
-						// we don't have a something ready in the future batch, now we need to know if we
-						// have to wait for I/O, or if we can just let the caller get whatever it is that we 
-						// have right now, and schedule another background task to run it.
-						//
-						// The idea is that we'll give you whatever we have right now, and you'll be happy with it, 
-						// and next time you'll call, we'll have something ready
-						if (result.Count > 0)
-						{
+                        // we don't have a something ready in the future batch, now we need to know if we
+                        // have to wait for I/O, or if we can just let the caller get whatever it is that we 
+                        // have right now, and schedule another background task to run it.
+                        //
+                        // The idea is that we'll give you whatever we have right now, and you'll be happy with it, 
+                        // and next time you'll call, we'll have something ready
+					    if (result.Count > 0)
+					    {
 							if (log.IsDebugEnabled)
 								log.Debug("Not enough results to fill requested count ({0:#,#;;0}), but we have some ({1:#,#;;0}) in memory. " +
 								          "Going to index the results while loading more from disk in background.",
 									Math.Min(take ?? int.MaxValue, autoTuner.NumberOfItemsToProcessInSingleBatch),
 									result.Count);
 
-							MaybeAddFutureBatch(result);
-							return result;
-						}
+                            MaybeAddFutureBatch(result);
+					        return result;
+					    }
 
 						if (log.IsDebugEnabled)
 							log.Debug("Didn't load any documents from previous batches. Loading documents directly from disk.");
 
-						// if there has been no results, AND no future batch that we can wait for, then we just load directly from disk
+                        // if there has been no results, AND no future batch that we can wait for, then we just load directly from disk
 						LoadDocumentsFromDisk(etag, firstEtagInQueue); // here we _intentionally_ use the current etag, not the next one
 					}
 				}
@@ -240,18 +240,13 @@
 					etag = result[result.Count - 1].Etag;
 
 				prefetchingQueueSizeInBytes = prefetchingQueue.LoadedSize;
-			}
+			} 
 			while (
-				result.Count < autoTuner.NumberOfItemsToProcessInSingleBatch &&
-				(take.HasValue == false || result.Count < take.Value) &&
+				result.Count < autoTuner.NumberOfItemsToProcessInSingleBatch && 
+				(take.HasValue == false || result.Count < take.Value) && 
 				docsLoaded &&
-<<<<<<< HEAD
 				prefetchingDurationTimer.Elapsed <= context.Configuration.Prefetcher.DurationLimit.AsTimeSpan &&
                 ((prefetchingQueueSizeInBytes + currentlyUsedBatchSizesInBytes) < (context.Configuration.Memory.DynamicLimitForProcessing.Bytes)));
-=======
-				prefetchingDurationTimer.ElapsedMilliseconds <= context.Configuration.PrefetchingDurationLimit &&
-				((prefetchingQueueSizeInBytes + currentlyUsedBatchSizesInBytes) < (context.Configuration.DynamicMemoryLimitForProcessing)));
->>>>>>> 054cdd0f
 
 			MaybeAddFutureBatch(result);
 			return result;
@@ -362,30 +357,30 @@
 
 			FutureIndexBatch batch;
 			if (futureIndexBatches.TryGetValue(nextDocEtag, out batch) == false)
-				return null;
-
-			if (Task.CurrentId == batch.Task.Id)
-				return null;
-
-			return batch.Task.Status;
+                return null;
+
+		    if (Task.CurrentId == batch.Task.Id)
+		        return null;
+
+		    return batch.Task.Status;
 		}
 
 		private bool TryLoadDocumentsFromFutureBatches(Etag nextDocEtag, bool allowWaiting)
 		{
 			try
 			{
-				switch (CanLoadDocumentsFromFutureBatches(nextDocEtag))
-				{
-					case TaskStatus.Created:
-					case TaskStatus.WaitingForActivation:
-					case TaskStatus.WaitingToRun:
-					case TaskStatus.Running:
-					case TaskStatus.WaitingForChildrenToComplete:
+                switch (CanLoadDocumentsFromFutureBatches(nextDocEtag))
+                {
+                    case TaskStatus.Created:
+                    case TaskStatus.WaitingForActivation:
+                    case TaskStatus.WaitingToRun:
+                    case TaskStatus.Running:
+                    case TaskStatus.WaitingForChildrenToComplete:
 						if (log.IsDebugEnabled)
 							log.Info("Future batch is not completed, will wait: {0}", allowWaiting);
 
-						if (allowWaiting == false)
-							return false;
+                        if (allowWaiting == false)
+                            return false;
 
 						//if we are here, after that we are actually going to wait for the batch to finish
 						if (splitPrefetchingCount <= 0)
@@ -393,11 +388,11 @@
 							var numOfIOWaits = Interlocked.Increment(ref numberOfTimesWaitedHadToWaitForIO);
 							Interlocked.Exchange(ref splitPrefetchingCount, numOfIOWaits * 8);
 						}
-						break;
-					case TaskStatus.RanToCompletion:
-						break;
-					case TaskStatus.Canceled:
-					case TaskStatus.Faulted:
+                        break;
+                    case TaskStatus.RanToCompletion:
+                        break;
+                    case TaskStatus.Canceled:
+                    case TaskStatus.Faulted:
 						//remove canceled or faulted tasks from the future index batches
 						FutureIndexBatch failed;
 				        if (futureIndexBatches.TryRemove(nextDocEtag, out failed))
@@ -407,12 +402,12 @@
 				        }
 						return false;
                     case null:
-						return false;
-					default:
-						throw new ArgumentOutOfRangeException();
-				}
-
-				FutureIndexBatch nextBatch;
+                        return false;
+                    default:
+                        throw new ArgumentOutOfRangeException();
+                }
+
+			    FutureIndexBatch nextBatch;
 				if (futureIndexBatches.TryRemove(nextDocEtag, out nextBatch) == false) // here we need to remove the batch
 					return false;
 
@@ -424,7 +419,7 @@
 						prefetchingQueue.Add(jsonDocument);
 				}
 
-                return true;
+				return true;
 			}
 			catch (Exception e)
 			{
@@ -437,21 +432,16 @@
 		{
 			List<JsonDocument> jsonDocs = null;
 
-			// We take an snapshot because the implementation of accessing Values from a ConcurrentDictionary involves a lock.
-			// Taking the snapshot should be safe enough. 
-			long currentlyUsedBatchSizesInBytes = autoTuner.CurrentlyUsedBatchSizesInBytes.Values.Sum();
+            // We take an snapshot because the implementation of accessing Values from a ConcurrentDictionary involves a lock.
+            // Taking the snapshot should be safe enough. 
+            long currentlyUsedBatchSizesInBytes = autoTuner.CurrentlyUsedBatchSizesInBytes.Values.Sum();
 
 			context.TransactionalStorage.Batch(actions =>
 			{
 				//limit how much data we load from disk --> better adhere to memory limits
 				var totalSizeAllowedToLoadInBytes =
-<<<<<<< HEAD
 					(context.Configuration.Memory.DynamicLimitForProcessing.Bytes) -
                     (prefetchingQueue.LoadedSize + currentlyUsedBatchSizesInBytes);
-=======
-					(context.Configuration.DynamicMemoryLimitForProcessing) -
-					(prefetchingQueue.LoadedSize + currentlyUsedBatchSizesInBytes);
->>>>>>> 054cdd0f
 
 				// at any rate, we will load a min of 512Kb docs
 				long? maxSize = Math.Max(
@@ -482,13 +472,13 @@
 						}
 
 						totalSize += doc.SerializedSizeOnDisk;
-                        JsonDocument.EnsureIdInMetadata(doc);
+						JsonDocument.EnsureIdInMetadata(doc);
 						return doc;
 					})
 					.ToList();
 
 				loadTimes.Enqueue(new DiskFetchPerformanceStats
-				{
+			{
 					LoadingTimeInMillseconds = sp.ElapsedMilliseconds,
 					NumberOfDocuments = jsonDocs.Count,
 					TotalSize = totalSize,
@@ -499,7 +489,7 @@
 				{
 					DiskFetchPerformanceStats _;
 					loadTimes.TryDequeue(out _);
-				}
+			}
 			});
 
 			return jsonDocs;
@@ -521,15 +511,11 @@
 				return; // already have too much in memory
 			}
 			// don't keep _too_ much in memory
-<<<<<<< HEAD
-			if (prefetchingQueue.Count > context.Configuration.Core.MaxNumberOfItemsToProcessInSingleBatch * 2)
-=======
 			if (prefetchingQueue.Count > context.Configuration.MaxNumberOfItemsToProcessInSingleBatch * 2)
 			{
 				log.Info("Skipping background prefetching because we already have {0:#,#;;0} documents in the prefetching queue and our limit is {1:#,#;;0}",
 					prefetchingQueue.Count,
 					context.Configuration.MaxNumberOfItemsToProcessInSingleBatch * 2);
->>>>>>> 054cdd0f
 				return;
 			}
 
@@ -549,15 +535,11 @@
 			}) + prefetchingQueue.LoadedSize;
 
 			var alreadyLoadedSizeInMb = alreadyLoadedSizeInBytes / 1024 / 1024;
-<<<<<<< HEAD
-			if (alreadyLoadedSizeInMb > context.Configuration.Memory.AvailableMemoryForRaisingBatchSizeLimit.Megabytes)
-=======
 			if (alreadyLoadedSizeInMb > context.Configuration.AvailableMemoryForRaisingBatchSizeLimit)
 			{
 				log.Info("Skipping background prefetching because we already have {0:#,#;;0} kb in the future tasks and prefetcher queue and our limit is {1:#,#;;0} kb",
 					alreadyLoadedSizeInMb / 1024,
 					context.Configuration.AvailableMemoryForRaisingBatchSizeLimit / 1024);
->>>>>>> 054cdd0f
 				return;
 			}
 
@@ -577,19 +559,15 @@
 					log.Info("Skipping background prefetching because we have {0} future index batches and we already have {1:#,#;;0} documents loaded and our limit is {2:#,#;;0}",
 						futureIndexBatches.Count, alreadyLoaded, autoTuner.NumberOfItemsToProcessInSingleBatch);
 					return;
-				}
+			}
 			}
 
 			// ensure we don't do TOO much future caching
 			if (MemoryStatistics.AvailableMemoryInMb <
-<<<<<<< HEAD
-				context.Configuration.Memory.AvailableMemoryForRaisingBatchSizeLimit.Megabytes)
-=======
 				context.Configuration.AvailableMemoryForRaisingBatchSizeLimit)
 			{
 				log.Info("Skipping background prefetching because we have {0}mb of availiable memory and the availiable memory for raising the batch size limit is: {1}mb",
 						MemoryStatistics.AvailableMemoryInMb, context.Configuration.AvailableMemoryForRaisingBatchSizeLimit / 1024 / 1024);
->>>>>>> 054cdd0f
 				return;
 			}
 			// we loaded the maximum amount, there are probably more items to read now.
@@ -892,11 +870,11 @@
 
 		public void CleanupDocuments(Etag lastIndexedEtag)
 		{
-			if (lastIndexedEtag == null) return;
-			foreach (var docToRemove in documentsToRemove)
+		    if (lastIndexedEtag == null) return;
+		    foreach (var docToRemove in documentsToRemove)
 			{
 				if (docToRemove.Value == null)
-					continue;
+                    continue;
 				if (docToRemove.Value.All(etag => lastIndexedEtag.CompareTo(etag) > 0) == false)
 					continue;
 
@@ -996,7 +974,7 @@
 
 		public void SoftMemoryRelease()
 		{
-
+			
 		}
 
 		public LowMemoryHandlerStatistics GetStats()
