--- conflicted
+++ resolved
@@ -5,7 +5,6 @@
 using Lucene.Net.Index;
 using Lucene.Net.Search;
 using Raven.Database.Server.RavenFS.Storage;
-using System.Net;
 using System.Net.Http;
 
 namespace Raven.Database.Server.RavenFS.Controllers
@@ -13,24 +12,16 @@
 	public class SearchController : RavenFsApiController
 	{
 		[HttpGet]
-<<<<<<< HEAD
         [Route("ravenfs/{fileSystemName}/search/Terms")]
-        public HttpResponseMessage Terms()
-=======
-        [Route("ravenfs/{fileSystemName}/search/Terms")]		
-		public string[] Terms(string query)
->>>>>>> 3cec04c7
+        public HttpResponseMessage Terms(string query)
 		{
 			IndexSearcher searcher;
 			using (Search.GetSearcher(out searcher))
 			{
-<<<<<<< HEAD
-				string[] result = searcher.IndexReader.GetFieldNames(IndexReader.FieldOption.ALL).ToArray();
+				string[] result = searcher.IndexReader.GetFieldNames(IndexReader.FieldOption.ALL)
+                                    .Where(x => x.IndexOf(query, 0, StringComparison.InvariantCultureIgnoreCase) != -1).ToArray();
+
                 return this.GetMessageWithObject(result);
-=======
-				return searcher.IndexReader.GetFieldNames(IndexReader.FieldOption.ALL)
-                               .Where(x => x.IndexOf(query, 0, StringComparison.InvariantCultureIgnoreCase) != -1).ToArray();
->>>>>>> 3cec04c7
 			}
 		}
 
@@ -45,7 +36,7 @@
 
 			Storage.Batch(accessor => list.AddRange(keys.Select(accessor.ReadFile).Where(x => x != null)));
 
-            var result = new SearchResults
+			var result = new SearchResults
 			{
 				Start = Paging.Start,
 				PageSize = Paging.PageSize,
