--- conflicted
+++ resolved
@@ -14,36 +14,11 @@
 using Raven.Database.Extensions;
 using Raven.Database.Server.WebApi.Attributes;
 using Raven.Json.Linq;
-using System.Web.Http.Filters;
-using Raven.Abstractions;
 
 namespace Raven.Database.Server.Controllers
 {
-<<<<<<< HEAD
-	[DocIdUnescapeFilter]
-	public class DocumentsController : RavenDbApiController
-=======
 	public class DocumentsController : ClusterAwareRavenDbApiController
->>>>>>> 0172de14
 	{
-		[AttributeUsage(AttributeTargets.Class)]
-		internal class DocIdUnescapeFilterAttribute : ActionFilterAttribute
-		{
-			public override void OnActionExecuting (System.Web.Http.Controllers.HttpActionContext actionContext)
-			{
-				if (EnvironmentUtils.RunningOnMono) {
-					if (actionContext.ActionArguments.ContainsKey ("id")) {
-						actionContext.ActionArguments ["id"] = Uri.UnescapeDataString ((string)actionContext.ActionArguments ["id"]);
-					}
-
-					if (actionContext.ActionArguments.ContainsKey ("docId")) {
-						actionContext.ActionArguments ["docId"] = Uri.UnescapeDataString ((string)actionContext.ActionArguments ["docId"]);
-					}
-				}
-				base.OnActionExecuting (actionContext);
-			}
-		}
-
 		[HttpGet]
 		[RavenRoute("docs")]
 		[RavenRoute("databases/{databaseName}/docs")]
