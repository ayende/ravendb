using Raven.Abstractions.Indexing;
using Raven.Abstractions.Logging;
using Raven.Database.Server.WebApi.Attributes;
using Raven.Json.Linq;

using System;
using System.Net;
using System.Net.Http;
using System.Threading.Tasks;
using System.Web.Http;

namespace Raven.Database.Server.Controllers
{
<<<<<<< HEAD
	public class TransformersController : ClusterAwareRavenDbApiController
	{
		[HttpGet]
		[RavenRoute("transformers/{*id}")]
		[RavenRoute("databases/{databaseName}/transformers/{*id}")]
		public HttpResponseMessage TransformerGet(string id)
		{
			var transformer = id;
			if (string.IsNullOrEmpty(transformer) == false && transformer != "/")
			{
				var transformerDefinition = Database.Transformers.GetTransformerDefinition(transformer);
				if (transformerDefinition == null || transformerDefinition.Temporary)
					return GetEmptyMessage(HttpStatusCode.NotFound);

				return GetMessageWithObject(new
				{
					Transformer = transformerDefinition,
				});
			}
			return GetEmptyMessage();
		}

		[HttpGet]
		[RavenRoute("transformers")]
		[RavenRoute("databases/{databaseName}/transformers")]
		public HttpResponseMessage TransformerGet()
		{
			var namesOnlyString = GetQueryStringValue("namesOnly");
			bool namesOnly;
			RavenJArray transformers;
			if (bool.TryParse(namesOnlyString, out namesOnly) && namesOnly)
				transformers = Database.Transformers.GetTransformerNames(GetStart(), GetPageSize(Database.Configuration.Core.MaxPageSize));
			else
				transformers = Database.Transformers.GetTransformers(GetStart(), GetPageSize(Database.Configuration.Core.MaxPageSize));

			return GetMessageWithObject(transformers);
		}

		[HttpPut]
		[RavenRoute("transformers/{*id}")]
		[RavenRoute("databases/{databaseName}/transformers/{*id}")]
		public async Task<HttpResponseMessage> TransformersPut(string id)
		{
			var transformer = id;
			var data = await ReadJsonObjectAsync<TransformerDefinition>().ConfigureAwait(false);
			if (data == null || string.IsNullOrEmpty(data.TransformResults))
				return GetMessageWithString("Expected json document with 'TransformResults' property", HttpStatusCode.BadRequest);

			try
			{
				var transformerName = Database.Transformers.PutTransform(transformer, data);
				return GetMessageWithObject(new { Transformer = transformerName }, HttpStatusCode.Created);
			}
			catch (Exception ex)
			{
				return GetMessageWithObject(new
				{
					ex.Message,
					Error = ex.ToString()
				}, HttpStatusCode.BadRequest);
			}
		}

		[HttpPost]
		[RavenRoute("transformers/{*id}")]
		[RavenRoute("databases/{databaseName}/transformers/{*id}")]
		public Task<HttpResponseMessage> TransformersPost(string id)
		{
			var transformer = id;
			var lockModeStr = GetQueryStringValue("mode");

			TransformerLockMode transformerLockMode;
			if (Enum.TryParse(lockModeStr, out transformerLockMode) == false)
				return GetMessageWithStringAsTask("Cannot understand transformer lock mode: " + lockModeStr, HttpStatusCode.BadRequest);

			var transformerDefinition = Database.IndexDefinitionStorage.GetTransformerDefinition(transformer);
			if (transformerDefinition == null)
				return GetMessageWithStringAsTask("Cannot find transformer : " + transformer, HttpStatusCode.NotFound);

			transformerDefinition.LockMode = transformerLockMode;
			Database.IndexDefinitionStorage.UpdateTransformerDefinitionWithoutUpdatingCompiledTransformer(transformerDefinition);

			return GetEmptyMessageAsTask();
		}

		[HttpDelete]
		[RavenRoute("transformers/{*id}")]
		[RavenRoute("databases/{databaseName}/transformers/{*id}")]
		public HttpResponseMessage TransformersDelete(string id)
		{
			var isReplication = GetQueryStringValue("is-replication");

			if (Database.Transformers.DeleteTransform(id) &&
				!String.IsNullOrWhiteSpace(isReplication) && isReplication.Equals("true", StringComparison.InvariantCultureIgnoreCase))
			{
				const string emptyFrom = "<no hostname>";
				var from = Uri.UnescapeDataString(GetQueryStringValue("from") ?? emptyFrom);
				Log.Info("received transformer deletion from replication (replicating transformer tombstone, received from {0})", from);
			}

			return GetEmptyMessage(HttpStatusCode.NoContent);
		}


	}
=======
    public class TransformersController : ClusterAwareRavenDbApiController
    {
        [HttpGet]
        [RavenRoute("transformers/{*id}")]
        [RavenRoute("databases/{databaseName}/transformers/{*id}")]
        public HttpResponseMessage TransformerGet(string id)
        {
            var transformer = id;
            if (string.IsNullOrEmpty(transformer) == false && transformer != "/")
            {
                var transformerDefinition = Database.Transformers.GetTransformerDefinition(transformer);
                if (transformerDefinition == null || transformerDefinition.Temporary)
                    return GetEmptyMessage(HttpStatusCode.NotFound);

                return GetMessageWithObject(new
                {
                    Transformer = transformerDefinition,
                });
            }
            return GetEmptyMessage();
        }

        [HttpGet]
        [RavenRoute("transformers")]
        [RavenRoute("databases/{databaseName}/transformers")]
        public HttpResponseMessage TransformerGet()
        {
            var namesOnlyString = GetQueryStringValue("namesOnly");
            bool namesOnly;
            RavenJArray transformers;
            if (bool.TryParse(namesOnlyString, out namesOnly) && namesOnly)
                transformers = Database.Transformers.GetTransformerNames(GetStart(), GetPageSize(Database.Configuration.MaxPageSize));
            else
                transformers = Database.Transformers.GetTransformers(GetStart(), GetPageSize(Database.Configuration.MaxPageSize));

            return GetMessageWithObject(transformers);
        }

        [HttpPut]
        [RavenRoute("transformers/{*id}")]
        [RavenRoute("databases/{databaseName}/transformers/{*id}")]
        public async Task<HttpResponseMessage> TransformersPut(string id)
        {
            var transformer = id;
            var data = await ReadJsonObjectAsync<TransformerDefinition>().ConfigureAwait(false);
            if (data == null || string.IsNullOrEmpty(data.TransformResults))
                return GetMessageWithString("Expected json document with 'TransformResults' property", HttpStatusCode.BadRequest);

            try
            {
                var transformerName = Database.Transformers.PutTransform(transformer, data);
                return GetMessageWithObject(new { Transformer = transformerName }, HttpStatusCode.Created);
            }
            catch (Exception ex)
            {
                return GetMessageWithObject(new
                {
                    ex.Message,
                    Error = ex.ToString()
                }, HttpStatusCode.BadRequest);
            }
        }

        [HttpPost]
        [RavenRoute("transformers/{*id}")]
        [RavenRoute("databases/{databaseName}/transformers/{*id}")]
        public Task<HttpResponseMessage> TransformersPost(string id)
        {
            var transformer = id;
            var lockModeStr = GetQueryStringValue("mode");

            TransformerLockMode transformerLockMode;
            if (Enum.TryParse(lockModeStr, out transformerLockMode) == false)
                return GetMessageWithStringAsTask("Cannot understand transformer lock mode: " + lockModeStr, HttpStatusCode.BadRequest);

            var transformerDefinition = Database.IndexDefinitionStorage.GetTransformerDefinition(transformer);
            if (transformerDefinition == null)
                return GetMessageWithStringAsTask("Cannot find transformer : " + transformer, HttpStatusCode.NotFound);

            transformerDefinition.LockMode = transformerLockMode;
            Database.IndexDefinitionStorage.UpdateTransformerDefinitionWithoutUpdatingCompiledTransformer(transformerDefinition);

            return GetEmptyMessageAsTask();
        }

        [HttpDelete]
        [RavenRoute("transformers/{*id}")]
        [RavenRoute("databases/{databaseName}/transformers/{*id}")]
        public HttpResponseMessage TransformersDelete(string id)
        {
            var isReplication = GetQueryStringValue("is-replication");

            if (Database.Transformers.DeleteTransform(id) &&
                !String.IsNullOrWhiteSpace(isReplication) && isReplication.Equals("true", StringComparison.InvariantCultureIgnoreCase))
            {
                const string emptyFrom = "<no hostname>";
                var from = Uri.UnescapeDataString(GetQueryStringValue("from") ?? emptyFrom);
                Log.Info("received transformer deletion from replication (replicating transformer tombstone, received from {0})", from);
            }

            return GetEmptyMessage(HttpStatusCode.NoContent);
        }


    }
>>>>>>> 68f1ca50
}<|MERGE_RESOLUTION|>--- conflicted
+++ resolved
@@ -11,113 +11,6 @@
 
 namespace Raven.Database.Server.Controllers
 {
-<<<<<<< HEAD
-	public class TransformersController : ClusterAwareRavenDbApiController
-	{
-		[HttpGet]
-		[RavenRoute("transformers/{*id}")]
-		[RavenRoute("databases/{databaseName}/transformers/{*id}")]
-		public HttpResponseMessage TransformerGet(string id)
-		{
-			var transformer = id;
-			if (string.IsNullOrEmpty(transformer) == false && transformer != "/")
-			{
-				var transformerDefinition = Database.Transformers.GetTransformerDefinition(transformer);
-				if (transformerDefinition == null || transformerDefinition.Temporary)
-					return GetEmptyMessage(HttpStatusCode.NotFound);
-
-				return GetMessageWithObject(new
-				{
-					Transformer = transformerDefinition,
-				});
-			}
-			return GetEmptyMessage();
-		}
-
-		[HttpGet]
-		[RavenRoute("transformers")]
-		[RavenRoute("databases/{databaseName}/transformers")]
-		public HttpResponseMessage TransformerGet()
-		{
-			var namesOnlyString = GetQueryStringValue("namesOnly");
-			bool namesOnly;
-			RavenJArray transformers;
-			if (bool.TryParse(namesOnlyString, out namesOnly) && namesOnly)
-				transformers = Database.Transformers.GetTransformerNames(GetStart(), GetPageSize(Database.Configuration.Core.MaxPageSize));
-			else
-				transformers = Database.Transformers.GetTransformers(GetStart(), GetPageSize(Database.Configuration.Core.MaxPageSize));
-
-			return GetMessageWithObject(transformers);
-		}
-
-		[HttpPut]
-		[RavenRoute("transformers/{*id}")]
-		[RavenRoute("databases/{databaseName}/transformers/{*id}")]
-		public async Task<HttpResponseMessage> TransformersPut(string id)
-		{
-			var transformer = id;
-			var data = await ReadJsonObjectAsync<TransformerDefinition>().ConfigureAwait(false);
-			if (data == null || string.IsNullOrEmpty(data.TransformResults))
-				return GetMessageWithString("Expected json document with 'TransformResults' property", HttpStatusCode.BadRequest);
-
-			try
-			{
-				var transformerName = Database.Transformers.PutTransform(transformer, data);
-				return GetMessageWithObject(new { Transformer = transformerName }, HttpStatusCode.Created);
-			}
-			catch (Exception ex)
-			{
-				return GetMessageWithObject(new
-				{
-					ex.Message,
-					Error = ex.ToString()
-				}, HttpStatusCode.BadRequest);
-			}
-		}
-
-		[HttpPost]
-		[RavenRoute("transformers/{*id}")]
-		[RavenRoute("databases/{databaseName}/transformers/{*id}")]
-		public Task<HttpResponseMessage> TransformersPost(string id)
-		{
-			var transformer = id;
-			var lockModeStr = GetQueryStringValue("mode");
-
-			TransformerLockMode transformerLockMode;
-			if (Enum.TryParse(lockModeStr, out transformerLockMode) == false)
-				return GetMessageWithStringAsTask("Cannot understand transformer lock mode: " + lockModeStr, HttpStatusCode.BadRequest);
-
-			var transformerDefinition = Database.IndexDefinitionStorage.GetTransformerDefinition(transformer);
-			if (transformerDefinition == null)
-				return GetMessageWithStringAsTask("Cannot find transformer : " + transformer, HttpStatusCode.NotFound);
-
-			transformerDefinition.LockMode = transformerLockMode;
-			Database.IndexDefinitionStorage.UpdateTransformerDefinitionWithoutUpdatingCompiledTransformer(transformerDefinition);
-
-			return GetEmptyMessageAsTask();
-		}
-
-		[HttpDelete]
-		[RavenRoute("transformers/{*id}")]
-		[RavenRoute("databases/{databaseName}/transformers/{*id}")]
-		public HttpResponseMessage TransformersDelete(string id)
-		{
-			var isReplication = GetQueryStringValue("is-replication");
-
-			if (Database.Transformers.DeleteTransform(id) &&
-				!String.IsNullOrWhiteSpace(isReplication) && isReplication.Equals("true", StringComparison.InvariantCultureIgnoreCase))
-			{
-				const string emptyFrom = "<no hostname>";
-				var from = Uri.UnescapeDataString(GetQueryStringValue("from") ?? emptyFrom);
-				Log.Info("received transformer deletion from replication (replicating transformer tombstone, received from {0})", from);
-			}
-
-			return GetEmptyMessage(HttpStatusCode.NoContent);
-		}
-
-
-	}
-=======
     public class TransformersController : ClusterAwareRavenDbApiController
     {
         [HttpGet]
@@ -149,9 +42,9 @@
             bool namesOnly;
             RavenJArray transformers;
             if (bool.TryParse(namesOnlyString, out namesOnly) && namesOnly)
-                transformers = Database.Transformers.GetTransformerNames(GetStart(), GetPageSize(Database.Configuration.MaxPageSize));
+                transformers = Database.Transformers.GetTransformerNames(GetStart(), GetPageSize(Database.Configuration.Core.MaxPageSize));
             else
-                transformers = Database.Transformers.GetTransformers(GetStart(), GetPageSize(Database.Configuration.MaxPageSize));
+                transformers = Database.Transformers.GetTransformers(GetStart(), GetPageSize(Database.Configuration.Core.MaxPageSize));
 
             return GetMessageWithObject(transformers);
         }
@@ -223,5 +116,4 @@
 
 
     }
->>>>>>> 68f1ca50
 }