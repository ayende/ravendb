--- conflicted
+++ resolved
@@ -763,8 +763,6 @@
 				}
 			});
 		}
-<<<<<<< HEAD
-=======
 
 		[HttpGet]
 		[RavenRoute("debug/indexing-perf-stats")]
@@ -773,7 +771,6 @@
 		{
 			return GetMessageWithObject(Database.IndexingPerformanceStatistics);
 		}
->>>>>>> 8872dadd
 	}
 
 	public class RouteInfo
