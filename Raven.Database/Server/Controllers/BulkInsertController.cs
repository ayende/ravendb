--- conflicted
+++ resolved
@@ -17,6 +17,7 @@
 using Raven.Abstractions.Logging;
 using Raven.Database.Actions;
 using Raven.Database.Extensions;
+using Raven.Database.Indexing;
 using Raven.Database.Server.Security;
 using Raven.Database.Server.WebApi.Attributes;
 using Raven.Database.Util.Streams;
@@ -105,6 +106,7 @@
                     currentDatabase.Notifications.RaiseNotifications(new BulkInsertChangeNotification { OperationId = operationId, Message = "Operation cancelled, likely because of a batch timeout", Type = DocumentChangeTypes.BulkInsertError });
                     status.IsTimedOut = true;
                     status.Faulted = true;
+                    throw;
                 }
                 catch (Exception e)
                 {
@@ -187,12 +189,6 @@
 
         private IEnumerable<JsonDocument> YieldDeserializeDocumentsInBatch(CancellationTimeout timeout, Stream partialStream, BulkInsertOptions options, Action<int> increaseDocumentsCount)
         {
-<<<<<<< HEAD
-            //using (var stream = new GZipStream(partialStream, CompressionMode.Decompress, leaveOpen: true))
-            {
-				var reader = new BinaryReader(partialStream);
-                var count = reader.ReadInt32();
-=======
             switch (options.Compression)
             {
                 case BulkInsertCompression.GZip:
@@ -219,7 +215,6 @@
 					case BulkInsertFormat.Bson:
 						{
 							var count = reader.ReadInt32();
->>>>>>> 0172de14
 
 							return YieldBsonDocumentsInBatch(timeout, reader, count, increaseDocumentsCount).ToArray();
 						}
@@ -306,6 +301,10 @@
                     };
                 }
 
+                increaseDocumentsCount(count);
+            }
+        }
+
         public class BulkInsertStatus : IOperationState
         {
             public int Documents { get; set; }
