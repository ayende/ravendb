// -----------------------------------------------------------------------
//  <copyright file="CountersLandlord.cs" company="Hibernating Rhinos LTD">
//      Copyright (c) Hibernating Rhinos LTD. All rights reserved.
//  </copyright>
// -----------------------------------------------------------------------
using Raven.Abstractions;
using Raven.Abstractions.Counters;
using Raven.Abstractions.Data;
using Raven.Abstractions.Extensions;
using Raven.Abstractions.Logging;
using Raven.Database.Commercial;
using Raven.Database.Config;
using Raven.Database.Counters;
using Raven.Database.Extensions;
using Raven.Database.Server.Connections;
using System;
using System.Collections.Generic;
using System.Collections.Specialized;
using System.Linq;
using System.Security.Cryptography;
using System.Text;
using System.Threading;
using System.Threading.Tasks;
using Raven.Abstractions.Exceptions;

namespace Raven.Database.Server.Tenancy
{
    public class CountersLandlord : AbstractLandlord<CounterStorage>
    {
        private bool initialized;

        private const string COUNTERS_PREFIX = "Raven/Counters/";
        public override string ResourcePrefix { get { return COUNTERS_PREFIX; } }

        public event Action<InMemoryRavenConfiguration> SetupTenantConfiguration = delegate { };

        public CountersLandlord(DocumentDatabase systemDatabase) : base(systemDatabase)
        {
            Enabled = systemDatabase.Documents.Get("Raven/Counters/Enabled",null) != null;
            Init();
        }

        public bool Enabled { get; set; }

        public InMemoryRavenConfiguration SystemConfiguration { get { return systemDatabase.Configuration; } }

        public void Init()
        {
            if (initialized)
                return;
            initialized = true;
            systemDatabase.Notifications.OnDocumentChange += (database, notification, doc) =>
            {
                if (notification.Id == null)
                    return;
                const string ravenDbPrefix = "Raven/Counters/";
                if (notification.Id.StartsWith(ravenDbPrefix, StringComparison.InvariantCultureIgnoreCase) == false)
                    return;
                var dbName = notification.Id.Substring(ravenDbPrefix.Length);
                Logger.Info("Shutting down counters {0} because the tenant counter document has been updated or removed", dbName);
                Cleanup(dbName, skipIfActiveInDuration: null, notificationType: notification.Type);
            };
        }

        public InMemoryRavenConfiguration CreateTenantConfiguration(string tenantId)
        {
            if (string.IsNullOrWhiteSpace(tenantId))
                throw new ArgumentException("tenantId");
            var document = GetTenantDatabaseDocument(tenantId);
            if (document == null)
                return null;

            return CreateConfiguration(tenantId, document, "Raven/Counters/DataDir", systemDatabase.Configuration);		
        }


        protected InMemoryRavenConfiguration CreateConfiguration(
                        string tenantId,
                        CountersDocument document,
                        string folderPropName,
                        InMemoryRavenConfiguration parentConfiguration)
        {
            var config = new InMemoryRavenConfiguration
            {
                Settings = new NameValueCollection(parentConfiguration.Settings),
            };

            SetupTenantConfiguration(config);

            config.CustomizeValuesForDatabaseTenant(tenantId);

            config.Settings["Raven/StorageEngine"] = parentConfiguration.DefaultStorageTypeName;
            config.Settings["Raven/Counters/Storage"] = parentConfiguration.FileSystem.DefaultStorageTypeName;

            foreach (var setting in document.Settings)
            {
                config.Settings[setting.Key] = setting.Value;
            }
            Unprotect(document);

            foreach (var securedSetting in document.SecuredSettings)
            {
                config.Settings[securedSetting.Key] = securedSetting.Value;
            }

            config.Settings[folderPropName] = config.Settings[folderPropName].ToFullPath(parentConfiguration.DataDirectory);
            config.Settings["Raven/Esent/LogsPath"] = config.Settings["Raven/Esent/LogsPath"].ToFullPath(parentConfiguration.DataDirectory);
            config.Settings[Constants.RavenTxJournalPath] = config.Settings[Constants.RavenTxJournalPath].ToFullPath(parentConfiguration.DataDirectory);

            config.Settings["Raven/VirtualDir"] = config.Settings["Raven/VirtualDir"] + "/" + tenantId;

            config.CountersDatabaseName = tenantId;

            config.Initialize();
            config.CopyParentSettings(parentConfiguration);
            return config;
        }



        private CountersDocument GetTenantDatabaseDocument(string tenantId)
        {
            JsonDocument jsonDocument;
            using (systemDatabase.DisableAllTriggersForCurrentThread())
                jsonDocument = systemDatabase.Documents.Get("Raven/Counters/" + tenantId, null);
            if (jsonDocument == null ||
                jsonDocument.Metadata == null ||
                jsonDocument.Metadata.Value<bool>(Constants.RavenDocumentDoesNotExists) ||
                jsonDocument.Metadata.Value<bool>(Constants.RavenDeleteMarker))
                return null;

            var document = jsonDocument.DataAsJson.JsonDeserialization<CountersDocument>();
            if (document.Settings.Keys.Contains("Raven/Counters/DataDir") == false)
                throw new InvalidOperationException("Could not find Raven/Counters/DataDir");

            if (document.Disabled)
                throw new InvalidOperationException("The database has been disabled.");

            return document;
        }



        public bool TryGetOrCreateResourceStore(string tenantId, out Task<CounterStorage> counter)
        {
            if (Locks.Contains(DisposingLock))
                throw new ObjectDisposedException("CountersLandlord", "Server is shutting down, can't access any counters");

            if (Enabled == false)
            {
                throw new InvalidOperationException("Counters are an experimental feature that is not enabled");
<<<<<<< HEAD
		    }

			if (Locks.Contains(tenantId))
				throw new InvalidOperationException("Counters '" + tenantId + "' is currently locked and cannot be accessed");

			ManualResetEvent cleanupLock;
			if (Cleanups.TryGetValue(tenantId, out cleanupLock) && cleanupLock.WaitOne(MaxSecondsForTaskToWaitForDatabaseToLoad * 1000) == false)
				throw new InvalidOperationException(string.Format("Counters '{0}' are currently being restarted and cannot be accessed. We already waited {1} seconds.", tenantId, MaxSecondsForTaskToWaitForDatabaseToLoad));

			if (ResourcesStoresCache.TryGetValue(tenantId, out counter))
			{
				if (counter.IsFaulted || counter.IsCanceled)
				{
					ResourcesStoresCache.TryRemove(tenantId, out counter);
					DateTime time;
					LastRecentlyUsed.TryRemove(tenantId, out time);
					// and now we will try creating it again
				}
				else
				{
					return true;
				}
			}

			var config = CreateTenantConfiguration(tenantId);
			if (config == null)
				return false;

			var hasAcquired = false;
			try
			{
				if (!ResourceSemaphore.Wait(ConcurrentDatabaseLoadTimeout))
					throw new ConcurrentLoadTimeoutException("Too much counters loading concurrently, timed out waiting for them to load.");

				hasAcquired = true;
				counter = ResourcesStoresCache.GetOrAdd(tenantId, __ => Task.Factory.StartNew(() =>
				{
					var transportState = ResourseTransportStates.GetOrAdd(tenantId, s => new TransportState());
					var cs = new CounterStorage(systemDatabase.ServerUrl, tenantId, config, transportState);
					AssertLicenseParameters();

					// if we have a very long init process, make sure that we reset the last idle time for this db.
					LastRecentlyUsed.AddOrUpdate(tenantId, SystemTime.UtcNow, (_, time) => SystemTime.UtcNow);
					return cs;
				}).ContinueWith(task =>
				{
					if (task.Status == TaskStatus.Faulted) // this observes the task exception
					{
						Logger.WarnException("Failed to create counters " + tenantId, task.Exception);
					}
					return task;
				}).Unwrap());
				return true;
			}
			finally
			{
				if (hasAcquired)
					ResourceSemaphore.Release();
			}
		}
=======
            }

            if (Locks.Contains(tenantId))
                throw new InvalidOperationException("Counters '" + tenantId + "' is currently locked and cannot be accessed");

            ManualResetEvent cleanupLock;
            if (Cleanups.TryGetValue(tenantId, out cleanupLock) && cleanupLock.WaitOne(MaxSecondsForTaskToWaitForDatabaseToLoad * 1000) == false)
                throw new InvalidOperationException(string.Format("Counters '{0}' are currently being restarted and cannot be accessed. We already waited {1} seconds.", tenantId, MaxSecondsForTaskToWaitForDatabaseToLoad));

            if (ResourcesStoresCache.TryGetValue(tenantId, out counter))
            {
                if (counter.IsFaulted || counter.IsCanceled)
                {
                    ResourcesStoresCache.TryRemove(tenantId, out counter);
                    DateTime time;
                    LastRecentlyUsed.TryRemove(tenantId, out time);
                    // and now we will try creating it again
                }
                else
                {
                    return true;
                }
            }

            var config = CreateTenantConfiguration(tenantId);
            if (config == null)
                return false;

            counter = ResourcesStoresCache.GetOrAdd(tenantId, __ => Task.Factory.StartNew(() =>
            {
                var transportState = ResourseTransportStates.GetOrAdd(tenantId, s => new TransportState());
                var cs = new CounterStorage(systemDatabase.ServerUrl, tenantId, config, transportState);
                AssertLicenseParameters();

                // if we have a very long init process, make sure that we reset the last idle time for this db.
                LastRecentlyUsed.AddOrUpdate(tenantId, SystemTime.UtcNow, (_, time) => SystemTime.UtcNow);
                return cs;
            }).ContinueWith(task =>
            {
                if (task.Status == TaskStatus.Faulted) // this observes the task exception
                {
                    Logger.WarnException("Failed to create counters " + tenantId, task.Exception);
                }
                return task;
            }).Unwrap());
            return true;
        }
>>>>>>> 1b990055

        public void Unprotect(CountersDocument configDocument)
        {
            if (configDocument.SecuredSettings == null)
            {
                configDocument.SecuredSettings = new Dictionary<string, string>(StringComparer.OrdinalIgnoreCase);
                return;
            }

            foreach (var prop in configDocument.SecuredSettings.ToList())
            {
                if (prop.Value == null)
                    continue;
                var bytes = Convert.FromBase64String(prop.Value);
                var entrophy = Encoding.UTF8.GetBytes(prop.Key);
                try
                {
                    var unprotectedValue = ProtectedData.Unprotect(bytes, entrophy, DataProtectionScope.CurrentUser);
                    configDocument.SecuredSettings[prop.Key] = Encoding.UTF8.GetString(unprotectedValue);
                }
                catch (Exception e)
                {
                    Logger.WarnException("Could not unprotect secured db data " + prop.Key + " setting the value to '<data could not be decrypted>'", e);
                    configDocument.SecuredSettings[prop.Key] = Constants.DataCouldNotBeDecrypted;
                }
            }
        }

        public void Protect(CountersDocument configDocument)
        {
            if (configDocument.SecuredSettings == null)
            {
                configDocument.SecuredSettings = new Dictionary<string, string>(StringComparer.OrdinalIgnoreCase);
                return;
            }

            foreach (var prop in configDocument.SecuredSettings.ToList())
            {
                if (prop.Value == null)
                    continue;
                var bytes = Encoding.UTF8.GetBytes(prop.Value);
                var entrophy = Encoding.UTF8.GetBytes(prop.Key);
                var protectedValue = ProtectedData.Protect(bytes, entrophy, DataProtectionScope.CurrentUser);
                configDocument.SecuredSettings[prop.Key] = Convert.ToBase64String(protectedValue);
            }
        }

        private void AssertLicenseParameters()
        {
            string maxDatabases;
            if (ValidateLicense.CurrentLicense.Attributes.TryGetValue("numberOfCounters", out maxDatabases))
            {
                if (string.Equals(maxDatabases, "unlimited", StringComparison.OrdinalIgnoreCase) == false)
                {
                    var numberOfAllowedFileSystems = int.Parse(maxDatabases);

                    int nextPageStart = 0;
                    var databases =
                        systemDatabase.Documents.GetDocumentsWithIdStartingWith("Raven/Counters/", null, null, 0,
                            numberOfAllowedFileSystems, CancellationToken.None, ref nextPageStart).ToList();
                    if (databases.Count >= numberOfAllowedFileSystems)
                        throw new InvalidOperationException(
                            "You have reached the maximum number of counters that you can have according to your license: " +
                            numberOfAllowedFileSystems + Environment.NewLine +
                            "You can either upgrade your RavenDB license or delete a counter from the server");
                }
            }
        }


        public async Task<CounterStorage> GetCounterInternal(string name)
        {
            Task<CounterStorage> db;
            if (TryGetOrCreateResourceStore(name, out db))
                return await db;
            return null;
        }

        public void ForAllCounters(Action<CounterStorage> action)
        {
            foreach (var value in ResourcesStoresCache
                .Select(db => db.Value)
                .Where(value => value.Status == TaskStatus.RanToCompletion))
            {
                action(value.Result);
            }
        }

        protected override DateTime LastWork(CounterStorage resource)
        {
            return resource.LastWrite;
        }
    }
}<|MERGE_RESOLUTION|>--- conflicted
+++ resolved
@@ -25,26 +25,26 @@
 
 namespace Raven.Database.Server.Tenancy
 {
-    public class CountersLandlord : AbstractLandlord<CounterStorage>
-    {
-        private bool initialized;
+	public class CountersLandlord : AbstractLandlord<CounterStorage>
+	{
+		private bool initialized;
 
         private const string COUNTERS_PREFIX = "Raven/Counters/";
         public override string ResourcePrefix { get { return COUNTERS_PREFIX; } }
 
         public event Action<InMemoryRavenConfiguration> SetupTenantConfiguration = delegate { };
 
-        public CountersLandlord(DocumentDatabase systemDatabase) : base(systemDatabase)
-        {
-            Enabled = systemDatabase.Documents.Get("Raven/Counters/Enabled",null) != null;
-            Init();
-        }
-
-        public bool Enabled { get; set; }
-
-        public InMemoryRavenConfiguration SystemConfiguration { get { return systemDatabase.Configuration; } }
-
-        public void Init()
+		public CountersLandlord(DocumentDatabase systemDatabase) : base(systemDatabase)
+		{
+		    Enabled = systemDatabase.Documents.Get("Raven/Counters/Enabled",null) != null;
+			Init();
+		}
+
+	    public bool Enabled { get; set; }
+
+	    public InMemoryRavenConfiguration SystemConfiguration { get { return systemDatabase.Configuration; } }
+
+		public void Init()
         {
             if (initialized)
                 return;
@@ -58,19 +58,19 @@
                     return;
                 var dbName = notification.Id.Substring(ravenDbPrefix.Length);
                 Logger.Info("Shutting down counters {0} because the tenant counter document has been updated or removed", dbName);
-                Cleanup(dbName, skipIfActiveInDuration: null, notificationType: notification.Type);
+				Cleanup(dbName, skipIfActiveInDuration: null, notificationType: notification.Type);
             };
         }
 
-        public InMemoryRavenConfiguration CreateTenantConfiguration(string tenantId)
-        {
-            if (string.IsNullOrWhiteSpace(tenantId))
-                throw new ArgumentException("tenantId");
-            var document = GetTenantDatabaseDocument(tenantId);
-            if (document == null)
-                return null;
-
-            return CreateConfiguration(tenantId, document, "Raven/Counters/DataDir", systemDatabase.Configuration);		
+		public InMemoryRavenConfiguration CreateTenantConfiguration(string tenantId)
+		{
+			if (string.IsNullOrWhiteSpace(tenantId))
+				throw new ArgumentException("tenantId");
+			var document = GetTenantDatabaseDocument(tenantId);
+			if (document == null)
+				return null;
+
+			return CreateConfiguration(tenantId, document, "Raven/Counters/DataDir", systemDatabase.Configuration);		
         }
 
 
@@ -119,37 +119,36 @@
 
 
         private CountersDocument GetTenantDatabaseDocument(string tenantId)
-        {
-            JsonDocument jsonDocument;
-            using (systemDatabase.DisableAllTriggersForCurrentThread())
-                jsonDocument = systemDatabase.Documents.Get("Raven/Counters/" + tenantId, null);
-            if (jsonDocument == null ||
-                jsonDocument.Metadata == null ||
-                jsonDocument.Metadata.Value<bool>(Constants.RavenDocumentDoesNotExists) ||
-                jsonDocument.Metadata.Value<bool>(Constants.RavenDeleteMarker))
-                return null;
+		{
+			JsonDocument jsonDocument;
+			using (systemDatabase.DisableAllTriggersForCurrentThread())
+				jsonDocument = systemDatabase.Documents.Get("Raven/Counters/" + tenantId, null);
+			if (jsonDocument == null ||
+				jsonDocument.Metadata == null ||
+				jsonDocument.Metadata.Value<bool>(Constants.RavenDocumentDoesNotExists) ||
+				jsonDocument.Metadata.Value<bool>(Constants.RavenDeleteMarker))
+				return null;
 
             var document = jsonDocument.DataAsJson.JsonDeserialization<CountersDocument>();
-            if (document.Settings.Keys.Contains("Raven/Counters/DataDir") == false)
-                throw new InvalidOperationException("Could not find Raven/Counters/DataDir");
-
-            if (document.Disabled)
-                throw new InvalidOperationException("The database has been disabled.");
-
-            return document;
-        }
-
-
-
-        public bool TryGetOrCreateResourceStore(string tenantId, out Task<CounterStorage> counter)
-        {
-            if (Locks.Contains(DisposingLock))
-                throw new ObjectDisposedException("CountersLandlord", "Server is shutting down, can't access any counters");
-
-            if (Enabled == false)
-            {
+			if (document.Settings.Keys.Contains("Raven/Counters/DataDir") == false)
+				throw new InvalidOperationException("Could not find Raven/Counters/DataDir");
+
+			if (document.Disabled)
+				throw new InvalidOperationException("The database has been disabled.");
+
+			return document;
+		}
+
+
+
+		public bool TryGetOrCreateResourceStore(string tenantId, out Task<CounterStorage> counter)
+		{
+			if (Locks.Contains(DisposingLock))
+				throw new ObjectDisposedException("CountersLandlord", "Server is shutting down, can't access any counters");
+
+		    if (Enabled == false)
+		    {
                 throw new InvalidOperationException("Counters are an experimental feature that is not enabled");
-<<<<<<< HEAD
 		    }
 
 			if (Locks.Contains(tenantId))
@@ -210,55 +209,6 @@
 					ResourceSemaphore.Release();
 			}
 		}
-=======
-            }
-
-            if (Locks.Contains(tenantId))
-                throw new InvalidOperationException("Counters '" + tenantId + "' is currently locked and cannot be accessed");
-
-            ManualResetEvent cleanupLock;
-            if (Cleanups.TryGetValue(tenantId, out cleanupLock) && cleanupLock.WaitOne(MaxSecondsForTaskToWaitForDatabaseToLoad * 1000) == false)
-                throw new InvalidOperationException(string.Format("Counters '{0}' are currently being restarted and cannot be accessed. We already waited {1} seconds.", tenantId, MaxSecondsForTaskToWaitForDatabaseToLoad));
-
-            if (ResourcesStoresCache.TryGetValue(tenantId, out counter))
-            {
-                if (counter.IsFaulted || counter.IsCanceled)
-                {
-                    ResourcesStoresCache.TryRemove(tenantId, out counter);
-                    DateTime time;
-                    LastRecentlyUsed.TryRemove(tenantId, out time);
-                    // and now we will try creating it again
-                }
-                else
-                {
-                    return true;
-                }
-            }
-
-            var config = CreateTenantConfiguration(tenantId);
-            if (config == null)
-                return false;
-
-            counter = ResourcesStoresCache.GetOrAdd(tenantId, __ => Task.Factory.StartNew(() =>
-            {
-                var transportState = ResourseTransportStates.GetOrAdd(tenantId, s => new TransportState());
-                var cs = new CounterStorage(systemDatabase.ServerUrl, tenantId, config, transportState);
-                AssertLicenseParameters();
-
-                // if we have a very long init process, make sure that we reset the last idle time for this db.
-                LastRecentlyUsed.AddOrUpdate(tenantId, SystemTime.UtcNow, (_, time) => SystemTime.UtcNow);
-                return cs;
-            }).ContinueWith(task =>
-            {
-                if (task.Status == TaskStatus.Faulted) // this observes the task exception
-                {
-                    Logger.WarnException("Failed to create counters " + tenantId, task.Exception);
-                }
-                return task;
-            }).Unwrap());
-            return true;
-        }
->>>>>>> 1b990055
 
         public void Unprotect(CountersDocument configDocument)
         {
@@ -306,50 +256,50 @@
             }
         }
 
-        private void AssertLicenseParameters()
-        {
-            string maxDatabases;
-            if (ValidateLicense.CurrentLicense.Attributes.TryGetValue("numberOfCounters", out maxDatabases))
-            {
-                if (string.Equals(maxDatabases, "unlimited", StringComparison.OrdinalIgnoreCase) == false)
-                {
-                    var numberOfAllowedFileSystems = int.Parse(maxDatabases);
-
-                    int nextPageStart = 0;
-                    var databases =
-                        systemDatabase.Documents.GetDocumentsWithIdStartingWith("Raven/Counters/", null, null, 0,
-                            numberOfAllowedFileSystems, CancellationToken.None, ref nextPageStart).ToList();
-                    if (databases.Count >= numberOfAllowedFileSystems)
-                        throw new InvalidOperationException(
-                            "You have reached the maximum number of counters that you can have according to your license: " +
-                            numberOfAllowedFileSystems + Environment.NewLine +
-                            "You can either upgrade your RavenDB license or delete a counter from the server");
-                }
-            }
-        }
-
-
-        public async Task<CounterStorage> GetCounterInternal(string name)
-        {
-            Task<CounterStorage> db;
-            if (TryGetOrCreateResourceStore(name, out db))
-                return await db;
-            return null;
-        }
-
-        public void ForAllCounters(Action<CounterStorage> action)
-        {
-            foreach (var value in ResourcesStoresCache
-                .Select(db => db.Value)
-                .Where(value => value.Status == TaskStatus.RanToCompletion))
-            {
-                action(value.Result);
-            }
-        }
-
-        protected override DateTime LastWork(CounterStorage resource)
-        {
-            return resource.LastWrite;
-        }
-    }
+		private void AssertLicenseParameters()
+		{
+			string maxDatabases;
+			if (ValidateLicense.CurrentLicense.Attributes.TryGetValue("numberOfCounters", out maxDatabases))
+			{
+				if (string.Equals(maxDatabases, "unlimited", StringComparison.OrdinalIgnoreCase) == false)
+				{
+					var numberOfAllowedFileSystems = int.Parse(maxDatabases);
+
+					int nextPageStart = 0;
+					var databases =
+						systemDatabase.Documents.GetDocumentsWithIdStartingWith("Raven/Counters/", null, null, 0,
+							numberOfAllowedFileSystems, CancellationToken.None, ref nextPageStart).ToList();
+					if (databases.Count >= numberOfAllowedFileSystems)
+						throw new InvalidOperationException(
+							"You have reached the maximum number of counters that you can have according to your license: " +
+							numberOfAllowedFileSystems + Environment.NewLine +
+							"You can either upgrade your RavenDB license or delete a counter from the server");
+				}
+			}
+		}
+
+
+		public async Task<CounterStorage> GetCounterInternal(string name)
+		{
+			Task<CounterStorage> db;
+			if (TryGetOrCreateResourceStore(name, out db))
+				return await db;
+			return null;
+		}
+
+		public void ForAllCounters(Action<CounterStorage> action)
+		{
+			foreach (var value in ResourcesStoresCache
+				.Select(db => db.Value)
+				.Where(value => value.Status == TaskStatus.RanToCompletion))
+			{
+				action(value.Result);
+			}
+		}
+
+		protected override DateTime LastWork(CounterStorage resource)
+		{
+			return resource.LastWrite;
+		}
+	}
 }