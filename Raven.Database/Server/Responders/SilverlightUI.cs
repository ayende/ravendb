--- conflicted
+++ resolved
@@ -28,30 +28,18 @@
 
 		public override void Respond(IHttpContext context)
 		{
-<<<<<<< HEAD
 			Database.ExtensionsState.GetOrAddAtomically("SilverlightUI.NotifiedAboutSilverlightBeingRequested", s =>
 			{
 				foreach (var silverlightRequestedAware in SilverlightRequestedAware)
 				{
 					silverlightRequestedAware.Value.SilverlightWasRequested(Database);
-=======
-			ResourceStore.ExtensionsState.GetOrAddAtomically("SilverlightUI.NotifiedAboutSilverlightBeingRequested", s =>
-			{
-				foreach (var silverlightRequestedAware in SilverlightRequestedAware)
-				{
-					silverlightRequestedAware.Value.SilverlightWasRequested(ResourceStore);
->>>>>>> d8992206
 				}
 				return true;
 			});
 
 			var match = urlMatcher.Match(context.GetRequestUrl());
 			var fileName = match.Groups[1].Value;
-<<<<<<< HEAD
 			var paths = GetPaths(fileName, Database.Configuration.WebDir);
-=======
-			var paths = GetPaths(fileName, ResourceStore.Configuration.WebDir);
->>>>>>> d8992206
 			var matchingPath = paths.FirstOrDefault(File.Exists);
 			if (matchingPath != null)
 			{
@@ -76,7 +64,6 @@
 			yield return Path.Combine(AppDomain.CurrentDomain.BaseDirectory, fileName);
 			// web ui path
 			yield return Path.Combine(webDir, fileName);
-<<<<<<< HEAD
 
 			var options = new[]
 			              	{
@@ -92,8 +79,6 @@
 						yield return contentDir;
 				}
 			}
-=======
->>>>>>> d8992206
 		}
 	}
 }