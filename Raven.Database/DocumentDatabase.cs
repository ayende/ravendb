--- conflicted
+++ resolved
@@ -1,1069 +1,1025 @@
-//-----------------------------------------------------------------------
-// <copyright file="DocumentDatabase.cs" company="Hibernating Rhinos LTD">
-//     Copyright (c) Hibernating Rhinos LTD. All rights reserved.
-// </copyright>
-//-----------------------------------------------------------------------
-using System;
-using System.Collections.Concurrent;
-using System.Collections.Generic;
-using System.ComponentModel.Composition;
-using System.Diagnostics;
-using System.Linq;
-using System.Threading;
-using System.Threading.Tasks;
-using System.Transactions;
-using log4net;
-using Newtonsoft.Json.Linq;
-using Raven.Database.Backup;
-using Raven.Database.Config;
-using Raven.Database.Data;
-using Raven.Database.Exceptions;
-using Raven.Database.Extensions;
-using Raven.Database.Impl;
-using Raven.Database.Indexing;
-using Raven.Database.Json;
-using Raven.Database.Linq;
-using Raven.Database.Plugins;
-using Raven.Database.Storage;
-using Raven.Database.Tasks;
-using Raven.Http;
-using Raven.Http.Exceptions;
-using Index = Raven.Database.Indexing.Index;
-using Task = Raven.Database.Tasks.Task;
-using TransactionInformation = Raven.Http.TransactionInformation;
-
-namespace Raven.Database
-{
-	public class DocumentDatabase : IResourceStore, IUuidGenerator
-	{
-		[ImportMany]
-		public IEnumerable<AbstractAttachmentPutTrigger> AttachmentPutTriggers { get; set; }
-
-		[ImportMany]
-		public IEnumerable<AbstractAttachmentDeleteTrigger> AttachmentDeleteTriggers { get; set; }
-
-		[ImportMany]
-		public IEnumerable<AbstractAttachmentReadTrigger> AttachmentReadTriggers { get; set; }
-
-		[ImportMany]
-		public IEnumerable<AbstractPutTrigger> PutTriggers { get; set; }
-
-		[ImportMany]
-		public IEnumerable<AbstractDeleteTrigger> DeleteTriggers { get; set; }
-
-		[ImportMany]
-		public IEnumerable<AbstractIndexUpdateTrigger> IndexUpdateTriggers { get; set; }
-
-		[ImportMany]
-		public IEnumerable<AbstractReadTrigger> ReadTriggers { get; set; }
-
-		[ImportMany]
-		public AbstractDynamicCompilationExtension[] Extensions { get; set; }
-
-		private readonly WorkContext workContext;
-
-		/// <summary>
-		/// This is used to hold state associated with this instance by external extensions
-		/// </summary>
-		public ConcurrentDictionary<object, object> ExtensionsState { get; private set; }
-
-
-        private System.Threading.Tasks.Task indexingBackgroundTask;
-		private System.Threading.Tasks.Task tasksBackgroundTask;
-	    private readonly TaskScheduler backgroundTaskScheduler;
-
-		private readonly ILog log = LogManager.GetLogger(typeof(DocumentDatabase));
-
-		private long currentEtagBase;
-
-		public DocumentDatabase(InMemoryRavenConfiguration configuration)
-		{
-			if (configuration.BackgroundTasksPriority != ThreadPriority.Normal)
-			{
-				backgroundTaskScheduler = new TaskSchedulerWithCustomPriority(
-					// we need a minimum of three task threads - one for indexing dispatch, one for tasks, one for indexing ops
-					Math.Max(3, configuration.MaxNumberOfParallelIndexTasks + 2),
-					configuration.BackgroundTasksPriority);
-			}
-			else
-			{
-				backgroundTaskScheduler = TaskScheduler.Current;
-			}
-
-			ExtensionsState = new ConcurrentDictionary<object, object>();
-			Configuration = configuration;
-
-			configuration.Container.SatisfyImportsOnce(this);
-
-			workContext = new WorkContext
-			{
-				IndexUpdateTriggers = IndexUpdateTriggers,
-				ReadTriggers = ReadTriggers
-			};
-
-			TransactionalStorage = configuration.CreateTransactionalStorage(workContext.HandleWorkNotifications);
-			configuration.Container.SatisfyImportsOnce(TransactionalStorage);
-
-			try
-			{
-				TransactionalStorage.Initialize(this);
-			}
-			catch (Exception)
-			{
-				TransactionalStorage.Dispose();
-				throw;
-			}
-
-			TransactionalStorage.Batch(actions => currentEtagBase = actions.General.GetNextIdentityValue("Raven/Etag"));
-
-			IndexDefinitionStorage = new IndexDefinitionStorage(
-				configuration,
-				TransactionalStorage,
-				configuration.DataDirectory,
-				configuration.Container.GetExportedValues<AbstractViewGenerator>(),
-				Extensions);
-			IndexStorage = new IndexStorage(IndexDefinitionStorage, configuration);
-
-			workContext.Configuration = configuration;
-			workContext.IndexStorage = IndexStorage;
-			workContext.TransactionaStorage = TransactionalStorage;
-			workContext.IndexDefinitionStorage = IndexDefinitionStorage;
-
-
-			try
-			{
-				InitializeTriggers();
-				ExecuteStartupTasks();
-			}
-			catch (Exception)
-			{
-				Dispose();
-				throw;
-			}
-		}
-
-		private void InitializeTriggers()
-		{
-			PutTriggers.OfType<IRequiresDocumentDatabaseInitialization>().Apply(initialization => initialization.Initialize(this));
-			DeleteTriggers.OfType<IRequiresDocumentDatabaseInitialization>().Apply(initialization => initialization.Initialize(this));
-			ReadTriggers.OfType<IRequiresDocumentDatabaseInitialization>().Apply(initialization => initialization.Initialize(this));
-
-			AttachmentPutTriggers.OfType<IRequiresDocumentDatabaseInitialization>().Apply(initialization => initialization.Initialize(this));
-			AttachmentDeleteTriggers.OfType<IRequiresDocumentDatabaseInitialization>().Apply(initialization => initialization.Initialize(this));
-			AttachmentReadTriggers.OfType<IRequiresDocumentDatabaseInitialization>().Apply(initialization => initialization.Initialize(this));
-
-			IndexUpdateTriggers.OfType<IRequiresDocumentDatabaseInitialization>().Apply(initialization => initialization.Initialize(this));
-		}
-
-		private void ExecuteStartupTasks()
-		{
-			foreach (var task in Configuration.Container.GetExportedValues<IStartupTask>())
-			{
-				task.Execute(this);
-			}
-		}
-
-<<<<<<< HEAD
-		private void OnNewlyCreatedDatabase()
-		{
-			PutIndex("Raven/DocumentsByEntityName",
-					 new IndexDefinition
-					 {
-						 Map =
-						 @"from doc in docs 
-where doc[""@metadata""][""Raven-Entity-Name""] != null 
-select new { Tag = doc[""@metadata""][""Raven-Entity-Name""] };
-",
-						 Indexes = { { "Tag", FieldIndexing.NotAnalyzed } },
-						 Stores = { { "Tag", FieldStorage.No } }
-					 });
-
-			PutIndex("Raven/DocumentCollections",
-					 new IndexDefinition
-					 {
-						 Map =
-						 @"from doc in docs
-let Name = doc[""@metadata""][""Raven-Entity-Name""]
-where Name != null
-select new { Name , Count = 1}
-",
-						 Reduce = @"from result in results
-group result by result.Name into g
-select new { Name = g.Key, Count = g.Sum(x=>x.Count) }"
-					});
-
-			PutIndex("Raven/OrphanDocuments",
-					 new IndexDefinition
-					 {
-						 Map =
-						 @"from doc in docs
-where doc[""@metadata""][""Raven-Entity-Name""] == null
-select new { Tag = ""Orphan""}
-",
-						 Indexes = { { "Tag", FieldIndexing.NotAnalyzed } },
-						 Stores = { { "Tag", FieldStorage.No } }
-					 });
-		}
-
-=======
->>>>>>> e25f139a
-		public DatabaseStatistics Statistics
-		{
-			get
-			{
-				var result = new DatabaseStatistics
-				{
-					CountOfIndexes = IndexStorage.Indexes.Length,
-					Errors = workContext.Errors,
-					Triggers = PutTriggers.Select(x => new DatabaseStatistics.TriggerInfo { Name = x.ToString(), Type = "Put" })
-								.Concat(DeleteTriggers.Select(x => new DatabaseStatistics.TriggerInfo { Name = x.ToString(), Type = "Delete" }))
-								.Concat(ReadTriggers.Select(x => new DatabaseStatistics.TriggerInfo { Name = x.ToString(), Type = "Read" }))
-								.Concat(IndexUpdateTriggers.Select(x => new DatabaseStatistics.TriggerInfo { Name = x.ToString(), Type = "Index Update" }))
-								.ToArray()
-				};
-
-				TransactionalStorage.Batch(actions =>
-				{
-					result.ApproximateTaskCount = actions.Tasks.ApproximateTaskCount;
-					result.CountOfDocuments = actions.Documents.GetDocumentsCount();
-					result.StaleIndexes = IndexStorage.Indexes
-						.Where(s =>
-						{
-							string entityName = null;
-							var abstractViewGenerator = IndexDefinitionStorage.GetViewGenerator(s);
-							if (abstractViewGenerator != null)
-								entityName = abstractViewGenerator.ForEntityName;
-
-							return actions.Staleness.IsIndexStale(s, null, entityName);
-						}).ToArray();
-					result.Indexes = actions.Indexing.GetIndexesStats().ToArray();
-				});
-				return result;
-			}
-		}
-
-		IRaveHttpnConfiguration IResourceStore.Configuration
-		{
-			get { return Configuration; }
-		}
-
-		public InMemoryRavenConfiguration Configuration
-		{
-			get;
-			private set;
-		}
-
-		public ITransactionalStorage TransactionalStorage { get; private set; }
-
-		public IndexDefinitionStorage IndexDefinitionStorage { get; private set; }
-
-		public IndexStorage IndexStorage { get; private set; }
-
-		#region IDisposable Members
-
-		public void Dispose()
-		{
-			workContext.StopWork();
-			foreach (var value in ExtensionsState.Values.OfType<IDisposable>())
-			{
-				value.Dispose();
-			}
-			TransactionalStorage.Dispose();
-			IndexStorage.Dispose();
-			if (tasksBackgroundTask != null)
-				tasksBackgroundTask.Wait(); 
-			if (indexingBackgroundTask != null)
-				indexingBackgroundTask.Wait();
-			var disposable = backgroundTaskScheduler as IDisposable;
-			if (disposable != null)
-				disposable.Dispose();
-		}
-
-		public void StopBackgroundWokers()
-		{
-			workContext.StopWork();
-			tasksBackgroundTask.Wait();
-			indexingBackgroundTask.Wait();
-		}
-
-		public WorkContext WorkContext
-		{
-			get { return workContext; }
-		}
-
-		#endregion
-
-		public void SpinBackgroundWorkers()
-		{
-			workContext.StartWork();
-            indexingBackgroundTask = System.Threading.Tasks.Task.Factory.StartNew(
-		        new IndexingExecuter(TransactionalStorage, workContext, backgroundTaskScheduler).Execute,
-                CancellationToken.None, TaskCreationOptions.LongRunning, backgroundTaskScheduler);
-            tasksBackgroundTask = System.Threading.Tasks.Task.Factory.StartNew(
-                new TasksExecuter(TransactionalStorage, workContext).Execute,
-                CancellationToken.None, TaskCreationOptions.LongRunning, backgroundTaskScheduler);
-		}
-
-		private static long sequentialUuidCounter;
-
-		public Guid CreateSequentialUuid()
-		{
-			var ticksAsBytes = BitConverter.GetBytes(currentEtagBase);
-			Array.Reverse(ticksAsBytes);
-			var increment = Interlocked.Increment(ref sequentialUuidCounter);
-			var currentAsBytes = BitConverter.GetBytes(increment);
-			Array.Reverse(currentAsBytes);
-			var bytes = new byte[16];
-			Array.Copy(ticksAsBytes, 0, bytes, 0, ticksAsBytes.Length);
-			Array.Copy(currentAsBytes, 0, bytes, 8, currentAsBytes.Length);
-			return bytes.TransfromToGuidWithProperSorting();
-		}
-
-
-		public JsonDocument Get(string key, TransactionInformation transactionInformation)
-		{
-			JsonDocument document = null;
-			TransactionalStorage.Batch(actions =>
-			{
-				document = actions.Documents.DocumentByKey(key, transactionInformation);
-			});
-
-			DocumentRetriever.EnsureIdInMetadata(document);
-			return new DocumentRetriever(null, ReadTriggers)
-				.ExecuteReadTriggers(document, transactionInformation,ReadOperation.Load);
-		}
-
-		public JsonDocumentMetadata GetDocumentMetadata(string key, TransactionInformation transactionInformation)
-		{
-			JsonDocumentMetadata document = null;
-			TransactionalStorage.Batch(actions =>
-			{
-				document = actions.Documents.DocumentMetadataByKey(key, transactionInformation);
-			});
-
-			DocumentRetriever.EnsureIdInMetadata(document);
-			return new DocumentRetriever(null, ReadTriggers)
-				.ProcessReadVetoes(document, transactionInformation, ReadOperation.Load);
-		}
-
-		public PutResult Put(string key, Guid? etag, JObject document, JObject metadata, TransactionInformation transactionInformation)
-		{
-			if (string.IsNullOrEmpty(key))
-			{
-				// we no longer sort by the key, so it doesn't matter
-				// that the key is no longer sequential
-				key = Guid.NewGuid().ToString();
-			}
-			RemoveReservedProperties(document);
-			RemoveReservedProperties(metadata);
-			Guid newEtag = Guid.Empty;
-			lock (this)
-			{
-				TransactionalStorage.Batch(actions =>
-				{
-					if (key.EndsWith("/"))
-					{
-						key += actions.General.GetNextIdentityValue(key);
-					}
-					if (transactionInformation == null)
-					{
-						AssertPutOperationNotVetoed(key, metadata, document, transactionInformation);
-						PutTriggers.Apply(trigger => trigger.OnPut(key, document, metadata, transactionInformation));
-
-						newEtag = actions.Documents.AddDocument(key, etag, document, metadata);
-						// We detect this by using the etags
-						// AddIndexingTask(actions, metadata, () => new IndexDocumentsTask { Keys = new[] { key } });
-						PutTriggers.Apply(trigger => trigger.AfterPut(key, document, metadata, newEtag, transactionInformation));
-					}
-					else
-					{
-						newEtag = actions.Transactions.AddDocumentInTransaction(key, etag,
-						                                                        document, metadata, transactionInformation);
-					}
-					workContext.ShouldNotifyAboutWork();
-				});
-			}
-			TransactionalStorage
-				.ExecuteImmediatelyOrRegisterForSyncronization(() => PutTriggers.Apply(trigger => trigger.AfterCommit(key, document, metadata, newEtag)));
-
-			return new PutResult
-			{
-				Key = key,
-				ETag = newEtag
-			};
-		}
-
-		private void AddIndexingTask(IStorageActionsAccessor actions, JToken metadata, Func<Task> taskGenerator)
-		{
-			foreach (var indexName in IndexDefinitionStorage.IndexNames)
-			{
-				var viewGenerator = IndexDefinitionStorage.GetViewGenerator(indexName);
-				if (viewGenerator == null)
-					continue;
-				var entityName = metadata.Value<string>("Raven-Entity-Name");
-				if (viewGenerator.ForEntityName != null &&
-						viewGenerator.ForEntityName != entityName)
-					continue;
-				var task = taskGenerator();
-				task.Index = indexName;
-				actions.Tasks.AddTask(task, DateTime.UtcNow);
-			}
-		}
-
-		private void AssertPutOperationNotVetoed(string key, JObject metadata, JObject document, TransactionInformation transactionInformation)
-		{
-			var vetoResult = PutTriggers
-				.Select(trigger => new { Trigger = trigger, VetoResult = trigger.AllowPut(key, document, metadata, transactionInformation) })
-				.FirstOrDefault(x => x.VetoResult.IsAllowed == false);
-			if (vetoResult != null)
-			{
-				throw new OperationVetoedException("PUT vetoed by " + vetoResult.Trigger + " because: " + vetoResult.VetoResult.Reason);
-			}
-		}
-
-		private void AssertAttachmentPutOperationNotVetoed(string key, JObject metadata, byte[] data)
-		{
-			var vetoResult = AttachmentPutTriggers
-				.Select(trigger => new { Trigger = trigger, VetoResult = trigger.AllowPut(key, data, metadata) })
-				.FirstOrDefault(x => x.VetoResult.IsAllowed == false);
-			if (vetoResult != null)
-			{
-				throw new OperationVetoedException("PUT vetoed by " + vetoResult.Trigger + " because: " + vetoResult.VetoResult.Reason);
-			}
-		}
-
-		private void AssertAttachmentDeleteOperationNotVetoed(string key)
-		{
-			var vetoResult = AttachmentDeleteTriggers
-				.Select(trigger => new { Trigger = trigger, VetoResult = trigger.AllowDelete(key) })
-				.FirstOrDefault(x => x.VetoResult.IsAllowed == false);
-			if (vetoResult != null)
-			{
-				throw new OperationVetoedException("DELETE vetoed by " + vetoResult.Trigger + " because: " + vetoResult.VetoResult.Reason);
-			}
-		}
-
-		private void AssertDeleteOperationNotVetoed(string key, TransactionInformation transactionInformation)
-		{
-			var vetoResult = DeleteTriggers
-				.Select(trigger => new { Trigger = trigger, VetoResult = trigger.AllowDelete(key, transactionInformation) })
-				.FirstOrDefault(x => x.VetoResult.IsAllowed == false);
-			if (vetoResult != null)
-			{
-				throw new OperationVetoedException("DELETE vetoed by " + vetoResult.Trigger + " because: " + vetoResult.VetoResult.Reason);
-			}
-		}
-
-		private static void RemoveReservedProperties(JObject document)
-		{
-			var toRemove = new HashSet<string>();
-			foreach (var property in document.Properties())
-			{
-				if (property.Name.StartsWith("@"))
-					toRemove.Add(property.Name);
-			}
-			foreach (var propertyName in toRemove)
-			{
-				document.Remove(propertyName);
-			}
-		}
-
-		public void Delete(string key, Guid? etag, TransactionInformation transactionInformation)
-		{
-			TransactionalStorage.Batch(actions =>
-			{
-				if (transactionInformation == null)
-				{
-					AssertDeleteOperationNotVetoed(key, transactionInformation);
-
-					DeleteTriggers.Apply(trigger => trigger.OnDelete(key, transactionInformation));
-
-					JObject metadata;
-					if (actions.Documents.DeleteDocument(key, etag, out metadata))
-					{
-						AddIndexingTask(actions, metadata, () => new RemoveFromIndexTask { Keys = new[] { key } });
-						DeleteTriggers.Apply(trigger => trigger.AfterDelete(key, transactionInformation));
-					}
-				}
-				else
-				{
-					actions.Transactions.DeleteDocumentInTransaction(transactionInformation, key, etag);
-				}
-				workContext.ShouldNotifyAboutWork();
-			});
-			TransactionalStorage
-				.ExecuteImmediatelyOrRegisterForSyncronization(() => DeleteTriggers.Apply(trigger => trigger.AfterCommit(key)));
-		}
-
-		public void Commit(Guid txId)
-		{
-			try
-			{
-				TransactionalStorage.Batch(actions =>
-				{
-					actions.Transactions.CompleteTransaction(txId, doc =>
-					{
-						// doc.Etag - represent the _modified_ document etag, and we already
-						// checked etags on previous PUT/DELETE, so we don't pass it here
-						if (doc.Delete)
-							Delete(doc.Key, null, null);
-						else
-							Put(doc.Key, null,
-								doc.Data,
-								doc.Metadata, null);
-					});
-					actions.Attachments.DeleteAttachment("transactions/recoveryInformation/" + txId, null);
-					workContext.ShouldNotifyAboutWork();
-				});
-			}
-			catch (Exception e)
-			{
-				if (TransactionalStorage.HandleException(e))
-					return;
-				throw;
-			}
-		}
-
-		public void Rollback(Guid txId)
-		{
-			try
-			{
-				TransactionalStorage.Batch(actions =>
-				{
-					actions.Transactions.RollbackTransaction(txId);
-					actions.Attachments.DeleteAttachment("transactions/recoveryInformation/" + txId, null);
-					workContext.ShouldNotifyAboutWork();
-				});
-			}
-			catch (Exception e)
-			{
-				if (TransactionalStorage.HandleException(e))
-					return;
-
-				throw;
-			}
-		}
-
-		public string PutIndex(string name, IndexDefinition definition)
-		{
-			definition.Name = name = IndexDefinitionStorage.FixupIndexName(name);
-			switch (IndexDefinitionStorage.FindIndexCreationOptionsOptions(definition))
-			{
-				case IndexCreationOptions.Noop:
-					return name;
-				case IndexCreationOptions.Update:
-					// ensure that the code can compile
-					new DynamicViewCompiler(name, definition, Extensions).GenerateInstance();
-					DeleteIndex(name);
-					break;
-			}
-			IndexDefinitionStorage.AddIndex(definition);
-			IndexStorage.CreateIndexImplementation(definition);
-			TransactionalStorage.Batch(actions => AddIndexAndEnqueueIndexingTasks(actions, name));
-			return name;
-		}
-
-		private void AddIndexAndEnqueueIndexingTasks(IStorageActionsAccessor actions, string indexName)
-		{
-			actions.Indexing.AddIndex(indexName);
-			workContext.ShouldNotifyAboutWork();
-		}
-
-		public QueryResult Query(string index, IndexQuery query)
-		{
-			index = IndexDefinitionStorage.FixupIndexName(index);
-			var list = new List<JObject>();
-			var stale = false;
-			Tuple<DateTime, Guid> indexTimestamp = null;
-			TransactionalStorage.Batch(
-				actions =>
-				{
-					string entityName = null;
-
-
-					var viewGenerator = IndexDefinitionStorage.GetViewGenerator(index);
-					if (viewGenerator != null)
-						entityName = viewGenerator.ForEntityName;
-
-					stale = actions.Staleness.IsIndexStale(index, query.Cutoff, entityName);
-					indexTimestamp = actions.Staleness.IndexLastUpdatedAt(index);
-					var indexFailureInformation = actions.Indexing.GetFailureRate(index);
-					if (indexFailureInformation.IsInvalidIndex)
-					{
-						throw new IndexDisabledException(indexFailureInformation);
-					}
-					var docRetriever = new DocumentRetriever(actions, ReadTriggers);
-					var indexDefinition = GetIndexDefinition(index);
-					var collection = from queryResult in IndexStorage.Query(index, query, result => docRetriever.ShouldIncludeResultInQuery(result, indexDefinition, query.FieldsToFetch,query.AggregationOperation))
-									 select docRetriever.RetrieveDocumentForQuery(queryResult, indexDefinition, query.FieldsToFetch, query.AggregationOperation)
-										 into doc
-										 where doc != null
-										 select doc;
-
-					var transformerErrors = new List<string>();
-					IEnumerable<JObject> results;
-					if (viewGenerator != null &&
-						query.SkipTransformResults == false &&
-						viewGenerator.TransformResultsDefinition != null)
-					{
-						var robustEnumerator = new RobustEnumerator
-						{
-							OnError =
-								(exception, o) =>
-								transformerErrors.Add(string.Format("Doc '{0}', Error: {1}", Index.TryGetDocKey(o),
-														 exception.Message))
-						};
-						var dynamicJsonObjects = collection.Select(x => new DynamicJsonObject(x.ToJson())).ToArray();
-						results =
-							robustEnumerator.RobustEnumeration(
-								dynamicJsonObjects,
-								source => viewGenerator.TransformResultsDefinition(docRetriever, source))
-								.Select(JsonExtensions.ToJObject);
-					}
-					else
-					{
-						results = collection.Select(x => x.ToJson());
-					}
-
-					list.AddRange(results);
-
-					if (transformerErrors.Count > 0)
-					{
-						throw new InvalidOperationException("The transform results function failed.\r\n" + string.Join("\r\n", transformerErrors));
-					}
-
-				});
-			return new QueryResult
-			{
-				IndexName = index,
-				Results = list,
-				IsStale = stale,
-				SkippedResults = query.SkippedResults.Value,
-				TotalResults = query.TotalSize.Value,
-				IndexTimestamp = indexTimestamp.Item1,
-				IndexEtag = indexTimestamp.Item2
-			};
-		}
-
-		public IEnumerable<string> QueryDocumentIds(string index, IndexQuery query, out bool stale)
-		{
-			index = IndexDefinitionStorage.FixupIndexName(index);
-			bool isStale = false;
-			HashSet<string> loadedIds = null;
-			TransactionalStorage.Batch(
-				actions =>
-				{
-					isStale = actions.Staleness.IsIndexStale(index, query.Cutoff, null);
-					var indexFailureInformation = actions.Indexing.GetFailureRate(index)
-;
-					if (indexFailureInformation.IsInvalidIndex)
-					{
-						throw new IndexDisabledException(indexFailureInformation);
-					}
-					loadedIds = new HashSet<string>(from queryResult in IndexStorage.Query(index, query, result => true)
-													select queryResult.Key);
-				});
-			stale = isStale;
-			return loadedIds;
-		}
-
-		public void DeleteIndex(string name)
-		{
-			name = IndexDefinitionStorage.FixupIndexName(name);
-			IndexDefinitionStorage.RemoveIndex(name);
-			IndexStorage.DeleteIndex(name);
-			//we may run into a conflict when trying to delete if the index is currently
-			//busy indexing documents
-			for (var i = 0; i < 10; i++)
-			{
-				try
-				{
-					TransactionalStorage.Batch(action =>
-					{
-						action.Indexing.DeleteIndex(name);
-
-						workContext.ShouldNotifyAboutWork();
-					});
-					return;
-				}
-				catch (ConcurrencyException)
-				{
-					Thread.Sleep(100);
-				}
-			}
-		}
-
-		public Attachment GetStatic(string name)
-		{
-			Attachment attachment = null;
-			TransactionalStorage.Batch(actions =>
-			{
-				attachment = actions.Attachments.GetAttachment(name);
-
-				attachment = ProcessAttachmentReadVetoes(name, attachment);
-
-				ExecuteAttachmentReadTriggers(name, attachment);
-			});
-			return attachment;
-		}
-
-		private Attachment ProcessAttachmentReadVetoes(string name, Attachment attachment)
-		{
-			if (attachment == null)
-				return attachment;
-
-			var foundResult = false;
-			foreach (var attachmentReadTrigger in AttachmentReadTriggers)
-			{
-				if (foundResult)
-					break;
-				var readVetoResult = attachmentReadTrigger.AllowRead(name, attachment.Data, attachment.Metadata,
-																	 ReadOperation.Load);
-				switch (readVetoResult.Veto)
-				{
-					case ReadVetoResult.ReadAllow.Allow:
-						break;
-					case ReadVetoResult.ReadAllow.Deny:
-						attachment.Data = new byte[0];
-						attachment.Metadata = new JObject(
-							new JProperty("Raven-Read-Veto",
-										  new JObject(new JProperty("Reason", readVetoResult.Reason),
-													  new JProperty("Trigger", attachmentReadTrigger.ToString())
-											  )));
-
-						foundResult = true;
-						break;
-					case ReadVetoResult.ReadAllow.Ignore:
-						attachment = null;
-						foundResult = true;
-						break;
-					default:
-						throw new ArgumentOutOfRangeException(readVetoResult.Veto.ToString());
-				}
-			}
-			return attachment;
-		}
-
-		private void ExecuteAttachmentReadTriggers(string name, Attachment attachment)
-		{
-			if (attachment == null)
-				return;
-
-			foreach (var attachmentReadTrigger in AttachmentReadTriggers)
-			{
-				attachment.Data = attachmentReadTrigger.OnRead(name, attachment.Data, attachment.Metadata, ReadOperation.Load);
-			}
-		}
-
-		public void PutStatic(string name, Guid? etag, byte[] data, JObject metadata)
-		{
-			Guid newEtag = Guid.Empty;
-			TransactionalStorage.Batch(actions =>
-			{
-				AssertAttachmentPutOperationNotVetoed(name, metadata, data);
-
-				AttachmentPutTriggers.Apply(trigger => trigger.OnPut(name, data, metadata));
-
-				newEtag = actions.Attachments.AddAttachment(name, etag, data, metadata);
-
-				AttachmentPutTriggers.Apply(trigger => trigger.AfterPut(name, data, metadata, newEtag));
-
-				workContext.ShouldNotifyAboutWork();
-			});
-
-			TransactionalStorage
-				.ExecuteImmediatelyOrRegisterForSyncronization(() => AttachmentPutTriggers.Apply(trigger => trigger.AfterCommit(name, data, metadata, newEtag)));
-
-		}
-
-		public void DeleteStatic(string name, Guid? etag)
-		{
-			TransactionalStorage.Batch(actions =>
-			{
-				AssertAttachmentDeleteOperationNotVetoed(name);
-
-				AttachmentDeleteTriggers.Apply(x => x.OnDelete(name));
-
-				actions.Attachments.DeleteAttachment(name, etag);
-
-				AttachmentDeleteTriggers.Apply(x => x.AfterDelete(name));
-
-				workContext.ShouldNotifyAboutWork();
-			});
-
-			TransactionalStorage
-				.ExecuteImmediatelyOrRegisterForSyncronization(
-					() => AttachmentDeleteTriggers.Apply(trigger => trigger.AfterCommit(name)));
-
-		}
-
-		public JArray GetDocumentsWithIdStartingWith(string idPrefix, int start, int pageSize)
-		{
-			var list = new JArray();
-			TransactionalStorage.Batch(actions =>
-			{
-				var documents = actions.Documents.GetDocumentsWithIdStartingWith(idPrefix, start)
-					.Take(pageSize);
-				var documentRetriever = new DocumentRetriever(actions, ReadTriggers);
-				foreach (var doc in documents)
-				{
-					DocumentRetriever.EnsureIdInMetadata(doc);
-					var document = documentRetriever
-						.ExecuteReadTriggers(doc, null, ReadOperation.Load);
-					if (document == null)
-						continue;
-
-					list.Add(document.ToJson());
-				}
-			});
-			return list;
-		}
-
-		public JArray GetDocuments(int start, int pageSize, Guid? etag)
-		{
-			var list = new JArray();
-			TransactionalStorage.Batch(actions =>
-			{
-				IEnumerable<JsonDocument> documents;
-				if (etag == null)
-					documents = actions.Documents.GetDocumentsByReverseUpdateOrder(start);
-				else
-					documents = actions.Documents.GetDocumentsAfter(etag.Value);
-				var documentRetriever = new DocumentRetriever(actions, ReadTriggers);
-				foreach (var doc in documents.Take(pageSize))
-				{
-					DocumentRetriever.EnsureIdInMetadata(doc);
-					var document = documentRetriever
-						.ExecuteReadTriggers(doc, null, ReadOperation.Load);
-					if (document == null)
-						continue;
-
-					list.Add(document.ToJson());
-				}
-			});
-			return list;
-		}
-
-		public AttachmentInformation[] GetAttachments(int start, int pageSize, Guid? etag)
-		{
-			AttachmentInformation[] documents = null;
-
-			TransactionalStorage.Batch(actions =>
-			{
-				if (etag == null)
-					documents = actions.Attachments.GetAttachmentsByReverseUpdateOrder(start).Take(pageSize).ToArray();
-				else
-					documents = actions.Attachments.GetAttachmentsAfter(etag.Value).Take(pageSize).ToArray();
-
-			});
-			return documents;
-		}
-
-		public JArray GetIndexNames(int start, int pageSize)
-		{
-			return new JArray(
-				IndexDefinitionStorage.IndexNames.Skip(start).Take(pageSize)
-					.Select(s => new JValue(s))
-				);
-		}
-
-		public JArray GetIndexes(int start, int pageSize)
-		{
-			return new JArray(
-				IndexDefinitionStorage.IndexNames.Skip(start).Take(pageSize)
-					.Select(
-						indexName => new JObject
-						{
-							{"name", new JValue(indexName)},
-							{"definition", JObject.FromObject(IndexDefinitionStorage.GetIndexDefinition(indexName))}
-						})
-				);
-		}
-
-		public PatchResult ApplyPatch(string docId, Guid? etag, PatchRequest[] patchDoc, TransactionInformation transactionInformation)
-		{
-			var result = PatchResult.Patched;
-			TransactionalStorage.Batch(actions =>
-			{
-				var doc = actions.Documents.DocumentByKey(docId, transactionInformation);
-				if (doc == null)
-				{
-					result = PatchResult.DocumentDoesNotExists;
-				}
-				else if (etag != null && doc.Etag != etag.Value)
-				{
-					throw new ConcurrencyException("Could not patch document '" + docId + "' because non current etag was used")
-					{
-						ActualETag = doc.Etag,
-						ExpectedETag = etag.Value,
-					};
-				}
-				else
-				{
-					var jsonDoc = doc.ToJson();
-					new JsonPatcher(jsonDoc).Apply(patchDoc);
-					Put(doc.Key, doc.Etag, jsonDoc, jsonDoc.Value<JObject>("@metadata"), transactionInformation);
-					result = PatchResult.Patched;
-				}
-
-				workContext.ShouldNotifyAboutWork();
-			});
-
-			return result;
-		}
-
-		public BatchResult[] Batch(IEnumerable<ICommandData> commands)
-		{
-			var results = new List<BatchResult>();
-
-			var commandDatas = commands.ToArray();
-			var shouldLock = commandDatas.Any(x=>x is PutCommandData);
-
-			if(shouldLock)
-				Monitor.Enter(this);
-			try
-			{
-				log.DebugFormat("Executing batched commands in a single transaction");
-				TransactionalStorage.Batch(actions =>
-				{
-					foreach (var command in commandDatas)
-					{
-						command.Execute(this);
-						results.Add(new BatchResult
-						{
-							Method = command.Method,
-							Key = command.Key,
-							Etag = command.Etag,
-							Metadata = command.Metadata
-						});
-					}
-					workContext.ShouldNotifyAboutWork();
-				});
-				log.DebugFormat("Successfully executed {0} commands", results.Count);
-			}
-			finally
-			{
-				if(shouldLock)
-					Monitor.Exit(this);
-			}
-			return results.ToArray();
-		}
-
-		public bool HasTasks
-		{
-			get
-			{
-				bool hasTasks = false;
-				TransactionalStorage.Batch(actions =>
-				{
-					hasTasks = actions.Tasks.HasTasks;
-				});
-				return hasTasks;
-			}
-		}
-
-		public long ApproximateTaskCount
-		{
-			get
-			{
-				long approximateTaskCount = 0;
-				TransactionalStorage.Batch(actions =>
-				{
-					approximateTaskCount = actions.Tasks.ApproximateTaskCount;
-				});
-				return approximateTaskCount;
-			}
-		}
-
-		public void StartBackup(string backupDestinationDirectory)
-		{
-			var document = Get(BackupStatus.RavenBackupStatusDocumentKey, null);
-			if (document != null)
-			{
-				var backupStatus = document.DataAsJson.JsonDeserialization<BackupStatus>();
-				if (backupStatus.IsRunning)
-				{
-					throw new InvalidOperationException("Backup is already running");
-				}
-			}
-			Put(BackupStatus.RavenBackupStatusDocumentKey, null, JObject.FromObject(new BackupStatus
-			{
-				Started = DateTime.UtcNow,
-				IsRunning = true,
-			}), new JObject(), null);
-			IndexStorage.FlushAllIndexes();
-			TransactionalStorage.StartBackupOperation(this, backupDestinationDirectory);
-		}
-
-		public static void Restore(RavenConfiguration configuration, string backupLocation, string databaseLocation)
-		{
-			using (var transactionalStorage = configuration.CreateTransactionalStorage(() => { }))
-			{
-				transactionalStorage.Restore(backupLocation, databaseLocation);
-			}
-		}
-
-		public byte[] PromoteTransaction(Guid fromTxId)
-		{
-			var committableTransaction = new CommittableTransaction();
-			var transmitterPropagationToken = TransactionInterop.GetTransmitterPropagationToken(committableTransaction);
-			TransactionalStorage.Batch(
-				actions =>
-					actions.Transactions.ModifyTransactionId(fromTxId, committableTransaction.TransactionInformation.DistributedIdentifier,
-												TransactionManager.DefaultTimeout));
-			return transmitterPropagationToken;
-		}
-
-		public void ResetIndex(string index)
-		{
-			index = IndexDefinitionStorage.FixupIndexName(index);
-			var indexDefinition = IndexDefinitionStorage.GetIndexDefinition(index);
-			if (indexDefinition == null)
-				throw new InvalidOperationException("There is no index named: " + index);
-			IndexStorage.DeleteIndex(index);
-			IndexStorage.CreateIndexImplementation(indexDefinition);
-			TransactionalStorage.Batch(actions =>
-			{
-				actions.Indexing.DeleteIndex(index);
-				AddIndexAndEnqueueIndexingTasks(actions, index);
-			});
-		}
-
-		public IndexDefinition GetIndexDefinition(string index)
-		{
-			index = IndexDefinitionStorage.FixupIndexName(index);
-			return IndexDefinitionStorage.GetIndexDefinition(index);
-		}
-
-		static string buildVersion;
-		public static string BuildVersion
-		{
-			get
-			{
-				if (buildVersion == null)
-					buildVersion = FileVersionInfo.GetVersionInfo(typeof(DocumentDatabase).Assembly.Location).FilePrivatePart.ToString();
-				return buildVersion;
-			}
-		}
-
-		static string productVersion;
-
-		public static string ProductVersion
-		{
-			get
-			{
-				if (productVersion == null)
-					productVersion = FileVersionInfo.GetVersionInfo(typeof(DocumentDatabase).Assembly.Location).ProductVersion.ToString();
-				return productVersion;
-			}
-		}
-
-		public string[] GetIndexFields(string index)
-		{
-			var abstractViewGenerator = IndexDefinitionStorage.GetViewGenerator(index);
-			if(abstractViewGenerator == null)
-				return new string[0];
-			return abstractViewGenerator.Fields;
-		}
-	}
-}
+//-----------------------------------------------------------------------
+// <copyright file="DocumentDatabase.cs" company="Hibernating Rhinos LTD">
+//     Copyright (c) Hibernating Rhinos LTD. All rights reserved.
+// </copyright>
+//-----------------------------------------------------------------------
+using System;
+using System.Collections.Concurrent;
+using System.Collections.Generic;
+using System.ComponentModel.Composition;
+using System.Diagnostics;
+using System.Linq;
+using System.Threading;
+using System.Threading.Tasks;
+using System.Transactions;
+using log4net;
+using Newtonsoft.Json.Linq;
+using Raven.Database.Backup;
+using Raven.Database.Config;
+using Raven.Database.Data;
+using Raven.Database.Exceptions;
+using Raven.Database.Extensions;
+using Raven.Database.Impl;
+using Raven.Database.Indexing;
+using Raven.Database.Json;
+using Raven.Database.Linq;
+using Raven.Database.Plugins;
+using Raven.Database.Storage;
+using Raven.Database.Tasks;
+using Raven.Http;
+using Raven.Http.Exceptions;
+using Index = Raven.Database.Indexing.Index;
+using Task = Raven.Database.Tasks.Task;
+using TransactionInformation = Raven.Http.TransactionInformation;
+
+namespace Raven.Database
+{
+	public class DocumentDatabase : IResourceStore, IUuidGenerator
+	{
+		[ImportMany]
+		public IEnumerable<AbstractAttachmentPutTrigger> AttachmentPutTriggers { get; set; }
+
+		[ImportMany]
+		public IEnumerable<AbstractAttachmentDeleteTrigger> AttachmentDeleteTriggers { get; set; }
+
+		[ImportMany]
+		public IEnumerable<AbstractAttachmentReadTrigger> AttachmentReadTriggers { get; set; }
+
+		[ImportMany]
+		public IEnumerable<AbstractPutTrigger> PutTriggers { get; set; }
+
+		[ImportMany]
+		public IEnumerable<AbstractDeleteTrigger> DeleteTriggers { get; set; }
+
+		[ImportMany]
+		public IEnumerable<AbstractIndexUpdateTrigger> IndexUpdateTriggers { get; set; }
+
+		[ImportMany]
+		public IEnumerable<AbstractReadTrigger> ReadTriggers { get; set; }
+
+		[ImportMany]
+		public AbstractDynamicCompilationExtension[] Extensions { get; set; }
+
+		private readonly WorkContext workContext;
+
+		/// <summary>
+		/// This is used to hold state associated with this instance by external extensions
+		/// </summary>
+		public ConcurrentDictionary<object, object> ExtensionsState { get; private set; }
+
+
+        private System.Threading.Tasks.Task indexingBackgroundTask;
+		private System.Threading.Tasks.Task tasksBackgroundTask;
+	    private readonly TaskScheduler backgroundTaskScheduler;
+
+		private readonly ILog log = LogManager.GetLogger(typeof(DocumentDatabase));
+
+		private long currentEtagBase;
+
+		public DocumentDatabase(InMemoryRavenConfiguration configuration)
+		{
+			if (configuration.BackgroundTasksPriority != ThreadPriority.Normal)
+			{
+				backgroundTaskScheduler = new TaskSchedulerWithCustomPriority(
+					// we need a minimum of three task threads - one for indexing dispatch, one for tasks, one for indexing ops
+					Math.Max(3, configuration.MaxNumberOfParallelIndexTasks + 2),
+					configuration.BackgroundTasksPriority);
+			}
+			else
+			{
+				backgroundTaskScheduler = TaskScheduler.Current;
+			}
+
+			ExtensionsState = new ConcurrentDictionary<object, object>();
+			Configuration = configuration;
+
+			configuration.Container.SatisfyImportsOnce(this);
+
+			workContext = new WorkContext
+			{
+				IndexUpdateTriggers = IndexUpdateTriggers,
+				ReadTriggers = ReadTriggers
+			};
+
+			TransactionalStorage = configuration.CreateTransactionalStorage(workContext.HandleWorkNotifications);
+			configuration.Container.SatisfyImportsOnce(TransactionalStorage);
+
+			try
+			{
+				TransactionalStorage.Initialize(this);
+			}
+			catch (Exception)
+			{
+				TransactionalStorage.Dispose();
+				throw;
+			}
+
+			TransactionalStorage.Batch(actions => currentEtagBase = actions.General.GetNextIdentityValue("Raven/Etag"));
+
+			IndexDefinitionStorage = new IndexDefinitionStorage(
+				configuration,
+				TransactionalStorage,
+				configuration.DataDirectory,
+				configuration.Container.GetExportedValues<AbstractViewGenerator>(),
+				Extensions);
+			IndexStorage = new IndexStorage(IndexDefinitionStorage, configuration);
+
+			workContext.Configuration = configuration;
+			workContext.IndexStorage = IndexStorage;
+			workContext.TransactionaStorage = TransactionalStorage;
+			workContext.IndexDefinitionStorage = IndexDefinitionStorage;
+
+
+			try
+			{
+				InitializeTriggers();
+				ExecuteStartupTasks();
+			}
+			catch (Exception)
+			{
+				Dispose();
+				throw;
+			}
+		}
+
+		private void InitializeTriggers()
+		{
+			PutTriggers.OfType<IRequiresDocumentDatabaseInitialization>().Apply(initialization => initialization.Initialize(this));
+			DeleteTriggers.OfType<IRequiresDocumentDatabaseInitialization>().Apply(initialization => initialization.Initialize(this));
+			ReadTriggers.OfType<IRequiresDocumentDatabaseInitialization>().Apply(initialization => initialization.Initialize(this));
+
+			AttachmentPutTriggers.OfType<IRequiresDocumentDatabaseInitialization>().Apply(initialization => initialization.Initialize(this));
+			AttachmentDeleteTriggers.OfType<IRequiresDocumentDatabaseInitialization>().Apply(initialization => initialization.Initialize(this));
+			AttachmentReadTriggers.OfType<IRequiresDocumentDatabaseInitialization>().Apply(initialization => initialization.Initialize(this));
+
+			IndexUpdateTriggers.OfType<IRequiresDocumentDatabaseInitialization>().Apply(initialization => initialization.Initialize(this));
+		}
+
+		private void ExecuteStartupTasks()
+		{
+			foreach (var task in Configuration.Container.GetExportedValues<IStartupTask>())
+			{
+				task.Execute(this);
+			}
+		}
+
+		public DatabaseStatistics Statistics
+		{
+			get
+			{
+				var result = new DatabaseStatistics
+				{
+					CountOfIndexes = IndexStorage.Indexes.Length,
+					Errors = workContext.Errors,
+					Triggers = PutTriggers.Select(x => new DatabaseStatistics.TriggerInfo { Name = x.ToString(), Type = "Put" })
+								.Concat(DeleteTriggers.Select(x => new DatabaseStatistics.TriggerInfo { Name = x.ToString(), Type = "Delete" }))
+								.Concat(ReadTriggers.Select(x => new DatabaseStatistics.TriggerInfo { Name = x.ToString(), Type = "Read" }))
+								.Concat(IndexUpdateTriggers.Select(x => new DatabaseStatistics.TriggerInfo { Name = x.ToString(), Type = "Index Update" }))
+								.ToArray()
+				};
+
+				TransactionalStorage.Batch(actions =>
+				{
+					result.ApproximateTaskCount = actions.Tasks.ApproximateTaskCount;
+					result.CountOfDocuments = actions.Documents.GetDocumentsCount();
+					result.StaleIndexes = IndexStorage.Indexes
+						.Where(s =>
+						{
+							string entityName = null;
+							var abstractViewGenerator = IndexDefinitionStorage.GetViewGenerator(s);
+							if (abstractViewGenerator != null)
+								entityName = abstractViewGenerator.ForEntityName;
+
+							return actions.Staleness.IsIndexStale(s, null, entityName);
+						}).ToArray();
+					result.Indexes = actions.Indexing.GetIndexesStats().ToArray();
+				});
+				return result;
+			}
+		}
+
+		IRaveHttpnConfiguration IResourceStore.Configuration
+		{
+			get { return Configuration; }
+		}
+
+		public InMemoryRavenConfiguration Configuration
+		{
+			get;
+			private set;
+		}
+
+		public ITransactionalStorage TransactionalStorage { get; private set; }
+
+		public IndexDefinitionStorage IndexDefinitionStorage { get; private set; }
+
+		public IndexStorage IndexStorage { get; private set; }
+
+		#region IDisposable Members
+
+		public void Dispose()
+		{
+			workContext.StopWork();
+			foreach (var value in ExtensionsState.Values.OfType<IDisposable>())
+			{
+				value.Dispose();
+			}
+			TransactionalStorage.Dispose();
+			IndexStorage.Dispose();
+			if (tasksBackgroundTask != null)
+				tasksBackgroundTask.Wait(); 
+			if (indexingBackgroundTask != null)
+				indexingBackgroundTask.Wait();
+			var disposable = backgroundTaskScheduler as IDisposable;
+			if (disposable != null)
+				disposable.Dispose();
+		}
+
+		public void StopBackgroundWokers()
+		{
+			workContext.StopWork();
+			tasksBackgroundTask.Wait();
+			indexingBackgroundTask.Wait();
+		}
+
+		public WorkContext WorkContext
+		{
+			get { return workContext; }
+		}
+
+		#endregion
+
+		public void SpinBackgroundWorkers()
+		{
+			workContext.StartWork();
+            indexingBackgroundTask = System.Threading.Tasks.Task.Factory.StartNew(
+		        new IndexingExecuter(TransactionalStorage, workContext, backgroundTaskScheduler).Execute,
+                CancellationToken.None, TaskCreationOptions.LongRunning, backgroundTaskScheduler);
+            tasksBackgroundTask = System.Threading.Tasks.Task.Factory.StartNew(
+                new TasksExecuter(TransactionalStorage, workContext).Execute,
+                CancellationToken.None, TaskCreationOptions.LongRunning, backgroundTaskScheduler);
+		}
+
+		private static long sequentialUuidCounter;
+
+		public Guid CreateSequentialUuid()
+		{
+			var ticksAsBytes = BitConverter.GetBytes(currentEtagBase);
+			Array.Reverse(ticksAsBytes);
+			var increment = Interlocked.Increment(ref sequentialUuidCounter);
+			var currentAsBytes = BitConverter.GetBytes(increment);
+			Array.Reverse(currentAsBytes);
+			var bytes = new byte[16];
+			Array.Copy(ticksAsBytes, 0, bytes, 0, ticksAsBytes.Length);
+			Array.Copy(currentAsBytes, 0, bytes, 8, currentAsBytes.Length);
+			return bytes.TransfromToGuidWithProperSorting();
+		}
+
+
+		public JsonDocument Get(string key, TransactionInformation transactionInformation)
+		{
+			JsonDocument document = null;
+			TransactionalStorage.Batch(actions =>
+			{
+				document = actions.Documents.DocumentByKey(key, transactionInformation);
+			});
+
+			DocumentRetriever.EnsureIdInMetadata(document);
+			return new DocumentRetriever(null, ReadTriggers)
+				.ExecuteReadTriggers(document, transactionInformation,ReadOperation.Load);
+		}
+
+		public JsonDocumentMetadata GetDocumentMetadata(string key, TransactionInformation transactionInformation)
+		{
+			JsonDocumentMetadata document = null;
+			TransactionalStorage.Batch(actions =>
+			{
+				document = actions.Documents.DocumentMetadataByKey(key, transactionInformation);
+			});
+
+			DocumentRetriever.EnsureIdInMetadata(document);
+			return new DocumentRetriever(null, ReadTriggers)
+				.ProcessReadVetoes(document, transactionInformation, ReadOperation.Load);
+		}
+
+		public PutResult Put(string key, Guid? etag, JObject document, JObject metadata, TransactionInformation transactionInformation)
+		{
+			if (string.IsNullOrEmpty(key))
+			{
+				// we no longer sort by the key, so it doesn't matter
+				// that the key is no longer sequential
+				key = Guid.NewGuid().ToString();
+			}
+			RemoveReservedProperties(document);
+			RemoveReservedProperties(metadata);
+			Guid newEtag = Guid.Empty;
+			lock (this)
+			{
+				TransactionalStorage.Batch(actions =>
+				{
+					if (key.EndsWith("/"))
+					{
+						key += actions.General.GetNextIdentityValue(key);
+					}
+					if (transactionInformation == null)
+					{
+						AssertPutOperationNotVetoed(key, metadata, document, transactionInformation);
+						PutTriggers.Apply(trigger => trigger.OnPut(key, document, metadata, transactionInformation));
+
+						newEtag = actions.Documents.AddDocument(key, etag, document, metadata);
+						// We detect this by using the etags
+						// AddIndexingTask(actions, metadata, () => new IndexDocumentsTask { Keys = new[] { key } });
+						PutTriggers.Apply(trigger => trigger.AfterPut(key, document, metadata, newEtag, transactionInformation));
+					}
+					else
+					{
+						newEtag = actions.Transactions.AddDocumentInTransaction(key, etag,
+						                                                        document, metadata, transactionInformation);
+					}
+					workContext.ShouldNotifyAboutWork();
+				});
+			}
+			TransactionalStorage
+				.ExecuteImmediatelyOrRegisterForSyncronization(() => PutTriggers.Apply(trigger => trigger.AfterCommit(key, document, metadata, newEtag)));
+
+			return new PutResult
+			{
+				Key = key,
+				ETag = newEtag
+			};
+		}
+
+		private void AddIndexingTask(IStorageActionsAccessor actions, JToken metadata, Func<Task> taskGenerator)
+		{
+			foreach (var indexName in IndexDefinitionStorage.IndexNames)
+			{
+				var viewGenerator = IndexDefinitionStorage.GetViewGenerator(indexName);
+				if (viewGenerator == null)
+					continue;
+				var entityName = metadata.Value<string>("Raven-Entity-Name");
+				if (viewGenerator.ForEntityName != null &&
+						viewGenerator.ForEntityName != entityName)
+					continue;
+				var task = taskGenerator();
+				task.Index = indexName;
+				actions.Tasks.AddTask(task, DateTime.UtcNow);
+			}
+		}
+
+		private void AssertPutOperationNotVetoed(string key, JObject metadata, JObject document, TransactionInformation transactionInformation)
+		{
+			var vetoResult = PutTriggers
+				.Select(trigger => new { Trigger = trigger, VetoResult = trigger.AllowPut(key, document, metadata, transactionInformation) })
+				.FirstOrDefault(x => x.VetoResult.IsAllowed == false);
+			if (vetoResult != null)
+			{
+				throw new OperationVetoedException("PUT vetoed by " + vetoResult.Trigger + " because: " + vetoResult.VetoResult.Reason);
+			}
+		}
+
+		private void AssertAttachmentPutOperationNotVetoed(string key, JObject metadata, byte[] data)
+		{
+			var vetoResult = AttachmentPutTriggers
+				.Select(trigger => new { Trigger = trigger, VetoResult = trigger.AllowPut(key, data, metadata) })
+				.FirstOrDefault(x => x.VetoResult.IsAllowed == false);
+			if (vetoResult != null)
+			{
+				throw new OperationVetoedException("PUT vetoed by " + vetoResult.Trigger + " because: " + vetoResult.VetoResult.Reason);
+			}
+		}
+
+		private void AssertAttachmentDeleteOperationNotVetoed(string key)
+		{
+			var vetoResult = AttachmentDeleteTriggers
+				.Select(trigger => new { Trigger = trigger, VetoResult = trigger.AllowDelete(key) })
+				.FirstOrDefault(x => x.VetoResult.IsAllowed == false);
+			if (vetoResult != null)
+			{
+				throw new OperationVetoedException("DELETE vetoed by " + vetoResult.Trigger + " because: " + vetoResult.VetoResult.Reason);
+			}
+		}
+
+		private void AssertDeleteOperationNotVetoed(string key, TransactionInformation transactionInformation)
+		{
+			var vetoResult = DeleteTriggers
+				.Select(trigger => new { Trigger = trigger, VetoResult = trigger.AllowDelete(key, transactionInformation) })
+				.FirstOrDefault(x => x.VetoResult.IsAllowed == false);
+			if (vetoResult != null)
+			{
+				throw new OperationVetoedException("DELETE vetoed by " + vetoResult.Trigger + " because: " + vetoResult.VetoResult.Reason);
+			}
+		}
+
+		private static void RemoveReservedProperties(JObject document)
+		{
+			var toRemove = new HashSet<string>();
+			foreach (var property in document.Properties())
+			{
+				if (property.Name.StartsWith("@"))
+					toRemove.Add(property.Name);
+			}
+			foreach (var propertyName in toRemove)
+			{
+				document.Remove(propertyName);
+			}
+		}
+
+		public void Delete(string key, Guid? etag, TransactionInformation transactionInformation)
+		{
+			TransactionalStorage.Batch(actions =>
+			{
+				if (transactionInformation == null)
+				{
+					AssertDeleteOperationNotVetoed(key, transactionInformation);
+
+					DeleteTriggers.Apply(trigger => trigger.OnDelete(key, transactionInformation));
+
+					JObject metadata;
+					if (actions.Documents.DeleteDocument(key, etag, out metadata))
+					{
+						AddIndexingTask(actions, metadata, () => new RemoveFromIndexTask { Keys = new[] { key } });
+						DeleteTriggers.Apply(trigger => trigger.AfterDelete(key, transactionInformation));
+					}
+				}
+				else
+				{
+					actions.Transactions.DeleteDocumentInTransaction(transactionInformation, key, etag);
+				}
+				workContext.ShouldNotifyAboutWork();
+			});
+			TransactionalStorage
+				.ExecuteImmediatelyOrRegisterForSyncronization(() => DeleteTriggers.Apply(trigger => trigger.AfterCommit(key)));
+		}
+
+		public void Commit(Guid txId)
+		{
+			try
+			{
+				TransactionalStorage.Batch(actions =>
+				{
+					actions.Transactions.CompleteTransaction(txId, doc =>
+					{
+						// doc.Etag - represent the _modified_ document etag, and we already
+						// checked etags on previous PUT/DELETE, so we don't pass it here
+						if (doc.Delete)
+							Delete(doc.Key, null, null);
+						else
+							Put(doc.Key, null,
+								doc.Data,
+								doc.Metadata, null);
+					});
+					actions.Attachments.DeleteAttachment("transactions/recoveryInformation/" + txId, null);
+					workContext.ShouldNotifyAboutWork();
+				});
+			}
+			catch (Exception e)
+			{
+				if (TransactionalStorage.HandleException(e))
+					return;
+				throw;
+			}
+		}
+
+		public void Rollback(Guid txId)
+		{
+			try
+			{
+				TransactionalStorage.Batch(actions =>
+				{
+					actions.Transactions.RollbackTransaction(txId);
+					actions.Attachments.DeleteAttachment("transactions/recoveryInformation/" + txId, null);
+					workContext.ShouldNotifyAboutWork();
+				});
+			}
+			catch (Exception e)
+			{
+				if (TransactionalStorage.HandleException(e))
+					return;
+
+				throw;
+			}
+		}
+
+		public string PutIndex(string name, IndexDefinition definition)
+		{
+			definition.Name = name = IndexDefinitionStorage.FixupIndexName(name);
+			switch (IndexDefinitionStorage.FindIndexCreationOptionsOptions(definition))
+			{
+				case IndexCreationOptions.Noop:
+					return name;
+				case IndexCreationOptions.Update:
+					// ensure that the code can compile
+					new DynamicViewCompiler(name, definition, Extensions).GenerateInstance();
+					DeleteIndex(name);
+					break;
+			}
+			IndexDefinitionStorage.AddIndex(definition);
+			IndexStorage.CreateIndexImplementation(definition);
+			TransactionalStorage.Batch(actions => AddIndexAndEnqueueIndexingTasks(actions, name));
+			return name;
+		}
+
+		private void AddIndexAndEnqueueIndexingTasks(IStorageActionsAccessor actions, string indexName)
+		{
+			actions.Indexing.AddIndex(indexName);
+			workContext.ShouldNotifyAboutWork();
+		}
+
+		public QueryResult Query(string index, IndexQuery query)
+		{
+			index = IndexDefinitionStorage.FixupIndexName(index);
+			var list = new List<JObject>();
+			var stale = false;
+			Tuple<DateTime, Guid> indexTimestamp = null;
+			TransactionalStorage.Batch(
+				actions =>
+				{
+					string entityName = null;
+
+
+					var viewGenerator = IndexDefinitionStorage.GetViewGenerator(index);
+					if (viewGenerator != null)
+						entityName = viewGenerator.ForEntityName;
+
+					stale = actions.Staleness.IsIndexStale(index, query.Cutoff, entityName);
+					indexTimestamp = actions.Staleness.IndexLastUpdatedAt(index);
+					var indexFailureInformation = actions.Indexing.GetFailureRate(index);
+					if (indexFailureInformation.IsInvalidIndex)
+					{
+						throw new IndexDisabledException(indexFailureInformation);
+					}
+					var docRetriever = new DocumentRetriever(actions, ReadTriggers);
+					var indexDefinition = GetIndexDefinition(index);
+					var collection = from queryResult in IndexStorage.Query(index, query, result => docRetriever.ShouldIncludeResultInQuery(result, indexDefinition, query.FieldsToFetch,query.AggregationOperation))
+									 select docRetriever.RetrieveDocumentForQuery(queryResult, indexDefinition, query.FieldsToFetch, query.AggregationOperation)
+										 into doc
+										 where doc != null
+										 select doc;
+
+					var transformerErrors = new List<string>();
+					IEnumerable<JObject> results;
+					if (viewGenerator != null &&
+						query.SkipTransformResults == false &&
+						viewGenerator.TransformResultsDefinition != null)
+					{
+						var robustEnumerator = new RobustEnumerator
+						{
+							OnError =
+								(exception, o) =>
+								transformerErrors.Add(string.Format("Doc '{0}', Error: {1}", Index.TryGetDocKey(o),
+														 exception.Message))
+						};
+						var dynamicJsonObjects = collection.Select(x => new DynamicJsonObject(x.ToJson())).ToArray();
+						results =
+							robustEnumerator.RobustEnumeration(
+								dynamicJsonObjects,
+								source => viewGenerator.TransformResultsDefinition(docRetriever, source))
+								.Select(JsonExtensions.ToJObject);
+					}
+					else
+					{
+						results = collection.Select(x => x.ToJson());
+					}
+
+					list.AddRange(results);
+
+					if (transformerErrors.Count > 0)
+					{
+						throw new InvalidOperationException("The transform results function failed.\r\n" + string.Join("\r\n", transformerErrors));
+					}
+
+				});
+			return new QueryResult
+			{
+				IndexName = index,
+				Results = list,
+				IsStale = stale,
+				SkippedResults = query.SkippedResults.Value,
+				TotalResults = query.TotalSize.Value,
+				IndexTimestamp = indexTimestamp.Item1,
+				IndexEtag = indexTimestamp.Item2
+			};
+		}
+
+		public IEnumerable<string> QueryDocumentIds(string index, IndexQuery query, out bool stale)
+		{
+			index = IndexDefinitionStorage.FixupIndexName(index);
+			bool isStale = false;
+			HashSet<string> loadedIds = null;
+			TransactionalStorage.Batch(
+				actions =>
+				{
+					isStale = actions.Staleness.IsIndexStale(index, query.Cutoff, null);
+					var indexFailureInformation = actions.Indexing.GetFailureRate(index)
+;
+					if (indexFailureInformation.IsInvalidIndex)
+					{
+						throw new IndexDisabledException(indexFailureInformation);
+					}
+					loadedIds = new HashSet<string>(from queryResult in IndexStorage.Query(index, query, result => true)
+													select queryResult.Key);
+				});
+			stale = isStale;
+			return loadedIds;
+		}
+
+		public void DeleteIndex(string name)
+		{
+			name = IndexDefinitionStorage.FixupIndexName(name);
+			IndexDefinitionStorage.RemoveIndex(name);
+			IndexStorage.DeleteIndex(name);
+			//we may run into a conflict when trying to delete if the index is currently
+			//busy indexing documents
+			for (var i = 0; i < 10; i++)
+			{
+				try
+				{
+					TransactionalStorage.Batch(action =>
+					{
+						action.Indexing.DeleteIndex(name);
+
+						workContext.ShouldNotifyAboutWork();
+					});
+					return;
+				}
+				catch (ConcurrencyException)
+				{
+					Thread.Sleep(100);
+				}
+			}
+		}
+
+		public Attachment GetStatic(string name)
+		{
+			Attachment attachment = null;
+			TransactionalStorage.Batch(actions =>
+			{
+				attachment = actions.Attachments.GetAttachment(name);
+
+				attachment = ProcessAttachmentReadVetoes(name, attachment);
+
+				ExecuteAttachmentReadTriggers(name, attachment);
+			});
+			return attachment;
+		}
+
+		private Attachment ProcessAttachmentReadVetoes(string name, Attachment attachment)
+		{
+			if (attachment == null)
+				return attachment;
+
+			var foundResult = false;
+			foreach (var attachmentReadTrigger in AttachmentReadTriggers)
+			{
+				if (foundResult)
+					break;
+				var readVetoResult = attachmentReadTrigger.AllowRead(name, attachment.Data, attachment.Metadata,
+																	 ReadOperation.Load);
+				switch (readVetoResult.Veto)
+				{
+					case ReadVetoResult.ReadAllow.Allow:
+						break;
+					case ReadVetoResult.ReadAllow.Deny:
+						attachment.Data = new byte[0];
+						attachment.Metadata = new JObject(
+							new JProperty("Raven-Read-Veto",
+										  new JObject(new JProperty("Reason", readVetoResult.Reason),
+													  new JProperty("Trigger", attachmentReadTrigger.ToString())
+											  )));
+
+						foundResult = true;
+						break;
+					case ReadVetoResult.ReadAllow.Ignore:
+						attachment = null;
+						foundResult = true;
+						break;
+					default:
+						throw new ArgumentOutOfRangeException(readVetoResult.Veto.ToString());
+				}
+			}
+			return attachment;
+		}
+
+		private void ExecuteAttachmentReadTriggers(string name, Attachment attachment)
+		{
+			if (attachment == null)
+				return;
+
+			foreach (var attachmentReadTrigger in AttachmentReadTriggers)
+			{
+				attachment.Data = attachmentReadTrigger.OnRead(name, attachment.Data, attachment.Metadata, ReadOperation.Load);
+			}
+		}
+
+		public void PutStatic(string name, Guid? etag, byte[] data, JObject metadata)
+		{
+			Guid newEtag = Guid.Empty;
+			TransactionalStorage.Batch(actions =>
+			{
+				AssertAttachmentPutOperationNotVetoed(name, metadata, data);
+
+				AttachmentPutTriggers.Apply(trigger => trigger.OnPut(name, data, metadata));
+
+				newEtag = actions.Attachments.AddAttachment(name, etag, data, metadata);
+
+				AttachmentPutTriggers.Apply(trigger => trigger.AfterPut(name, data, metadata, newEtag));
+
+				workContext.ShouldNotifyAboutWork();
+			});
+
+			TransactionalStorage
+				.ExecuteImmediatelyOrRegisterForSyncronization(() => AttachmentPutTriggers.Apply(trigger => trigger.AfterCommit(name, data, metadata, newEtag)));
+
+		}
+
+		public void DeleteStatic(string name, Guid? etag)
+		{
+			TransactionalStorage.Batch(actions =>
+			{
+				AssertAttachmentDeleteOperationNotVetoed(name);
+
+				AttachmentDeleteTriggers.Apply(x => x.OnDelete(name));
+
+				actions.Attachments.DeleteAttachment(name, etag);
+
+				AttachmentDeleteTriggers.Apply(x => x.AfterDelete(name));
+
+				workContext.ShouldNotifyAboutWork();
+			});
+
+			TransactionalStorage
+				.ExecuteImmediatelyOrRegisterForSyncronization(
+					() => AttachmentDeleteTriggers.Apply(trigger => trigger.AfterCommit(name)));
+
+		}
+
+		public JArray GetDocumentsWithIdStartingWith(string idPrefix, int start, int pageSize)
+		{
+			var list = new JArray();
+			TransactionalStorage.Batch(actions =>
+			{
+				var documents = actions.Documents.GetDocumentsWithIdStartingWith(idPrefix, start)
+					.Take(pageSize);
+				var documentRetriever = new DocumentRetriever(actions, ReadTriggers);
+				foreach (var doc in documents)
+				{
+					DocumentRetriever.EnsureIdInMetadata(doc);
+					var document = documentRetriever
+						.ExecuteReadTriggers(doc, null, ReadOperation.Load);
+					if (document == null)
+						continue;
+
+					list.Add(document.ToJson());
+				}
+			});
+			return list;
+		}
+
+		public JArray GetDocuments(int start, int pageSize, Guid? etag)
+		{
+			var list = new JArray();
+			TransactionalStorage.Batch(actions =>
+			{
+				IEnumerable<JsonDocument> documents;
+				if (etag == null)
+					documents = actions.Documents.GetDocumentsByReverseUpdateOrder(start);
+				else
+					documents = actions.Documents.GetDocumentsAfter(etag.Value);
+				var documentRetriever = new DocumentRetriever(actions, ReadTriggers);
+				foreach (var doc in documents.Take(pageSize))
+				{
+					DocumentRetriever.EnsureIdInMetadata(doc);
+					var document = documentRetriever
+						.ExecuteReadTriggers(doc, null, ReadOperation.Load);
+					if (document == null)
+						continue;
+
+					list.Add(document.ToJson());
+				}
+			});
+			return list;
+		}
+
+		public AttachmentInformation[] GetAttachments(int start, int pageSize, Guid? etag)
+		{
+			AttachmentInformation[] documents = null;
+
+			TransactionalStorage.Batch(actions =>
+			{
+				if (etag == null)
+					documents = actions.Attachments.GetAttachmentsByReverseUpdateOrder(start).Take(pageSize).ToArray();
+				else
+					documents = actions.Attachments.GetAttachmentsAfter(etag.Value).Take(pageSize).ToArray();
+
+			});
+			return documents;
+		}
+
+		public JArray GetIndexNames(int start, int pageSize)
+		{
+			return new JArray(
+				IndexDefinitionStorage.IndexNames.Skip(start).Take(pageSize)
+					.Select(s => new JValue(s))
+				);
+		}
+
+		public JArray GetIndexes(int start, int pageSize)
+		{
+			return new JArray(
+				IndexDefinitionStorage.IndexNames.Skip(start).Take(pageSize)
+					.Select(
+						indexName => new JObject
+						{
+							{"name", new JValue(indexName)},
+							{"definition", JObject.FromObject(IndexDefinitionStorage.GetIndexDefinition(indexName))}
+						})
+				);
+		}
+
+		public PatchResult ApplyPatch(string docId, Guid? etag, PatchRequest[] patchDoc, TransactionInformation transactionInformation)
+		{
+			var result = PatchResult.Patched;
+			TransactionalStorage.Batch(actions =>
+			{
+				var doc = actions.Documents.DocumentByKey(docId, transactionInformation);
+				if (doc == null)
+				{
+					result = PatchResult.DocumentDoesNotExists;
+				}
+				else if (etag != null && doc.Etag != etag.Value)
+				{
+					throw new ConcurrencyException("Could not patch document '" + docId + "' because non current etag was used")
+					{
+						ActualETag = doc.Etag,
+						ExpectedETag = etag.Value,
+					};
+				}
+				else
+				{
+					var jsonDoc = doc.ToJson();
+					new JsonPatcher(jsonDoc).Apply(patchDoc);
+					Put(doc.Key, doc.Etag, jsonDoc, jsonDoc.Value<JObject>("@metadata"), transactionInformation);
+					result = PatchResult.Patched;
+				}
+
+				workContext.ShouldNotifyAboutWork();
+			});
+
+			return result;
+		}
+
+		public BatchResult[] Batch(IEnumerable<ICommandData> commands)
+		{
+			var results = new List<BatchResult>();
+
+			var commandDatas = commands.ToArray();
+			var shouldLock = commandDatas.Any(x=>x is PutCommandData);
+
+			if(shouldLock)
+				Monitor.Enter(this);
+			try
+			{
+				log.DebugFormat("Executing batched commands in a single transaction");
+				TransactionalStorage.Batch(actions =>
+				{
+					foreach (var command in commandDatas)
+					{
+						command.Execute(this);
+						results.Add(new BatchResult
+						{
+							Method = command.Method,
+							Key = command.Key,
+							Etag = command.Etag,
+							Metadata = command.Metadata
+						});
+					}
+					workContext.ShouldNotifyAboutWork();
+				});
+				log.DebugFormat("Successfully executed {0} commands", results.Count);
+			}
+			finally
+			{
+				if(shouldLock)
+					Monitor.Exit(this);
+			}
+			return results.ToArray();
+		}
+
+		public bool HasTasks
+		{
+			get
+			{
+				bool hasTasks = false;
+				TransactionalStorage.Batch(actions =>
+				{
+					hasTasks = actions.Tasks.HasTasks;
+				});
+				return hasTasks;
+			}
+		}
+
+		public long ApproximateTaskCount
+		{
+			get
+			{
+				long approximateTaskCount = 0;
+				TransactionalStorage.Batch(actions =>
+				{
+					approximateTaskCount = actions.Tasks.ApproximateTaskCount;
+				});
+				return approximateTaskCount;
+			}
+		}
+
+		public void StartBackup(string backupDestinationDirectory)
+		{
+			var document = Get(BackupStatus.RavenBackupStatusDocumentKey, null);
+			if (document != null)
+			{
+				var backupStatus = document.DataAsJson.JsonDeserialization<BackupStatus>();
+				if (backupStatus.IsRunning)
+				{
+					throw new InvalidOperationException("Backup is already running");
+				}
+			}
+			Put(BackupStatus.RavenBackupStatusDocumentKey, null, JObject.FromObject(new BackupStatus
+			{
+				Started = DateTime.UtcNow,
+				IsRunning = true,
+			}), new JObject(), null);
+			IndexStorage.FlushAllIndexes();
+			TransactionalStorage.StartBackupOperation(this, backupDestinationDirectory);
+		}
+
+		public static void Restore(RavenConfiguration configuration, string backupLocation, string databaseLocation)
+		{
+			using (var transactionalStorage = configuration.CreateTransactionalStorage(() => { }))
+			{
+				transactionalStorage.Restore(backupLocation, databaseLocation);
+			}
+		}
+
+		public byte[] PromoteTransaction(Guid fromTxId)
+		{
+			var committableTransaction = new CommittableTransaction();
+			var transmitterPropagationToken = TransactionInterop.GetTransmitterPropagationToken(committableTransaction);
+			TransactionalStorage.Batch(
+				actions =>
+					actions.Transactions.ModifyTransactionId(fromTxId, committableTransaction.TransactionInformation.DistributedIdentifier,
+												TransactionManager.DefaultTimeout));
+			return transmitterPropagationToken;
+		}
+
+		public void ResetIndex(string index)
+		{
+			index = IndexDefinitionStorage.FixupIndexName(index);
+			var indexDefinition = IndexDefinitionStorage.GetIndexDefinition(index);
+			if (indexDefinition == null)
+				throw new InvalidOperationException("There is no index named: " + index);
+			IndexStorage.DeleteIndex(index);
+			IndexStorage.CreateIndexImplementation(indexDefinition);
+			TransactionalStorage.Batch(actions =>
+			{
+				actions.Indexing.DeleteIndex(index);
+				AddIndexAndEnqueueIndexingTasks(actions, index);
+			});
+		}
+
+		public IndexDefinition GetIndexDefinition(string index)
+		{
+			index = IndexDefinitionStorage.FixupIndexName(index);
+			return IndexDefinitionStorage.GetIndexDefinition(index);
+		}
+
+		static string buildVersion;
+		public static string BuildVersion
+		{
+			get
+			{
+				if (buildVersion == null)
+					buildVersion = FileVersionInfo.GetVersionInfo(typeof(DocumentDatabase).Assembly.Location).FilePrivatePart.ToString();
+				return buildVersion;
+			}
+		}
+
+		static string productVersion;
+
+		public static string ProductVersion
+		{
+			get
+			{
+				if (productVersion == null)
+					productVersion = FileVersionInfo.GetVersionInfo(typeof(DocumentDatabase).Assembly.Location).ProductVersion.ToString();
+				return productVersion;
+			}
+		}
+
+		public string[] GetIndexFields(string index)
+		{
+			var abstractViewGenerator = IndexDefinitionStorage.GetViewGenerator(index);
+			if(abstractViewGenerator == null)
+				return new string[0];
+			return abstractViewGenerator.Fields;
+		}
+	}
+}