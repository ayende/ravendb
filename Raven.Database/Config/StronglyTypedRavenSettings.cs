--- conflicted
+++ resolved
@@ -76,9 +76,6 @@
 				// we allow 1 GB by default, or up to 75% of available memory on startup, if less than that is available
 				Math.Min(1024, (int)(MemoryStatistics.AvailableMemory * 0.75)));
 
-			LowMemoryLimitForLinuxDetectionInMB = 
-				new IntegerSetting(settings[Constants.LowMemoryLimitForLinuxDetectionInMB],
-					Math.Min(16, (int)(MemoryStatistics.AvailableMemory * 0.10))); // AvailableMemory reports in MB
 			MaxPageSize =
 				new IntegerSettingWithMin(settings["Raven/MaxPageSize"], 1024, 10);
 			MemoryCacheLimitMegabytes =
@@ -141,12 +138,12 @@
 			WorkingDir =
 				new StringSetting(settings["Raven/WorkingDir"], @"~\");
 			DataDir =
-				new StringSetting(settings["Raven/DataDir"], @"~" + Path.DirectorySeparatorChar  +  "Data");
+				new StringSetting(settings["Raven/DataDir"], @"~\Data");
 			IndexStoragePath =
 				new StringSetting(settings["Raven/IndexStoragePath"], (string)null);
 			CountersDataDir =
-				new StringSetting(settings["Raven/Counters/DataDir"], String.Format("~{0}Data{0}Counters", Path.DirectorySeparatorChar));
-			
+				new StringSetting(settings["Raven/Counters/DataDir"], @"~\Data\Counters");
+
 			HostName =
 				new StringSetting(settings["Raven/HostName"], (string)null);
 			Port =
@@ -173,17 +170,13 @@
 			WebDir =
 				new StringSetting(settings["Raven/WebDir"], GetDefaultWebDir);
 			PluginsDirectory =
-				new StringSetting(settings["Raven/PluginsDirectory"], @"~"+ Path.DirectorySeparatorChar + "Plugins");
+				new StringSetting(settings["Raven/PluginsDirectory"], @"~\Plugins");
             AssembliesDirectory =
-				new StringSetting(settings["Raven/AssembliesDirectory"], @"~" + Path.DirectorySeparatorChar + "Assemblies");
+                new StringSetting(settings["Raven/AssembliesDirectory"], @"~\Assemblies");
             EmbeddedFilesDirectory =
                 new StringSetting(settings["Raven/EmbeddedFilesDirectory"], (string)null);
 			CompiledIndexCacheDirectory =
-<<<<<<< HEAD
-				new StringSetting(settings["Raven/CompiledIndexCacheDirectory"], String.Format("~{0}Raven{0}CompiledIndexCache",Path.DirectorySeparatorChar));
-=======
 				new StringSetting(settings["Raven/CompiledIndexCacheDirectory"], @"~\CompiledIndexCache");
->>>>>>> 0172de14
 			TaskScheduler =
 				new StringSetting(settings["Raven/TaskScheduler"], (string)null);
 			AllowLocalAccessWithoutAuthorization =
@@ -245,7 +238,7 @@
 
             FileSystem.MaximumSynchronizationInterval = new TimeSpanSetting(settings[Constants.FileSystem.MaximumSynchronizationInterval], TimeSpan.FromSeconds(60), TimeSpanArgumentType.FromParse);
             FileSystem.IndexStoragePath = new StringSetting(settings[Constants.FileSystem.IndexStorageDirectory], string.Empty);
-			FileSystem.DataDir = new StringSetting(settings[Constants.FileSystem.DataDirectory], @"~" + Path.DirectorySeparatorChar + "FileSystems");
+            FileSystem.DataDir = new StringSetting(settings[Constants.FileSystem.DataDirectory], @"~\FileSystems");
             FileSystem.DefaultStorageTypeName = new StringSetting(settings[Constants.FileSystem.Storage], string.Empty);
             FileSystem.PreventSchemaUpdate = new BooleanSetting(settings[Constants.FileSystem.PreventSchemaUpdate],false);
 			Encryption.UseFips = new BooleanSetting(settings["Raven/Encryption/FIPS"], false);
