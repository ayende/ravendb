--- conflicted
+++ resolved
@@ -89,11 +89,7 @@
 			if (initialNumberOfItemsToIndexInSingleBatch != null)
 			{
 				InitialNumberOfItemsToIndexInSingleBatch = Math.Min(int.Parse(initialNumberOfItemsToIndexInSingleBatch),
-<<<<<<< HEAD
-				                                                    MaxNumberOfItemsToIndexInSingleBatch);
-=======
 																	MaxNumberOfItemsToIndexInSingleBatch);
->>>>>>> 34cc7820
 			}
 			else
 			{
@@ -103,19 +99,11 @@
 			}
 			AvailableMemoryForRaisingIndexBatchSizeLimit = ravenSettings.AvailableMemoryForRaisingIndexBatchSizeLimit.Value;
 
-<<<<<<< HEAD
-		
-
-			MaxNumberOfItemsToReduceInSingleBatch = ravenSettings.MaxNumberOfItemsToReduceInSingleBatch.Value;
-			InitialNumberOfItemsToReduceInSingleBatch = MaxNumberOfItemsToReduceInSingleBatch == ravenSettings.MaxNumberOfItemsToReduceInSingleBatch.Default?
-				 defaultInitialNumberOfItemsToIndexInSingleBatch/2 :
-=======
 
 
 			MaxNumberOfItemsToReduceInSingleBatch = ravenSettings.MaxNumberOfItemsToReduceInSingleBatch.Value;
 			InitialNumberOfItemsToReduceInSingleBatch = MaxNumberOfItemsToReduceInSingleBatch == ravenSettings.MaxNumberOfItemsToReduceInSingleBatch.Default ?
 				 defaultInitialNumberOfItemsToIndexInSingleBatch / 2 :
->>>>>>> 34cc7820
 				 Math.Max(16, Math.Min(MaxNumberOfItemsToIndexInSingleBatch / 256, defaultInitialNumberOfItemsToIndexInSingleBatch / 2));
 
 			NumberOfItemsToExecuteReduceInSingleStep = ravenSettings.NumberOfItemsToExecuteReduceInSingleStep.Value;
@@ -130,19 +118,11 @@
 			MaxNumberOfParallelIndexTasks = ravenSettings.MaxNumberOfParallelIndexTasks.Value;
 
 			NewIndexInMemoryMaxBytes = ravenSettings.NewIndexInMemoryMaxMb.Value;
-<<<<<<< HEAD
 
 			MaxIndexCommitPointStoreTimeInterval = ravenSettings.MaxIndexCommitPointStoreTimeInterval.Value;
 
 			MinIndexingTimeIntervalToStoreCommitPoint = ravenSettings.MinIndexingTimeIntervalToStoreCommitPoint.Value;
 
-=======
-
-			MaxIndexCommitPointStoreTimeInterval = ravenSettings.MaxIndexCommitPointStoreTimeInterval.Value;
-
-			MinIndexingTimeIntervalToStoreCommitPoint = ravenSettings.MinIndexingTimeIntervalToStoreCommitPoint.Value;
-
->>>>>>> 34cc7820
 			MaxNumberOfStoredCommitPoints = ravenSettings.MaxNumberOfStoredCommitPoints.Value;
 
 			// Data settings
@@ -154,15 +134,9 @@
 			}
 
 			CreateAutoIndexesForAdHocQueriesIfNeeded = ravenSettings.CreateAutoIndexesForAdHocQueriesIfNeeded.Value;
-<<<<<<< HEAD
-		    
-			TimeToWaitBeforeRunningIdleIndexes = ravenSettings.TimeToWaitBeforeRunningIdleIndexes.Value;
-		    TimeToWaitBeforeMarkingAutoIndexAsIdle = ravenSettings.TimeToWaitBeforeMarkingAutoIndexAsIdle.Value;
-=======
 
 			TimeToWaitBeforeRunningIdleIndexes = ravenSettings.TimeToWaitBeforeRunningIdleIndexes.Value;
 			TimeToWaitBeforeMarkingAutoIndexAsIdle = ravenSettings.TimeToWaitBeforeMarkingAutoIndexAsIdle.Value;
->>>>>>> 34cc7820
 
 			TimeToWaitBeforeMarkingIdleIndexAsAbandoned = ravenSettings.TimeToWaitBeforeMarkingIdleIndexAsAbandoned.Value;
 			TimeToWaitBeforeRunningAbandonedIndexes = ravenSettings.TimeToWaitBeforeRunningAbandonedIndexes.Value;
@@ -220,27 +194,15 @@
 			PostInit();
 		}
 
-<<<<<<< HEAD
-	    public TimeSpan TimeToWaitBeforeRunningIdleIndexes { get; private set; }
-		
+		public TimeSpan TimeToWaitBeforeRunningIdleIndexes { get; private set; }
+
 		public TimeSpan TimeToWaitBeforeRunningAbandonedIndexes { get; private set; }
-        
+
 		public TimeSpan TimeToWaitBeforeMarkingAutoIndexAsIdle { get; private set; }
 
-		public TimeSpan TimeToWaitBeforeMarkingIdleIndexAsAbandoned { get; private set; } 
-
-	    private void FilterActiveBundles()
-=======
-		public TimeSpan TimeToWaitBeforeRunningIdleIndexes { get; private set; }
-
-		public TimeSpan TimeToWaitBeforeRunningAbandonedIndexes { get; private set; }
-
-		public TimeSpan TimeToWaitBeforeMarkingAutoIndexAsIdle { get; private set; }
-
 		public TimeSpan TimeToWaitBeforeMarkingIdleIndexAsAbandoned { get; private set; }
 
 		private void FilterActiveBundles()
->>>>>>> 34cc7820
 		{
 			var activeBundles = Settings["Raven/ActiveBundles"] ?? "";
 
@@ -737,7 +699,7 @@
 
 		internal bool IsTenantDatabase { get; set; }
 
-	    [Browsable(false)]
+		[Browsable(false)]
 		[EditorBrowsable(EditorBrowsableState.Never)]
 		public void SetSystemDatabase()
 		{
