--- conflicted
+++ resolved
@@ -23,15 +23,9 @@
 		LowMemoryHandlerStatistics GetStats();
 	}
 
-<<<<<<< HEAD
-	internal static class MemoryStatistics
-	{
-		private static ILog log = LogManager.GetCurrentClassLogger();
-=======
     internal static class MemoryStatistics
     {
         private static readonly ILog Log = LogManager.GetCurrentClassLogger();
->>>>>>> 6d0f0bc3
 
 		private const int LowMemoryResourceNotification = 0;
 
@@ -50,19 +44,6 @@
 		[DllImport("Kernel32.dll", SetLastError = true)]
 		public static extern bool SetEvent(IntPtr hEvent);
 
-<<<<<<< HEAD
-		private static bool failedToGetAvailablePhysicalMemory;
-		private static bool failedToGetTotalPhysicalMemory;
-		private static int memoryLimit;
-		private static readonly IntPtr lowMemoryNotificationHandle;
-		private static readonly ConcurrentSet<WeakReference<ILowMemoryHandler>> LowMemoryHandlers = new ConcurrentSet<WeakReference<ILowMemoryHandler>>();
-		private static readonly IntPtr LowMemorySimulationEvent = CreateEvent(IntPtr.Zero, false, false, null);
-		private static readonly IntPtr SoftMemoryReleaseEvent = CreateEvent(IntPtr.Zero, false, false, null);
-
-		private static ManualResetEvent stopPosixLowMemThreadEvent = new ManualResetEvent(false);
-		private static ManualResetEvent lowPosixMemorySimulationEvent = new ManualResetEvent(false);
-		public static void StopPosixLowMemThread() { stopPosixLowMemThreadEvent.Set(); }
-=======
         private static bool failedToGetAvailablePhysicalMemory;
         private static bool failedToGetTotalPhysicalMemory;
         private static int memoryLimit;
@@ -71,61 +52,22 @@
         private static readonly IntPtr LowMemorySimulationEvent = CreateEvent(IntPtr.Zero, false, false, null);
 		private static readonly IntPtr SoftMemoryReleaseEvent = CreateEvent(IntPtr.Zero, false, false, null);
 
-		private static readonly ManualResetEvent StopPosixLowMemThreadEvent = new ManualResetEvent (false);
-		private static readonly ManualResetEvent LowPosixMemorySimulationEvent = new ManualResetEvent (false);
-		public static void StopPosixLowMemThread() { StopPosixLowMemThreadEvent.Set (); }
->>>>>>> 6d0f0bc3
+		private static ManualResetEvent stopPosixLowMemThreadEvent = new ManualResetEvent(false);
+		private static ManualResetEvent lowPosixMemorySimulationEvent = new ManualResetEvent(false);
+		public static void StopPosixLowMemThread() { stopPosixLowMemThreadEvent.Set(); }
 
 		public static readonly FixedSizeConcurrentQueue<LowMemoryCalledRecord> LowMemoryCallRecords = new FixedSizeConcurrentQueue<LowMemoryCalledRecord>(100);
 
-<<<<<<< HEAD
-		static MemoryStatistics() 
-		{
-			LowMemoryHandlers = new ConcurrentSet<WeakReference<ILowMemoryHandler>>();
-
-			if (RunningOnPosix)
-=======
 			if (EnvironmentUtils.RunningOnPosix)
->>>>>>> 6d0f0bc3
 			{
 				MemoryStatisticsForPosix();
 				return;
 			}
 
-<<<<<<< HEAD
 			LowMemorySimulationEvent = CreateEvent(IntPtr.Zero, false, false, null);
 			lowMemoryNotificationHandle = CreateMemoryResourceNotification(LowMemoryResourceNotification); // the handle will be closed by the system if the process terminates
-=======
-			LowMemorySimulationEvent = CreateEvent (IntPtr.Zero, false, false, null);
-			LowMemoryNotificationHandle = CreateMemoryResourceNotification (LowMemoryResourceNotification); // the handle will be closed by the system if the process terminates
->>>>>>> 6d0f0bc3
-
-
-<<<<<<< HEAD
-			var appDomainUnloadEvent = CreateEvent(IntPtr.Zero, true, false, null);
-			AppDomain.CurrentDomain.DomainUnload += (sender, args) => SetEvent(appDomainUnloadEvent);
-
-			if (lowMemoryNotificationHandle == null)
-				throw new Win32Exception();
-
-			new Thread(() =>
-			{
-				const UInt32 WAIT_FAILED = 0xFFFFFFFF;
-				const UInt32 WAIT_TIMEOUT = 0x00000102;
-				while (true)
-				{
-					var waitForResult = WaitForMultipleObjects(4,
-						new[] { lowMemoryNotificationHandle, appDomainUnloadEvent, LowMemorySimulationEvent, SoftMemoryReleaseEvent }, false,
-						5 * 60 * 1000);
-
-					switch (waitForResult)
-					{
-						case 0: // lowMemoryNotificationHandle
-							log.Warn("Low memory detected, will try to reduce memory usage...");
-
-							RunLowMemoryHandlers("System notification, low memory");
-							break;
-=======
+
+
             if (LowMemoryNotificationHandle == null)
 				throw new Win32Exception ();
 
@@ -144,41 +86,29 @@
 						case 0: // lowMemoryNotificationHandle
 							Log.Warn("Low memory detected, will try to reduce memory usage...");
 
-							RunLowMemoryHandlers();
+							RunLowMemoryHandlers("System notification, low memory");
 							// prevent triggering the event too frequent when the low memory notification object 
 							// is in the signaled state
 							waitForResult = WaitForMultipleObjects(2,
 								new[] { appDomainUnloadEvent, LowMemorySimulationEvent }, false,
 								60 * 1000);
 							goto handleWaitResults;
->>>>>>> 6d0f0bc3
 						case 1:
 							// app domain unload
 							return;
 						case 2: // LowMemorySimulationEvent
-<<<<<<< HEAD
-							log.Warn("Low memory simulation, will try to reduce memory usage...");
+							Log.Warn("Low memory simulation, will try to reduce memory usage...");
 
 							RunLowMemoryHandlers("Simulated low memory");
-							break;
-						case 3://SoftMemoryReleaseEvent
-							log.Warn("Releasing memory before Garbage Collection operation");
-							RunLowMemoryHandlers("Soft memory release");
-=======
-							Log.Warn("Low memory simulation, will try to reduce memory usage...");
-
-							RunLowMemoryHandlers();
 							break;
 						case 3://SoftMemoryReleaseEvent
 							Log.Warn("Releasing memory before Garbage Collection operation");
-							RunLowMemoryHandlers();
->>>>>>> 6d0f0bc3
+							RunLowMemoryHandlers("Soft memory release");
 							break;
 						case WAIT_TIMEOUT:
 							ClearInactiveHandlers();
 							break;
 						case WAIT_FAILED:
-<<<<<<< HEAD
 							log.Warn("Failure when trying to wait for low memory notification. No low memory notifications will be raised.");
 							break;
 					}
@@ -186,14 +116,6 @@
 				}
 			})
 			{
-=======
-							Log.Warn("Failure when trying to wait for low memory notification. No low memory notifications will be raised.");
-							break;
-					}
-					Thread.Sleep (TimeSpan.FromSeconds (60)); // prevent triggering the event to frequent when the low memory notification object is in the signaled state
-                }
-			}) {
->>>>>>> 6d0f0bc3
 				IsBackground = true,
 				Name = "Low memory notification thread"
 			}.Start();
@@ -204,8 +126,6 @@
 			int clearInactiveHandlersCounter = 0;
 			new Thread(() =>
 			{
-<<<<<<< HEAD
-				RavenConfiguration configuration = new RavenConfiguration();
 				while (true)
 				{
 					int waitRC = // poll each 5 seconds
@@ -223,31 +143,11 @@
 						case WaitHandle.WaitTimeout: // poll available mem
 
 							lowPosixMemorySimulationEvent.Reset();
-=======
-				while (true)
-				{
-					int waitRC = // poll each 5 seconds
-						WaitHandle.WaitAny(new[] { StopPosixLowMemThreadEvent, LowPosixMemorySimulationEvent }, TimeSpan.FromSeconds(5));
-					switch (waitRC)
-					{
-						case 0: // stopLowMemThreadEvent
-							Log.Debug("MemoryStatisticsForPosix : stopLowMemThreadEvent triggered");
-							return;
-						case 1: // lowMemorySimulationEvent
-							LowPosixMemorySimulationEvent.Reset();
-							Log.Warn("Low memory simulation, will try to reduce memory usage...");
-							RunLowMemoryHandlers();
-							break;
-						case WaitHandle.WaitTimeout: // poll available mem
-
-							LowPosixMemorySimulationEvent.Reset();
->>>>>>> 6d0f0bc3
 							if (++clearInactiveHandlersCounter > 60) // 5 minutes == WaitAny 5 Secs * 60
 							{
 								clearInactiveHandlersCounter = 0;
 								ClearInactiveHandlers();
 								break;
-<<<<<<< HEAD
 							}
 							sysinfo_t info = new sysinfo_t();
 							if (Syscall.sysinfo(ref info) != 0)
@@ -256,28 +156,12 @@
 							}
 							else
 							{
-=======
-							}
-							sysinfo_t info = new sysinfo_t();
-							if (Syscall.sysinfo(ref info) != 0)
-							{
-								Log.Warn("Failure when trying to wait for low memory notification. No low memory notifications will be raised.");
-							}
-							else
-							{
-								RavenConfiguration configuration = new RavenConfiguration();
->>>>>>> 6d0f0bc3
 								ulong availableMem = info.AvailableRam / (1024L * 1024);
 								if (availableMem < (ulong)configuration.LowMemoryForLinuxDetectionInMB)
 								{
 									clearInactiveHandlersCounter = 0;
-<<<<<<< HEAD
 									log.Warn("Low memory detected, will try to reduce memory usage...");
 									RunLowMemoryHandlers("System detected low memory manually");
-=======
-									Log.Warn("Low memory detected, will try to reduce memory usage...");
-									RunLowMemoryHandlers();
->>>>>>> 6d0f0bc3
 									Thread.Sleep(TimeSpan.FromSeconds(60)); // prevent triggering the event to frequent when the low memory notification object is in the signaled state
 								}
 							}
@@ -293,9 +177,8 @@
 
 
 		public static void SimulateLowMemoryNotification()
-<<<<<<< HEAD
-		{
-			if (!RunningOnPosix)
+        {
+			if (EnvironmentUtils.RunningOnPosix == false)
 				SetEvent(LowMemorySimulationEvent);
 			else
 				lowPosixMemorySimulationEvent.Set();
@@ -348,48 +231,6 @@
 		public static List<LowMemoryHandlerStatistics> GetLowMemoryHandlersStatistics()
 		{
 			var lowMemoryHandlersStatistics = new List<LowMemoryHandlerStatistics>();
-=======
-        {
-			if (EnvironmentUtils.RunningOnPosix == false)
-				SetEvent (LowMemorySimulationEvent);
-			else
-				LowPosixMemorySimulationEvent.Set ();
-        }
-
-	    public static void InitiateSoftMemoryRelease()
-	    {
-		    SetEvent(SoftMemoryReleaseEvent);
-	    }
-
-        private static void RunLowMemoryHandlers()
-        {
-            var inactiveHandlers = new List<WeakReference<ILowMemoryHandler>>();
-
-            foreach (var lowMemoryHandler in LowMemoryHandlers)
-            {
-                ILowMemoryHandler handler;
-                if (lowMemoryHandler.TryGetTarget(out handler))
-                {
-                    try
-                    {
-                        handler.HandleLowMemory();
-                    }
-                    catch (Exception e)
-                    {
-                        Log.Error("Failure to process low memory notification (low memory handler - " + handler + ")", e);
-                    }
-                }
-                else
-                    inactiveHandlers.Add(lowMemoryHandler);
-            }
-
-            inactiveHandlers.ForEach(x => LowMemoryHandlers.TryRemove(x));
-        }
-
-	    public static List<LowMemoryHandlerStatistics> GetLowMemoryHandlersStatistics()
-	    {
-		    var lowMemoryHandlersStatistics = new List<LowMemoryHandlerStatistics>();
->>>>>>> 6d0f0bc3
 			var inactiveHandlers = new List<WeakReference<ILowMemoryHandler>>();
 
 			foreach (var lowMemoryHandler in LowMemoryHandlers)
@@ -411,7 +252,6 @@
 			}
 
 			inactiveHandlers.ForEach(x => LowMemoryHandlers.TryRemove(x));
-<<<<<<< HEAD
 			return lowMemoryHandlersStatistics;
 		}
 
@@ -428,41 +268,15 @@
 
 			inactiveHandlers.ForEach(x => LowMemoryHandlers.TryRemove(x));
 		}
-=======
-		    return lowMemoryHandlersStatistics;
-	    }
-
-        private static void ClearInactiveHandlers()
-        {
-            var inactiveHandlers = new List<WeakReference<ILowMemoryHandler>>();
-
-            foreach (var lowMemoryHandler in LowMemoryHandlers)
-            {
-                ILowMemoryHandler handler;
-                if (lowMemoryHandler.TryGetTarget(out handler) == false)
-                    inactiveHandlers.Add(lowMemoryHandler);
-            }
-
-            inactiveHandlers.ForEach(x => LowMemoryHandlers.TryRemove(x));
-        }
->>>>>>> 6d0f0bc3
 
 		public static bool IsLowMemory
 		{
 			get
 			{
-<<<<<<< HEAD
-				if (!RunningOnPosix)
-				{
-
-					bool isResourceStateMet;
-					bool succeeded = QueryMemoryResourceNotification(lowMemoryNotificationHandle, out isResourceStateMet);
-=======
 				if (EnvironmentUtils.RunningOnPosix == false)
 				{
 					bool isResourceStateMet;
 					bool succeeded = QueryMemoryResourceNotification(LowMemoryNotificationHandle, out isResourceStateMet);
->>>>>>> 6d0f0bc3
 
 					if (!succeeded)
 					{
@@ -471,160 +285,6 @@
 
 					return isResourceStateMet;
 				}
-<<<<<<< HEAD
-				else
-				{
-					return false;
-				}
-			}
-		}
-
-		public static void RegisterLowMemoryHandler(ILowMemoryHandler handler)
-		{
-			LowMemoryHandlers.Add(new WeakReference<ILowMemoryHandler>(handler));
-		}
-
-		/// <summary>
-		///  This value is in MB
-		/// </summary>
-		public static int TotalPhysicalMemory
-		{
-			get
-			{
-				if (failedToGetTotalPhysicalMemory)
-					return -1;
-
-				if (Type.GetType("Mono.Runtime") != null)
-				{
-					var pc = new PerformanceCounter("Mono Memory", "Total Physical Memory");
-					var totalPhysicalMemoryMegabytes = (int)(pc.RawValue / 1024 / 1024);
-					if (totalPhysicalMemoryMegabytes == 0)
-						totalPhysicalMemoryMegabytes = 128; // 128MB, the Mono runtime default
-					return totalPhysicalMemoryMegabytes;
-				}
-#if __MonoCS__
-				throw new PlatformNotSupportedException("This build can only run on Mono");
-#else
-				try
-				{
-					return (int)(new ComputerInfo().TotalPhysicalMemory / 1024 / 1024);
-				}
-				catch
-				{
-					failedToGetTotalPhysicalMemory = true;
-					return -1;
-				}
-#endif
-			}
-		}
-
-		public static bool MaxParallelismSet { get; private set; }
-		private static int maxParallelism;
-		public static int MaxParallelism
-		{
-			get
-			{
-				if (MaxParallelismSet == false)
-				{
-					return (Environment.ProcessorCount * 2);
-				}
-				return maxParallelism;
-			}
-			set
-			{
-				if (value == 0)
-					throw new ArgumentException("You cannot set the max parallelism to zero");
-
-				maxParallelism = value;
-				MaxParallelismSet = true;
-			}
-		}
-
-		private static bool memoryLimitSet;
-
-		/// <summary>
-		/// This value is in MB
-		/// </summary>
-		public static int MemoryLimit
-		{
-			get { return memoryLimit; }
-			set
-			{
-				memoryLimit = value;
-				memoryLimitSet = true;
-			}
-		}
-
-		public static int AvailableMemory
-		{
-			get
-			{
-				if (failedToGetAvailablePhysicalMemory)
-					return -1;
-
-				if (RunningOnPosix)
-				{
-					// Try /proc/meminfo, which will work on Linux only!
-					if (File.Exists("/proc/meminfo"))
-					{
-						using (TextReader reader = File.OpenText("/proc/meminfo"))
-						{
-							var match = Regex.Match(reader.ReadToEnd(), @"MemFree:\s*(\d+) kB");
-							if (match.Success)
-							{
-								if (memoryLimitSet)
-									return Math.Min(MemoryLimit, Convert.ToInt32(match.Groups[1].Value) / 1024);
-								return Convert.ToInt32(match.Groups[1].Value) / 1024;
-							}
-						}
-					}
-					failedToGetAvailablePhysicalMemory = true;
-					return -1;
-				}
-				try
-				{
-					// The CLR Memory (CLR) = Live Object (LO) + Dead Objects (DO)
-					// The Working Set (WS) = CLR + Live Unmanaged (LU) = LO + DO + LU
-
-					// Used Memory (UM) = WS - DO = CLR + LU - DO = (LO + DO) + LU - DO = LO + LU
-					// Available Memory (AM) = Total Memory (TM) - UM  = TM - ( LO + LU ) = TM - LO - LU
-
-					long totalMemory = (long)new ComputerInfo().AvailablePhysicalMemory;
-					long liveObjectMemory = GC.GetTotalMemory(false);
-
-					// There is still no way for us to query the amount of unmanaged memory in the working set
-					// so we will have to live with the over-estimation of the total available memory. 
-					// to compensate for that, we will already remove 20% of the live object used as the size
-					// of unmanaged memory we use
-					long availableMemory = totalMemory - liveObjectMemory - ((int)(liveObjectMemory * 0.2));
-					int availablePhysicalMemoryInMb = (int)(availableMemory / 1024 / 1024);
-
-					if (Environment.Is64BitProcess)
-					{
-						return memoryLimitSet ? Math.Min(MemoryLimit, availablePhysicalMemoryInMb) : availablePhysicalMemoryInMb;
-					}
-
-					// we are in 32 bits mode, but the _system_ may have more than 4 GB available
-					// so we have to check the _address space_ as well as the available memory
-					// 32bit processes are limited to 1.5GB of heap memory
-					int workingSetMb = (int)(Process.GetCurrentProcess().WorkingSet64 / 1024 / 1024);
-					return memoryLimitSet ? Math.Min(MemoryLimit, Math.Min(1536 - workingSetMb, availablePhysicalMemoryInMb)) : Math.Min(1536 - workingSetMb, availablePhysicalMemoryInMb);
-				}
-				catch
-				{
-					failedToGetAvailablePhysicalMemory = true;
-					return -1;
-				}
-			}
-		}
-
-		private static bool RunningOnPosix
-		{
-			get { return EnvironmentUtils.RunningOnPosix; }
-		}
-	}
-}
-=======
 
 				return false;
 			}
@@ -646,14 +306,14 @@
                     return 1024;
                 try
                 {
-                if (Type.GetType("Mono.Runtime") != null)
-                {
-                    var pc = new PerformanceCounter("Mono Memory", "Total Physical Memory");
-                    var totalPhysicalMemoryMegabytes = (int)(pc.RawValue / 1024 / 1024);
-                    if (totalPhysicalMemoryMegabytes == 0)
-                        totalPhysicalMemoryMegabytes = 128; // 128MB, the Mono runtime default
-                    return totalPhysicalMemoryMegabytes;
-                }
+				if (Type.GetType("Mono.Runtime") != null)
+				{
+					var pc = new PerformanceCounter("Mono Memory", "Total Physical Memory");
+					var totalPhysicalMemoryMegabytes = (int)(pc.RawValue / 1024 / 1024);
+					if (totalPhysicalMemoryMegabytes == 0)
+						totalPhysicalMemoryMegabytes = 128; // 128MB, the Mono runtime default
+					return totalPhysicalMemoryMegabytes;
+				}
 
                     return (int)(new Microsoft.VisualBasic.Devices.ComputerInfo().TotalPhysicalMemory / 1024 / 1024);
                 }
@@ -663,45 +323,45 @@
                     failedToGetTotalPhysicalMemory = true;
                     return 1024;
                 }
-            }
-        }
-
-        public static bool MaxParallelismSet { get; private set; }
-        private static int maxParallelism;
-        public static int MaxParallelism
-        {
-            get
-            {
-                if (MaxParallelismSet == false)
-                {
-                    return (Environment.ProcessorCount * 2);
-                }
-                return maxParallelism;
-            }
-            set
-            {
-                if (value == 0)
-                    throw new ArgumentException("You cannot set the max parallelism to zero");
-
-                maxParallelism = value;
-                MaxParallelismSet = true;
-            }
-        }
-
-        private static bool memoryLimitSet;
-
-        /// <summary>
-        /// This value is in MB
-        /// </summary>
-        public static int MemoryLimit
-        {
-            get { return memoryLimit; }
-            set
-            {
-                memoryLimit = value;
-                memoryLimitSet = true;
-            }
-        }
+			}
+		}
+
+		public static bool MaxParallelismSet { get; private set; }
+		private static int maxParallelism;
+		public static int MaxParallelism
+		{
+			get
+			{
+				if (MaxParallelismSet == false)
+				{
+					return (Environment.ProcessorCount * 2);
+				}
+				return maxParallelism;
+			}
+			set
+			{
+				if (value == 0)
+					throw new ArgumentException("You cannot set the max parallelism to zero");
+
+				maxParallelism = value;
+				MaxParallelismSet = true;
+			}
+		}
+
+		private static bool memoryLimitSet;
+
+		/// <summary>
+		/// This value is in MB
+		/// </summary>
+		public static int MemoryLimit
+		{
+			get { return memoryLimit; }
+			set
+			{
+				memoryLimit = value;
+				memoryLimitSet = true;
+			}
+		}
 
         private static readonly ILog Logger = LogManager.GetCurrentClassLogger();
 
@@ -769,6 +429,5 @@
             }
         }
 
-        }
-    }
->>>>>>> 6d0f0bc3
+		}
+	}