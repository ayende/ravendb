--- conflicted
+++ resolved
@@ -57,23 +57,13 @@
 
             string storage;
             if (databaseDocument.Settings.TryGetValue("Raven/StorageTypeName", out storage) == false)
-<<<<<<< HEAD
             {	          
-	            if (File.Exists(Path.Combine(restoreRequest.BackupLocation, BackupMethods.Filename))) 
-			        storage = InMemoryRavenConfiguration.VoronTypeName;
-	            else if (Directory.Exists(Path.Combine(restoreRequest.BackupLocation, "new")))
-                    throw new StorageNotSupportedException("Esent is no longer supported. Use Voron instead.");
-				else // Default
-					storage = InMemoryRavenConfiguration.VoronTypeName;
-=======
-            {
                 if (File.Exists(Path.Combine(restoreRequest.BackupLocation, BackupMethods.Filename))) 
                     storage = InMemoryRavenConfiguration.VoronTypeName;
                 else if (Directory.Exists(Path.Combine(restoreRequest.BackupLocation, "new")))
-                    storage = InMemoryRavenConfiguration.EsentTypeName;
-                else
-                    storage = InMemoryRavenConfiguration.EsentTypeName;
->>>>>>> 68f1ca50
+                    throw new StorageNotSupportedException("Esent is no longer supported. Use Voron instead.");
+                else // Default
+                    storage = InMemoryRavenConfiguration.VoronTypeName;
             }
 
             if (!string.IsNullOrWhiteSpace(restoreRequest.DatabaseLocation))
@@ -122,31 +112,11 @@
             TransactionalStorage.StartBackupOperation(Database, backupDestinationDirectory, incrementalBackup, databaseDocument);
         }
 
-<<<<<<< HEAD
-	    public void PurgeOutdatedTombstones()
-	    {
-		    var tomstoneLists = new[]
-		    {
-			    Constants.RavenPeriodicExportsDocsTombstones,
-			    Constants.RavenReplicationDocsTombstones
-		    };
-
-			var olderThan = SystemTime.UtcNow.Subtract(Database.Configuration.TombstoneRetentionTime);
-
-		    foreach (var listName in tomstoneLists)
-		    {
-			    string name = listName;
-			    TransactionalStorage.Batch(accessor => accessor.Lists.RemoveAllOlderThan(name, olderThan));
-		    }
-	    }
-=======
         public void PurgeOutdatedTombstones()
         {
             var tomstoneLists = new[]
             {
-                Constants.RavenPeriodicExportsAttachmentsTombstones,
                 Constants.RavenPeriodicExportsDocsTombstones,
-                Constants.RavenReplicationAttachmentsTombstones,
                 Constants.RavenReplicationDocsTombstones
             };
 
@@ -158,7 +128,6 @@
                 TransactionalStorage.Batch(accessor => accessor.Lists.RemoveAllOlderThan(name, olderThan));
             }
         }
->>>>>>> 68f1ca50
         public void DeleteRemovedIndexes(Dictionary<int, DocumentDatabase.IndexFailDetails> reason)
         {
             TransactionalStorage.Batch(actions =>
