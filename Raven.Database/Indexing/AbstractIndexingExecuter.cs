﻿using System;
using System.Collections.Concurrent;
using System.Collections.Generic;
using System.Threading.Tasks;
using Microsoft.Isam.Esent.Interop;
using Raven.Abstractions.Data;
using Raven.Abstractions.Logging;
using Raven.Abstractions.Util;
using Raven.Database.Impl.Synchronization;
using Raven.Database.Server;
using Raven.Database.Storage;
using System.Linq;
using Task = Raven.Database.Tasks.Task;
using Raven.Abstractions.Extensions;

namespace Raven.Database.Indexing
{
    public abstract class AbstractIndexingExecuter
    {
        protected WorkContext context;
        protected TaskScheduler scheduler;
        protected static readonly ILog Log = LogManager.GetCurrentClassLogger();
        protected ITransactionalStorage transactionalStorage;
        protected int workCounter;
        protected int lastFlushedWorkCounter;
        protected BaseBatchSizeAutoTuner autoTuner;

        protected AbstractIndexingExecuter(WorkContext context)
        {
            this.transactionalStorage = context.TransactionalStorage;
            this.context = context;
            this.scheduler = context.TaskScheduler;
        }

        public void Execute()
        {
            using (LogContext.WithDatabase(context.DatabaseName))
            {
                Init();
                var name = GetType().Name;
                var workComment = "WORK BY " + name;
                bool isIdle = false;
                while (context.RunIndexing)
                {
                    bool foundWork;
                    try
                    {
                        bool onlyFoundIdleWork;
                        foundWork = ExecuteIndexing(isIdle, out onlyFoundIdleWork);
                        if (foundWork && onlyFoundIdleWork == false)
                            isIdle = false;

                        int runs = 32;

                        // we want to drain all of the pending tasks before the next run
                        // but we don't want to halt indexing completely
                        while (context.RunIndexing && runs-- > 0)
                        {
                            if (ExecuteTasks() == false)
                                break;
                            foundWork = true;
                        }

                    }
                    catch (OutOfMemoryException oome)
                    {
                        foundWork = true;
                        HandleOutOfMemoryException(oome);
                    }
                    catch (AggregateException ae)
                    {
                        foundWork = true;
                        var actual = ae.ExtractSingleInnerException();
                        var oome = actual as OutOfMemoryException;
                        if (oome == null)
                        {
                            if (IsEsentOutOfMemory(actual))
                            {

                                autoTuner.OutOfMemoryExceptionHappened();
                            }
                            Log.ErrorException("Failed to execute indexing", ae);
                        }
                        else
                        {
                            HandleOutOfMemoryException(oome);
                        }
                    }
                    catch (OperationCanceledException)
                    {
                        Log.Info("Got rude cancellation of indexing as a result of shutdown, aborting current indexing run");
                        return;
                    }
                    catch (Exception e)
                    {
                        foundWork = true; // we want to keep on trying, anyway, not wait for the timeout or more work
                        Log.ErrorException("Failed to execute indexing", e);
                        if (IsEsentOutOfMemory(e))
                        {
                            autoTuner.OutOfMemoryExceptionHappened();
                        }
                    }
                    if (foundWork == false && context.RunIndexing)
                    {
                        isIdle = context.WaitForWork(context.Configuration.TimeToWaitBeforeRunningIdleIndexes, ref workCounter, () =>
                        {
                            try
                            {
                                FlushIndexes();
                            }
                            catch (Exception e)
                            {
                                Log.WarnException("Could not flush indexes properly", e);
                            }
                        }, name);
                    }
                    else // notify the tasks executer that it has work to do
                    {
                        context.ShouldNotifyAboutWork(() => workComment);
                        context.NotifyAboutWork();
                    }
                }
                Dispose();
            }
        }

        private bool IsEsentOutOfMemory(Exception actual)
        {
            var esentErrorException = actual as EsentErrorException;
            if (esentErrorException == null)
                return false;
            switch (esentErrorException.Error)
            {
                case JET_err.OutOfMemory:
                case JET_err.CurrencyStackOutOfMemory:
                case JET_err.SPAvailExtCacheOutOfMemory:
                case JET_err.VersionStoreOutOfMemory:
                case JET_err.VersionStoreOutOfMemoryAndCleanupTimedOut:
                    return true;
            }
            return false;
        }

        protected virtual void Dispose() { }

        protected virtual void Init() { }

        private void HandleOutOfMemoryException(Exception oome)
        {
            Log.WarnException(
                @"Failed to execute indexing because of an out of memory exception. Will force a full GC cycle and then become more conservative with regards to memory",
                oome);

            // On the face of it, this is stupid, because OOME will not be thrown if the GC could release
            // memory, but we are actually aware that during indexing, the GC couldn't find garbage to clean,
            // but in here, we are AFTER the index was done, so there is likely to be a lot of garbage.
            GC.Collect(GC.MaxGeneration);
            autoTuner.OutOfMemoryExceptionHappened();
        }

        private bool ExecuteTasks()
        {
            bool foundWork = false;
            transactionalStorage.Batch(actions =>
            {
                Task task = GetApplicableTask(actions);
                if (task == null)
                    return;

                context.UpdateFoundWork();

                Log.Debug("Executing {0}", task);
                foundWork = true;

                context.CancellationToken.ThrowIfCancellationRequested();

                try
                {
                    task.Execute(context);
                }
                catch (Exception e)
                {
                    Log.WarnException(
                        string.Format("Task {0} has failed and was deleted without completing any work", task),
                        e);
                }
            });
            return foundWork;
        }

        protected abstract Task GetApplicableTask(IStorageActionsAccessor actions);

        private void FlushIndexes()
        {
            if (lastFlushedWorkCounter == workCounter || context.DoWork == false)
                return;
            lastFlushedWorkCounter = workCounter;
            FlushAllIndexes();
        }

        protected abstract void FlushAllIndexes();

        protected abstract Etag GetSynchronizationEtag();

        protected abstract Etag CalculateSynchronizationEtag(Etag currentEtag, Etag lastProcessedEtag);

        protected bool ExecuteIndexing(bool isIdle, out bool onlyFoundIdleWork)
        {
            Etag synchronizationEtag = null;
<<<<<<< HEAD
            Log.Debug("[Document Reindexing] ({0}) AbstractIndexingExecuter::ExecuteIndexing() started --> setting new (empty) value to DocumentKeysAddedWhileIndexingInProgress", GetType().Name);
            DocumentKeysAddedWhileIndexingInProgress = new ConcurrentQueue<string>();
            Log.Debug("[Document Reindexing] ({0}) AbstractIndexingExecuter::ExecuteIndexing() --> after setting new value to DocumentKeysAddedWhileIndexingInProgress", GetType().Name);
            try
            {
=======
>>>>>>> 1abb6c64

            var indexesToWorkOn = new List<IndexToWorkOn>();
            var localFoundOnlyIdleWork = new Reference<bool> {Value = true};
            transactionalStorage.Batch(actions =>
            {
                foreach (var indexesStat in actions.Indexing.GetIndexesStats().Where(IsValidIndex))
                {
                    var failureRate = actions.Indexing.GetFailureRate(indexesStat.Name);
                    if (failureRate.IsInvalidIndex)
                    {
                        Log.Info("Skipped indexing documents for index: {0} because failure rate is too high: {1}",
                                 indexesStat.Name,
                                 failureRate.FailureRate);
                        continue;
                    }

                    synchronizationEtag = synchronizationEtag ?? GetSynchronizationEtag();

                    if (IsIndexStale(indexesStat, synchronizationEtag, actions, isIdle, localFoundOnlyIdleWork) == false)
                        continue;
                    var indexToWorkOn = GetIndexToWorkOn(indexesStat);
                    var index = context.IndexStorage.GetIndexInstance(indexesStat.Name);
                    if (index == null || // not there
                        index.CurrentMapIndexingTask != null)
                        // busy doing indexing work already, not relevant for this batch
                        continue;

                    indexToWorkOn.Index = index;
                    indexesToWorkOn.Add(indexToWorkOn);
                }
            });
            onlyFoundIdleWork = localFoundOnlyIdleWork.Value;
            if (indexesToWorkOn.Count == 0)
                return false;

<<<<<<< HEAD
                Log.Debug("[Document Reindexing] ({0}) AbstractIndexingExecuter::ExecuteIndexing() executing ScheduleRelevantDocumentsForReindexIfNeeded() method", GetType().Name);
                ScheduleRelevantDocumentsForReindexIfNeeded();
            }
            finally
            {
                Log.Debug("[Document Reindexing] ({0}) AbstractIndexingExecuter::ExecuteIndexing() finished --> setting null value to DocumentKeysAddedWhileIndexingInProgress property", GetType().Name);
                DocumentKeysAddedWhileIndexingInProgress = null;
                Log.Debug("[Document Reindexing] ({0}) AbstractIndexingExecuter::ExecuteIndexing() finished --> after setting null value to DocumentKeysAddedWhileIndexingInProgress property", GetType().Name);
=======
            context.UpdateFoundWork();
            context.CancellationToken.ThrowIfCancellationRequested();

            using (context.IndexDefinitionStorage.CurrentlyIndexing())
            {
               ExecuteIndexingWork(indexesToWorkOn, synchronizationEtag);
>>>>>>> 1abb6c64
            }

            return true;
        }

        protected abstract IndexToWorkOn GetIndexToWorkOn(IndexStats indexesStat);

        protected abstract bool IsIndexStale(IndexStats indexesStat, Etag synchronizationEtag, IStorageActionsAccessor actions, bool isIdle, Reference<bool> onlyFoundIdleWork);

        protected abstract void ExecuteIndexingWork(IList<IndexToWorkOn> indexesToWorkOn, Etag synchronizationEtag);

        protected abstract bool IsValidIndex(IndexStats indexesStat);
<<<<<<< HEAD

        protected abstract ConcurrentQueue<string> DocumentKeysAddedWhileIndexingInProgress { get; set; }        

        protected abstract ConcurrentDictionary<string, ConcurrentBag<string>> ReferencingDocumentsByChildKeysWhichMightNeedReindexing { get; }

        private void ScheduleRelevantDocumentsForReindexIfNeeded()
        {
            try
            {
                var documentKeysAddedWhileIndexingInProgress = DocumentKeysAddedWhileIndexingInProgress;
                Log.Debug("[Document Reindexing] ({0}) AbstractIndexingExecuter::ScheduleRelevantDocumentsForReindexIfNeeded() started", GetType().Name);
                if (documentKeysAddedWhileIndexingInProgress == null ||
                    documentKeysAddedWhileIndexingInProgress.Count == 0)
                {
                    Log.Debug("[Document Reindexing] ({0}) AbstractIndexingExecuter::ScheduleRelevantDocumentsForReindexIfNeeded() --> no documents for reindex. Exiting..", GetType().Name);
                    return;
                }


                Log.Debug("[Document Reindexing] ({1}) AbstractIndexingExecuter::ScheduleRelevantDocumentsForReindexIfNeeded() --> starting reindex batch ({0} documents might be touched)", documentKeysAddedWhileIndexingInProgress.Count, GetType().Name);
                var actuallyTouchedCount = 0;
                transactionalStorage.Batch(actions =>
                {
                    bool touched = false;
                    string result;
                    while (documentKeysAddedWhileIndexingInProgress.TryDequeue(out result))
                    {
                        ConcurrentBag<string> bag;
                        if (ReferencingDocumentsByChildKeysWhichMightNeedReindexing.TryGetValue(result, out bag) == false)
                            continue;
                        foreach (var docKey in bag)
                        {
                            touched = true;
                            Etag etag;
                            Etag touchEtag;
                            actions.Documents.TouchDocument(docKey, out etag, out touchEtag);
                        }
                    }

                    if (touched)
                    {
                        context.ShouldNotifyAboutWork(() => DocumentReindexingWorkReason);
                        actuallyTouchedCount++;
                    }
                });

                Log.Debug("[Document Reindexing] ({1}) AbstractIndexingExecuter::ScheduleRelevantDocumentsForReindexIfNeeded() --> finished reindex batch (actually {0} documents touched)", actuallyTouchedCount, GetType().Name);
            }
            finally
            {
                Log.Debug("[Document Reindexing] ({0}) AbstractIndexingExecuter::ScheduleRelevantDocumentsForReindexIfNeeded() --> clearing ReferencingDocumentsByChildKeysWhichMightNeedReindexing collection", GetType().Name);
                ReferencingDocumentsByChildKeysWhichMightNeedReindexing.Clear();
                Log.Debug("[Document Reindexing] ({0}) AbstractIndexingExecuter::ScheduleRelevantDocumentsForReindexIfNeeded() finished",GetType().Name);
            }
        }
=======
>>>>>>> 1abb6c64
    }
}<|MERGE_RESOLUTION|>--- conflicted
+++ resolved
@@ -207,14 +207,6 @@
         protected bool ExecuteIndexing(bool isIdle, out bool onlyFoundIdleWork)
         {
             Etag synchronizationEtag = null;
-<<<<<<< HEAD
-            Log.Debug("[Document Reindexing] ({0}) AbstractIndexingExecuter::ExecuteIndexing() started --> setting new (empty) value to DocumentKeysAddedWhileIndexingInProgress", GetType().Name);
-            DocumentKeysAddedWhileIndexingInProgress = new ConcurrentQueue<string>();
-            Log.Debug("[Document Reindexing] ({0}) AbstractIndexingExecuter::ExecuteIndexing() --> after setting new value to DocumentKeysAddedWhileIndexingInProgress", GetType().Name);
-            try
-            {
-=======
->>>>>>> 1abb6c64
 
             var indexesToWorkOn = new List<IndexToWorkOn>();
             var localFoundOnlyIdleWork = new Reference<bool> {Value = true};
@@ -250,23 +242,12 @@
             if (indexesToWorkOn.Count == 0)
                 return false;
 
-<<<<<<< HEAD
-                Log.Debug("[Document Reindexing] ({0}) AbstractIndexingExecuter::ExecuteIndexing() executing ScheduleRelevantDocumentsForReindexIfNeeded() method", GetType().Name);
-                ScheduleRelevantDocumentsForReindexIfNeeded();
-            }
-            finally
-            {
-                Log.Debug("[Document Reindexing] ({0}) AbstractIndexingExecuter::ExecuteIndexing() finished --> setting null value to DocumentKeysAddedWhileIndexingInProgress property", GetType().Name);
-                DocumentKeysAddedWhileIndexingInProgress = null;
-                Log.Debug("[Document Reindexing] ({0}) AbstractIndexingExecuter::ExecuteIndexing() finished --> after setting null value to DocumentKeysAddedWhileIndexingInProgress property", GetType().Name);
-=======
             context.UpdateFoundWork();
             context.CancellationToken.ThrowIfCancellationRequested();
 
             using (context.IndexDefinitionStorage.CurrentlyIndexing())
             {
                ExecuteIndexingWork(indexesToWorkOn, synchronizationEtag);
->>>>>>> 1abb6c64
             }
 
             return true;
@@ -279,63 +260,5 @@
         protected abstract void ExecuteIndexingWork(IList<IndexToWorkOn> indexesToWorkOn, Etag synchronizationEtag);
 
         protected abstract bool IsValidIndex(IndexStats indexesStat);
-<<<<<<< HEAD
-
-        protected abstract ConcurrentQueue<string> DocumentKeysAddedWhileIndexingInProgress { get; set; }        
-
-        protected abstract ConcurrentDictionary<string, ConcurrentBag<string>> ReferencingDocumentsByChildKeysWhichMightNeedReindexing { get; }
-
-        private void ScheduleRelevantDocumentsForReindexIfNeeded()
-        {
-            try
-            {
-                var documentKeysAddedWhileIndexingInProgress = DocumentKeysAddedWhileIndexingInProgress;
-                Log.Debug("[Document Reindexing] ({0}) AbstractIndexingExecuter::ScheduleRelevantDocumentsForReindexIfNeeded() started", GetType().Name);
-                if (documentKeysAddedWhileIndexingInProgress == null ||
-                    documentKeysAddedWhileIndexingInProgress.Count == 0)
-                {
-                    Log.Debug("[Document Reindexing] ({0}) AbstractIndexingExecuter::ScheduleRelevantDocumentsForReindexIfNeeded() --> no documents for reindex. Exiting..", GetType().Name);
-                    return;
-                }
-
-
-                Log.Debug("[Document Reindexing] ({1}) AbstractIndexingExecuter::ScheduleRelevantDocumentsForReindexIfNeeded() --> starting reindex batch ({0} documents might be touched)", documentKeysAddedWhileIndexingInProgress.Count, GetType().Name);
-                var actuallyTouchedCount = 0;
-                transactionalStorage.Batch(actions =>
-                {
-                    bool touched = false;
-                    string result;
-                    while (documentKeysAddedWhileIndexingInProgress.TryDequeue(out result))
-                    {
-                        ConcurrentBag<string> bag;
-                        if (ReferencingDocumentsByChildKeysWhichMightNeedReindexing.TryGetValue(result, out bag) == false)
-                            continue;
-                        foreach (var docKey in bag)
-                        {
-                            touched = true;
-                            Etag etag;
-                            Etag touchEtag;
-                            actions.Documents.TouchDocument(docKey, out etag, out touchEtag);
-                        }
-                    }
-
-                    if (touched)
-                    {
-                        context.ShouldNotifyAboutWork(() => DocumentReindexingWorkReason);
-                        actuallyTouchedCount++;
-                    }
-                });
-
-                Log.Debug("[Document Reindexing] ({1}) AbstractIndexingExecuter::ScheduleRelevantDocumentsForReindexIfNeeded() --> finished reindex batch (actually {0} documents touched)", actuallyTouchedCount, GetType().Name);
-            }
-            finally
-            {
-                Log.Debug("[Document Reindexing] ({0}) AbstractIndexingExecuter::ScheduleRelevantDocumentsForReindexIfNeeded() --> clearing ReferencingDocumentsByChildKeysWhichMightNeedReindexing collection", GetType().Name);
-                ReferencingDocumentsByChildKeysWhichMightNeedReindexing.Clear();
-                Log.Debug("[Document Reindexing] ({0}) AbstractIndexingExecuter::ScheduleRelevantDocumentsForReindexIfNeeded() finished",GetType().Name);
-            }
-        }
-=======
->>>>>>> 1abb6c64
     }
 }