﻿// -----------------------------------------------------------------------
//  <copyright file="IndexMerger.cs" company="Hibernating Rhinos LTD">
//      Copyright (c) Hibernating Rhinos LTD. All rights reserved.
//  </copyright>
// -----------------------------------------------------------------------
using System;
using System.Collections.Generic;
using System.Linq;
using ICSharpCode.NRefactory.CSharp;
using NLog.LayoutRenderers;
using Raven.Abstractions.Data;
using Raven.Abstractions.Extensions;
using Raven.Abstractions.Indexing;
using Raven.Abstractions.Util;

namespace Raven.Database.Indexing.IndexMerging
{
<<<<<<< HEAD
	public class IndexMerger
	{
		private readonly Dictionary<int, IndexDefinition> indexDefinitions;

		public IndexMerger(Dictionary<int, IndexDefinition> indexDefinitions)
		{
			this.indexDefinitions = indexDefinitions;
		}

		private List<MergeProposal> MergeIndexes(List<IndexData> indexes)
		{
			var mergedIndexesData = new List<MergeProposal>();
			foreach (var indexData in indexes.Where(indexData => !indexData.IsAlreadyMerged))
			{
				indexData.IsAlreadyMerged = true;

				var mergeData = new MergeProposal();


				List<string> failComments = CheckForUnsuitableIndexForMerging(indexData);
				if (failComments.Count != 0)
				{
					indexData.Comment = string.Join(Environment.NewLine, failComments);
					indexData.IsSuitedForMerge = false;
					mergeData.MergedData = indexData;
					mergedIndexesData.Add(mergeData);
					continue;
				}

				mergeData.ProposedForMerge.Add(indexData);
				foreach (IndexData current in indexes) // Note, we have O(N**2) here, known and understood
				{
					if (current.IsMapReduceOrMultiMap)
						continue;
					if (mergeData.ProposedForMerge.All(other => CanMergeIndexes(other, current)) == false)
						continue;

					if (AreSelectClausesCompatible(current, indexData) == false)
						continue;

					current.IsSuitedForMerge = true;
					mergeData.ProposedForMerge.Add(current);
				}
				mergedIndexesData.Add(mergeData);
			}
			return mergedIndexesData;
		}

		private static List<string> CheckForUnsuitableIndexForMerging(IndexData indexData)
		{
			var failComments = new List<string>();
			if (indexData.Index.IsMapReduce)
			{
				failComments.Add("Cannot merge map/reduce indexes");
			}
			if (indexData.Index.Maps.Count > 1)
			{
				failComments.Add("Cannot merge multi map indexes");
			}

			if (indexData.NumberOfFromClauses > 1)
			{
				failComments.Add("Cannot merge indexes that have more than a single from clause");
			}
			if (indexData.NumberOfSelectClauses > 1)
			{
				failComments.Add("Cannot merge indexes that have more than a single select clause");
			}
			if (indexData.HasWhere)
			{
				failComments.Add("Cannot merge indexes that have a where clause");
			}
			if (indexData.HasGroup)
			{
				failComments.Add("Cannot merge indexes that have a group by clause");
			}
			if (indexData.HasLet)
			{
				failComments.Add("Cannot merge indexes that are using a let clause");
			}
			if (indexData.HasOrder)
			{
				failComments.Add("Cannot merge indexes that have an order by clause");
			}
			return failComments;
		}

		private List<IndexData> ParseIndexesAndGetReadyToMerge()
		{
			var parser = new CSharpParser();
			var indexes = new List<IndexData>();

			foreach (var kvp in indexDefinitions)
			{
				var index = kvp.Value;
				var indexData = new IndexData(index)
				{
					IndexId = index.IndexId,
					IndexName = index.Name,
					OriginalMap = index.Map,
				};

				indexes.Add(indexData);

				if (index.IsMapReduce || index.Maps.Count > 1)
				{
					indexData.IsMapReduceOrMultiMap = true;
					continue;
				}

				indexData.OriginalMap = IndexPrettyPrinter.Format(indexData.OriginalMap);
				Expression map = parser.ParseExpression(indexData.OriginalMap);
				var visitor = new IndexVisitor(indexData);
				map.AcceptVisitor(visitor);
			}
			return indexes;
		}

		private bool CanMergeIndexes(IndexData other, IndexData current)
		{
			if (current.IndexId == other.IndexId)
				return false;

			if (current.NumberOfFromClauses > 1)
				return false;

			if (current.NumberOfSelectClauses > 1)
				return false;

			if (current.HasWhere)
				return false;

			if (current.HasGroup)
				return false;
			if (current.HasOrder)
				return false;
			if (current.HasLet)
				return false;

			var currentFromExpression = current.FromExpression as MemberReferenceExpression;
			var otherFromExpression = other.FromExpression as MemberReferenceExpression;

			if (currentFromExpression != null || otherFromExpression != null)
			{
				if (currentFromExpression == null || otherFromExpression == null)
					return false;

				if (currentFromExpression.MemberName != otherFromExpression.MemberName)
					return false;
			}

			return CompareIndexFieldOptions(other, current);
		}

		private bool CompareIndexFieldOptions(IndexData index1Data, IndexData index2Data)
		{
			if (SortOptionsMatch(index1Data.SortOptions, index2Data.SortOptions) == false)
				return false;

			string[] intersectNames = index2Data.SelectExpressions.Keys.Intersect(index1Data.SelectExpressions.Keys).ToArray();

			if (DataDictionaryCompare(index1Data.Stores, index2Data.Stores, intersectNames) == false)
				return false;
			if (DataDictionaryCompare(index1Data.Analyzers, index2Data.Analyzers, intersectNames) == false)
				return false;
			if (SetExtensions.ContentEquals(index1Data.SuggestionsOptions, index2Data.SuggestionsOptions) == false)
				return false;
			
			if (DataDictionaryCompare(index1Data.Indexes, index2Data.Indexes, intersectNames) == false)
				return false;
			if (DataDictionaryCompare(index1Data.TermVectors, index2Data.TermVectors, intersectNames) == false)
				return false;
			if (DataDictionaryCompare(index1Data.SpatialIndexes, index2Data.SpatialIndexes, intersectNames) == false)
				return false;


			return true;
		}


		private bool IsDefaultValue(FieldStorage val)
		{
			return val == FieldStorage.No;
		}

		private bool IsDefaultValue(SortOptions val)
		{
			return val == SortOptions.None;
		}

		private bool IsDefaultValue(FieldTermVector val)
		{
			return val == FieldTermVector.No;
		}

		private bool IsDefaultValue(FieldIndexing val)
		{
			return val == FieldIndexing.Default;
		}

		private bool IsDefaultValue(string val)
		{
			return val.Equals(string.Empty);
		}

		private bool IsDefaultValue(SuggestionOptions val)
		{
			var defaultSuggestionOptions = new SuggestionOptions();
			defaultSuggestionOptions.Distance = StringDistanceTypes.None;

			return val.Equals(defaultSuggestionOptions);
		}

		private bool IsDefaultValue<T>(T val)
		{
			Type type = typeof(T);
			var valAsString = val as string;
			if (valAsString != null)
				return IsDefaultValue(valAsString);

			var valAsSuggestion = val as SuggestionOptions;
			if (valAsSuggestion != null)
				return IsDefaultValue(valAsSuggestion);

			if (type.IsEnum)
			{
				if (type.FullName.Equals(typeof(SortOptions).FullName))
				{
					var valAsSortOption = (SortOptions)Convert.ChangeType(val, typeof(SortOptions));
					return IsDefaultValue(valAsSortOption);
				}
				if (type.FullName.Equals(typeof(FieldStorage).FullName))
				{
					var valAsStorage = (FieldStorage)Convert.ChangeType(val, typeof(FieldStorage));
					return IsDefaultValue(valAsStorage);
				}
				if (type.FullName.Equals(typeof(FieldTermVector).FullName))
				{
					var valAsTermVector = (FieldTermVector)Convert.ChangeType(val, typeof(FieldTermVector));
					return IsDefaultValue(valAsTermVector);
				}

				if (type.FullName.Equals(typeof(FieldIndexing).FullName))
				{
					var valAsIndexing = (FieldIndexing)Convert.ChangeType(val, typeof(FieldIndexing));
					return IsDefaultValue(valAsIndexing);
				}
			}
			return true;
		}

		private bool DataDictionaryCompare<T>(IDictionary<string, T> dataDict1, IDictionary<string, T> dataDict2, IEnumerable<string> names)
		{
			bool found1, found2;


			foreach (string kvp in names)
			{
				T v1, v2;
				found1 = dataDict1.TryGetValue(kvp, out v1);
				found2 = dataDict2.TryGetValue(kvp, out v2);


				if (found1 && found2 && Equals(v1, v2) == false)
					return false;

				// exists only in 1 - check if contains default value
				if (found1 && !found2)
				{
					if (!IsDefaultValue(v1))
						return false;
				}
				if (found2 && !found1)
				{
					if (!IsDefaultValue(v2))
						return false;
				}
			}


			return true;
		}

		private static void DataDictionaryMerge<TKey, TVal>(IDictionary<TKey, TVal> dest, IDictionary<TKey, TVal> src)
		{
			foreach (var val in src)
			{
				dest[val.Key] = val.Value;
			}
		}

		private static void DataSetMerge(ISet<string> dest, ISet<string> src)
		{
			foreach (var val in src)
			{
				dest.Add(val);
			}
		}

		private static bool AreSelectClausesCompatible(IndexData x, IndexData y)
		{
			foreach (var pair in x.SelectExpressions)
			{
				Expression expressionValue;
				if (y.SelectExpressions.TryGetValue(pair.Key, out expressionValue) == false)
					continue;
				// for the same key, they have to be the same
				string ySelectExpr = expressionValue.ToString();
				string xSelectExpr = pair.Value.ToString();
				if (xSelectExpr != ySelectExpr)
				{
					return false;
				}
			}
			return true;
		}

		private static bool AreSelectClausesTheSame(IndexData index, Dictionary<string, Expression> selectExpressionDict)
		{
			if (index.SelectExpressions.Count != selectExpressionDict.Count)
				return false;

			foreach (var pair in index.SelectExpressions)
			{
				Expression expressionValue;
				if (selectExpressionDict.TryGetValue(pair.Key, out expressionValue) == false)
					return false;

				// for the same key, they have to be the same
				string ySelectExpr = expressionValue.ToString();
				string xSelectExpr = pair.Value.ToString();
				if (xSelectExpr != ySelectExpr)
				{
					return false;
				}
			}
			return true;
		}

		private IndexMergeResults CreateMergeIndexDefinition(List<MergeProposal> indexDataForMerge)
		{
			var indexMergeResults = new IndexMergeResults();
			foreach (var mergeProposal in indexDataForMerge.Where(m => m.ProposedForMerge.Count == 0 && m.MergedData != null))
			{
				indexMergeResults.Unmergables.Add(mergeProposal.MergedData.IndexName, mergeProposal.MergedData.Comment);
			}
			foreach (var mergeProposal in indexDataForMerge)
			{
				if (mergeProposal.ProposedForMerge.Count == 0)
					continue;

				var mergeSuggestion = new MergeSuggestions();

				var selectExpressionDict = new Dictionary<string, Expression>();

				foreach (var curProposedData in mergeProposal.ProposedForMerge)
				{
					foreach (var curExpr in curProposedData.SelectExpressions)
					{
						selectExpressionDict[curExpr.Key] = curExpr.Value;
					}
					mergeSuggestion.CanMerge.Add(curProposedData.IndexName);

					DataDictionaryMerge(mergeSuggestion.MergedIndex.Stores, curProposedData.Stores);
					DataDictionaryMerge(mergeSuggestion.MergedIndex.Indexes, curProposedData.Indexes);
					DataDictionaryMerge(mergeSuggestion.MergedIndex.Analyzers, curProposedData.Analyzers);
					DataDictionaryMerge(mergeSuggestion.MergedIndex.SortOptions, curProposedData.SortOptions);
					DataSetMerge(mergeSuggestion.MergedIndex.SuggestionsOptions, curProposedData.SuggestionsOptions);
					DataDictionaryMerge(mergeSuggestion.MergedIndex.TermVectors, curProposedData.TermVectors);
					DataDictionaryMerge(mergeSuggestion.MergedIndex.SpatialIndexes, curProposedData.SpatialIndexes);
				    var fields1 = mergeSuggestion.MergedIndex.Fields;
				    var fields2 = curProposedData.Index.Fields;
                     mergeSuggestion.MergedIndex.Fields = fields1.Union(fields2).ToList();

				}

				mergeSuggestion.Collection = mergeProposal.ProposedForMerge[0].Collection ?? mergeProposal.ProposedForMerge[0].FromExpression.ToString();
				mergeSuggestion.MergedIndex.Map = mergeProposal.ProposedForMerge[0].BuildExpression(selectExpressionDict);

				if (mergeProposal.ProposedForMerge.Count > 1)
				{
					var matchingExistingIndexes = mergeProposal.ProposedForMerge.Where(x =>
														AreSelectClausesTheSame(x, selectExpressionDict) &&
														DictionaryExtensions.ContentEquals(x.Stores, mergeSuggestion.MergedIndex.Stores) &&
														DictionaryExtensions.ContentEquals(x.Indexes, mergeSuggestion.MergedIndex.Indexes) &&
														DictionaryExtensions.ContentEquals(x.Analyzers, mergeSuggestion.MergedIndex.Analyzers) &&
														SortOptionsMatch(x.SortOptions, mergeSuggestion.MergedIndex.SortOptions) &&
														SetExtensions.ContentEquals(x.SuggestionsOptions, mergeSuggestion.MergedIndex.SuggestionsOptions) && 
														DictionaryExtensions.ContentEquals(x.TermVectors, mergeSuggestion.MergedIndex.TermVectors) &&
														DictionaryExtensions.ContentEquals(x.SpatialIndexes, mergeSuggestion.MergedIndex.SpatialIndexes))
						.OrderBy(x => x.IndexName.StartsWith("Auto/", StringComparison.InvariantCultureIgnoreCase))
						.ToList();

					if (matchingExistingIndexes.Count > 0)
					{
						var surpassingIndex = matchingExistingIndexes.First();
						mergeSuggestion.SurpassingIndex = surpassingIndex.IndexName;

						mergeSuggestion.MergedIndex = null;
						mergeSuggestion.CanMerge.Clear();
						mergeSuggestion.CanDelete = mergeProposal.ProposedForMerge.Except(new[]
		                {
			                surpassingIndex
		                }).Select(x => x.IndexName).ToList();
					}

					indexMergeResults.Suggestions.Add(mergeSuggestion);
				}
				if ((mergeProposal.ProposedForMerge.Count == 1) && (mergeProposal.ProposedForMerge[0].IsSuitedForMerge == false))
				{
					const string comment = "Can't find any other index to merge this with";
					indexMergeResults.Unmergables.Add(mergeProposal.ProposedForMerge[0].IndexName, comment);
				}
			}
			indexMergeResults = ExcludePartialResults(indexMergeResults);
			return indexMergeResults;
		}

		private bool SortOptionsMatch(IDictionary<string, SortOptions> a, IDictionary<string, SortOptions> b)
		{
			foreach (var key in a.Keys.Union(b.Keys))
			{
				SortOptions aVal;
				SortOptions bVal;
				if (a.TryGetValue(key, out aVal) == false)
					aVal = SortOptions.None;
				if (b.TryGetValue(key, out bVal) == false)
					bVal = SortOptions.None;

				if (aVal != bVal)
				{
					if ((aVal != SortOptions.None && bVal == SortOptions.None) ||
						(bVal != SortOptions.None || aVal == SortOptions.None))
					{
						continue;
					}
					if ((aVal == SortOptions.None || aVal == SortOptions.String) &&
					    (bVal == SortOptions.None || bVal == SortOptions.String))
					{
						continue;
					}
					return false;
				}
			}
			return true;
		}

		private IndexMergeResults ExcludePartialResults(IndexMergeResults originalIndexes)
		{
			var resultingIndexMerge = new IndexMergeResults();

			foreach (var suggestion in originalIndexes.Suggestions)
			{
				suggestion.CanMerge.Sort();
			}

			bool hasMatch = false;
			for (int i = 0; i < originalIndexes.Suggestions.Count; i++)
			{
				var sug1 = originalIndexes.Suggestions[i];
				for (int j = i + 1; j < originalIndexes.Suggestions.Count; j++)
				{
					var sug2 = originalIndexes.Suggestions[j];
					if ((sug1 != sug2) && (sug1.CanMerge.Count <= sug2.CanMerge.Count))
					{
						var sugCanMergeSet = new HashSet<string>(sug1.CanMerge);
						hasMatch = sugCanMergeSet.IsSubsetOf(sug2.CanMerge);
						if (hasMatch)
							break;
					}
				}
				if (!hasMatch)
				{
					resultingIndexMerge.Suggestions.Add(sug1);
				}
				hasMatch = false;
			}
			resultingIndexMerge.Unmergables = originalIndexes.Unmergables;
			return resultingIndexMerge;
		}

		public IndexMergeResults ProposeIndexMergeSuggestions()
		{
			List<IndexData> indexes = ParseIndexesAndGetReadyToMerge();
			List<MergeProposal> mergedIndexesData = MergeIndexes(indexes);
			IndexMergeResults mergedResults = CreateMergeIndexDefinition(mergedIndexesData);
			return mergedResults;
		}
	}
=======
    public class IndexMerger
    {
        private readonly Dictionary<int, IndexDefinition> indexDefinitions;

        public IndexMerger(Dictionary<int, IndexDefinition> indexDefinitions)
        {
            this.indexDefinitions = indexDefinitions;
        }

        private List<MergeProposal> MergeIndexes(List<IndexData> indexes)
        {
            var mergedIndexesData = new List<MergeProposal>();
            foreach (var indexData in indexes.Where(indexData => !indexData.IsAlreadyMerged))
            {
                indexData.IsAlreadyMerged = true;

                var mergeData = new MergeProposal();


                List<string> failComments = CheckForUnsuitableIndexForMerging(indexData);
                if (failComments.Count != 0)
                {
                    indexData.Comment = string.Join(Environment.NewLine, failComments);
                    indexData.IsSuitedForMerge = false;
                    mergeData.MergedData = indexData;
                    mergedIndexesData.Add(mergeData);
                    continue;
                }

                mergeData.ProposedForMerge.Add(indexData);
                foreach (IndexData current in indexes) // Note, we have O(N**2) here, known and understood
                {
                    if (current.IsMapReduceOrMultiMap)
                        continue;
                    if (mergeData.ProposedForMerge.All(other => CanMergeIndexes(other, current)) == false)
                        continue;

                    if (AreSelectClausesCompatible(current, indexData) == false)
                        continue;

                    current.IsSuitedForMerge = true;
                    mergeData.ProposedForMerge.Add(current);
                }
                mergedIndexesData.Add(mergeData);
            }
            return mergedIndexesData;
        }

        private static List<string> CheckForUnsuitableIndexForMerging(IndexData indexData)
        {
            var failComments = new List<string>();
            if (indexData.Index.IsMapReduce)
            {
                failComments.Add("Cannot merge map/reduce indexes");
            }
            if (indexData.Index.Maps.Count > 1)
            {
                failComments.Add("Cannot merge multi map indexes");
            }

            if (indexData.NumberOfFromClauses > 1)
            {
                failComments.Add("Cannot merge indexes that have more than a single from clause");
            }
            if (indexData.NumberOfSelectClauses > 1)
            {
                failComments.Add("Cannot merge indexes that have more than a single select clause");
            }
            if (indexData.HasWhere)
            {
                failComments.Add("Cannot merge indexes that have a where clause");
            }
            if (indexData.HasGroup)
            {
                failComments.Add("Cannot merge indexes that have a group by clause");
            }
            if (indexData.HasLet)
            {
                failComments.Add("Cannot merge indexes that are using a let clause");
            }
            if (indexData.HasOrder)
            {
                failComments.Add("Cannot merge indexes that have an order by clause");
            }
            return failComments;
        }

        private List<IndexData> ParseIndexesAndGetReadyToMerge()
        {
            var parser = new CSharpParser();
            var indexes = new List<IndexData>();

            foreach (var kvp in indexDefinitions)
            {
                var index = kvp.Value;
                var indexData = new IndexData(index)
                {
                    IndexId = index.IndexId,
                    IndexName = index.Name,
                    OriginalMap = index.Map,
                };

                indexes.Add(indexData);

                if (index.IsMapReduce || index.Maps.Count > 1)
                {
                    indexData.IsMapReduceOrMultiMap = true;
                    continue;
                }

                indexData.OriginalMap = IndexPrettyPrinter.TryFormat(indexData.OriginalMap);
               
                Expression map = parser.ParseExpression(indexData.OriginalMap);
                var visitor = new IndexVisitor(indexData);
                map.AcceptVisitor(visitor);
            }
            return indexes;
        }

        private bool CanMergeIndexes(IndexData other, IndexData current)
        {
            if (current.IndexId == other.IndexId)
                return false;

            if (current.NumberOfFromClauses > 1)
                return false;

            if (current.NumberOfSelectClauses > 1)
                return false;

            if (current.HasWhere)
                return false;

            if (current.HasGroup)
                return false;
            if (current.HasOrder)
                return false;
            if (current.HasLet)
                return false;

            var currentFromExpression = current.FromExpression as MemberReferenceExpression;
            var otherFromExpression = other.FromExpression as MemberReferenceExpression;

            if (currentFromExpression != null || otherFromExpression != null)
            {
                if (currentFromExpression == null || otherFromExpression == null)
                    return false;

                if (currentFromExpression.MemberName != otherFromExpression.MemberName)
                    return false;
            }

            return CompareIndexFieldOptions(other, current);
        }

        private bool CompareIndexFieldOptions(IndexData index1Data, IndexData index2Data)
        {
            if (SortOptionsMatch(index1Data.SortOptions, index2Data.SortOptions) == false)
                return false;

            string[] intersectNames = index2Data.SelectExpressions.Keys.Intersect(index1Data.SelectExpressions.Keys).ToArray();

            if (DataDictionaryCompare(index1Data.Stores, index2Data.Stores, intersectNames) == false)
                return false;
            if (DataDictionaryCompare(index1Data.Analyzers, index2Data.Analyzers, intersectNames) == false)
                return false;
            if (DataDictionaryCompare(index1Data.Suggestions, index2Data.Suggestions, intersectNames) == false)
                return false;

            if (DataDictionaryCompare(index1Data.Indexes, index2Data.Indexes, intersectNames) == false)
                return false;
            if (DataDictionaryCompare(index1Data.TermVectors, index2Data.TermVectors, intersectNames) == false)
                return false;
            if (DataDictionaryCompare(index1Data.SpatialIndexes, index2Data.SpatialIndexes, intersectNames) == false)
                return false;


            return true;
        }


        private bool IsDefaultValue(FieldStorage val)
        {
            return val == FieldStorage.No;
        }

        private bool IsDefaultValue(SortOptions val)
        {
            return val == SortOptions.None;
        }

        private bool IsDefaultValue(FieldTermVector val)
        {
            return val == FieldTermVector.No;
        }

        private bool IsDefaultValue(FieldIndexing val)
        {
            return val == FieldIndexing.Default;
        }

        private bool IsDefaultValue(string val)
        {
            return val.Equals(string.Empty);
        }

        private bool IsDefaultValue(SuggestionOptions val)
        {
            var defaultSuggestionOptions = new SuggestionOptions();
            defaultSuggestionOptions.Distance = StringDistanceTypes.None;

            return val.Equals(defaultSuggestionOptions);
        }

        private bool IsDefaultValue<T>(T val)
        {
            Type type = typeof(T);
            var valAsString = val as string;
            if (valAsString != null)
                return IsDefaultValue(valAsString);

            var valAsSuggestion = val as SuggestionOptions;
            if (valAsSuggestion != null)
                return IsDefaultValue(valAsSuggestion);

            if (type.IsEnum)
            {
                if (type.FullName.Equals(typeof(SortOptions).FullName))
                {
                    var valAsSortOption = (SortOptions)Convert.ChangeType(val, typeof(SortOptions));
                    return IsDefaultValue(valAsSortOption);
                }
                if (type.FullName.Equals(typeof(FieldStorage).FullName))
                {
                    var valAsStorage = (FieldStorage)Convert.ChangeType(val, typeof(FieldStorage));
                    return IsDefaultValue(valAsStorage);
                }
                if (type.FullName.Equals(typeof(FieldTermVector).FullName))
                {
                    var valAsTermVector = (FieldTermVector)Convert.ChangeType(val, typeof(FieldTermVector));
                    return IsDefaultValue(valAsTermVector);
                }

                if (type.FullName.Equals(typeof(FieldIndexing).FullName))
                {
                    var valAsIndexing = (FieldIndexing)Convert.ChangeType(val, typeof(FieldIndexing));
                    return IsDefaultValue(valAsIndexing);
                }
            }
            return true;
        }

        private bool DataDictionaryCompare<T>(IDictionary<string, T> dataDict1, IDictionary<string, T> dataDict2, IEnumerable<string> names)
        {
            bool found1, found2;


            foreach (string kvp in names)
            {
                T v1, v2;
                found1 = dataDict1.TryGetValue(kvp, out v1);
                found2 = dataDict2.TryGetValue(kvp, out v2);


                if (found1 && found2 && Equals(v1, v2) == false)
                    return false;

                // exists only in 1 - check if contains default value
                if (found1 && !found2)
                {
                    if (!IsDefaultValue(v1))
                        return false;
                }
                if (found2 && !found1)
                {
                    if (!IsDefaultValue(v2))
                        return false;
                }
            }


            return true;
        }

        private static void DataDictionaryMerge<TKey, TVal>(IDictionary<TKey, TVal> dest, IDictionary<TKey, TVal> src)
        {
            foreach (var val in src)
            {
                dest[val.Key] = val.Value;
            }
        }

        private static bool AreSelectClausesCompatible(IndexData x, IndexData y)
        {
            foreach (var pair in x.SelectExpressions)
            {
                Expression expressionValue;
                if (y.SelectExpressions.TryGetValue(pair.Key, out expressionValue) == false)
                    continue;
                // for the same key, they have to be the same
                string ySelectExpr = expressionValue.ToString();
                string xSelectExpr = pair.Value.ToString();
                if (xSelectExpr != ySelectExpr)
                {
                    return false;
                }
            }
            return true;
        }

        private static bool AreSelectClausesTheSame(IndexData index, Dictionary<string, Expression> selectExpressionDict)
        {
            if (index.SelectExpressions.Count != selectExpressionDict.Count)
                return false;

            foreach (var pair in index.SelectExpressions)
            {
                Expression expressionValue;
                if (selectExpressionDict.TryGetValue(pair.Key, out expressionValue) == false)
                    return false;

                // for the same key, they have to be the same
                string ySelectExpr = expressionValue.ToString();
                string xSelectExpr = pair.Value.ToString();
                if (xSelectExpr != ySelectExpr)
                {
                    return false;
                }
            }
            return true;
        }

        private IndexMergeResults CreateMergeIndexDefinition(List<MergeProposal> indexDataForMerge)
        {
            var indexMergeResults = new IndexMergeResults();
            foreach (var mergeProposal in indexDataForMerge.Where(m => m.ProposedForMerge.Count == 0 && m.MergedData != null))
            {
                indexMergeResults.Unmergables.Add(mergeProposal.MergedData.IndexName, mergeProposal.MergedData.Comment);
            }
            foreach (var mergeProposal in indexDataForMerge)
            {
                if (mergeProposal.ProposedForMerge.Count == 0)
                    continue;

                var mergeSuggestion = new MergeSuggestions();

                var selectExpressionDict = new Dictionary<string, Expression>();

                foreach (var curProposedData in mergeProposal.ProposedForMerge)
                {
                    foreach (var curExpr in curProposedData.SelectExpressions)
                    {
                        selectExpressionDict[curExpr.Key] = curExpr.Value;
                    }
                    mergeSuggestion.CanMerge.Add(curProposedData.IndexName);

                    DataDictionaryMerge(mergeSuggestion.MergedIndex.Stores, curProposedData.Stores);
                    DataDictionaryMerge(mergeSuggestion.MergedIndex.Indexes, curProposedData.Indexes);
                    DataDictionaryMerge(mergeSuggestion.MergedIndex.Analyzers, curProposedData.Analyzers);
                    DataDictionaryMerge(mergeSuggestion.MergedIndex.SortOptions, curProposedData.SortOptions);
                    DataDictionaryMerge(mergeSuggestion.MergedIndex.Suggestions, curProposedData.Suggestions);
                    DataDictionaryMerge(mergeSuggestion.MergedIndex.TermVectors, curProposedData.TermVectors);
                    DataDictionaryMerge(mergeSuggestion.MergedIndex.SpatialIndexes, curProposedData.SpatialIndexes);
                    var fields1 = mergeSuggestion.MergedIndex.Fields;
                    var fields2 = curProposedData.Index.Fields;
                    mergeSuggestion.MergedIndex.Fields = fields1.Union(fields2).ToList();

                }

                mergeSuggestion.Collection = mergeProposal.ProposedForMerge[0].Collection ?? mergeProposal.ProposedForMerge[0].FromExpression.ToString();
                mergeSuggestion.MergedIndex.Map = mergeProposal.ProposedForMerge[0].BuildExpression(selectExpressionDict);

                if (mergeProposal.ProposedForMerge.Count > 1)
                {
                    var matchingExistingIndexes = mergeProposal.ProposedForMerge.Where(x =>
                                                        AreSelectClausesTheSame(x, selectExpressionDict) &&
                                                        DictionaryExtensions.ContentEquals(x.Stores, mergeSuggestion.MergedIndex.Stores) &&
                                                        DictionaryExtensions.ContentEquals(x.Indexes, mergeSuggestion.MergedIndex.Indexes) &&
                                                        DictionaryExtensions.ContentEquals(x.Analyzers, mergeSuggestion.MergedIndex.Analyzers) &&
                                                        SortOptionsMatch(x.SortOptions, mergeSuggestion.MergedIndex.SortOptions) &&
                                                        DictionaryExtensions.ContentEquals(x.Suggestions, mergeSuggestion.MergedIndex.Suggestions) &&
                                                        DictionaryExtensions.ContentEquals(x.TermVectors, mergeSuggestion.MergedIndex.TermVectors) &&
                                                        DictionaryExtensions.ContentEquals(x.SpatialIndexes, mergeSuggestion.MergedIndex.SpatialIndexes))
                        .OrderBy(x => x.IndexName.StartsWith("Auto/", StringComparison.InvariantCultureIgnoreCase))
                        .ToList();

                    if (matchingExistingIndexes.Count > 0)
                    {
                        var surpassingIndex = matchingExistingIndexes.First();
                        mergeSuggestion.SurpassingIndex = surpassingIndex.IndexName;

                        mergeSuggestion.MergedIndex = null;
                        mergeSuggestion.CanMerge.Clear();
                        mergeSuggestion.CanDelete = mergeProposal.ProposedForMerge.Except(new[]
                        {
                            surpassingIndex
                        }).Select(x => x.IndexName).ToList();
                    }

                    indexMergeResults.Suggestions.Add(mergeSuggestion);
                }
                if ((mergeProposal.ProposedForMerge.Count == 1) && (mergeProposal.ProposedForMerge[0].IsSuitedForMerge == false))
                {
                    const string comment = "Can't find any other index to merge this with";
                    indexMergeResults.Unmergables.Add(mergeProposal.ProposedForMerge[0].IndexName, comment);
                }
            }
            indexMergeResults = ExcludePartialResults(indexMergeResults);
            return indexMergeResults;
        }

        private bool SortOptionsMatch(IDictionary<string, SortOptions> a, IDictionary<string, SortOptions> b)
        {
            foreach (var key in a.Keys.Union(b.Keys))
            {
                SortOptions aVal;
                SortOptions bVal;
                if (a.TryGetValue(key, out aVal) == false)
                    aVal = SortOptions.None;
                if (b.TryGetValue(key, out bVal) == false)
                    bVal = SortOptions.None;

                if (aVal != bVal)
                {
                    if ((aVal != SortOptions.None && bVal == SortOptions.None) ||
                        (bVal != SortOptions.None || aVal == SortOptions.None))
                    {
                        continue;
                    }
                    if ((aVal == SortOptions.None || aVal == SortOptions.String) &&
                        (bVal == SortOptions.None || bVal == SortOptions.String))
                    {
                        continue;
                    }
                    return false;
                }
            }
            return true;
        }

        private IndexMergeResults ExcludePartialResults(IndexMergeResults originalIndexes)
        {
            var resultingIndexMerge = new IndexMergeResults();

            foreach (var suggestion in originalIndexes.Suggestions)
            {
                suggestion.CanMerge.Sort();
            }

            bool hasMatch = false;
            for (int i = 0; i < originalIndexes.Suggestions.Count; i++)
            {
                var sug1 = originalIndexes.Suggestions[i];
                for (int j = i + 1; j < originalIndexes.Suggestions.Count; j++)
                {
                    var sug2 = originalIndexes.Suggestions[j];
                    if ((sug1 != sug2) && (sug1.CanMerge.Count <= sug2.CanMerge.Count))
                    {
                        var sugCanMergeSet = new HashSet<string>(sug1.CanMerge);
                        hasMatch = sugCanMergeSet.IsSubsetOf(sug2.CanMerge);
                        if (hasMatch)
                            break;
                    }
                }
                if (!hasMatch)
                {
                    resultingIndexMerge.Suggestions.Add(sug1);
                }
                hasMatch = false;
            }
            resultingIndexMerge.Unmergables = originalIndexes.Unmergables;
            return resultingIndexMerge;
        }

        public IndexMergeResults ProposeIndexMergeSuggestions()
        {
            List<IndexData> indexes = ParseIndexesAndGetReadyToMerge();
            List<MergeProposal> mergedIndexesData = MergeIndexes(indexes);
            IndexMergeResults mergedResults = CreateMergeIndexDefinition(mergedIndexesData);
            return mergedResults;
        }
    }
>>>>>>> e61b6840
}<|MERGE_RESOLUTION|>--- conflicted
+++ resolved
@@ -15,7 +15,6 @@
 
 namespace Raven.Database.Indexing.IndexMerging
 {
-<<<<<<< HEAD
 	public class IndexMerger
 	{
 		private readonly Dictionary<int, IndexDefinition> indexDefinitions;
@@ -126,7 +125,8 @@
 					continue;
 				}
 
-				indexData.OriginalMap = IndexPrettyPrinter.Format(indexData.OriginalMap);
+                indexData.OriginalMap = IndexPrettyPrinter.TryFormat(indexData.OriginalMap);
+               
 				Expression map = parser.ParseExpression(indexData.OriginalMap);
 				var visitor = new IndexVisitor(indexData);
 				map.AcceptVisitor(visitor);
@@ -505,488 +505,4 @@
 			return mergedResults;
 		}
 	}
-=======
-    public class IndexMerger
-    {
-        private readonly Dictionary<int, IndexDefinition> indexDefinitions;
-
-        public IndexMerger(Dictionary<int, IndexDefinition> indexDefinitions)
-        {
-            this.indexDefinitions = indexDefinitions;
-        }
-
-        private List<MergeProposal> MergeIndexes(List<IndexData> indexes)
-        {
-            var mergedIndexesData = new List<MergeProposal>();
-            foreach (var indexData in indexes.Where(indexData => !indexData.IsAlreadyMerged))
-            {
-                indexData.IsAlreadyMerged = true;
-
-                var mergeData = new MergeProposal();
-
-
-                List<string> failComments = CheckForUnsuitableIndexForMerging(indexData);
-                if (failComments.Count != 0)
-                {
-                    indexData.Comment = string.Join(Environment.NewLine, failComments);
-                    indexData.IsSuitedForMerge = false;
-                    mergeData.MergedData = indexData;
-                    mergedIndexesData.Add(mergeData);
-                    continue;
-                }
-
-                mergeData.ProposedForMerge.Add(indexData);
-                foreach (IndexData current in indexes) // Note, we have O(N**2) here, known and understood
-                {
-                    if (current.IsMapReduceOrMultiMap)
-                        continue;
-                    if (mergeData.ProposedForMerge.All(other => CanMergeIndexes(other, current)) == false)
-                        continue;
-
-                    if (AreSelectClausesCompatible(current, indexData) == false)
-                        continue;
-
-                    current.IsSuitedForMerge = true;
-                    mergeData.ProposedForMerge.Add(current);
-                }
-                mergedIndexesData.Add(mergeData);
-            }
-            return mergedIndexesData;
-        }
-
-        private static List<string> CheckForUnsuitableIndexForMerging(IndexData indexData)
-        {
-            var failComments = new List<string>();
-            if (indexData.Index.IsMapReduce)
-            {
-                failComments.Add("Cannot merge map/reduce indexes");
-            }
-            if (indexData.Index.Maps.Count > 1)
-            {
-                failComments.Add("Cannot merge multi map indexes");
-            }
-
-            if (indexData.NumberOfFromClauses > 1)
-            {
-                failComments.Add("Cannot merge indexes that have more than a single from clause");
-            }
-            if (indexData.NumberOfSelectClauses > 1)
-            {
-                failComments.Add("Cannot merge indexes that have more than a single select clause");
-            }
-            if (indexData.HasWhere)
-            {
-                failComments.Add("Cannot merge indexes that have a where clause");
-            }
-            if (indexData.HasGroup)
-            {
-                failComments.Add("Cannot merge indexes that have a group by clause");
-            }
-            if (indexData.HasLet)
-            {
-                failComments.Add("Cannot merge indexes that are using a let clause");
-            }
-            if (indexData.HasOrder)
-            {
-                failComments.Add("Cannot merge indexes that have an order by clause");
-            }
-            return failComments;
-        }
-
-        private List<IndexData> ParseIndexesAndGetReadyToMerge()
-        {
-            var parser = new CSharpParser();
-            var indexes = new List<IndexData>();
-
-            foreach (var kvp in indexDefinitions)
-            {
-                var index = kvp.Value;
-                var indexData = new IndexData(index)
-                {
-                    IndexId = index.IndexId,
-                    IndexName = index.Name,
-                    OriginalMap = index.Map,
-                };
-
-                indexes.Add(indexData);
-
-                if (index.IsMapReduce || index.Maps.Count > 1)
-                {
-                    indexData.IsMapReduceOrMultiMap = true;
-                    continue;
-                }
-
-                indexData.OriginalMap = IndexPrettyPrinter.TryFormat(indexData.OriginalMap);
-               
-                Expression map = parser.ParseExpression(indexData.OriginalMap);
-                var visitor = new IndexVisitor(indexData);
-                map.AcceptVisitor(visitor);
-            }
-            return indexes;
-        }
-
-        private bool CanMergeIndexes(IndexData other, IndexData current)
-        {
-            if (current.IndexId == other.IndexId)
-                return false;
-
-            if (current.NumberOfFromClauses > 1)
-                return false;
-
-            if (current.NumberOfSelectClauses > 1)
-                return false;
-
-            if (current.HasWhere)
-                return false;
-
-            if (current.HasGroup)
-                return false;
-            if (current.HasOrder)
-                return false;
-            if (current.HasLet)
-                return false;
-
-            var currentFromExpression = current.FromExpression as MemberReferenceExpression;
-            var otherFromExpression = other.FromExpression as MemberReferenceExpression;
-
-            if (currentFromExpression != null || otherFromExpression != null)
-            {
-                if (currentFromExpression == null || otherFromExpression == null)
-                    return false;
-
-                if (currentFromExpression.MemberName != otherFromExpression.MemberName)
-                    return false;
-            }
-
-            return CompareIndexFieldOptions(other, current);
-        }
-
-        private bool CompareIndexFieldOptions(IndexData index1Data, IndexData index2Data)
-        {
-            if (SortOptionsMatch(index1Data.SortOptions, index2Data.SortOptions) == false)
-                return false;
-
-            string[] intersectNames = index2Data.SelectExpressions.Keys.Intersect(index1Data.SelectExpressions.Keys).ToArray();
-
-            if (DataDictionaryCompare(index1Data.Stores, index2Data.Stores, intersectNames) == false)
-                return false;
-            if (DataDictionaryCompare(index1Data.Analyzers, index2Data.Analyzers, intersectNames) == false)
-                return false;
-            if (DataDictionaryCompare(index1Data.Suggestions, index2Data.Suggestions, intersectNames) == false)
-                return false;
-
-            if (DataDictionaryCompare(index1Data.Indexes, index2Data.Indexes, intersectNames) == false)
-                return false;
-            if (DataDictionaryCompare(index1Data.TermVectors, index2Data.TermVectors, intersectNames) == false)
-                return false;
-            if (DataDictionaryCompare(index1Data.SpatialIndexes, index2Data.SpatialIndexes, intersectNames) == false)
-                return false;
-
-
-            return true;
-        }
-
-
-        private bool IsDefaultValue(FieldStorage val)
-        {
-            return val == FieldStorage.No;
-        }
-
-        private bool IsDefaultValue(SortOptions val)
-        {
-            return val == SortOptions.None;
-        }
-
-        private bool IsDefaultValue(FieldTermVector val)
-        {
-            return val == FieldTermVector.No;
-        }
-
-        private bool IsDefaultValue(FieldIndexing val)
-        {
-            return val == FieldIndexing.Default;
-        }
-
-        private bool IsDefaultValue(string val)
-        {
-            return val.Equals(string.Empty);
-        }
-
-        private bool IsDefaultValue(SuggestionOptions val)
-        {
-            var defaultSuggestionOptions = new SuggestionOptions();
-            defaultSuggestionOptions.Distance = StringDistanceTypes.None;
-
-            return val.Equals(defaultSuggestionOptions);
-        }
-
-        private bool IsDefaultValue<T>(T val)
-        {
-            Type type = typeof(T);
-            var valAsString = val as string;
-            if (valAsString != null)
-                return IsDefaultValue(valAsString);
-
-            var valAsSuggestion = val as SuggestionOptions;
-            if (valAsSuggestion != null)
-                return IsDefaultValue(valAsSuggestion);
-
-            if (type.IsEnum)
-            {
-                if (type.FullName.Equals(typeof(SortOptions).FullName))
-                {
-                    var valAsSortOption = (SortOptions)Convert.ChangeType(val, typeof(SortOptions));
-                    return IsDefaultValue(valAsSortOption);
-                }
-                if (type.FullName.Equals(typeof(FieldStorage).FullName))
-                {
-                    var valAsStorage = (FieldStorage)Convert.ChangeType(val, typeof(FieldStorage));
-                    return IsDefaultValue(valAsStorage);
-                }
-                if (type.FullName.Equals(typeof(FieldTermVector).FullName))
-                {
-                    var valAsTermVector = (FieldTermVector)Convert.ChangeType(val, typeof(FieldTermVector));
-                    return IsDefaultValue(valAsTermVector);
-                }
-
-                if (type.FullName.Equals(typeof(FieldIndexing).FullName))
-                {
-                    var valAsIndexing = (FieldIndexing)Convert.ChangeType(val, typeof(FieldIndexing));
-                    return IsDefaultValue(valAsIndexing);
-                }
-            }
-            return true;
-        }
-
-        private bool DataDictionaryCompare<T>(IDictionary<string, T> dataDict1, IDictionary<string, T> dataDict2, IEnumerable<string> names)
-        {
-            bool found1, found2;
-
-
-            foreach (string kvp in names)
-            {
-                T v1, v2;
-                found1 = dataDict1.TryGetValue(kvp, out v1);
-                found2 = dataDict2.TryGetValue(kvp, out v2);
-
-
-                if (found1 && found2 && Equals(v1, v2) == false)
-                    return false;
-
-                // exists only in 1 - check if contains default value
-                if (found1 && !found2)
-                {
-                    if (!IsDefaultValue(v1))
-                        return false;
-                }
-                if (found2 && !found1)
-                {
-                    if (!IsDefaultValue(v2))
-                        return false;
-                }
-            }
-
-
-            return true;
-        }
-
-        private static void DataDictionaryMerge<TKey, TVal>(IDictionary<TKey, TVal> dest, IDictionary<TKey, TVal> src)
-        {
-            foreach (var val in src)
-            {
-                dest[val.Key] = val.Value;
-            }
-        }
-
-        private static bool AreSelectClausesCompatible(IndexData x, IndexData y)
-        {
-            foreach (var pair in x.SelectExpressions)
-            {
-                Expression expressionValue;
-                if (y.SelectExpressions.TryGetValue(pair.Key, out expressionValue) == false)
-                    continue;
-                // for the same key, they have to be the same
-                string ySelectExpr = expressionValue.ToString();
-                string xSelectExpr = pair.Value.ToString();
-                if (xSelectExpr != ySelectExpr)
-                {
-                    return false;
-                }
-            }
-            return true;
-        }
-
-        private static bool AreSelectClausesTheSame(IndexData index, Dictionary<string, Expression> selectExpressionDict)
-        {
-            if (index.SelectExpressions.Count != selectExpressionDict.Count)
-                return false;
-
-            foreach (var pair in index.SelectExpressions)
-            {
-                Expression expressionValue;
-                if (selectExpressionDict.TryGetValue(pair.Key, out expressionValue) == false)
-                    return false;
-
-                // for the same key, they have to be the same
-                string ySelectExpr = expressionValue.ToString();
-                string xSelectExpr = pair.Value.ToString();
-                if (xSelectExpr != ySelectExpr)
-                {
-                    return false;
-                }
-            }
-            return true;
-        }
-
-        private IndexMergeResults CreateMergeIndexDefinition(List<MergeProposal> indexDataForMerge)
-        {
-            var indexMergeResults = new IndexMergeResults();
-            foreach (var mergeProposal in indexDataForMerge.Where(m => m.ProposedForMerge.Count == 0 && m.MergedData != null))
-            {
-                indexMergeResults.Unmergables.Add(mergeProposal.MergedData.IndexName, mergeProposal.MergedData.Comment);
-            }
-            foreach (var mergeProposal in indexDataForMerge)
-            {
-                if (mergeProposal.ProposedForMerge.Count == 0)
-                    continue;
-
-                var mergeSuggestion = new MergeSuggestions();
-
-                var selectExpressionDict = new Dictionary<string, Expression>();
-
-                foreach (var curProposedData in mergeProposal.ProposedForMerge)
-                {
-                    foreach (var curExpr in curProposedData.SelectExpressions)
-                    {
-                        selectExpressionDict[curExpr.Key] = curExpr.Value;
-                    }
-                    mergeSuggestion.CanMerge.Add(curProposedData.IndexName);
-
-                    DataDictionaryMerge(mergeSuggestion.MergedIndex.Stores, curProposedData.Stores);
-                    DataDictionaryMerge(mergeSuggestion.MergedIndex.Indexes, curProposedData.Indexes);
-                    DataDictionaryMerge(mergeSuggestion.MergedIndex.Analyzers, curProposedData.Analyzers);
-                    DataDictionaryMerge(mergeSuggestion.MergedIndex.SortOptions, curProposedData.SortOptions);
-                    DataDictionaryMerge(mergeSuggestion.MergedIndex.Suggestions, curProposedData.Suggestions);
-                    DataDictionaryMerge(mergeSuggestion.MergedIndex.TermVectors, curProposedData.TermVectors);
-                    DataDictionaryMerge(mergeSuggestion.MergedIndex.SpatialIndexes, curProposedData.SpatialIndexes);
-                    var fields1 = mergeSuggestion.MergedIndex.Fields;
-                    var fields2 = curProposedData.Index.Fields;
-                    mergeSuggestion.MergedIndex.Fields = fields1.Union(fields2).ToList();
-
-                }
-
-                mergeSuggestion.Collection = mergeProposal.ProposedForMerge[0].Collection ?? mergeProposal.ProposedForMerge[0].FromExpression.ToString();
-                mergeSuggestion.MergedIndex.Map = mergeProposal.ProposedForMerge[0].BuildExpression(selectExpressionDict);
-
-                if (mergeProposal.ProposedForMerge.Count > 1)
-                {
-                    var matchingExistingIndexes = mergeProposal.ProposedForMerge.Where(x =>
-                                                        AreSelectClausesTheSame(x, selectExpressionDict) &&
-                                                        DictionaryExtensions.ContentEquals(x.Stores, mergeSuggestion.MergedIndex.Stores) &&
-                                                        DictionaryExtensions.ContentEquals(x.Indexes, mergeSuggestion.MergedIndex.Indexes) &&
-                                                        DictionaryExtensions.ContentEquals(x.Analyzers, mergeSuggestion.MergedIndex.Analyzers) &&
-                                                        SortOptionsMatch(x.SortOptions, mergeSuggestion.MergedIndex.SortOptions) &&
-                                                        DictionaryExtensions.ContentEquals(x.Suggestions, mergeSuggestion.MergedIndex.Suggestions) &&
-                                                        DictionaryExtensions.ContentEquals(x.TermVectors, mergeSuggestion.MergedIndex.TermVectors) &&
-                                                        DictionaryExtensions.ContentEquals(x.SpatialIndexes, mergeSuggestion.MergedIndex.SpatialIndexes))
-                        .OrderBy(x => x.IndexName.StartsWith("Auto/", StringComparison.InvariantCultureIgnoreCase))
-                        .ToList();
-
-                    if (matchingExistingIndexes.Count > 0)
-                    {
-                        var surpassingIndex = matchingExistingIndexes.First();
-                        mergeSuggestion.SurpassingIndex = surpassingIndex.IndexName;
-
-                        mergeSuggestion.MergedIndex = null;
-                        mergeSuggestion.CanMerge.Clear();
-                        mergeSuggestion.CanDelete = mergeProposal.ProposedForMerge.Except(new[]
-                        {
-                            surpassingIndex
-                        }).Select(x => x.IndexName).ToList();
-                    }
-
-                    indexMergeResults.Suggestions.Add(mergeSuggestion);
-                }
-                if ((mergeProposal.ProposedForMerge.Count == 1) && (mergeProposal.ProposedForMerge[0].IsSuitedForMerge == false))
-                {
-                    const string comment = "Can't find any other index to merge this with";
-                    indexMergeResults.Unmergables.Add(mergeProposal.ProposedForMerge[0].IndexName, comment);
-                }
-            }
-            indexMergeResults = ExcludePartialResults(indexMergeResults);
-            return indexMergeResults;
-        }
-
-        private bool SortOptionsMatch(IDictionary<string, SortOptions> a, IDictionary<string, SortOptions> b)
-        {
-            foreach (var key in a.Keys.Union(b.Keys))
-            {
-                SortOptions aVal;
-                SortOptions bVal;
-                if (a.TryGetValue(key, out aVal) == false)
-                    aVal = SortOptions.None;
-                if (b.TryGetValue(key, out bVal) == false)
-                    bVal = SortOptions.None;
-
-                if (aVal != bVal)
-                {
-                    if ((aVal != SortOptions.None && bVal == SortOptions.None) ||
-                        (bVal != SortOptions.None || aVal == SortOptions.None))
-                    {
-                        continue;
-                    }
-                    if ((aVal == SortOptions.None || aVal == SortOptions.String) &&
-                        (bVal == SortOptions.None || bVal == SortOptions.String))
-                    {
-                        continue;
-                    }
-                    return false;
-                }
-            }
-            return true;
-        }
-
-        private IndexMergeResults ExcludePartialResults(IndexMergeResults originalIndexes)
-        {
-            var resultingIndexMerge = new IndexMergeResults();
-
-            foreach (var suggestion in originalIndexes.Suggestions)
-            {
-                suggestion.CanMerge.Sort();
-            }
-
-            bool hasMatch = false;
-            for (int i = 0; i < originalIndexes.Suggestions.Count; i++)
-            {
-                var sug1 = originalIndexes.Suggestions[i];
-                for (int j = i + 1; j < originalIndexes.Suggestions.Count; j++)
-                {
-                    var sug2 = originalIndexes.Suggestions[j];
-                    if ((sug1 != sug2) && (sug1.CanMerge.Count <= sug2.CanMerge.Count))
-                    {
-                        var sugCanMergeSet = new HashSet<string>(sug1.CanMerge);
-                        hasMatch = sugCanMergeSet.IsSubsetOf(sug2.CanMerge);
-                        if (hasMatch)
-                            break;
-                    }
-                }
-                if (!hasMatch)
-                {
-                    resultingIndexMerge.Suggestions.Add(sug1);
-                }
-                hasMatch = false;
-            }
-            resultingIndexMerge.Unmergables = originalIndexes.Unmergables;
-            return resultingIndexMerge;
-        }
-
-        public IndexMergeResults ProposeIndexMergeSuggestions()
-        {
-            List<IndexData> indexes = ParseIndexesAndGetReadyToMerge();
-            List<MergeProposal> mergedIndexesData = MergeIndexes(indexes);
-            IndexMergeResults mergedResults = CreateMergeIndexDefinition(mergedIndexesData);
-            return mergedResults;
-        }
-    }
->>>>>>> e61b6840
 }