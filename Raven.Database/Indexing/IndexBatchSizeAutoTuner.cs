--- conflicted
+++ resolved
@@ -62,16 +62,12 @@
 			return lastAmountOfItemsToIndex;
 		}
 
-<<<<<<< HEAD
-		public IDisposable ConsiderLimitingNumberOfItemsToProcessForThisBatch(int? maxIndexOutputsPerDoc, bool containsMapReduceIndexes)
-=======
 		protected override string GetName
 		{
 			get { return "IndexBatchSizeAutoTuner"; }
 		}
 
-		public Action ConsiderLimitingNumberOfItemsToProcessForThisBatch(int? maxIndexOutputsPerDoc, bool containsMapReduceIndexes)
->>>>>>> eb2cac86
+		public IDisposable ConsiderLimitingNumberOfItemsToProcessForThisBatch(int? maxIndexOutputsPerDoc, bool containsMapReduceIndexes)
 		{
 			if (maxIndexOutputsPerDoc == null || maxIndexOutputsPerDoc <= (containsMapReduceIndexes ? context.Configuration.MaxMapReduceIndexOutputsPerDocument : context.Configuration.MaxSimpleIndexOutputsPerDocument))
 				return null;
