--- conflicted
+++ resolved
@@ -205,38 +205,6 @@
 	        var isIndexingUsingTooMuchMemory = IsProcessingUsingTooMuchMemory;
 	        if (isIndexingUsingTooMuchMemory == false) //skip all other heuristics if indexing takes too much memory
 	        {
-<<<<<<< HEAD
-			
-				// we had as much work to do as we are currently capable of handling,
-				// we might need to increase, but certainly not decrease the batch size
-			if( amountOfItemsToProcess >= NumberOfItemsToProcessInSingleBatch)
-			{
-				return false;
-			}
-				// we haven't gone over the max latency limit, no reason to decrease yet
-			if(	processingDuration < context.Configuration.MaxProcessingRunLatency)
-			{
-				return false;
-			}
-
-			if ((SystemTime.UtcNow - lastIncrease).TotalMinutes < 3)
-				return true;
-
-			// we didn't have a lot of work to do, so let us see if we can reduce the batch size
-
-			// we are at the configured minimum, nothing to do
-		        if (NumberOfItemsToProcessInSingleBatch == InitialNumberOfItems)
-		        {
-					return true;    
-		        }
-				
-
-			// we were above the max/2 the last few times, we can't reduce the work load now
-		        if (GetLastAmountOfItems().Any(x => x > NumberOfItemsToProcessInSingleBatch/2))
-		        {
-					return true;   
-		        }
-=======
 			    if (
 				    // we had as much work to do as we are currently capable of handling,
 				    // we might need to increase, but certainly not decrease the batch size
@@ -259,7 +227,6 @@
 			    // we were above the max/2 the last few times, we can't reduce the work load now
 			    if (GetLastAmountOfItems().Any(x => x > NumberOfItemsToProcessInSingleBatch/2))
 				    return true;
->>>>>>> 6d0f0bc3
 	        }
 
 			var old = NumberOfItemsToProcessInSingleBatch;
