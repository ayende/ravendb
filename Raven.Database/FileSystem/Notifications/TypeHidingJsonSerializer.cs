using System;
using System.Collections.Concurrent;
using System.Runtime.Serialization;
using Raven.Abstractions.FileSystem;

namespace Raven.Database.FileSystem.Notifications
{
    /// <summary>
    ///     We don't want to pollute our API with details about the types of our notification objects, so we bind
    ///     based just on the type name, and assume the rest.
    /// </summary>
    internal class TypeHidingBinder : SerializationBinder
    {
        private readonly ConcurrentDictionary<string, Type> cachedTypes = new ConcurrentDictionary<string, Type>();

        public override Type BindToType(string assemblyName, string typeName)
        {
            Type type;

<<<<<<< HEAD
			if (!cachedTypes.TryGetValue(typeName, out type))
			{
				var @namespace = typeof(FileSystemNotification).Namespace;
				var fullTypeName = @namespace + "." + typeName;
				type = Type.GetType(fullTypeName);
=======
            if (!cachedTypes.TryGetValue(typeName, out type))
            {
                var @namespace = typeof(Notification).Namespace;
                var fullTypeName = @namespace + "." + typeName;
                type = Type.GetType(fullTypeName);
>>>>>>> b19bf61a

                cachedTypes.TryAdd(typeName, type);
            }

            return type;
        }

        public override void BindToName(Type serializedType, out string assemblyName, out string typeName)
        {
            assemblyName = null;
            typeName = serializedType.Name;
        }
    }
}<|MERGE_RESOLUTION|>--- conflicted
+++ resolved
@@ -17,19 +17,11 @@
         {
             Type type;
 
-<<<<<<< HEAD
 			if (!cachedTypes.TryGetValue(typeName, out type))
 			{
 				var @namespace = typeof(FileSystemNotification).Namespace;
 				var fullTypeName = @namespace + "." + typeName;
 				type = Type.GetType(fullTypeName);
-=======
-            if (!cachedTypes.TryGetValue(typeName, out type))
-            {
-                var @namespace = typeof(Notification).Namespace;
-                var fullTypeName = @namespace + "." + typeName;
-                type = Type.GetType(fullTypeName);
->>>>>>> b19bf61a
 
                 cachedTypes.TryAdd(typeName, type);
             }
