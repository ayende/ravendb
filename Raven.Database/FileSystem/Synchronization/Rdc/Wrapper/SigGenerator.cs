--- conflicted
+++ resolved
@@ -13,7 +13,6 @@
 
 namespace Raven.Database.FileSystem.Synchronization.Rdc.Wrapper
 {
-<<<<<<< HEAD
 	public class SigGenerator : CriticalFinalizerObject, IDisposable
 	{
 		private const uint OutputBufferSize = 1024;
@@ -151,142 +150,6 @@
 
 				foreach (var item in outputPointers)
 					Marshal.FreeCoTaskMem(item);
-=======
-    public class SigGenerator : CriticalFinalizerObject, IDisposable
-    {
-        private const uint OutputBufferSize = 1024;
-        private const int InputBufferSize = 8 * 1024;
-        private static readonly Logger log = LogManager.GetCurrentClassLogger();
-
-        private readonly ReaderWriterLockSlim _disposerLock = new ReaderWriterLockSlim();
-
-        private IRdcLibrary _rdcLibrary;
-        private bool _disposed;
-        private int _recursionDepth;
-
-        public SigGenerator()
-        {
-            try
-            {
-                _rdcLibrary = (IRdcLibrary)new RdcLibrary();
-            }
-            catch (InvalidCastException e)
-            {
-                throw new InvalidOperationException("This code must run in an MTA thread", e);
-            }
-            catch (COMException comException)
-            {
-                log.ErrorException("Remote Differential Compression feature is not installed", comException);
-                throw new NotSupportedException("Remote Differential Compression feature is not installed", comException);
-            }
-        }
-
-        public void Dispose()
-        {
-            _disposerLock.EnterWriteLock();
-            try
-            {
-                if (_disposed)
-                    return;
-                GC.SuppressFinalize(this);
-                DisposeInternal();
-            }
-            finally
-            {
-                _disposed = true;
-                _disposerLock.ExitWriteLock();
-            }
-        }
-
-        public IList<SignatureInfo> GenerateSignatures(Stream source, string fileName,
-                                                       ISignatureRepository signatureRepository)
-        {
-            _recursionDepth = EvaluateRecursionDepth(source);
-            if (_recursionDepth == 0)
-                return new List<SignatureInfo>();
-
-            var rdcGenerator = InitializeRdcGenerator();
-            try
-            {
-                return Process(source, rdcGenerator, fileName, signatureRepository);
-            }
-            finally
-            {
-                Marshal.ReleaseComObject(rdcGenerator);
-            }
-        }
-
-        private IList<SignatureInfo> Process(Stream source, IRdcGenerator rdcGenerator, string fileName,
-                                             ISignatureRepository signatureRepository)
-        {
-            var result = Enumerable.Range(0, _recursionDepth).Reverse().Select(i => new SignatureInfo(i, fileName)).ToList();
-
-            var eof = false;
-            var eofOutput = false;
-            // prepare streams
-            var sigStreams = result.Select(item => signatureRepository.CreateContent(item.Name)).ToList();
-
-            var inputBuffer = new RdcBufferPointer
-            {
-                Size = 0,
-                Used = 0,
-                Data = Marshal.AllocCoTaskMem(InputBufferSize + 16)
-            };
-
-            var rdcBufferPointers = PrepareRdcBufferPointers();
-            var outputPointers = PrepareOutputPointers(rdcBufferPointers);
-            try
-            {
-                while (!eofOutput)
-                {
-                    if (inputBuffer.Size == inputBuffer.Used)
-                        inputBuffer = GetInputBuffer(source, InputBufferSize, inputBuffer, ref eof);
-
-                    RdcError rdcErrorCode;
-                    var hr = rdcGenerator.Process(
-                        eof,
-                        ref eofOutput,
-                        ref inputBuffer,
-                        (uint)_recursionDepth,
-                        outputPointers,
-                        out rdcErrorCode);
-
-                    if (hr != 0)
-                        throw new RdcException("RdcGenerator failed to process the signature block.", hr, rdcErrorCode);
-
-                    RdcBufferTranslate(outputPointers, rdcBufferPointers);
-
-                    for (var i = 0; i < _recursionDepth; i++)
-                    {
-                        var resultStream = sigStreams[i];
-
-                        // Write the signature block to the file.
-                        var bytesWritten = RdcBufferTools.IntPtrCopy(
-                            rdcBufferPointers[i].Data,
-                            resultStream,
-                            (int)rdcBufferPointers[i].Used);
-                        result[i].Length += bytesWritten;
-
-                        if (rdcBufferPointers[i].Used != bytesWritten)
-                        {
-                            throw new RdcException("Failed to write to the signature file.");
-                        }
-
-
-                        rdcBufferPointers[i].Used = 0;
-                    }
-
-                    RdcBufferTranslate(rdcBufferPointers, outputPointers);
-                }
-            }
-            finally
-            {
-                if (inputBuffer.Data != IntPtr.Zero)
-                    Marshal.FreeCoTaskMem(inputBuffer.Data);
-
-                foreach (var item in outputPointers)
-                    Marshal.FreeCoTaskMem(item);
->>>>>>> b19bf61a
 
                 foreach (var item in rdcBufferPointers)
                     Marshal.FreeCoTaskMem(item.Data);
