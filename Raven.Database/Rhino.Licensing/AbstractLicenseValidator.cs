using System;
using System.Collections.Generic;
using System.Globalization;
using System.Net.NetworkInformation;
using System.Security.Cryptography;
using System.Security.Cryptography.Xml;
using System.ServiceModel;
using System.Threading;
using System.Xml;
using Raven.Abstractions;
using Raven.Abstractions.Logging;
using Rhino.Licensing.Discovery;

namespace Rhino.Licensing
{
    using Raven.Abstractions.Util.Encryptors;

    /// <summary>
    /// Base license validator.
    /// </summary>
    public abstract class AbstractLicenseValidator : IDisposable
    {
        /// <summary>
        /// License validator logger
        /// </summary>
        protected readonly ILog Logger = LogManager.GetCurrentClassLogger();

        private bool licenseInfoLogged;

        /// <summary>
        /// Standard Time servers
        /// </summary>
        protected readonly string[] TimeServers = new[]
        {
            "time.nist.gov",
            "time-nw.nist.gov",
            "time-a.nist.gov",
            "time-b.nist.gov",
            "time-a.timefreq.bldrdoc.gov",
            "time-b.timefreq.bldrdoc.gov",
            "time-c.timefreq.bldrdoc.gov",
            "utcnist.colorado.edu",
            "nist1.datum.com",
            "nist1.dc.certifiedtime.com",
            "nist1.nyc.certifiedtime.com",
        };

        private readonly string licenseServerUrl;
        private readonly Guid clientId;
        private readonly string publicKey;
        private Timer nextLeaseTimer;
        private bool disableFutureChecks;
        private bool currentlyValidatingLicense;
        private readonly DiscoveryHost discoveryHost;
        private DiscoveryClient discoveryClient;
        private readonly Guid senderId = Guid.NewGuid();

        /// <summary>
        /// Fired when license data is invalidated
        /// </summary>
        public event Action<InvalidationType> LicenseInvalidated;

        /// <summary>
        /// Gets the expiration date of the license
        /// </summary>
        public DateTime ExpirationDate { get; private set; }

        /// <summary>
        /// How to behave when using the same license multiple times
        /// </summary>
        public MultipleLicenseUsage MultipleLicenseUsageBehavior { get; set; }

        /// <summary>
        /// Options for detecting multiple licenses
        /// </summary>
        public enum MultipleLicenseUsage
        {
            /// <summary>
            /// Deny if multiple licenses are used
            /// </summary>
            Deny,
            /// <summary>
            /// Only allow if it is running for the same user
            /// </summary>
            AllowForSameUser,
            /// <summary>
            /// Allow multiple copies of the same license to exist
            /// Usually valid for OEM scenarios
            /// </summary>
            AllowSameLicense
        }

        /// <summary>
        /// Gets or Sets the endpoint address of the subscription service
        /// </summary>
        public string SubscriptionEndpoint { get; set; }

        /// <summary>
        /// Gets the Type of the license
        /// </summary>
        public LicenseType LicenseType { get; private set; }

        /// <summary>
        /// Gets the Id of the license holder
        /// </summary>
        public Guid UserId { get; private set; }

        /// <summary>
        /// Gets the name of the license holder
        /// </summary>
        public string Name { get; private set; }

        /// <summary>
        /// Gets or Sets Floating license support
        /// </summary>
        public bool DisableFloatingLicenses { get; set; }

        /// <summary>
        /// Gets extra license information
        /// </summary>
        public Dictionary<string, string> LicenseAttributes { get; private set; }

        /// <summary>
        /// Gets or Sets the license content
        /// </summary>
        protected abstract string License { get; set; }

        private void LeaseLicenseAgain(object state)
        {
            if (License == null)
                return;

            var client = discoveryClient;
            if (client != null)
                client.PublishMyPresence();

            try
            {
                if (IsLicenseValid())
                    return;
            }
            catch (RhinoLicensingException)
            {
                try
                {
                    RaiseLicenseInvalidated();
                }
                catch (InvalidOperationException)
                {
                    /* continue to RaiseLicenseInvalidated */
                }
                return;
            }

            RaiseLicenseInvalidated();
        }

        private void RaiseLicenseInvalidated()
        {
            var licenseInvalidated = LicenseInvalidated;
            if (licenseInvalidated == null)
                throw new InvalidOperationException("License was invalidated, but there is no one subscribe to the LicenseInvalidated event");
            licenseInvalidated(LicenseType == LicenseType.Floating
                                ? InvalidationType.CannotGetNewLicense
                                : InvalidationType.TimeExpired);
        }

        /// <summary>
        /// Creates a license validator with specified public key.
        /// </summary>
        /// <param name="publicKey">public key</param>
        protected AbstractLicenseValidator(string publicKey)
        {
            LeaseTimeout = TimeSpan.FromMinutes(5);
            discoveryHost = new DiscoveryHost();
            LicenseAttributes = new Dictionary<string, string>(StringComparer.OrdinalIgnoreCase);
            this.publicKey = publicKey;
            discoveryHost.ClientDiscovered += DiscoveryHostOnClientDiscovered;
        }

        private void DiscoveryHostOnClientDiscovered(object sender, DiscoveryHost.ClientDiscoveredEventArgs clientDiscoveredEventArgs)
        {
            if (senderId == clientDiscoveredEventArgs.SenderId) // we got our own notification, ignore it
                return;
            if (UserId != clientDiscoveredEventArgs.UserId) // another license, we don't care
                return;

            // same user id, different senders
            switch (MultipleLicenseUsageBehavior)
            {
                case MultipleLicenseUsage.AllowSameLicense:
                    return;
                case MultipleLicenseUsage.AllowForSameUser:
                    if (Environment.UserName == clientDiscoveredEventArgs.UserName)
                        return;
                    break;
                case MultipleLicenseUsage.Deny:
                    if (Environment.UserName == clientDiscoveredEventArgs.UserName &&
                        Environment.MachineName == clientDiscoveredEventArgs.MachineName)
                        return;
                    break;
                default:
                    throw new ArgumentOutOfRangeException("invalid MultipleLicenseUsageBehavior: " + MultipleLicenseUsageBehavior);
            }
            var client = discoveryClient;
            if (client != null)
            {
                client.PublishMyPresence();
            }
            RaiseLicenseInvalidated();
            var onMultipleLicensesWereDiscovered = MultipleLicensesWereDiscovered;
            if (onMultipleLicensesWereDiscovered != null)
            {
                onMultipleLicensesWereDiscovered(this, clientDiscoveredEventArgs);
            }
            else
            {
                throw new InvalidOperationException("Multiple licenses were discovered, but no one is handling the MultipleLicensesWereDiscovered event");
            }
        }

        public event EventHandler<DiscoveryHost.ClientDiscoveredEventArgs> MultipleLicensesWereDiscovered;

        /// <summary>
        /// Creates a license validator using the client information
        /// and a service endpoint address to validate the license.
        /// </summary>
        protected AbstractLicenseValidator(string publicKey, string licenseServerUrl, Guid clientId)
            : this(publicKey)
        {
            this.licenseServerUrl = licenseServerUrl;
            this.clientId = clientId;
        }

        /// <summary>
        /// Validates loaded license
        /// </summary>
        public virtual void AssertValidLicense(bool turnOffDiscoveryClient = false)
        {
            AssertValidLicense(() => { }, turnOffDiscoveryClient);
        }

        /// <summary>
        /// Validates loaded license
        /// </summary>
        public virtual void AssertValidLicense(Action onValidLicense, bool turnOffDiscoveryClient = false)
        {
            LicenseAttributes.Clear();
            if (IsLicenseValid())
            {
                onValidLicense();

                if (MultipleLicenseUsageBehavior == MultipleLicenseUsage.AllowSameLicense)
                    return;

                nextLeaseTimer = new Timer(LeaseLicenseAgain);
                if (!turnOffDiscoveryClient)
                {
                    try
                    {
                        discoveryHost.Start();
                    }
                    catch (Exception e)
                    {
                        // we explicitly don't want bad things to happen if we can't do that
                        Logger.ErrorException("Could not setup node discovery", e);
                    }
                    if (discoveryClient == null)
                    {
                        lock (this)
                        {
                            if (discoveryClient == null)
                            {
                                discoveryClient = new DiscoveryClient(senderId, UserId, Environment.MachineName, Environment.UserName);
                            }
                        }
                    }
                    discoveryClient.PublishMyPresence();

                }
                return;
            }

            Logger.Warn("Could not validate existing license\r\n{0}", License);
            throw new LicenseNotFoundException("Could not find a valid license.");
        }

        private bool IsLicenseValid()
        {
            try
            {
                if (TryLoadingLicenseValuesFromValidatedXml() == false)
                {
                    Logger.Warn("Failed validating license:\r\n{0}", License);
                    return false;
                }
                if (licenseInfoLogged == false)
                {
                    Logger.Info("License expiration date is {0}", ExpirationDate);
                    licenseInfoLogged = true;
                }

                bool result;
                if (LicenseType == LicenseType.Subscription)
                    result = ValidateLicense();
                else
                {
                    result = SystemTime.UtcNow < ExpirationDate;
                    if (result)
                        result = ValidateLicense();
                }

                if (result && IsOemLicense()) 
                    return true;

                if (result)
                    ValidateUsingNetworkTime();
                else
                    throw new LicenseExpiredException("Expiration Date : " + ExpirationDate);

                return true;
            }
            catch (RhinoLicensingException)
            {
                throw;
            }
            catch (Exception)
            {
                return false;
            }
        }

        private bool ValidateLicense()
        {
            if ((ExpirationDate - SystemTime.UtcNow).TotalDays > 4)
                return true;

            if (currentlyValidatingLicense)
                return IsOemLicense() || SystemTime.UtcNow < ExpirationDate;

            if (SubscriptionEndpoint == null)
                throw new InvalidOperationException("Subscription endpoints are not supported for this license validator");

            try
            {
                TryGettingNewLeaseSubscription();
            }
            catch (Exception e)
            {
                Logger.Log(IsOemLicense() ? LogLevel.Info : LogLevel.Error, () => "Could not re-lease subscription license", e);
            }

            return ValidateWithoutUsingSubscriptionLeasing();
        }

        public bool IsOemLicense()
        {
            string oem;
            return LicenseAttributes.TryGetValue("OEM", out oem) && "true".Equals(oem, StringComparison.OrdinalIgnoreCase);
        }

        private bool ValidateWithoutUsingSubscriptionLeasing()
        {
            currentlyValidatingLicense = true;
            try
            {
                return IsLicenseValid();
            }
            finally
            {
                currentlyValidatingLicense = false;
            }
        }

        private void TryGettingNewLeaseSubscription()
        {
            var service = ChannelFactory<ISubscriptionLicensingService>.CreateChannel(new BasicHttpBinding(), new EndpointAddress(SubscriptionEndpoint));
            try
            {
                var newLicense = service.LeaseLicense(License);
                TryOverwritingWithNewLicense(newLicense);
            }
            catch (FaultException ex)
            {
                var message = ex.Message;
                if (message.StartsWith("The order has been cancelled"))
                    throw new LicenseExpiredException(message);
                if (message.StartsWith("Invalid license"))
                {
                    // Ignore.	
                }
            }
            catch (Exception e)
            {
                Logger.ErrorException("Could not re-lease subscription license", e);
            }
            finally
            {
                var communicationObject = service as ICommunicationObject;
                if (communicationObject != null)
                {
                    try
                    {
                        communicationObject.Close(TimeSpan.FromMilliseconds(200));
                    }
                    catch
                    {
                        communicationObject.Abort();
                    }
                }
            }
        }

        /// <summary>
        /// Loads the license file.
        /// </summary>
        /// <param name="newLicense"></param>
        /// <returns></returns>
        protected bool TryOverwritingWithNewLicense(string newLicense)
        {
            if (string.IsNullOrEmpty(newLicense))
                return false;
            try
            {
                var xmlDocument = new XmlDocument();
                xmlDocument.LoadXml(newLicense);
            }
            catch (Exception e)
            {
                Logger.ErrorException("New license is not valid XML\r\n" + newLicense, e);
                return false;
            }
            License = newLicense;
            return true;
        }

        private void ValidateUsingNetworkTime()
        {
            if (!NetworkInterface.GetIsNetworkAvailable())
                return;

            var sntp = new SntpClient(TimeServers);
            sntp.GetDateAsync()
                .ContinueWith(task =>
                {
                    if (task.IsFaulted)
                    {
                        Logger.WarnException("Failed to get network time, can't tell if the OS time is accurate", task.Exception);
                        return;
                    }
                    if (task.Result > ExpirationDate)
                        RaiseLicenseInvalidated(); // will explicitly crash the system if event is not subscribed
                });
        }

        /// <summary>
        /// Removes existing license from the machine.
        /// </summary>
        public virtual void RemoveExistingLicense()
        {
            discoveryHost.Stop();
        }

        /// <summary>
        /// Loads license data from validated license file.
        /// </summary>
        /// <returns></returns>
        public bool TryLoadingLicenseValuesFromValidatedXml()
        {
            try
            {
                var doc = new XmlDocument();
                try
                {
                    doc.LoadXml(License);
                }
                catch (Exception e)
                {
                    throw new CorruptLicenseFileException("Could not understand the license, it isn't a valid XML file", e);
                }

                if (TryGetValidDocument(publicKey, doc) == false)
                {
                    Logger.Warn("Could not validate xml signature of:\r\n{0}", License);
                    return false;
                }

                if (doc.FirstChild == null)
                {
                    Logger.Warn("Could not find first child of:\r\n{0}", License);
                    return false;
                }

                if (doc.SelectSingleNode("/floating-license") != null)
                {
                    var node = doc.SelectSingleNode("/floating-license/license-server-public-key/text()");
                    if (node == null)
                    {
                        Logger.Warn("Invalid license, floating license without license server public key:\r\n{0}", License);
                        throw new InvalidOperationException("Invalid license file format, floating license without license server public key");
                    }
                    return ValidateFloatingLicense(node.InnerText);
                }

                var result = ValidateXmlDocumentLicense(doc);
                if (result && disableFutureChecks == false && nextLeaseTimer != null)
                {
                    nextLeaseTimer.Change(LeaseTimeout, LeaseTimeout);
                }
                return result;
            }
            catch (RhinoLicensingException)
            {
                throw;
            }
            catch (Exception e)
            {
                Logger.ErrorException("Could not validate license", e);
                return false;
            }
        }

        public TimeSpan LeaseTimeout { get; set; }

        private bool ValidateFloatingLicense(string publicKeyOfFloatingLicense)
        {
            if (DisableFloatingLicenses)
            {
                Logger.Warn("Floating licenses have been disabled");
                return false;
            }
            if (licenseServerUrl == null)
            {
                Logger.Warn("Could not find license server url");
                throw new InvalidOperationException("Floating license encountered, but licenseServerUrl was not set");
            }

            var success = false;
            var licensingService = ChannelFactory<ILicensingService>.CreateChannel(new WSHttpBinding(), new EndpointAddress(licenseServerUrl));
            try
            {
                var leasedLicense = licensingService.LeaseLicense(
                    Environment.MachineName,
                    Environment.UserName,
                    clientId);
                ((ICommunicationObject)licensingService).Close();
                success = true;
                if (leasedLicense == null)
                {
                    Logger.Warn("Null response from license server: {0}", licenseServerUrl);
                    throw new FloatingLicenseNotAvailableException();
                }

                var doc = new XmlDocument();
                doc.LoadXml(leasedLicense);

                if (TryGetValidDocument(publicKeyOfFloatingLicense, doc) == false)
                {
                    Logger.Warn("Could not get valid license from floating license server {0}", licenseServerUrl);
                    throw new FloatingLicenseNotAvailableException();
                }

                var validLicense = ValidateXmlDocumentLicense(doc);
                if (validLicense)
                {
                    //setup next lease
                    var time = (ExpirationDate.AddMinutes(-5) - SystemTime.UtcNow);
                    if (Logger.IsDebugEnabled)
                    Logger.Debug("Will lease license again at {0}", time);
                    if (disableFutureChecks == false && nextLeaseTimer != null)
                        nextLeaseTimer.Change(time, time);
                }
                return validLicense;
            }
            finally
            {
                if (success == false)
                    ((ICommunicationObject)licensingService).Abort();
            }
        }

        internal bool ValidateXmlDocumentLicense(XmlDocument doc)
        {
            XmlNode id = doc.SelectSingleNode("/license/@id");
            if (id == null)
            {
                Logger.Warn("Could not find id attribute in license:\r\n{0}", License);
                return false;
            }

            UserId = new Guid(id.Value);

            XmlNode date = doc.SelectSingleNode("/license/@expiration");
            if (date == null)
            {
                Logger.Warn("Could not find expiration in license:\r\n{0}", License);
                return false;
            }

            ExpirationDate = DateTime.ParseExact(date.Value, "yyyy-MM-ddTHH:mm:ss.fffffff", CultureInfo.InvariantCulture);

            XmlNode licenseType = doc.SelectSingleNode("/license/@type");
            if (licenseType == null)
            {
                Logger.Warn("Could not find license type in {0}", licenseType);
                return false;
            }

            LicenseType = (LicenseType)Enum.Parse(typeof(LicenseType), licenseType.Value);

            XmlNode name = doc.SelectSingleNode("/license/name/text()");
            if (name == null)
            {
                Logger.Warn("Could not find licensee's name in license:\r\n{0}", License);
                return false;
            }

            Name = name.Value;

            var license = doc.SelectSingleNode("/license");
            foreach (XmlAttribute attrib in license.Attributes)
            {
                if (attrib.Name == "type" || attrib.Name == "expiration" || attrib.Name == "id")
                    continue;

                LicenseAttributes[attrib.Name] = attrib.Value;
            }

            return true;
        }

        private bool TryGetValidDocument(string licensePublicKey, XmlDocument doc)
        {
            using (var rsa = Encryptor.Current.CreateAsymmetrical())
            {
                rsa.FromXmlString(licensePublicKey);

                var nsMgr = new XmlNamespaceManager(doc.NameTable);
                nsMgr.AddNamespace("sig", "http://www.w3.org/2000/09/xmldsig#");

                var signedXml = new SignedXml(doc);
                var sig = (XmlElement)doc.SelectSingleNode("//sig:Signature", nsMgr);
                if (sig == null)
                {
                    Logger.Warn("Could not find this signature node on license:\r\n{0}", License);
                    return false;
                }
                signedXml.LoadXml(sig);

                return signedXml.CheckSignature(rsa.Algorithm);
            }
        }

        /// <summary>
        /// Disables further license checks for the session.
        /// </summary>
        public void DisableFutureChecks()
        {
            disableFutureChecks = true;
            if (nextLeaseTimer != null)
            {
                nextLeaseTimer.Dispose();

            }
        }

        public void Dispose()
        {
            discoveryHost.Dispose();
<<<<<<< HEAD
            var disposableDiscoveryClient = discoveryClient as IDisposable;
            if (disposableDiscoveryClient != null) disposableDiscoveryClient.Dispose();
        }
=======
>>>>>>> 305c4ab7
    }
}}<|MERGE_RESOLUTION|>--- conflicted
+++ resolved
@@ -667,11 +667,7 @@
         public void Dispose()
         {
             discoveryHost.Dispose();
-<<<<<<< HEAD
             var disposableDiscoveryClient = discoveryClient as IDisposable;
             if (disposableDiscoveryClient != null) disposableDiscoveryClient.Dispose();
         }
-=======
->>>>>>> 305c4ab7
-    }
 }}