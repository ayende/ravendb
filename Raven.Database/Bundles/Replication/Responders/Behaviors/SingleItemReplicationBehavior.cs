<<<<<<< HEAD
using System;
using System.Collections.Generic;
using System.Diagnostics;
using System.Linq;
using System.Security.Cryptography;
using System.Text;
=======
>>>>>>> b30f3318
using Raven.Abstractions.Data;
using Raven.Abstractions.Logging;
using Raven.Abstractions.Util.Encryptors;
using Raven.Database;
using Raven.Database.Bundles.Replication.Impl;
using Raven.Database.Storage;
using Raven.Json.Linq;

namespace Raven.Bundles.Replication.Responders
{
	public abstract class SingleItemReplicationBehavior<TInternal, TExternal>
	{
		protected class CreatedConflict
		{
			public Etag Etag { get; set; }
			public string[] ConflictedIds { get; set; }
		}

		private readonly ILog log = LogManager.GetCurrentClassLogger();

		public DocumentDatabase Database { get; set; }
		public IStorageActionsAccessor Actions { get; set; }
		public string Src { get; set; }

		public void Replicate(string id, RavenJObject metadata, TExternal incoming)
		{
			if (metadata.Value<bool>(Constants.RavenDeleteMarker))
			{
				ReplicateDelete(id, metadata, incoming);
				return;
			}
			TInternal existingItem;
			Etag existingEtag;
			bool deleted;

			RavenJObject existingMetadata;

			try
			{
				existingMetadata = TryGetExisting(id, out existingItem, out existingEtag, out deleted);
			}
			catch (Exception e)
			{
				log.ErrorException(string.Format("Replication - fetching existing item failed. (key = {0})", id), e);
				throw new InvalidOperationException("Replication - fetching existing item failed. (key = " + id + ")", e);
			}

			if (existingMetadata == null)
			{
				AddWithoutConflict(id, null, metadata, incoming);
				log.Debug("New item {0} replicated successfully from {1}", id, Src);
				return;
			}


			// we just got the same version from the same source - request playback again?
			// at any rate, not an error, moving on
			if (existingMetadata.Value<string>(Constants.RavenReplicationSource) ==
			    metadata.Value<string>(Constants.RavenReplicationSource)
			    &&
			    existingMetadata.Value<long>(Constants.RavenReplicationVersion) ==
			    metadata.Value<long>(Constants.RavenReplicationVersion))
			{
				return;
			}


			var existingDocumentIsInConflict = existingMetadata[Constants.RavenReplicationConflict] != null;

			if (existingDocumentIsInConflict == false &&
			    // if the current document is not in conflict, we can continue without having to keep conflict semantics
			    (Historian.IsDirectChildOfCurrent(metadata, existingMetadata)))
				// this update is direct child of the existing doc, so we are fine with overwriting this
			{
				var etag = deleted == false ? existingEtag : null;
				AddWithoutConflict(id, etag, metadata, incoming);

				log.Debug("Existing item {0} replicated successfully from {1}", id, Src);
				return;
			}

			RavenJObject resolvedMetadataToSave;
			TExternal resolvedItemToSave;
			if (TryResolveConflict(id, metadata, incoming, existingItem, out resolvedMetadataToSave, out resolvedItemToSave))
			{
                if (metadata.ContainsKey("Raven-Remove-Document-Marker") &&
                   metadata.Value<bool>("Raven-Remove-Document-Marker"))
                {
                    DeleteItem(id, null);
                    MarkAsDeleted(id, metadata);
                }
                else
                {
                    var etag = deleted == false ? existingEtag : null;
					AddWithoutConflict(id, etag, resolvedMetadataToSave, resolvedItemToSave);
                }
                return;
			}

			CreatedConflict createdConflict;

			var newDocumentConflictId = SaveConflictedItem(id, metadata, incoming, existingEtag);

			if (existingDocumentIsInConflict) // the existing document is in conflict
			{
				log.Debug("Conflicted item {0} has a new version from {1}, adding to conflicted documents", id, Src);

				createdConflict = AppendToCurrentItemConflicts(id, newDocumentConflictId, existingMetadata, existingItem);
			}
			else
			{
				log.Debug("Existing item {0} is in conflict with replicated version from {1}, marking item as conflicted", id, Src);
				// we have a new conflict
				// move the existing doc to a conflict and create a conflict document
				var existingDocumentConflictId = id + "/conflicts/" + GetReplicationIdentifierForCurrentDatabase();

				createdConflict = CreateConflict(id, newDocumentConflictId, existingDocumentConflictId, existingItem,
					existingMetadata);
			}

			Database.TransactionalStorage.ExecuteImmediatelyOrRegisterForSynchronization(() =>
				Database.Notifications.RaiseNotifications(new ReplicationConflictNotification()
				                            {
					                            Id = id,
					                            Etag = createdConflict.Etag,
					                            ItemType = ReplicationConflict,
					                            OperationType = ReplicationOperationTypes.Put,
					                            Conflicts = createdConflict.ConflictedIds
				                            }));
		}

		protected abstract ReplicationConflictTypes ReplicationConflict { get; }

		private string SaveConflictedItem(string id, RavenJObject metadata, TExternal incoming, Etag existingEtag)
		{
			metadata[Constants.RavenReplicationConflictDocument] = true;
			var newDocumentConflictId = id + "/conflicts/" + GetReplicationIdentifier(metadata);
			metadata.Add(Constants.RavenReplicationConflict, RavenJToken.FromObject(true));
			AddWithoutConflict(
				newDocumentConflictId,
				null, // we explicitly want to overwrite a document if it already exists, since it  is known uniuque by the key 
				metadata,
				incoming);
			return newDocumentConflictId;
		}

		private void ReplicateDelete(string id, RavenJObject metadata, TExternal incoming)
		{
			TInternal existingItem;
			Etag existingEtag;
			bool deleted;
			var existingMetadata = TryGetExisting(id, out existingItem, out existingEtag, out deleted);
			if (existingMetadata == null)
			{
				log.Debug("Replicating deleted item {0} from {1} that does not exist, ignoring", id, Src);
				return;
			}
			if (existingMetadata.Value<bool>(Constants.RavenDeleteMarker)) //deleted locally as well
			{
				log.Debug("Replicating deleted item {0} from {1} that was deleted locally. Merging histories", id, Src);
				var existingHistory = new RavenJArray(ReplicationData.GetHistory(existingMetadata));
				var newHistory = new RavenJArray(ReplicationData.GetHistory(metadata));

				foreach (var item in newHistory)
				{
					existingHistory.Add(item);
				}


				if (metadata.ContainsKey(Constants.RavenReplicationVersion) &&
				    metadata.ContainsKey(Constants.RavenReplicationSource))
				{
					existingHistory.Add(new RavenJObject
					                    {
						                    {Constants.RavenReplicationVersion, metadata[Constants.RavenReplicationVersion]},
						                    {Constants.RavenReplicationSource, metadata[Constants.RavenReplicationSource]}
					                    });
				}

				while (existingHistory.Length > Constants.ChangeHistoryLength)
				{
					existingHistory.RemoveAt(0);
				}

				MarkAsDeleted(id, metadata);
				return;
			}
			if (Historian.IsDirectChildOfCurrent(metadata, existingMetadata)) // not modified
			{
				log.Debug("Delete of existing item {0} was replicated successfully from {1}", id, Src);
				DeleteItem(id, existingEtag);
				MarkAsDeleted(id, metadata);
				return;
			}

			CreatedConflict createdConflict;

			if (existingMetadata.Value<bool>(Constants.RavenReplicationConflict)) // locally conflicted
			{
				log.Debug("Replicating deleted item {0} from {1} that is already conflicted, adding to conflicts.", id, Src);
				var savedConflictedItemId = SaveConflictedItem(id, metadata, incoming, existingEtag);
				createdConflict = AppendToCurrentItemConflicts(id, savedConflictedItemId, existingMetadata, existingItem);
			}
			else
			{
                RavenJObject resolvedMetadataToSave;
                TExternal resolvedItemToSave;
                if (TryResolveConflict(id, metadata, incoming, existingItem, out resolvedMetadataToSave, out resolvedItemToSave))
                {
                    AddWithoutConflict(id, existingEtag, resolvedMetadataToSave, resolvedItemToSave);
                    return;
                }
				var newConflictId = SaveConflictedItem(id, metadata, incoming, existingEtag);
				log.Debug("Existing item {0} is in conflict with replicated delete from {1}, marking item as conflicted", id, Src);

				// we have a new conflict  move the existing doc to a conflict and create a conflict document
				var existingDocumentConflictId = id + "/conflicts/" + GetReplicationIdentifierForCurrentDatabase();
				createdConflict = CreateConflict(id, newConflictId, existingDocumentConflictId, existingItem, existingMetadata);
			}

			Database.TransactionalStorage.ExecuteImmediatelyOrRegisterForSynchronization(() =>
				Database.Notifications.RaiseNotifications(new ReplicationConflictNotification()
				                            {
					                            Id = id,
					                            Etag = createdConflict.Etag,
					                            Conflicts = createdConflict.ConflictedIds,
					                            ItemType = ReplicationConflictTypes.DocumentReplicationConflict,
					                            OperationType = ReplicationOperationTypes.Delete
				                            }));

		}

		protected abstract void DeleteItem(string id, Etag etag);

		protected abstract void MarkAsDeleted(string id, RavenJObject metadata);

		protected abstract void AddWithoutConflict(string id, Etag etag, RavenJObject metadata, TExternal incoming);

		protected abstract CreatedConflict CreateConflict(string id, string newDocumentConflictId,
			string existingDocumentConflictId, TInternal existingItem, RavenJObject existingMetadata);

		protected abstract CreatedConflict AppendToCurrentItemConflicts(string id, string newConflictId,
			RavenJObject existingMetadata, TInternal existingItem);

		protected abstract RavenJObject TryGetExisting(string id, out TInternal existingItem, out Etag existingEtag,
			out bool deleted);

		protected abstract bool TryResolveConflict(string id, RavenJObject metadata, TExternal document,
			TInternal existing, out RavenJObject resolvedMetadataToSave,
										out TExternal resolvedItemToSave);


		private static string GetReplicationIdentifier(RavenJObject metadata)
		{
<<<<<<< HEAD
			var bytes =
				Encoding.UTF8.GetBytes(metadata.Value<string>(Constants.RavenReplicationSource) + "/" +
					                    metadata.Value<string>("@etag"));

			var hash = Encryptor.Current.Hash.Compute16(bytes);
			Array.Resize(ref hash, 16);

			return new Guid(hash).ToString();
=======
			return metadata.Value<string>(Constants.RavenReplicationSource);
>>>>>>> b30f3318
		}

		private string GetReplicationIdentifierForCurrentDatabase()
		{
<<<<<<< HEAD
			var bytes = Encoding.UTF8.GetBytes(Database.TransactionalStorage.Id + "/" + existingEtag);

			var hash = Encryptor.Current.Hash.Compute16(bytes);
			Array.Resize(ref hash, 16);

			return new Guid(hash).ToString();
=======
			return Database.TransactionalStorage.Id.ToString();
>>>>>>> b30f3318
		}
	}
}<|MERGE_RESOLUTION|>--- conflicted
+++ resolved
@@ -1,12 +1,9 @@
-<<<<<<< HEAD
 using System;
 using System.Collections.Generic;
 using System.Diagnostics;
 using System.Linq;
 using System.Security.Cryptography;
 using System.Text;
-=======
->>>>>>> b30f3318
 using Raven.Abstractions.Data;
 using Raven.Abstractions.Logging;
 using Raven.Abstractions.Util.Encryptors;
@@ -124,19 +121,19 @@
 				var existingDocumentConflictId = id + "/conflicts/" + GetReplicationIdentifierForCurrentDatabase();
 
 				createdConflict = CreateConflict(id, newDocumentConflictId, existingDocumentConflictId, existingItem,
-					existingMetadata);
+												  existingMetadata);
 			}
 
 			Database.TransactionalStorage.ExecuteImmediatelyOrRegisterForSynchronization(() =>
 				Database.Notifications.RaiseNotifications(new ReplicationConflictNotification()
-				                            {
-					                            Id = id,
-					                            Etag = createdConflict.Etag,
-					                            ItemType = ReplicationConflict,
-					                            OperationType = ReplicationOperationTypes.Put,
-					                            Conflicts = createdConflict.ConflictedIds
-				                            }));
-		}
+																	{
+																		Id = id,
+																		Etag = createdConflict.Etag,
+																		ItemType = ReplicationConflict,
+																		OperationType = ReplicationOperationTypes.Put,
+																		Conflicts = createdConflict.ConflictedIds
+																	}));
+			}
 
 		protected abstract ReplicationConflictTypes ReplicationConflict { get; }
 
@@ -148,7 +145,7 @@
 			AddWithoutConflict(
 				newDocumentConflictId,
 				null, // we explicitly want to overwrite a document if it already exists, since it  is known uniuque by the key 
-				metadata,
+				metadata, 
 				incoming);
 			return newDocumentConflictId;
 		}
@@ -177,13 +174,13 @@
 
 
 				if (metadata.ContainsKey(Constants.RavenReplicationVersion) &&
-				    metadata.ContainsKey(Constants.RavenReplicationSource))
+					metadata.ContainsKey(Constants.RavenReplicationSource))
 				{
 					existingHistory.Add(new RavenJObject
-					                    {
-						                    {Constants.RavenReplicationVersion, metadata[Constants.RavenReplicationVersion]},
-						                    {Constants.RavenReplicationSource, metadata[Constants.RavenReplicationSource]}
-					                    });
+						{
+							{Constants.RavenReplicationVersion, metadata[Constants.RavenReplicationVersion]},
+							{Constants.RavenReplicationSource, metadata[Constants.RavenReplicationSource]}
+						});
 				}
 
 				while (existingHistory.Length > Constants.ChangeHistoryLength)
@@ -229,15 +226,15 @@
 
 			Database.TransactionalStorage.ExecuteImmediatelyOrRegisterForSynchronization(() =>
 				Database.Notifications.RaiseNotifications(new ReplicationConflictNotification()
-				                            {
-					                            Id = id,
-					                            Etag = createdConflict.Etag,
-					                            Conflicts = createdConflict.ConflictedIds,
-					                            ItemType = ReplicationConflictTypes.DocumentReplicationConflict,
-					                            OperationType = ReplicationOperationTypes.Delete
-				                            }));
-
-		}
+														{
+															Id = id,
+															Etag = createdConflict.Etag,
+															Conflicts = createdConflict.ConflictedIds,
+															ItemType = ReplicationConflictTypes.DocumentReplicationConflict,
+															OperationType = ReplicationOperationTypes.Delete
+														}));
+
+			}
 
 		protected abstract void DeleteItem(string id, Etag etag);
 
@@ -261,32 +258,12 @@
 
 		private static string GetReplicationIdentifier(RavenJObject metadata)
 		{
-<<<<<<< HEAD
-			var bytes =
-				Encoding.UTF8.GetBytes(metadata.Value<string>(Constants.RavenReplicationSource) + "/" +
-					                    metadata.Value<string>("@etag"));
-
-			var hash = Encryptor.Current.Hash.Compute16(bytes);
-			Array.Resize(ref hash, 16);
-
-			return new Guid(hash).ToString();
-=======
 			return metadata.Value<string>(Constants.RavenReplicationSource);
->>>>>>> b30f3318
+			}
+
+		private string GetReplicationIdentifierForCurrentDatabase()
+		{
+			return Database.TransactionalStorage.Id.ToString();
+			}
 		}
-
-		private string GetReplicationIdentifierForCurrentDatabase()
-		{
-<<<<<<< HEAD
-			var bytes = Encoding.UTF8.GetBytes(Database.TransactionalStorage.Id + "/" + existingEtag);
-
-			var hash = Encryptor.Current.Hash.Compute16(bytes);
-			Array.Resize(ref hash, 16);
-
-			return new Guid(hash).ToString();
-=======
-			return Database.TransactionalStorage.Id.ToString();
->>>>>>> b30f3318
-		}
-	}
-}+	}