--- conflicted
+++ resolved
@@ -34,22 +34,7 @@
 
             // backward compatibility, read the hilo max then delete it, storing the value in the identity val
 
-<<<<<<< HEAD
-			var document = database.Documents.Get(RavenReplicationVersionHiLo);
-			if (document == null)
-			{
-				currentMax = new Holder(0);
-				current = 0;
-				return;
-			}
-			var max = document.DataAsJson.Value<long>("Max");
-			currentMax = new Holder(max);
-			current = max;
-			GetNextMax(); // this saved the new max limit as part of its work
-			database.Documents.Delete(RavenReplicationVersionHiLo, null, null);
-		}
-=======
-            var document = database.Documents.Get(RavenReplicationVersionHiLo, null);
+            var document = database.Documents.Get(RavenReplicationVersionHiLo);
             if (document == null)
             {
                 currentMax = new Holder(0);
@@ -62,7 +47,6 @@
             GetNextMax(); // this saved the new max limit as part of its work
             database.Documents.Delete(RavenReplicationVersionHiLo, null, null);
         }
->>>>>>> 68f1ca50
 
         private const string RavenReplicationHilo = "Raven/Replication/Hilo";
         private const string RavenReplicationVersionHiLo = "Raven/Replication/VersionHilo";
