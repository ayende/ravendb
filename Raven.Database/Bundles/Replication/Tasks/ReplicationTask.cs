//-----------------------------------------------------------------------
// <copyright file="ReplicationTask.cs" company="Hibernating Rhinos LTD">
//     Copyright (c) Hibernating Rhinos LTD. All rights reserved.
// </copyright>
//-----------------------------------------------------------------------

<<<<<<< HEAD
using Mono.CSharp;
=======
using System.Net.Http;
using System.Security.Cryptography;
using System.Text;
>>>>>>> 13c3a420
using Raven.Abstractions.Exceptions;
using Raven.Abstractions.Extensions;
using Raven.Abstractions.Logging;
using Raven.Abstractions.Replication;
using Raven.Abstractions.Util;
using Raven.Bundles.Replication.Data;
using Raven.Bundles.Replication.Impl;
using Raven.Database;
using Raven.Database.Data;
using Raven.Database.Extensions;
using Raven.Database.Plugins;
using Raven.Database.Prefetching;
using Raven.Database.Storage;
using Raven.Json.Linq;
using System.Globalization;
using Raven.Abstractions;
using Raven.Abstractions.Connection;
using Raven.Abstractions.Data;
using System;
using System.Collections.Concurrent;
using System.Collections.Generic;
using System.ComponentModel.Composition;
using System.Diagnostics;
using System.IO;
using System.Linq;
using System.Net;
using System.Threading;
using System.Threading.Tasks;

namespace Raven.Bundles.Replication.Tasks
{
	using Database.Indexing;

	[ExportMetadata("Bundle", "Replication")]
	[InheritedExport(typeof(IStartupTask))]
	public class ReplicationTask : IStartupTask, IDisposable
	{
		public bool IsRunning { get; private set; }

		private readonly object emptyRequestBody = new object();
		private volatile bool shouldPause;

		public const int SystemDocsLimitForRemoteEtagUpdate = 15;
		public const int DestinationDocsLimitForRemoteEtagUpdate = 15;

		public readonly ConcurrentQueue<Task> activeTasks = new ConcurrentQueue<Task>();

		private readonly ConcurrentDictionary<string, DestinationStats> destinationStats =
			new ConcurrentDictionary<string, DestinationStats>(StringComparer.OrdinalIgnoreCase);

		private DocumentDatabase docDb;
		private readonly static ILog log = LogManager.GetCurrentClassLogger();
		private bool firstTimeFoundNoReplicationDocument = true;
		private bool wrongReplicationSourceAlertSent = false;
		private readonly ConcurrentDictionary<string, SemaphoreSlim> activeReplicationTasks = new ConcurrentDictionary<string, SemaphoreSlim>();

		private TimeSpan _replicationFrequency;
		private TimeSpan _lastQueriedFrequency;
		private Timer _indexReplicationTaskTimer;
		private Timer _lastQueriedTaskTimer;
		private object _indexReplicationTaskLock = new object();
		private object _lastQueriedTaskLock = new object();

		private readonly ConcurrentDictionary<string, DateTime> destinationAlertSent = new ConcurrentDictionary<string, DateTime>();

		public ConcurrentDictionary<string, DestinationStats> DestinationStats
		{
			get { return destinationStats; }
		}

		public ConcurrentDictionary<string, DateTime> Heartbeats
		{
			get { return heartbeatDictionary; }
		}

		private int replicationAttempts;
		private int workCounter;
		private HttpRavenRequestFactory httpRavenRequestFactory;
		private HttpRavenRequestFactory nonBufferedHttpRavenRequestFactory;

		private IndependentBatchSizeAutoTuner autoTuner;
		internal readonly ConcurrentDictionary<string, PrefetchingBehavior> prefetchingBehaviors = new ConcurrentDictionary<string, PrefetchingBehavior>();

		public ReplicationTask()
		{
			TimeToWaitBeforeSendingDeletesOfIndexesToSiblings = TimeSpan.FromMinutes(1);
		}

		public void Execute(DocumentDatabase database)
		{
			docDb = database;


			docDb.Notifications.OnIndexChange += OnIndexChange;
			docDb.Notifications.OnTransformerChange += OnTransformerChange;

			var replicationRequestTimeoutInMs = docDb.Configuration.Replication.ReplicationRequestTimeoutInMilliseconds;

			autoTuner = new IndependentBatchSizeAutoTuner(docDb.WorkContext, PrefetchingUser.Replicator);
			httpRavenRequestFactory = new HttpRavenRequestFactory { RequestTimeoutInMs = replicationRequestTimeoutInMs };
			nonBufferedHttpRavenRequestFactory = new HttpRavenRequestFactory
			{
				RequestTimeoutInMs = replicationRequestTimeoutInMs,
				AllowWriteStreamBuffering = docDb.Configuration.Replication.ForceReplicationRequestBuffering
			};

			var task = new Task(Execute, TaskCreationOptions.LongRunning);
			var disposableAction = new DisposableAction(task.Wait);
			// make sure that the doc db waits for the replication task shutdown
			docDb.ExtensionsState.GetOrAdd(Guid.NewGuid().ToString(), s => disposableAction);

			_replicationFrequency = TimeSpan.FromSeconds(database.Configuration.IndexAndTransformerReplicationLatencyInSec); //by default 10 min
			_lastQueriedFrequency = TimeSpan.FromSeconds(database.Configuration.TimeToWaitBeforeRunningIdleIndexes.TotalSeconds / 2);

			_indexReplicationTaskTimer = database.TimerManager.NewTimer(ReplicateIndexesAndTransformersTask, TimeSpan.Zero, _replicationFrequency);
			_lastQueriedTaskTimer = database.TimerManager.NewTimer(SendLastQueriedTask, TimeSpan.Zero, _lastQueriedFrequency);

			task.Start();
		}

		private void OnTransformerChange(DocumentDatabase documentDatabase, TransformerChangeNotification eventArgs)
		{
			switch (eventArgs.Type)
			{
				case TransformerChangeTypes.TransformerAdded:
					//if created transformer with the same name as deleted one, we should prevent its deletion replication
					docDb.TransactionalStorage.Batch(accessor => accessor.Lists.Remove(Constants.RavenReplicationTransformerTombstones, eventArgs.Name));
					break;
				case TransformerChangeTypes.TransformerRemoved:
					var metadata = new RavenJObject
					{
						{Constants.RavenTransformerDeleteMarker, true},
						{Constants.RavenReplicationSource, docDb.TransactionalStorage.Id.ToString()},
						{Constants.RavenReplicationVersion, ReplicationHiLo.NextId(docDb)}
					};

					docDb.TransactionalStorage.Batch(accessor => accessor.Lists.Set(Constants.RavenReplicationTransformerTombstones, eventArgs.Name, metadata, UuidType.Transformers));
					break;
			}
		}

		private void OnIndexChange(DocumentDatabase documentDatabase, IndexChangeNotification eventArgs)
		{
			switch (eventArgs.Type)
			{
				case IndexChangeTypes.IndexAdded:
					//if created index with the same name as deleted one, we should prevent its deletion replication
					docDb.TransactionalStorage.Batch(accessor => accessor.Lists.Remove(Constants.RavenReplicationIndexesTombstones, eventArgs.Name));
					break;
				case IndexChangeTypes.IndexRemoved:
					var metadata = new RavenJObject
					{
						{Constants.RavenIndexDeleteMarker, true},
						{Constants.RavenReplicationSource, docDb.TransactionalStorage.Id.ToString()},
						{Constants.RavenReplicationVersion, ReplicationHiLo.NextId(docDb)}
					};

					docDb.TransactionalStorage.Batch(accessor => accessor.Lists.Set(Constants.RavenReplicationIndexesTombstones, eventArgs.Name, metadata, UuidType.Indexing));

					break;
			}
		}

		public void Pause()
		{
			shouldPause = true;
		}

		public void Continue()
		{
			shouldPause = false;
		}

		private void Execute()
		{
			using (LogContext.WithDatabase(docDb.Name))
			{
				log.Debug("Replication task started.");

				var name = GetType().Name;

				var timeToWaitInMinutes = TimeSpan.FromMinutes(5);
				bool runningBecauseOfDataModifications = false;
				var context = docDb.WorkContext;
				NotifySiblings();
				while (context.DoWork)
				{
					IsRunning = !shouldPause;

					log.Debug("Replication task found work. Running: " + IsRunning);

					if (IsRunning)
					{
						try
						{
							using (docDb.DisableAllTriggersForCurrentThread())
							{
								var destinations = GetReplicationDestinations();

								if (destinations.Length == 0)
								{
									WarnIfNoReplicationTargetsWereFound();
								}
								else
								{
									var currentReplicationAttempts = Interlocked.Increment(ref replicationAttempts);

									var copyOfrunningBecauseOfDataModifications = runningBecauseOfDataModifications;
									var destinationForReplication = destinations.Where(
										dest =>
										{
											if (copyOfrunningBecauseOfDataModifications == false) return true;
											return IsNotFailing(dest, currentReplicationAttempts);
										}).ToList();

									CleanupPrefetchingBehaviors(destinations.Select(x => x.ConnectionStringOptions.Url),
										destinations.Except(destinationForReplication).Select(x => x.ConnectionStringOptions.Url));

									var startedTasks = new List<Task>();

									foreach (var dest in destinationForReplication)
									{
										var destination = dest;
										var holder = activeReplicationTasks.GetOrAdd(destination.ConnectionStringOptions.Url, s => new SemaphoreSlim(1));
										if (holder.Wait(0) == false)
											continue;

										var replicationTask = Task.Factory.StartNew(
											() =>
											{
												using (LogContext.WithDatabase(docDb.Name))
												{
													try
													{
														if (ReplicateTo(destination)) docDb.WorkContext.NotifyAboutWork();
													}
													catch (Exception e)
													{
														log.ErrorException("Could not replicate to " + destination, e);
													}
												}
											});

										startedTasks.Add(replicationTask);

										activeTasks.Enqueue(replicationTask);
										replicationTask.ContinueWith(
											_ =>
											{
												// here we purge all the completed tasks at the head of the queue
												Task task;
												while (activeTasks.TryPeek(out task))
												{
													if (!task.IsCompleted && !task.IsCanceled && !task.IsFaulted) break;
													activeTasks.TryDequeue(out task); // remove it from end
												}
											});
									}

									Task.WhenAll(startedTasks.ToArray()).ContinueWith(
										t =>
										{
											if (destinationStats.Count == 0)
												return;

											foreach (var stats in destinationStats.Where(stats => stats.Value.LastReplicatedEtag != null))
											{
												PrefetchingBehavior prefetchingBehavior;

												if (prefetchingBehaviors.TryGetValue(stats.Key, out prefetchingBehavior))
												{
													prefetchingBehavior.CleanupDocuments(stats.Value.LastReplicatedEtag);
												}
											}
										}).AssertNotFailed();
								}
							}
						}
						catch (Exception e)
						{
							log.ErrorException("Failed to perform replication", e);
						}
					}

					runningBecauseOfDataModifications = context.WaitForWork(timeToWaitInMinutes, ref workCounter, name);
					timeToWaitInMinutes = runningBecauseOfDataModifications
											? TimeSpan.FromSeconds(30)
											: TimeSpan.FromMinutes(5);
				}

				IsRunning = false;
			}
		}

		private void CleanupPrefetchingBehaviors(IEnumerable<string> allDestinations, IEnumerable<string> failingDestinations)
		{
			PrefetchingBehavior prefetchingBehaviorToDispose;

			// remove prefetching behaviors for non-existing destinations
			foreach (var removedDestination in prefetchingBehaviors.Keys.Except(allDestinations))
			{
				if (prefetchingBehaviors.TryRemove(removedDestination, out prefetchingBehaviorToDispose))
				{
					prefetchingBehaviorToDispose.Dispose();
				}
			}

			// also remove prefetchers if the destination is failing for a long time
			foreach (var failingDestination in failingDestinations)
			{
				DestinationStats stats;
				if (prefetchingBehaviors.ContainsKey(failingDestination) == false || destinationStats.TryGetValue(failingDestination, out stats) == false)
					continue;

				if (stats.FirstFailureInCycleTimestamp != null && stats.LastFailureTimestamp != null &&
					stats.LastFailureTimestamp - stats.FirstFailureInCycleTimestamp >= TimeSpan.FromMinutes(3))
				{
					if (prefetchingBehaviors.TryRemove(failingDestination, out prefetchingBehaviorToDispose))
					{
						prefetchingBehaviorToDispose.Dispose();
					}
				}
			}
		}

		private void NotifySiblings()
		{
			var notifications = new BlockingCollection<RavenConnectionStringOptions>();

			Task.Factory.StartNew(() => NotifySibling(notifications));

			int skip = 0;
			var replicationDestinations = GetReplicationDestinations();
			foreach (var replicationDestination in replicationDestinations)
			{
				notifications.TryAdd(replicationDestination.ConnectionStringOptions, 15 * 1000);
			}

			while (true)
			{
				int nextPageStart = skip; // will trigger rapid pagination
				var docs = docDb.Documents.GetDocumentsWithIdStartingWith(Constants.RavenReplicationSourcesBasePath, null, null, skip, 128, CancellationToken.None, ref nextPageStart);
				if (docs.Length == 0)
				{
					notifications.TryAdd(null, 15 * 1000); // marker to stop notify this
					return;
				}

				skip += docs.Length;

				foreach (RavenJObject doc in docs)
				{
					var sourceReplicationInformation = doc.JsonDeserialization<SourceReplicationInformation>();
					if (string.IsNullOrEmpty(sourceReplicationInformation.Source))
						continue;

					var match = replicationDestinations.FirstOrDefault(x =>
														   string.Equals(x.ConnectionStringOptions.Url,
																		 sourceReplicationInformation.Source,
																		 StringComparison.OrdinalIgnoreCase));

					if (match != null)
					{
						notifications.TryAdd(match.ConnectionStringOptions, 15 * 1000);
					}
					else
					{
						notifications.TryAdd(new RavenConnectionStringOptions
						{
							Url = sourceReplicationInformation.Source
						}, 15 * 1000);
					}
				}
			}
		}

		private void NotifySibling(BlockingCollection<RavenConnectionStringOptions> collection)
		{
			using (LogContext.WithDatabase(docDb.Name))
				while (true)
				{
					RavenConnectionStringOptions connectionStringOptions;
					try
					{
						collection.TryTake(out connectionStringOptions, 15 * 1000, docDb.WorkContext.CancellationToken);
						if (connectionStringOptions == null)
							return;
					}
					catch (Exception e)
					{
						log.ErrorException("Could not get connection string options to notify sibling servers about restart", e);
						return;
					}
					try
					{
						var url = connectionStringOptions.Url + "/replication/heartbeat?from=" + UrlEncodedServerUrl() + "&dbid=" + docDb.TransactionalStorage.Id;
						var request = httpRavenRequestFactory.Create(url, HttpMethods.Post, connectionStringOptions);
						request.WebRequest.ContentLength = 0;
						request.ExecuteRequest();
					}
					catch (Exception e)
					{
						log.WarnException("Could not notify " + connectionStringOptions.Url + " about sibling server being up & running", e);
					}
				}
		}

		private bool IsNotFailing(ReplicationStrategy dest, int currentReplicationAttempts)
		{
			var jsonDocument = docDb.Documents.Get(Constants.RavenReplicationDestinationsBasePath + EscapeDestinationName(dest.ConnectionStringOptions.Url), null);
			if (jsonDocument == null)
				return true;
			var failureInformation = jsonDocument.DataAsJson.JsonDeserialization<DestinationFailureInformation>();
			if (failureInformation.FailureCount > 1000)
			{
				var shouldReplicateTo = currentReplicationAttempts % 10 == 0;
				log.Debug("Failure count for {0} is {1}, skipping replication: {2}",
					dest, failureInformation.FailureCount, shouldReplicateTo == false);
				return shouldReplicateTo;
			}
			if (failureInformation.FailureCount > 100)
			{
				var shouldReplicateTo = currentReplicationAttempts % 5 == 0;
				log.Debug("Failure count for {0} is {1}, skipping replication: {2}",
					dest, failureInformation.FailureCount, shouldReplicateTo == false);
				return shouldReplicateTo;
			}
			if (failureInformation.FailureCount > 10)
			{
				var shouldReplicateTo = currentReplicationAttempts % 2 == 0;
				log.Debug("Failure count for {0} is {1}, skipping replication: {2}",
					dest, failureInformation.FailureCount, shouldReplicateTo == false);
				return shouldReplicateTo;
			}
			return true;
		}

		public static string EscapeDestinationName(string url)
		{
			return Uri.EscapeDataString(url.Replace("https://", "").Replace("http://", "").Replace("/", "").Replace(":", ""));
		}

		private void WarnIfNoReplicationTargetsWereFound()
		{
			if (firstTimeFoundNoReplicationDocument)
			{
				firstTimeFoundNoReplicationDocument = false;
				log.Warn("Replication bundle is installed, but there is no destination in 'Raven/Replication/Destinations'.\r\nReplication results in NO-OP");
			}
		}

		private bool ReplicateTo(ReplicationStrategy destination)
		{
			try
			{
				if (docDb.Disposed)
					return false;

				using (docDb.DisableAllTriggersForCurrentThread())
				using (var stats = new ReplicationStatisticsRecorder(destination, destinationStats))
				{
					SourceReplicationInformationWithBatchInformation destinationsReplicationInformationForSource;
					using (var scope = stats.StartRecording("Destination"))
					{
						try
						{
							destinationsReplicationInformationForSource = GetLastReplicatedEtagFrom(destination);
							if (destinationsReplicationInformationForSource == null)
							{
								destinationsReplicationInformationForSource = GetLastReplicatedEtagFrom(destination);

								if (destinationsReplicationInformationForSource == null)
									return false;
							}

							scope.Record(RavenJObject.FromObject(destinationsReplicationInformationForSource));

							if (destinationsReplicationInformationForSource.LastDocumentEtag == Etag.InvalidEtag && destinationsReplicationInformationForSource.LastAttachmentEtag == Etag.InvalidEtag)
							{
								DateTime lastSent;
								if (destinationAlertSent.TryGetValue(destination.ConnectionStringOptions.Url, out lastSent) && (SystemTime.UtcNow - lastSent).TotalMinutes < 1)
									return false;

								var lastModifiedDate = destinationsReplicationInformationForSource.LastModified.HasValue ? destinationsReplicationInformationForSource.LastModified.Value.ToLocalTime() : DateTime.MinValue;

								docDb.AddAlert(new Alert
								{
									AlertLevel = AlertLevel.Error,
									CreatedAt = SystemTime.UtcNow,
									Message = string.Format(@"Destination server is forbidding replication due to a possibility of having multiple instances with same DatabaseId replicating to it. After 10 minutes from '{2}' another instance will start replicating. Destination Url: {0}. DatabaseId: {1}. Current source: {3}. Stored source on destination: {4}.", destination.ConnectionStringOptions.Url, docDb.TransactionalStorage.Id, lastModifiedDate, docDb.ServerUrl, destinationsReplicationInformationForSource.Source),
									Title = string.Format("Replication error. Multiple databases replicating at the same time with same DatabaseId ('{0}') detected.", docDb.TransactionalStorage.Id),
									UniqueKey = "Replication to " + destination.ConnectionStringOptions.Url + " errored. Wrong DatabaseId: " + docDb.TransactionalStorage.Id
								});

								destinationAlertSent.AddOrUpdate(destination.ConnectionStringOptions.Url, SystemTime.UtcNow, (_, __) => SystemTime.UtcNow);

								return false;
							}
						}
						catch (Exception e)
						{
							scope.RecordError(e);
							log.WarnException("Failed to replicate to: " + destination, e);
							return false;
						}
					}

					bool? replicated = null;

					int replicatedDocuments;

					using (var scope = stats.StartRecording("Documents"))
					{
						switch (ReplicateDocuments(destination, destinationsReplicationInformationForSource, scope, out replicatedDocuments))
						{
							case true:
								replicated = true;
								break;
							case false:
								return false;
						}
					}

					using (var scope = stats.StartRecording("Attachments"))
					{
						switch (ReplicateAttachments(destination, destinationsReplicationInformationForSource, scope))
						{
							case true:
								replicated = true;
								break;
							case false:
								return false;
						}
					}

					var elapsedMicroseconds = (long)(stats.ElapsedTime.Ticks * SystemTime.MicroSecPerTick);
					docDb.WorkContext.MetricsCounters.GetReplicationDurationHistogram(destination).Update(elapsedMicroseconds);
					UpdateReplicationPerformance(destination, stats.Started, stats.ElapsedTime, replicatedDocuments);

					return replicated ?? false;
				}
			}
			finally
			{
				var holder = activeReplicationTasks.GetOrAdd(destination.ConnectionStringOptions.Url, s => new SemaphoreSlim(0, 1));
				holder.Release();
			}
		}

		private void UpdateReplicationPerformance(ReplicationStrategy destination, DateTime startTime, TimeSpan elapsed, int batchSize)
		{
			if (batchSize > 0)
			{
				var queue = docDb.WorkContext.MetricsCounters.GetReplicationPerformanceStats(destination);
				queue.Enqueue(new ReplicationPerformanceStats
				{
					Duration = elapsed,
					Started = startTime,
					BatchSize = batchSize
				});

				while (queue.Count() > 25)
				{
					ReplicationPerformanceStats _;
					queue.TryDequeue(out _);
				}
			}
		}


		[Obsolete("Use RavenFS instead.")]
		private bool? ReplicateAttachments(ReplicationStrategy destination, SourceReplicationInformationWithBatchInformation destinationsReplicationInformationForSource, ReplicationStatisticsRecorder.ReplicationStatisticsRecorderScope recorder)
		{
			Tuple<RavenJArray, Etag> tuple;
			RavenJArray attachments;

			using (var scope = recorder.StartRecording("Get"))
			{
				tuple = GetAttachments(destinationsReplicationInformationForSource, destination, scope);
				attachments = tuple.Item1;

				if (attachments == null || attachments.Length == 0)
				{
					if (tuple.Item2 != destinationsReplicationInformationForSource.LastAttachmentEtag)
					{
						SetLastReplicatedEtagForServer(destination, lastAttachmentEtag: tuple.Item2);
					}
					return null;
				}
			}

			using (var scope = recorder.StartRecording("Send"))
			{
				string lastError;
				if (TryReplicationAttachments(destination, attachments, out lastError) == false) // failed to replicate, start error handling strategy
				{
					if (IsFirstFailure(destination.ConnectionStringOptions.Url))
					{
						log.Info("This is the first failure for {0}, assuming transient failure and trying again", destination);
						if (TryReplicationAttachments(destination, attachments, out lastError)) // success on second fail
						{
							RecordSuccess(destination.ConnectionStringOptions.Url, lastReplicatedEtag: tuple.Item2);
							return true;
						}
					}

					scope.RecordError(lastError);
					RecordFailure(destination.ConnectionStringOptions.Url, lastError);
					return false;
				}
			}

			RecordSuccess(destination.ConnectionStringOptions.Url,
				lastReplicatedEtag: tuple.Item2);

			return true;
		}

		private bool? ReplicateDocuments(ReplicationStrategy destination, SourceReplicationInformationWithBatchInformation destinationsReplicationInformationForSource, ReplicationStatisticsRecorder.ReplicationStatisticsRecorderScope recorder, out int replicatedDocuments)
		{
			replicatedDocuments = 0;
			JsonDocumentsToReplicate documentsToReplicate = null;
			Stopwatch sp = Stopwatch.StartNew();
			IDisposable removeBatch = null;

			var prefetchingBehavior = prefetchingBehaviors.GetOrAdd(destination.ConnectionStringOptions.Url,
				x => docDb.Prefetcher.CreatePrefetchingBehavior(PrefetchingUser.Replicator, autoTuner));


			prefetchingBehavior.AdditionalInfo = string.Format("For destination: {0}. Last replicated etag: {1}", destination.ConnectionStringOptions.Url, destinationsReplicationInformationForSource.LastDocumentEtag);

			try
			{
				using (var scope = recorder.StartRecording("Get"))
				{
					documentsToReplicate = GetJsonDocuments(destinationsReplicationInformationForSource, destination, prefetchingBehavior, scope);
					if (documentsToReplicate.Documents == null || documentsToReplicate.Documents.Length == 0)
					{
						if (documentsToReplicate.LastEtag != destinationsReplicationInformationForSource.LastDocumentEtag)
						{
							// we don't notify remote server about updates to system docs, see: RavenDB-715
							if (documentsToReplicate.CountOfFilteredDocumentsWhichAreSystemDocuments == 0
								|| documentsToReplicate.CountOfFilteredDocumentsWhichAreSystemDocuments > SystemDocsLimitForRemoteEtagUpdate
								|| documentsToReplicate.CountOfFilteredDocumentsWhichOriginFromDestination > DestinationDocsLimitForRemoteEtagUpdate) // see RavenDB-1555
							{
								using (scope.StartRecording("Notify"))
								{
									SetLastReplicatedEtagForServer(destination, lastDocEtag: documentsToReplicate.LastEtag);
									scope.Record(new RavenJObject
								             {
									             { "LastDocEtag", documentsToReplicate.LastEtag.ToString() }
								             });
								}
							}
						}
						RecordLastEtagChecked(destination.ConnectionStringOptions.Url, documentsToReplicate.LastEtag);
						return null;
					}
				}

				// if the db is idling in all respect except sending out replication, let us keep it that way.
				docDb.WorkContext.UpdateFoundWork();

				removeBatch = prefetchingBehavior.UpdateCurrentlyUsedBatches(documentsToReplicate.LoadedDocs);

				using (var scope = recorder.StartRecording("Send"))
				{
					string lastError;
					if (TryReplicationDocuments(destination, documentsToReplicate.Documents, out lastError) == false) // failed to replicate, start error handling strategy
					{
						if (IsFirstFailure(destination.ConnectionStringOptions.Url))
						{
							log.Info(
								"This is the first failure for {0}, assuming transient failure and trying again",
								destination);
							if (TryReplicationDocuments(destination, documentsToReplicate.Documents, out lastError)) // success on second fail
							{
								RecordSuccess(destination.ConnectionStringOptions.Url, documentsToReplicate.LastEtag, documentsToReplicate.LastLastModified);
								return true;
							}
						}
						// if we had an error sending to this endpoint, it might be because we are sending too much data, or because
						// the request timed out. This will let us know that the next time we try, we'll use just the initial doc counts
						// and we'll be much more conservative with increasing the sizes
						prefetchingBehavior.OutOfMemoryExceptionHappened();
						scope.RecordError(lastError);
						RecordFailure(destination.ConnectionStringOptions.Url, lastError);
						return false;
					}
				}
			}
			finally
			{
				if (documentsToReplicate != null && documentsToReplicate.LoadedDocs != null)
				{
					prefetchingBehavior.UpdateAutoThrottler(documentsToReplicate.LoadedDocs, sp.Elapsed);
					replicatedDocuments = documentsToReplicate.LoadedDocs.Count;
				}

				if (removeBatch != null)
					removeBatch.Dispose();
			}

			RecordSuccess(destination.ConnectionStringOptions.Url, documentsToReplicate.LastEtag, documentsToReplicate.LastLastModified);
			return true;
		}

		private void SetLastReplicatedEtagForServer(ReplicationStrategy destination, Etag lastDocEtag = null, Etag lastAttachmentEtag = null)
		{
			try
			{
				var url = destination.ConnectionStringOptions.Url + "/replication/lastEtag?from=" + UrlEncodedServerUrl() +
						  "&dbid=" + docDb.TransactionalStorage.Id;
				if (lastDocEtag != null)
					url += "&docEtag=" + lastDocEtag;
				if (lastAttachmentEtag != null)
					url += "&attachmentEtag=" + lastAttachmentEtag;

				var request = httpRavenRequestFactory.Create(url, HttpMethods.Put, destination.ConnectionStringOptions);
				request.Write(new byte[0]);
				request.ExecuteRequest();
			}
			catch (WebException e)
			{
				var response = e.Response as HttpWebResponse;
				if (response != null && (response.StatusCode == HttpStatusCode.BadRequest || response.StatusCode == HttpStatusCode.NotFound))
					log.WarnException("Replication is not enabled on: " + destination, e);
				else
					log.WarnException("Failed to contact replication destination: " + destination, e);
			}
			catch (Exception e)
			{
				log.WarnException("Failed to contact replication destination: " + destination, e);
			}
		}

		private void RecordFailure(string url, string lastError)
		{
			var stats = destinationStats.GetOrAdd(url, new DestinationStats { Url = url });
			var failureCount = Interlocked.Increment(ref stats.FailureCountInternal);
			stats.LastFailureTimestamp = SystemTime.UtcNow;

			if (stats.FirstFailureInCycleTimestamp == null)
				stats.FirstFailureInCycleTimestamp = SystemTime.UtcNow;

			if (string.IsNullOrWhiteSpace(lastError) == false)
				stats.LastError = lastError;

			var jsonDocument = docDb.Documents.Get(Constants.RavenReplicationDestinationsBasePath + EscapeDestinationName(url), null);
			var failureInformation = new DestinationFailureInformation { Destination = url };
			if (jsonDocument != null)
			{
				failureInformation = jsonDocument.DataAsJson.JsonDeserialization<DestinationFailureInformation>();
				// we only want to update this once a minute, otherwise we have churn with starting replication
				// because we are writing a failure document
				if ((SystemTime.UtcNow - jsonDocument.LastModified.GetValueOrDefault()).TotalMinutes < 1)
				{
					return;
				}
			}
			failureInformation.FailureCount = failureCount;
			docDb.Documents.Put(Constants.RavenReplicationDestinationsBasePath + EscapeDestinationName(url), null,
					  RavenJObject.FromObject(failureInformation), new RavenJObject(), null);
		}

		private void RecordLastEtagChecked(string url, Etag lastEtagChecked)
		{
			var stats = destinationStats.GetOrDefault(url, new DestinationStats { Url = url });
			stats.LastEtagCheckedForReplication = lastEtagChecked;
		}

		private void RecordSuccess(string url,
			Etag lastReplicatedEtag = null, DateTime? lastReplicatedLastModified = null,
			DateTime? lastHeartbeatReceived = null, string lastError = null)
		{
			var stats = destinationStats.GetOrAdd(url, new DestinationStats { Url = url });
			Interlocked.Exchange(ref stats.FailureCountInternal, 0);
			stats.LastSuccessTimestamp = SystemTime.UtcNow;
			stats.FirstFailureInCycleTimestamp = null;

			if (lastReplicatedEtag != null)
			{
				stats.LastEtagCheckedForReplication = lastReplicatedEtag;
				stats.LastReplicatedEtag = lastReplicatedEtag;
			}

			if (lastReplicatedLastModified.HasValue)
				stats.LastReplicatedLastModified = lastReplicatedLastModified;

			if (lastHeartbeatReceived.HasValue)
				stats.LastHeartbeatReceived = lastHeartbeatReceived;

			if (!string.IsNullOrWhiteSpace(lastError))
				stats.LastError = lastError;

			docDb.Documents.Delete(Constants.RavenReplicationDestinationsBasePath + EscapeDestinationName(url), null, null);
		}

		private bool IsFirstFailure(string url)
		{
			var destStats = destinationStats.GetOrAdd(url, new DestinationStats { Url = url });
			return destStats.FailureCount == 0;
		}

		[Obsolete("Use RavenFS instead.")]
		private bool TryReplicationAttachments(ReplicationStrategy destination, RavenJArray jsonAttachments, out string errorMessage)
		{
			try
			{
				var url = destination.ConnectionStringOptions.Url + "/replication/replicateAttachments?from=" +
						  UrlEncodedServerUrl() + "&dbid=" + docDb.TransactionalStorage.Id;

				var sp = Stopwatch.StartNew();
				using (HttpRavenRequestFactory.Expect100Continue(destination.ConnectionStringOptions.Url))
				{
					var request = nonBufferedHttpRavenRequestFactory.Create(url, HttpMethods.Post, destination.ConnectionStringOptions);

					request.WriteBson(jsonAttachments);
					request.ExecuteRequest(docDb.WorkContext.CancellationToken);
					log.Info("Replicated {0} attachments to {1} in {2:#,#;;0} ms", jsonAttachments.Length, destination, sp.ElapsedMilliseconds);
					errorMessage = "";
					return true;
				}
			}
			catch (WebException e)
			{
				var response = e.Response as HttpWebResponse;
				if (response != null)
				{
					using (var streamReader = new StreamReader(response.GetResponseStreamWithHttpDecompression()))
					{
						var error = streamReader.ReadToEnd();
						try
						{
							var ravenJObject = RavenJObject.Parse(error);
							log.WarnException("Replication to " + destination + " had failed\r\n" + ravenJObject.Value<string>("Error"), e);
							errorMessage = error;
							return false;
						}
						catch (Exception)
						{
						}

						log.WarnException("Replication to " + destination + " had failed\r\n" + error, e);
						errorMessage = error;
					}
				}
				else
				{
					log.WarnException("Replication to " + destination + " had failed", e);
					errorMessage = e.Message;
				}
				return false;
			}
			catch (Exception e)
			{
				log.WarnException("Replication to " + destination + " had failed", e);
				errorMessage = e.Message;
				return false;
			}
		}

		private bool TryReplicationDocuments(ReplicationStrategy destination, RavenJArray jsonDocuments, out string lastError)
		{
			try
			{
				log.Debug("Starting to replicate {0} documents to {1}", jsonDocuments.Length, destination);
				var url = destination.ConnectionStringOptions.Url + "/replication/replicateDocs?from=" + UrlEncodedServerUrl()
						  + "&dbid=" + docDb.TransactionalStorage.Id +
						  "&count=" + jsonDocuments.Length;

				var sp = Stopwatch.StartNew();

				using (HttpRavenRequestFactory.Expect100Continue(destination.ConnectionStringOptions.Url))
				{
					var request = nonBufferedHttpRavenRequestFactory.Create(url, HttpMethods.Post, destination.ConnectionStringOptions);
					request.Write(jsonDocuments);
					request.ExecuteRequest(docDb.WorkContext.CancellationToken);

					log.Info("Replicated {0} documents to {1} in {2:#,#;;0} ms", jsonDocuments.Length, destination, sp.ElapsedMilliseconds);
					lastError = "";
					return true;
				}
			}
			catch (WebException e)
			{
				var response = e.Response as HttpWebResponse;
				if (response != null)
				{
					var responseStream = response.GetResponseStream();
					if (responseStream != null)
					{
						using (var streamReader = new StreamReader(responseStream))
						{
							var error = streamReader.ReadToEnd();
							log.WarnException("Replication to " + destination + " had failed\r\n" + error, e);
						}
					}
					else
					{
						log.WarnException("Replication to " + destination + " had failed", e);
					}
				}
				else
				{
					log.WarnException("Replication to " + destination + " had failed", e);
				}
				lastError = e.Message;
				return false;
			}
			catch (Exception e)
			{
				log.WarnException("Replication to " + destination + " had failed", e);
				lastError = e.Message;
				return false;
			}
		}


		public void SendLastQueriedTask(object state)
		{
			if (docDb.Disposed)
				return;
			if (Monitor.TryEnter(_lastQueriedTaskLock) == false)
				return;
			try
			{

				var relevantIndexLastQueries = new Dictionary<string, DateTime>();
				var relevantIndexes = docDb.Statistics.Indexes.Where(indexStats => indexStats.IsInvalidIndex == false &&
																				   indexStats.Priority != IndexingPriority.Error &&
																				   indexStats.Priority != IndexingPriority.Disabled &&
																				   indexStats.LastQueryTimestamp.HasValue);
				foreach (var relevantIndex in relevantIndexes)
				{
					relevantIndexLastQueries[relevantIndex.Name] = relevantIndex.LastQueryTimestamp.GetValueOrDefault();
				}

				if (relevantIndexLastQueries.Count == 0)
					return;

				var destinations = GetReplicationDestinations(x => x.SkipIndexReplication == false);
				foreach (var destination in destinations)
				{
					try
					{
						string url = destination.ConnectionStringOptions.Url + "/indexes/last-queried";

						var replicationRequest = nonBufferedHttpRavenRequestFactory.Create(url, HttpMethods.Post, destination.ConnectionStringOptions);
						replicationRequest.Write(RavenJObject.FromObject(relevantIndexLastQueries));
						replicationRequest.ExecuteRequest();
					}
					catch (Exception e)
					{
						log.WarnException("Could not update last query time of " + destination.ConnectionStringOptions.Url, e);
					}
				}
			}
			catch (Exception e)
			{
				log.ErrorException("Failed to send last queried timestamp of indexes", e);
			}
			finally
			{
				Monitor.Exit(_lastQueriedTaskLock);
			}
		}

		public void ReplicateIndexesAndTransformersTask(object state)
		{
			if (docDb.Disposed)
				return;

			if (Monitor.TryEnter(_indexReplicationTaskLock) == false)
				return;
			try
			{
				var replicationDestinations = GetReplicationDestinations(x => x.SkipIndexReplication == false);
				foreach (var destination in replicationDestinations)
				{
					try
					{
						var indexTombstones = GetIndexAndTransformersTombstones(Constants.RavenReplicationIndexesTombstones, 0, 64);
						var replicatedIndexTombstones = new Dictionary<string, int>();

						ReplicateIndexDeletionIfNeeded(indexTombstones, destination, replicatedIndexTombstones);

						var transformerTombstones = GetIndexAndTransformersTombstones(Constants.RavenReplicationTransformerTombstones, 0, 64);
						var replicatedTransformerTombstones = new Dictionary<string, int>();

						ReplicateTransformerDeletionIfNeeded(transformerTombstones, destination, replicatedTransformerTombstones);

						if (docDb.Indexes.Definitions.Length > 0)
						{
							foreach (var definition in docDb.Indexes.Definitions)
							{
								try
								{
									var url = destination.ConnectionStringOptions.Url + "/indexes/" + Uri.EscapeUriString(definition.Name) + "?" + GetDebugInfomration();
<<<<<<< HEAD
									var replicationRequest = nonBufferedHttpRavenRequestFactory.Create(url, HttpMethods.Put, destination.ConnectionStringOptions);
									replicationRequest.Write(RavenJObject.FromObject(definition));
									replicationRequest.ExecuteRequest();
								}
								catch (Exception e)
								{
									log.WarnException("Could not replicate index " + definition.Name + " to " + destination.ConnectionStringOptions.Url, e);
								}
=======
								var replicationRequest = nonBufferedHttpRavenRequestFactory.Create(url, HttpMethods.Put, destination.ConnectionStringOptions);
								replicationRequest.Write(RavenJObject.FromObject(definition));
								replicationRequest.ExecuteRequest();
							}
							catch (Exception e)
							{
								log.WarnException("Could not replicate index " + definition.Name + " to " + destination.ConnectionStringOptions.Url, e);
>>>>>>> 13c3a420
							}
						}

						if (docDb.Transformers.Definitions.Length > 0)
						{
							foreach (var definition in docDb.Transformers.Definitions)
							{
								try
								{
									var clonedTransformer = definition.Clone();
									clonedTransformer.TransfomerId = 0;

									string url = destination.ConnectionStringOptions.Url + "/transformers/" + Uri.EscapeUriString(definition.Name) + "?" + GetDebugInfomration();
<<<<<<< HEAD
									var replicationRequest = nonBufferedHttpRavenRequestFactory.Create(url, HttpMethods.Put, destination.ConnectionStringOptions);
									replicationRequest.Write(RavenJObject.FromObject(clonedTransformer));
									replicationRequest.ExecuteRequest();
								}
								catch (Exception e)
								{
									log.WarnException("Could not replicate transformer " + definition.Name + " to " + destination.ConnectionStringOptions.Url, e);
=======
								var replicationRequest = nonBufferedHttpRavenRequestFactory.Create(url, HttpMethods.Put, destination.ConnectionStringOptions);
								replicationRequest.Write(RavenJObject.FromObject(clonedTransformer));
								replicationRequest.ExecuteRequest();
							}
							catch (Exception e)
							{
								log.WarnException("Could not replicate transformer " + definition.Name + " to " + destination.ConnectionStringOptions.Url, e);
>>>>>>> 13c3a420
								}
							}
						}

						docDb.TransactionalStorage.Batch(actions =>
						{
							foreach (var indexTombstone in replicatedIndexTombstones)
							{
								if (indexTombstone.Value != replicationDestinations.Length)
									continue;
								actions.Lists.Remove(Constants.RavenReplicationIndexesTombstones, indexTombstone.Key);
							}

							foreach (var transformerTombstone in replicatedTransformerTombstones)
							{
								if (transformerTombstone.Value != replicationDestinations.Length)
									continue;
								actions.Lists.Remove(Constants.RavenReplicationTransformerTombstones, transformerTombstone.Key);
							}
						});
					}
					catch (Exception e)
					{
						log.ErrorException("Failed to replicate indexes and transformers to " + destination, e);
					}
				}
			}
			catch (Exception e)
			{
				log.ErrorException("Failed to replicate indexes and transformers", e);
			}
			finally
			{
				Monitor.Exit(_indexReplicationTaskLock);
			}
		}

		private string GetDebugInfomration()
		{
			return "is-replicated=true&from=" + Uri.EscapeDataString(docDb.ServerUrl);
		}

		private void ReplicateIndexDeletionIfNeeded(List<JsonDocument> indexTombstones, ReplicationStrategy destination, Dictionary<string, int> replicatedIndexTombstones)
		{
			if (indexTombstones.Count == 0)
				return;

			foreach (var tombstone in indexTombstones)
			{
				try
				{
					var url = string.Format("{0}/indexes/{1}?{2}", destination.ConnectionStringOptions.Url, Uri.EscapeUriString(tombstone.Key), GetDebugInfomration());
					var replicationRequest = nonBufferedHttpRavenRequestFactory.Create(url, HttpMethods.Delete, destination.ConnectionStringOptions);
					replicationRequest.Write(RavenJObject.FromObject(emptyRequestBody));
					replicationRequest.ExecuteRequest();
					log.Info("Replicated index deletion (index name = {0})", tombstone.Key);
					replicatedIndexTombstones[tombstone.Key]++;
				}
				catch (Exception e)
				{
					log.ErrorException(string.Format("Failed to replicate index deletion (index name = {0})", tombstone.Key), e);
				}
			}
		}

		private void ReplicateTransformerDeletionIfNeeded(List<JsonDocument> transformerTombstones, ReplicationStrategy destination, Dictionary<string, int> replicatedTransformerTombstones)
		{
			if (transformerTombstones.Count == 0)
				return;

			foreach (var tombstone in transformerTombstones)
			{
				try
				{
					var url = string.Format("{0}/transformers/{1}?{2}", destination.ConnectionStringOptions.Url, Uri.EscapeUriString(tombstone.Key), GetDebugInfomration());
					var replicationRequest = nonBufferedHttpRavenRequestFactory.Create(url, HttpMethods.Delete, destination.ConnectionStringOptions);
					replicationRequest.Write(RavenJObject.FromObject(emptyRequestBody));
					replicationRequest.ExecuteRequest();
					log.Info("Replicated transformer deletion (transformer name = {0})", tombstone.Key);
					replicatedTransformerTombstones[tombstone.Key]++;
				}
				catch (Exception e)
				{
					log.ErrorException(string.Format("Failed to replicate transformer deletion (transformer name = {0})", tombstone.Key), e);
				}
			}
		}


		private List<JsonDocument> GetIndexAndTransformersTombstones(string tombstoneListName, int start, int take)
		{
			var now = SystemTime.UtcNow;
			List<JsonDocument> tombstones = null;
			docDb.TransactionalStorage.Batch(actions =>
			{
				tombstones = actions
					.Lists
					.Read(tombstoneListName, start, take)
					// we don't send out deletions immediately, we wait for a bit
					// to make sure that the user didn't reset the index or delete / create
					// things manually
					.Where(x => (now - x.CreatedAt) >= TimeToWaitBeforeSendingDeletesOfIndexesToSiblings)
					.Select(x => new JsonDocument
					{
						Etag = x.Etag,
						Key = x.Key,
						Metadata = x.Data,
						DataAsJson = new RavenJObject()
					})
					.ToList();
			});
			return tombstones ?? new List<JsonDocument>();
		}

		public TimeSpan TimeToWaitBeforeSendingDeletesOfIndexesToSiblings { get; set; }


		private class JsonDocumentsToReplicate
		{
			public Etag LastEtag { get; set; }
			public DateTime LastLastModified { get; set; }
			public RavenJArray Documents { get; set; }
			public int CountOfFilteredDocumentsWhichAreSystemDocuments { get; set; }
			public int CountOfFilteredDocumentsWhichOriginFromDestination { get; set; }
			public List<JsonDocument> LoadedDocs { get; set; }
		}

		private JsonDocumentsToReplicate GetJsonDocuments(SourceReplicationInformationWithBatchInformation destinationsReplicationInformationForSource, ReplicationStrategy destination, PrefetchingBehavior prefetchingBehavior, ReplicationStatisticsRecorder.ReplicationStatisticsRecorderScope scope)
		{
			var timeout = TimeSpan.FromSeconds(docDb.Configuration.Replication.FetchingFromDiskTimeoutInSeconds);
			var duration = Stopwatch.StartNew();
			var result = new JsonDocumentsToReplicate();
			try
			{
				var destinationId = destinationsReplicationInformationForSource.ServerInstanceId.ToString();
				var maxNumberOfItemsToReceiveInSingleBatch = destinationsReplicationInformationForSource.MaxNumberOfItemsToReceiveInSingleBatch;

				docDb.TransactionalStorage.Batch(actions =>
				{
					var lastEtag = destinationsReplicationInformationForSource.LastDocumentEtag;

					int docsSinceLastReplEtag = 0;
					List<JsonDocument> docsToReplicate;
					List<JsonDocument> filteredDocsToReplicate;
					result.LastEtag = lastEtag;

					while (true)
					{
						docDb.WorkContext.CancellationToken.ThrowIfCancellationRequested();

						docsToReplicate = GetDocsToReplicate(actions, prefetchingBehavior, result, maxNumberOfItemsToReceiveInSingleBatch);

						filteredDocsToReplicate =
							docsToReplicate
								.Where(document =>
								{
									var info = docDb.Documents.GetRecentTouchesFor(document.Key);
									if (info != null)
									{
										if (info.TouchedEtag.CompareTo(result.LastEtag) > 0)
										{
											log.Debug(
												"Will not replicate document '{0}' to '{1}' because the updates after etag {2} are related document touches",
												document.Key, destinationId, info.TouchedEtag);
											return false;
										}
									}

									string reason;
									return destination.FilterDocuments(destinationId, document.Key, document.Metadata, out reason) &&
										   prefetchingBehavior.FilterDocuments(document);
								})
								.ToList();

						docsSinceLastReplEtag += docsToReplicate.Count;
						result.CountOfFilteredDocumentsWhichAreSystemDocuments +=
							docsToReplicate.Count(doc => destination.IsSystemDocumentId(doc.Key));
						result.CountOfFilteredDocumentsWhichOriginFromDestination +=
							docsToReplicate.Count(doc => destination.OriginsFromDestination(destinationId, doc.Metadata));

						if (docsToReplicate.Count > 0)
						{
							var lastDoc = docsToReplicate.Last();
							Debug.Assert(lastDoc.Etag != null);
							result.LastEtag = lastDoc.Etag;
							if (lastDoc.LastModified.HasValue)
								result.LastLastModified = lastDoc.LastModified.Value;
						}

						if (docsToReplicate.Count == 0 || filteredDocsToReplicate.Count != 0)
						{
							break;
						}

						log.Debug("All the docs were filtered, trying another batch from etag [>{0}]", result.LastEtag);

						if (duration.Elapsed > timeout)
							break;
					}

					log.Debug(() =>
					{
						if (docsSinceLastReplEtag == 0)
							return string.Format("No documents to replicate to {0} - last replicated etag: {1}", destination,
								lastEtag);

						if (docsSinceLastReplEtag == filteredDocsToReplicate.Count)
							return string.Format("Replicating {0} docs [>{1}] to {2}.",
								docsSinceLastReplEtag,
								lastEtag,
								destination);

						var diff = docsToReplicate.Except(filteredDocsToReplicate).Select(x => x.Key);
						return string.Format("Replicating {1} docs (out of {0}) [>{4}] to {2}. [Not replicated: {3}]",
							docsSinceLastReplEtag,
							filteredDocsToReplicate.Count,
							destination,
							string.Join(", ", diff),
							lastEtag);
					});

					scope.Record(new RavenJObject
		            {
		                {"StartEtag", lastEtag.ToString()},
		                {"EndEtag", result.LastEtag.ToString()},
		                {"Count", docsSinceLastReplEtag},
		                {"FilteredCount", filteredDocsToReplicate.Count}
		            });

					result.LoadedDocs = filteredDocsToReplicate;
					docDb.WorkContext.MetricsCounters.GetReplicationBatchSizeMetric(destination).Mark(docsSinceLastReplEtag);
					docDb.WorkContext.MetricsCounters.GetReplicationBatchSizeHistogram(destination).Update(docsSinceLastReplEtag);

					result.Documents = new RavenJArray(filteredDocsToReplicate
						.Select(x =>
						{
							JsonDocument.EnsureIdInMetadata(x);
							EnsureReplicationInformationInMetadata(x.Metadata, docDb);
							return x;
						})
						.Select(x => x.ToJson()));
				});
			}
			catch (Exception e)
			{
				scope.RecordError(e);
				log.WarnException(
					"Could not get documents to replicate after: " +
					destinationsReplicationInformationForSource.LastDocumentEtag, e);
			}
			return result;
		}

		private List<JsonDocument> GetDocsToReplicate(IStorageActionsAccessor actions, PrefetchingBehavior prefetchingBehavior, JsonDocumentsToReplicate result, int? maxNumberOfItemsToReceiveInSingleBatch)
		{
			var docsToReplicate = prefetchingBehavior.GetDocumentsBatchFrom(result.LastEtag, maxNumberOfItemsToReceiveInSingleBatch);
			Etag lastEtag = null;
			if (docsToReplicate.Count > 0)
				lastEtag = docsToReplicate[docsToReplicate.Count - 1].Etag;

			var maxNumberOfTombstones = Math.Max(1024, docsToReplicate.Count);
			var tombstones = actions
				.Lists
				.Read(Constants.RavenReplicationDocsTombstones, result.LastEtag, lastEtag, maxNumberOfTombstones + 1)
				.Select(x => new JsonDocument
				{
					Etag = x.Etag,
					Key = x.Key,
					Metadata = x.Data,
					DataAsJson = new RavenJObject()
				})
				.ToList();

			var results = docsToReplicate.Concat(tombstones);

			if (tombstones.Count >= maxNumberOfTombstones + 1)
			{
				var lastTombstoneEtag = tombstones[tombstones.Count - 1].Etag;
				log.Info("Replication batch trimmed. Found more than '{0}' document tombstones. Last etag from prefetcher: '{1}'. Last tombstone etag: '{2}'.", maxNumberOfTombstones, lastEtag, lastTombstoneEtag);

				results = results.Where(x => EtagUtil.IsGreaterThan(x.Etag, lastTombstoneEtag) == false);
			}

			results = results.OrderBy(x => x.Etag);

			// can't return earlier, because we need to know if there are tombstones that need to be send
			if (maxNumberOfItemsToReceiveInSingleBatch.HasValue)
				results = results.Take(maxNumberOfItemsToReceiveInSingleBatch.Value);

			return results.ToList();
		}

		[Obsolete("Use RavenFS instead.")]
		private Tuple<RavenJArray, Etag> GetAttachments(SourceReplicationInformationWithBatchInformation destinationsReplicationInformationForSource, ReplicationStrategy destination, ReplicationStatisticsRecorder.ReplicationStatisticsRecorderScope scope)
		{
			var timeout = TimeSpan.FromSeconds(docDb.Configuration.Replication.FetchingFromDiskTimeoutInSeconds);
			var duration = Stopwatch.StartNew();

			RavenJArray attachments = null;
			Etag lastAttachmentEtag = Etag.Empty;
			try
			{
				var destinationId = destinationsReplicationInformationForSource.ServerInstanceId.ToString();
				var maxNumberOfItemsToReceiveInSingleBatch = destinationsReplicationInformationForSource.MaxNumberOfItemsToReceiveInSingleBatch;

				docDb.TransactionalStorage.Batch(actions =>
				{
					int attachmentSinceLastEtag = 0;
					List<AttachmentInformation> attachmentsToReplicate;
					List<AttachmentInformation> filteredAttachmentsToReplicate;
					var startEtag = destinationsReplicationInformationForSource.LastAttachmentEtag;
					lastAttachmentEtag = startEtag;
					while (true)
					{
						attachmentsToReplicate = GetAttachmentsToReplicate(actions, lastAttachmentEtag, maxNumberOfItemsToReceiveInSingleBatch);

						filteredAttachmentsToReplicate = attachmentsToReplicate.Where(attachment => destination.FilterAttachments(attachment, destinationId)).ToList();

						attachmentSinceLastEtag += attachmentsToReplicate.Count;

						if (attachmentsToReplicate.Count == 0 ||
							filteredAttachmentsToReplicate.Count != 0)
						{
							break;
						}

						AttachmentInformation jsonDocument = attachmentsToReplicate.Last();
						Etag attachmentEtag = jsonDocument.Etag;
						log.Debug("All the attachments were filtered, trying another batch from etag [>{0}]", attachmentEtag);
						lastAttachmentEtag = attachmentEtag;

						if (duration.Elapsed > timeout)
							break;
					}

					log.Debug(() =>
					{
						if (attachmentSinceLastEtag == 0)
							return string.Format("No attachments to replicate to {0} - last replicated etag: {1}", destination,
												 destinationsReplicationInformationForSource.LastAttachmentEtag);

						if (attachmentSinceLastEtag == filteredAttachmentsToReplicate.Count)
							return string.Format("Replicating {0} attachments [>{1}] to {2}.",
											 attachmentSinceLastEtag,
											 destinationsReplicationInformationForSource.LastAttachmentEtag,
											 destination);

						var diff = attachmentsToReplicate.Except(filteredAttachmentsToReplicate).Select(x => x.Key);
						return string.Format("Replicating {1} attachments (out of {0}) [>{4}] to {2}. [Not replicated: {3}]",
											 attachmentSinceLastEtag,
											 filteredAttachmentsToReplicate.Count,
											 destination,
											 string.Join(", ", diff),
											 destinationsReplicationInformationForSource.LastAttachmentEtag);
					});

					scope.Record(new RavenJObject
					             {
						             {"StartEtag", startEtag.ToString()},
									 {"EndEtag", lastAttachmentEtag.ToString()},
									 {"Count", attachmentSinceLastEtag},
									 {"FilteredCount", filteredAttachmentsToReplicate.Count}
					             });

					attachments = new RavenJArray(filteredAttachmentsToReplicate
													  .Select(x =>
													  {
														  var data = new byte[0];
														  if (x.Size > 0)
														  {
															  data = actions.Attachments.GetAttachment(x.Key).Data().ReadData();
														  }

														  EnsureReplicationInformationInMetadata(x.Metadata, docDb);

														  return new RavenJObject
							                                           {
								                                           {"@metadata", x.Metadata},
								                                           {"@id", x.Key},
								                                           {"@etag", x.Etag.ToByteArray()},
								                                           {"data", data}
							                                           };
													  }));
				});
			}
			catch (InvalidDataException e)
			{
				RecordFailure(String.Empty, string.Format("Data is corrupted, could not proceed with attachment replication. Exception : {0}", e));
				scope.RecordError(e);
				log.ErrorException("Data is corrupted, could not proceed with replication", e);
			}
			catch (Exception e)
			{
				log.WarnException("Could not get attachments to replicate after: " + destinationsReplicationInformationForSource.LastAttachmentEtag, e);
			}
			return Tuple.Create(attachments, lastAttachmentEtag);
		}

		[Obsolete("Use RavenFS instead.")]
		private static List<AttachmentInformation> GetAttachmentsToReplicate(IStorageActionsAccessor actions, Etag lastAttachmentEtag, int? maxNumberOfItemsToReceiveInSingleBatch)
		{
			var maxNumberOfAttachments = 100;
			if (maxNumberOfItemsToReceiveInSingleBatch.HasValue)
				maxNumberOfAttachments = Math.Min(maxNumberOfAttachments, maxNumberOfItemsToReceiveInSingleBatch.Value);

			var attachmentInformations = actions.Attachments.GetAttachmentsAfter(lastAttachmentEtag, maxNumberOfAttachments, 1024 * 1024 * 10).ToList();

			Etag lastEtag = null;
			if (attachmentInformations.Count > 0)
				lastEtag = attachmentInformations[attachmentInformations.Count - 1].Etag;

			var maxNumberOfTombstones = Math.Max(maxNumberOfAttachments, attachmentInformations.Count);
			var tombstones = actions
				.Lists
				.Read(Constants.RavenReplicationAttachmentsTombstones, lastAttachmentEtag, lastEtag, maxNumberOfTombstones + 1)
							.Select(x => new AttachmentInformation
							{
								Key = x.Key,
								Etag = x.Etag,
								Metadata = x.Data,
								Size = 0,
							})
				.ToList();

			var results = attachmentInformations.Concat(tombstones);

			if (tombstones.Count >= maxNumberOfTombstones + 1)
			{
				var lastTombstoneEtag = tombstones[tombstones.Count - 1].Etag;
				log.Info("Replication batch trimmed. Found more than '{0}' attachment tombstones. Last attachment etag: '{1}'. Last tombstone etag: '{2}'.", maxNumberOfTombstones, lastEtag, lastTombstoneEtag);

				results = results.Where(x => EtagUtil.IsGreaterThan(x.Etag, lastTombstoneEtag) == false);
			}

			results = results.OrderBy(x => x.Etag);

			// can't return earlier, because we need to know if there are tombstones that need to be send
			if (maxNumberOfItemsToReceiveInSingleBatch.HasValue)
				results = results.Take(maxNumberOfItemsToReceiveInSingleBatch.Value);

			return results.ToList();
		}

		internal SourceReplicationInformationWithBatchInformation GetLastReplicatedEtagFrom(ReplicationStrategy destination)
		{
			try
			{
				Etag currentEtag = Etag.Empty;
				docDb.TransactionalStorage.Batch(accessor => currentEtag = accessor.Staleness.GetMostRecentDocumentEtag());
				var url = destination.ConnectionStringOptions.Url + "/replication/lastEtag?from=" + UrlEncodedServerUrl() +
						  "&currentEtag=" + currentEtag + "&dbid=" + docDb.TransactionalStorage.Id;
<<<<<<< HEAD
=======

				if (destination.CollectionsToReplicate != null && destination.CollectionsToReplicate.Count > 0)
					url += ("&collections=" + String.Join(";", destination.CollectionsToReplicate));

>>>>>>> 13c3a420
				var request = httpRavenRequestFactory.Create(url, HttpMethods.Get, destination.ConnectionStringOptions);
				var lastReplicatedEtagFrom = request.ExecuteRequest<SourceReplicationInformationWithBatchInformation>();
				return lastReplicatedEtagFrom;
			}
			catch (WebException e)
			{
				var response = e.Response as HttpWebResponse;
				if (response != null && (response.StatusCode == HttpStatusCode.BadRequest || response.StatusCode == HttpStatusCode.NotFound))
					log.WarnException("Replication is not enabled on: " + destination, e);
				else
					log.WarnException("Failed to contact replication destination: " + destination, e);
				RecordFailure(destination.ConnectionStringOptions.Url, e.Message);
			}
			catch (Exception e)
			{
				log.WarnException("Failed to contact replication destination: " + destination, e);
				RecordFailure(destination.ConnectionStringOptions.Url, e.Message);
			}

			return null;
		}

		private string UrlEncodedServerUrl()
		{
			return Uri.EscapeDataString(docDb.ServerUrl);
		}

		internal ReplicationStrategy[] GetReplicationDestinations(Predicate<ReplicationDestination> predicate = null)
		{
			var document = docDb.Documents.Get(Constants.RavenReplicationDestinations, null);
			if (document == null)
			{
				return new ReplicationStrategy[0];
			}
			ReplicationDocument jsonDeserialization;
			try
			{
				jsonDeserialization = document.DataAsJson.JsonDeserialization<ReplicationDocument>();
			}
			catch (Exception e)
			{
				log.Warn("Cannot get replication destinations", e);
				return new ReplicationStrategy[0];
			}

			if (string.IsNullOrWhiteSpace(jsonDeserialization.Source))
			{
				jsonDeserialization.Source = docDb.TransactionalStorage.Id.ToString();
				try
				{
					var ravenJObject = RavenJObject.FromObject(jsonDeserialization);
					ravenJObject.Remove("Id");
					docDb.Documents.Put(Constants.RavenReplicationDestinations, document.Etag, ravenJObject, document.Metadata, null);
				}
				catch (ConcurrencyException)
				{
					// we will get it next time
				}
			}

			if (jsonDeserialization.Source != docDb.TransactionalStorage.Id.ToString())
			{
				if (!wrongReplicationSourceAlertSent)
				{
					var dbName = string.IsNullOrEmpty(docDb.Name) ? "<system>" : docDb.Name;

					docDb.AddAlert(new Alert
					{
						AlertLevel = AlertLevel.Error,
						CreatedAt = SystemTime.UtcNow,
						Message = "Source of the ReplicationDestinations document is not the same as the database it is located in",
						Title = "Wrong replication source: " + jsonDeserialization.Source + " instead of " + docDb.TransactionalStorage.Id + " in database " + dbName,
						UniqueKey = "Wrong source: " + jsonDeserialization.Source + ", " + docDb.TransactionalStorage.Id
					});

					wrongReplicationSourceAlertSent = true;
				}

				return new ReplicationStrategy[0];
			}

			wrongReplicationSourceAlertSent = false;

			return jsonDeserialization
				.Destinations
				.Where(x => !x.Disabled)
				.Where(x => predicate == null || predicate(x))
				.Select(GetConnectionOptionsSafe)
				.Where(x => x != null)
				.ToArray();
		}

		private ReplicationStrategy GetConnectionOptionsSafe(ReplicationDestination x)
		{
			try
			{
				return GetConnectionOptions(x, docDb);
			}
			catch (Exception e)
			{
				log.ErrorException(
					string.Format("IGNORING BAD REPLICATION CONFIG!{0}Could not figure out connection options for [Url: {1}, ClientVisibleUrl: {2}]",
					Environment.NewLine, x.Url, x.ClientVisibleUrl),
					e);

				return null;
			}
		}

		public static ReplicationStrategy GetConnectionOptions(ReplicationDestination x, DocumentDatabase database)
		{
			var replicationStrategy = new ReplicationStrategy
			{
				ReplicationOptionsBehavior = x.TransitiveReplicationBehavior,
				CurrentDatabaseId = database.TransactionalStorage.Id.ToString()
			};
			return CreateReplicationStrategyFromDocument(x, replicationStrategy);
		}

		private static ReplicationStrategy CreateReplicationStrategyFromDocument(ReplicationDestination x, ReplicationStrategy replicationStrategy)
		{
			var url = x.Url;
			if (string.IsNullOrEmpty(x.Database) == false)
			{
				url = url + "/databases/" + x.Database;
			}
			replicationStrategy.ConnectionStringOptions = new RavenConnectionStringOptions
			{
				Url = url,
				ApiKey = x.ApiKey,
			};
			if (string.IsNullOrEmpty(x.Username) == false)
			{
				replicationStrategy.ConnectionStringOptions.Credentials = string.IsNullOrEmpty(x.Domain)
					? new NetworkCredential(x.Username, x.Password)
					: new NetworkCredential(x.Username, x.Password, x.Domain);
			}
			return replicationStrategy;
		}

		public void HandleHeartbeat(string src)
		{
			ResetFailureForHeartbeat(src);

			heartbeatDictionary.AddOrUpdate(src, SystemTime.UtcNow, (_, __) => SystemTime.UtcNow);
		}

		public bool IsHeartbeatAvailable(string src, DateTime lastCheck)
		{
			if (heartbeatDictionary.ContainsKey(src))
			{
				DateTime lastHeartbeat;
				if (heartbeatDictionary.TryGetValue(src, out lastHeartbeat))
				{
					return lastHeartbeat >= lastCheck;
				}
			}

			return false;
		}


		private void ResetFailureForHeartbeat(string src)
		{
			RecordSuccess(src, lastHeartbeatReceived: SystemTime.UtcNow);
			docDb.WorkContext.ShouldNotifyAboutWork(() => "Replication Heartbeat from " + src);
			docDb.WorkContext.NotifyAboutWork();
		}

		public void Dispose()
		{
			_indexReplicationTaskTimer.Dispose();
			_lastQueriedTaskTimer.Dispose();

			Task task;
			while (activeTasks.TryDequeue(out task))
			{
				task.Wait();
			}

			foreach (var prefetchingBehavior in prefetchingBehaviors)
			{
				prefetchingBehavior.Value.Dispose();
			}
		}

		private readonly ConcurrentDictionary<string, DateTime> heartbeatDictionary = new ConcurrentDictionary<string, DateTime>(StringComparer.OrdinalIgnoreCase);

		internal static void EnsureReplicationInformationInMetadata(RavenJObject metadata, DocumentDatabase database)
		{
			Debug.Assert(database != null);

			if (metadata == null)
				return;

			if (metadata.ContainsKey(Constants.RavenReplicationSource))
				return;

			metadata[Constants.RavenReplicationHistory] = new RavenJArray();
			metadata[Constants.RavenReplicationVersion] = 0;
			metadata[Constants.RavenReplicationSource] = RavenJToken.FromObject(database.TransactionalStorage.Id);
		}
	}

	internal class ReplicationStatisticsRecorder : IDisposable
	{
		private readonly ReplicationStrategy destination;

		private readonly ConcurrentDictionary<string, DestinationStats> destinationStats;

		private readonly RavenJObject record;

		private readonly RavenJArray records;

		private readonly Stopwatch watch;

		public ReplicationStatisticsRecorder(ReplicationStrategy destination, ConcurrentDictionary<string, DestinationStats> destinationStats)
		{
			this.destination = destination;
			this.destinationStats = destinationStats;
			watch = Stopwatch.StartNew();
			Started = SystemTime.UtcNow;
			records = new RavenJArray();
			record = new RavenJObject
			         {
				         { "Url", destination.ConnectionStringOptions.Url },
						 { "StartTime", SystemTime.UtcNow},
						 { "Records", records }
			         };
		}

		public DateTime Started { get; private set; }


		public TimeSpan ElapsedTime
		{
			get
			{
				return watch.Elapsed;
			}
		}

		public void Dispose()
		{
			record.Add("TotalExecutionTime", watch.Elapsed.ToString());

			var stats = destinationStats.GetOrDefault(destination.ConnectionStringOptions.Url, new DestinationStats { Url = destination.ConnectionStringOptions.Url });

			stats.LastStats.Insert(0, record);

			while (stats.LastStats.Length > 50)
				stats.LastStats.RemoveAt(stats.LastStats.Length - 1);
		}

		public ReplicationStatisticsRecorderScope StartRecording(string name)
		{
			var scopeRecord = new RavenJObject();
			records.Add(scopeRecord);
			return new ReplicationStatisticsRecorderScope(name, scopeRecord);
		}

		internal class ReplicationStatisticsRecorderScope : IDisposable
		{
			private readonly RavenJObject record;

			private readonly RavenJArray records;

			private readonly Stopwatch watch;

			public ReplicationStatisticsRecorderScope(string name, RavenJObject record)
			{
				this.record = record;
				records = new RavenJArray();

				record.Add("Name", name);
				record.Add("Records", records);

				watch = Stopwatch.StartNew();
			}

			public void Dispose()
			{
				record.Add("ExecutionTime", watch.Elapsed.ToString());
			}

			public void Record(RavenJObject value)
			{
				records.Add(value);
			}

			public void RecordError(Exception exception)
			{
				records.Add(new RavenJObject
				            {
					            { "Error", new RavenJObject
					                       {
						                       { "Type", exception.GetType().Name }, 
											   { "Message", exception.Message }
					                       } }
				            });
			}

			public void RecordError(string error)
			{
				records.Add(new RavenJObject
				            {
					            { "Error", error }
				            });
			}

			public ReplicationStatisticsRecorderScope StartRecording(string name)
			{
				var scopeRecord = new RavenJObject();
				records.Add(scopeRecord);
				return new ReplicationStatisticsRecorderScope(name, scopeRecord);
			}
		}
	}
}<|MERGE_RESOLUTION|>--- conflicted
+++ resolved
@@ -4,13 +4,9 @@
 // </copyright>
 //-----------------------------------------------------------------------
 
-<<<<<<< HEAD
-using Mono.CSharp;
-=======
 using System.Net.Http;
 using System.Security.Cryptography;
 using System.Text;
->>>>>>> 13c3a420
 using Raven.Abstractions.Exceptions;
 using Raven.Abstractions.Extensions;
 using Raven.Abstractions.Logging;
@@ -19,6 +15,8 @@
 using Raven.Bundles.Replication.Data;
 using Raven.Bundles.Replication.Impl;
 using Raven.Database;
+using Raven.Database.Config;
+using Raven.Database.Config.Retriever;
 using Raven.Database.Data;
 using Raven.Database.Extensions;
 using Raven.Database.Plugins;
@@ -64,17 +62,17 @@
 		private DocumentDatabase docDb;
 		private readonly static ILog log = LogManager.GetCurrentClassLogger();
 		private bool firstTimeFoundNoReplicationDocument = true;
-		private bool wrongReplicationSourceAlertSent = false;
+		private bool wrongReplicationSourceAlertSent;
 		private readonly ConcurrentDictionary<string, SemaphoreSlim> activeReplicationTasks = new ConcurrentDictionary<string, SemaphoreSlim>();
 
 		private TimeSpan _replicationFrequency;
 		private TimeSpan _lastQueriedFrequency;
 		private Timer _indexReplicationTaskTimer;
 		private Timer _lastQueriedTaskTimer;
-		private object _indexReplicationTaskLock = new object();
-		private object _lastQueriedTaskLock = new object();
-
-		private readonly ConcurrentDictionary<string, DateTime> destinationAlertSent = new ConcurrentDictionary<string, DateTime>();
+		private readonly object _indexReplicationTaskLock = new object();
+		private readonly object _lastQueriedTaskLock = new object();
+
+		private readonly ConcurrentDictionary<string, DateTime> destinationAlertSent = new ConcurrentDictionary<string, DateTime>(); 
 
 		public ConcurrentDictionary<string, DestinationStats> DestinationStats
 		{
@@ -102,7 +100,7 @@
 		public void Execute(DocumentDatabase database)
 		{
 			docDb = database;
-
+			
 
 			docDb.Notifications.OnIndexChange += OnIndexChange;
 			docDb.Notifications.OnTransformerChange += OnTransformerChange;
@@ -114,7 +112,7 @@
 			nonBufferedHttpRavenRequestFactory = new HttpRavenRequestFactory
 			{
 				RequestTimeoutInMs = replicationRequestTimeoutInMs,
-				AllowWriteStreamBuffering = docDb.Configuration.Replication.ForceReplicationRequestBuffering
+                AllowWriteStreamBuffering = docDb.Configuration.Replication.ForceReplicationRequestBuffering
 			};
 
 			var task = new Task(Execute, TaskCreationOptions.LongRunning);
@@ -279,7 +277,6 @@
 											foreach (var stats in destinationStats.Where(stats => stats.Value.LastReplicatedEtag != null))
 											{
 												PrefetchingBehavior prefetchingBehavior;
-
 												if (prefetchingBehaviors.TryGetValue(stats.Key, out prefetchingBehavior))
 												{
 													prefetchingBehavior.CleanupDocuments(stats.Value.LastReplicatedEtag);
@@ -479,16 +476,16 @@
 						{
 							destinationsReplicationInformationForSource = GetLastReplicatedEtagFrom(destination);
 							if (destinationsReplicationInformationForSource == null)
-							{
-								destinationsReplicationInformationForSource = GetLastReplicatedEtagFrom(destination);
-
-								if (destinationsReplicationInformationForSource == null)
 									return false;
-							}
+
+							if (destinationsReplicationInformationForSource.LastDocumentEtag == Etag.Empty && destinationsReplicationInformationForSource.LastAttachmentEtag == Etag.Empty) 
+								_indexReplicationTaskTimer.Change(TimeSpan.Zero, _replicationFrequency);
 
 							scope.Record(RavenJObject.FromObject(destinationsReplicationInformationForSource));
 
-							if (destinationsReplicationInformationForSource.LastDocumentEtag == Etag.InvalidEtag && destinationsReplicationInformationForSource.LastAttachmentEtag == Etag.InvalidEtag)
+							if (destinationsReplicationInformationForSource.LastDocumentEtag == Etag.InvalidEtag && 
+								destinationsReplicationInformationForSource.LastAttachmentEtag == Etag.InvalidEtag &&
+								(destination.CollectionsToReplicate == null || destination.CollectionsToReplicate.Count == 0))
 							{
 								DateTime lastSent;
 								if (destinationAlertSent.TryGetValue(destination.ConnectionStringOptions.Url, out lastSent) && (SystemTime.UtcNow - lastSent).TotalMinutes < 1)
@@ -633,12 +630,11 @@
 		{
 			replicatedDocuments = 0;
 			JsonDocumentsToReplicate documentsToReplicate = null;
-			Stopwatch sp = Stopwatch.StartNew();
+			var sp = Stopwatch.StartNew();
 			IDisposable removeBatch = null;
 
 			var prefetchingBehavior = prefetchingBehaviors.GetOrAdd(destination.ConnectionStringOptions.Url,
 				x => docDb.Prefetcher.CreatePrefetchingBehavior(PrefetchingUser.Replicator, autoTuner));
-
 
 			prefetchingBehavior.AdditionalInfo = string.Format("For destination: {0}. Last replicated etag: {1}", destination.ConnectionStringOptions.Url, destinationsReplicationInformationForSource.LastDocumentEtag);
 
@@ -724,6 +720,9 @@
 			{
 				var url = destination.ConnectionStringOptions.Url + "/replication/lastEtag?from=" + UrlEncodedServerUrl() +
 						  "&dbid=" + docDb.TransactionalStorage.Id;
+				if (destination.CollectionsToReplicate != null && destination.CollectionsToReplicate.Count > 0)
+					url += ("&collections=" + String.Join(";", destination.CollectionsToReplicate));
+
 				if (lastDocEtag != null)
 					url += "&docEtag=" + lastDocEtag;
 				if (lastAttachmentEtag != null)
@@ -769,7 +768,7 @@
 				if ((SystemTime.UtcNow - jsonDocument.LastModified.GetValueOrDefault()).TotalMinutes < 1)
 				{
 					return;
-				}
+			}
 			}
 			failureInformation.FailureCount = failureCount;
 			docDb.Documents.Put(Constants.RavenReplicationDestinationsBasePath + EscapeDestinationName(url), null,
@@ -878,7 +877,14 @@
 			try
 			{
 				log.Debug("Starting to replicate {0} documents to {1}", jsonDocuments.Length, destination);
-				var url = destination.ConnectionStringOptions.Url + "/replication/replicateDocs?from=" + UrlEncodedServerUrl()
+				var sourceServerUrl = UrlEncodedServerUrl();
+				if (destination.CollectionsToReplicate != null && destination.CollectionsToReplicate.Count > 0)
+				{
+					var commaDelimitedCollections = String.Join(";", destination.CollectionsToReplicate);
+					sourceServerUrl += ("&collections=" + commaDelimitedCollections);
+				}
+
+				var url = destination.ConnectionStringOptions.Url + "/replication/replicateDocs?from=" + sourceServerUrl
 						  + "&dbid=" + docDb.TransactionalStorage.Id +
 						  "&count=" + jsonDocuments.Length;
 
@@ -1003,23 +1009,13 @@
 
 						ReplicateTransformerDeletionIfNeeded(transformerTombstones, destination, replicatedTransformerTombstones);
 
-						if (docDb.Indexes.Definitions.Length > 0)
-						{
-							foreach (var definition in docDb.Indexes.Definitions)
+					if (docDb.Indexes.Definitions.Length > 0)
+					{
+						foreach (var definition in docDb.Indexes.Definitions)
+						{
+							try
 							{
-								try
-								{
 									var url = destination.ConnectionStringOptions.Url + "/indexes/" + Uri.EscapeUriString(definition.Name) + "?" + GetDebugInfomration();
-<<<<<<< HEAD
-									var replicationRequest = nonBufferedHttpRavenRequestFactory.Create(url, HttpMethods.Put, destination.ConnectionStringOptions);
-									replicationRequest.Write(RavenJObject.FromObject(definition));
-									replicationRequest.ExecuteRequest();
-								}
-								catch (Exception e)
-								{
-									log.WarnException("Could not replicate index " + definition.Name + " to " + destination.ConnectionStringOptions.Url, e);
-								}
-=======
 								var replicationRequest = nonBufferedHttpRavenRequestFactory.Create(url, HttpMethods.Put, destination.ConnectionStringOptions);
 								replicationRequest.Write(RavenJObject.FromObject(definition));
 								replicationRequest.ExecuteRequest();
@@ -1027,29 +1023,20 @@
 							catch (Exception e)
 							{
 								log.WarnException("Could not replicate index " + definition.Name + " to " + destination.ConnectionStringOptions.Url, e);
->>>>>>> 13c3a420
 							}
 						}
-
-						if (docDb.Transformers.Definitions.Length > 0)
-						{
-							foreach (var definition in docDb.Transformers.Definitions)
+					}
+
+					if (docDb.Transformers.Definitions.Length > 0)
+					{
+						foreach (var definition in docDb.Transformers.Definitions)
+						{
+							try
 							{
-								try
-								{
-									var clonedTransformer = definition.Clone();
-									clonedTransformer.TransfomerId = 0;
+								var clonedTransformer = definition.Clone();
+								clonedTransformer.TransfomerId = 0;
 
 									string url = destination.ConnectionStringOptions.Url + "/transformers/" + Uri.EscapeUriString(definition.Name) + "?" + GetDebugInfomration();
-<<<<<<< HEAD
-									var replicationRequest = nonBufferedHttpRavenRequestFactory.Create(url, HttpMethods.Put, destination.ConnectionStringOptions);
-									replicationRequest.Write(RavenJObject.FromObject(clonedTransformer));
-									replicationRequest.ExecuteRequest();
-								}
-								catch (Exception e)
-								{
-									log.WarnException("Could not replicate transformer " + definition.Name + " to " + destination.ConnectionStringOptions.Url, e);
-=======
 								var replicationRequest = nonBufferedHttpRavenRequestFactory.Create(url, HttpMethods.Put, destination.ConnectionStringOptions);
 								replicationRequest.Write(RavenJObject.FromObject(clonedTransformer));
 								replicationRequest.ExecuteRequest();
@@ -1057,7 +1044,6 @@
 							catch (Exception e)
 							{
 								log.WarnException("Could not replicate transformer " + definition.Name + " to " + destination.ConnectionStringOptions.Url, e);
->>>>>>> 13c3a420
 								}
 							}
 						}
@@ -1076,14 +1062,14 @@
 								if (transformerTombstone.Value != replicationDestinations.Length)
 									continue;
 								actions.Lists.Remove(Constants.RavenReplicationTransformerTombstones, transformerTombstone.Key);
-							}
+						}
 						});
 					}
 					catch (Exception e)
 					{
 						log.ErrorException("Failed to replicate indexes and transformers to " + destination, e);
-					}
-				}
+				}
+			}
 			}
 			catch (Exception e)
 			{
@@ -1159,7 +1145,7 @@
 					// we don't send out deletions immediately, we wait for a bit
 					// to make sure that the user didn't reset the index or delete / create
 					// things manually
-					.Where(x => (now - x.CreatedAt) >= TimeToWaitBeforeSendingDeletesOfIndexesToSiblings)
+					.Where(x => (now - x.CreatedAt) >= TimeToWaitBeforeSendingDeletesOfIndexesToSiblings )
 					.Select(x => new JsonDocument
 					{
 						Etag = x.Etag,
@@ -1322,13 +1308,13 @@
 			var tombstones = actions
 				.Lists
 				.Read(Constants.RavenReplicationDocsTombstones, result.LastEtag, lastEtag, maxNumberOfTombstones + 1)
-				.Select(x => new JsonDocument
-				{
-					Etag = x.Etag,
-					Key = x.Key,
-					Metadata = x.Data,
-					DataAsJson = new RavenJObject()
-				})
+							.Select(x => new JsonDocument
+							{
+								Etag = x.Etag,
+								Key = x.Key,
+								Metadata = x.Data,
+								DataAsJson = new RavenJObject()
+							})
 				.ToList();
 
 			var results = docsToReplicate.Concat(tombstones);
@@ -1344,7 +1330,7 @@
 			results = results.OrderBy(x => x.Etag);
 
 			// can't return earlier, because we need to know if there are tombstones that need to be send
-			if (maxNumberOfItemsToReceiveInSingleBatch.HasValue)
+			if (maxNumberOfItemsToReceiveInSingleBatch.HasValue) 
 				results = results.Take(maxNumberOfItemsToReceiveInSingleBatch.Value);
 
 			return results.ToList();
@@ -1460,7 +1446,7 @@
 		private static List<AttachmentInformation> GetAttachmentsToReplicate(IStorageActionsAccessor actions, Etag lastAttachmentEtag, int? maxNumberOfItemsToReceiveInSingleBatch)
 		{
 			var maxNumberOfAttachments = 100;
-			if (maxNumberOfItemsToReceiveInSingleBatch.HasValue)
+			if (maxNumberOfItemsToReceiveInSingleBatch.HasValue) 
 				maxNumberOfAttachments = Math.Min(maxNumberOfAttachments, maxNumberOfItemsToReceiveInSingleBatch.Value);
 
 			var attachmentInformations = actions.Attachments.GetAttachmentsAfter(lastAttachmentEtag, maxNumberOfAttachments, 1024 * 1024 * 10).ToList();
@@ -1509,13 +1495,10 @@
 				docDb.TransactionalStorage.Batch(accessor => currentEtag = accessor.Staleness.GetMostRecentDocumentEtag());
 				var url = destination.ConnectionStringOptions.Url + "/replication/lastEtag?from=" + UrlEncodedServerUrl() +
 						  "&currentEtag=" + currentEtag + "&dbid=" + docDb.TransactionalStorage.Id;
-<<<<<<< HEAD
-=======
 
 				if (destination.CollectionsToReplicate != null && destination.CollectionsToReplicate.Count > 0)
 					url += ("&collections=" + String.Join(";", destination.CollectionsToReplicate));
 
->>>>>>> 13c3a420
 				var request = httpRavenRequestFactory.Create(url, HttpMethods.Get, destination.ConnectionStringOptions);
 				var lastReplicatedEtagFrom = request.ExecuteRequest<SourceReplicationInformationWithBatchInformation>();
 				return lastReplicatedEtagFrom;
@@ -1545,15 +1528,10 @@
 
 		internal ReplicationStrategy[] GetReplicationDestinations(Predicate<ReplicationDestination> predicate = null)
 		{
-			var document = docDb.Documents.Get(Constants.RavenReplicationDestinations, null);
-			if (document == null)
-			{
-				return new ReplicationStrategy[0];
-			}
-			ReplicationDocument jsonDeserialization;
+			ConfigurationDocument<ReplicationDocument<ReplicationDestination.ReplicationDestinationWithConfigurationOrigin>> configurationDocument;
 			try
 			{
-				jsonDeserialization = document.DataAsJson.JsonDeserialization<ReplicationDocument>();
+				configurationDocument = docDb.ConfigurationRetriever.GetConfigurationDocument<ReplicationDocument<ReplicationDestination.ReplicationDestinationWithConfigurationOrigin>>(Constants.RavenReplicationDestinations);
 			}
 			catch (Exception e)
 			{
@@ -1561,14 +1539,21 @@
 				return new ReplicationStrategy[0];
 			}
 
-			if (string.IsNullOrWhiteSpace(jsonDeserialization.Source))
-			{
-				jsonDeserialization.Source = docDb.TransactionalStorage.Id.ToString();
+			if (configurationDocument == null)
+			{
+				return new ReplicationStrategy[0];
+			}
+
+			var replicationDocument = configurationDocument.MergedDocument;
+
+			if (configurationDocument.LocalExists && string.IsNullOrWhiteSpace(replicationDocument.Source))
+			{
+				replicationDocument.Source = docDb.TransactionalStorage.Id.ToString();
 				try
 				{
-					var ravenJObject = RavenJObject.FromObject(jsonDeserialization);
+					var ravenJObject = RavenJObject.FromObject(replicationDocument);
 					ravenJObject.Remove("Id");
-					docDb.Documents.Put(Constants.RavenReplicationDestinations, document.Etag, ravenJObject, document.Metadata, null);
+					docDb.Documents.Put(Constants.RavenReplicationDestinations, configurationDocument.Etag, ravenJObject, configurationDocument.Metadata, null);
 				}
 				catch (ConcurrencyException)
 				{
@@ -1576,20 +1561,20 @@
 				}
 			}
 
-			if (jsonDeserialization.Source != docDb.TransactionalStorage.Id.ToString())
+			if (replicationDocument.Source != docDb.TransactionalStorage.Id.ToString())
 			{
 				if (!wrongReplicationSourceAlertSent)
 				{
 					var dbName = string.IsNullOrEmpty(docDb.Name) ? "<system>" : docDb.Name;
 
 					docDb.AddAlert(new Alert
-					{
-						AlertLevel = AlertLevel.Error,
-						CreatedAt = SystemTime.UtcNow,
-						Message = "Source of the ReplicationDestinations document is not the same as the database it is located in",
-						Title = "Wrong replication source: " + jsonDeserialization.Source + " instead of " + docDb.TransactionalStorage.Id + " in database " + dbName,
-						UniqueKey = "Wrong source: " + jsonDeserialization.Source + ", " + docDb.TransactionalStorage.Id
-					});
+						{
+							AlertLevel = AlertLevel.Error,
+							CreatedAt = SystemTime.UtcNow,
+							Message = "Source of the ReplicationDestinations document is not the same as the database it is located in",
+							Title = "Wrong replication source: " + replicationDocument.Source + " instead of " + docDb.TransactionalStorage.Id + " in database " + dbName,
+							UniqueKey = "Wrong source: " + replicationDocument.Source + ", " + docDb.TransactionalStorage.Id
+						});
 
 					wrongReplicationSourceAlertSent = true;
 				}
@@ -1599,7 +1584,7 @@
 
 			wrongReplicationSourceAlertSent = false;
 
-			return jsonDeserialization
+			return replicationDocument
 				.Destinations
 				.Where(x => !x.Disabled)
 				.Where(x => predicate == null || predicate(x))
@@ -1625,33 +1610,37 @@
 			}
 		}
 
-		public static ReplicationStrategy GetConnectionOptions(ReplicationDestination x, DocumentDatabase database)
+		public static ReplicationStrategy GetConnectionOptions(ReplicationDestination destination, DocumentDatabase database)
 		{
 			var replicationStrategy = new ReplicationStrategy
 			{
-				ReplicationOptionsBehavior = x.TransitiveReplicationBehavior,
+				ReplicationOptionsBehavior = destination.TransitiveReplicationBehavior,
 				CurrentDatabaseId = database.TransactionalStorage.Id.ToString()
 			};
-			return CreateReplicationStrategyFromDocument(x, replicationStrategy);
-		}
-
-		private static ReplicationStrategy CreateReplicationStrategyFromDocument(ReplicationDestination x, ReplicationStrategy replicationStrategy)
-		{
-			var url = x.Url;
-			if (string.IsNullOrEmpty(x.Database) == false)
-			{
-				url = url + "/databases/" + x.Database;
+			return CreateReplicationStrategyFromDocument(destination, replicationStrategy);
+		}
+
+		private static ReplicationStrategy CreateReplicationStrategyFromDocument(ReplicationDestination destination, ReplicationStrategy replicationStrategy)
+		{
+			var url = destination.Url;
+			if (string.IsNullOrEmpty(destination.Database) == false)
+			{
+				url = url + "/databases/" + destination.Database;
 			}
 			replicationStrategy.ConnectionStringOptions = new RavenConnectionStringOptions
 			{
 				Url = url,
-				ApiKey = x.ApiKey,
+				ApiKey = destination.ApiKey,
 			};
-			if (string.IsNullOrEmpty(x.Username) == false)
-			{
-				replicationStrategy.ConnectionStringOptions.Credentials = string.IsNullOrEmpty(x.Domain)
-					? new NetworkCredential(x.Username, x.Password)
-					: new NetworkCredential(x.Username, x.Password, x.Domain);
+
+			replicationStrategy.CollectionsToReplicate = (destination.ShouldReplicateFromSpecificCollections) ?
+				destination.SourceCollections.ToList() : null;
+
+			if (string.IsNullOrEmpty(destination.Username) == false)
+			{
+				replicationStrategy.ConnectionStringOptions.Credentials = string.IsNullOrEmpty(destination.Domain)
+					? new NetworkCredential(destination.Username, destination.Password)
+					: new NetworkCredential(destination.Username, destination.Password, destination.Domain);
 			}
 			return replicationStrategy;
 		}
@@ -1687,7 +1676,9 @@
 
 		public void Dispose()
 		{
+            if (_indexReplicationTaskTimer != null) 
 			_indexReplicationTaskTimer.Dispose();
+            if (_lastQueriedTaskTimer != null)
 			_lastQueriedTaskTimer.Dispose();
 
 			Task task;
