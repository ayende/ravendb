using System.ComponentModel.Composition;
using Raven.Abstractions.Data;
using Raven.Database.Plugins;

namespace Raven.Bundles.Encryption.Plugin
{
<<<<<<< HEAD
	[InheritedExport(typeof(AbstractDeleteTrigger))]
	[ExportMetadata("Order", 10000)]
	[ExportMetadata("Bundle", "Encryption")]
	public class EncryptionSettingsDeleteTrigger : AbstractDeleteTrigger
	{
		public override VetoResult AllowDelete(string key)
		{
			if (key == Constants.InResourceKeyVerificationDocumentName)
				return VetoResult.Deny("Cannot delete the encryption verification document.");

			return base.AllowDelete(key);
		}
	}
=======
    [InheritedExport(typeof(AbstractDeleteTrigger))]
    [ExportMetadata("Order", 10000)]
    [ExportMetadata("Bundle", "Encryption")]
    public class EncryptionSettingsDeleteTrigger : AbstractDeleteTrigger
    {
        public override VetoResult AllowDelete(string key, TransactionInformation transactionInformation)
        {
            if (key == Constants.InResourceKeyVerificationDocumentName)
                return VetoResult.Deny("Cannot delete the encryption verification document.");

            return base.AllowDelete(key, transactionInformation);
        }
    }
>>>>>>> 68f1ca50
}<|MERGE_RESOLUTION|>--- conflicted
+++ resolved
@@ -4,33 +4,17 @@
 
 namespace Raven.Bundles.Encryption.Plugin
 {
-<<<<<<< HEAD
-	[InheritedExport(typeof(AbstractDeleteTrigger))]
-	[ExportMetadata("Order", 10000)]
-	[ExportMetadata("Bundle", "Encryption")]
-	public class EncryptionSettingsDeleteTrigger : AbstractDeleteTrigger
-	{
-		public override VetoResult AllowDelete(string key)
-		{
-			if (key == Constants.InResourceKeyVerificationDocumentName)
-				return VetoResult.Deny("Cannot delete the encryption verification document.");
-
-			return base.AllowDelete(key);
-		}
-	}
-=======
     [InheritedExport(typeof(AbstractDeleteTrigger))]
     [ExportMetadata("Order", 10000)]
     [ExportMetadata("Bundle", "Encryption")]
     public class EncryptionSettingsDeleteTrigger : AbstractDeleteTrigger
     {
-        public override VetoResult AllowDelete(string key, TransactionInformation transactionInformation)
+        public override VetoResult AllowDelete(string key)
         {
             if (key == Constants.InResourceKeyVerificationDocumentName)
                 return VetoResult.Deny("Cannot delete the encryption verification document.");
 
-            return base.AllowDelete(key, transactionInformation);
+            return base.AllowDelete(key);
         }
     }
->>>>>>> 68f1ca50
 }